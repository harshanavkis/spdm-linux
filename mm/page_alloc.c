/*
 *  linux/mm/page_alloc.c
 *
 *  Manages the free list, the system allocates free pages here.
 *  Note that kmalloc() lives in slab.c
 *
 *  Copyright (C) 1991, 1992, 1993, 1994  Linus Torvalds
 *  Swap reorganised 29.12.95, Stephen Tweedie
 *  Support of BIGMEM added by Gerhard Wichert, Siemens AG, July 1999
 *  Reshaped it to be a zoned allocator, Ingo Molnar, Red Hat, 1999
 *  Discontiguous memory support, Kanoj Sarcar, SGI, Nov 1999
 *  Zone balancing, Kanoj Sarcar, SGI, Jan 2000
 *  Per cpu hot/cold page lists, bulk allocation, Martin J. Bligh, Sept 2002
 *          (lots of bits borrowed from Ingo Molnar & Andrew Morton)
 */

#include <linux/stddef.h>
#include <linux/mm.h>
#include <linux/swap.h>
#include <linux/interrupt.h>
#include <linux/pagemap.h>
#include <linux/jiffies.h>
#include <linux/bootmem.h>
#include <linux/memblock.h>
#include <linux/compiler.h>
#include <linux/kernel.h>
#include <linux/kmemcheck.h>
#include <linux/module.h>
#include <linux/suspend.h>
#include <linux/pagevec.h>
#include <linux/blkdev.h>
#include <linux/slab.h>
#include <linux/ratelimit.h>
#include <linux/oom.h>
#include <linux/notifier.h>
#include <linux/topology.h>
#include <linux/sysctl.h>
#include <linux/cpu.h>
#include <linux/cpuset.h>
#include <linux/memory_hotplug.h>
#include <linux/nodemask.h>
#include <linux/vmalloc.h>
#include <linux/vmstat.h>
#include <linux/mempolicy.h>
#include <linux/stop_machine.h>
#include <linux/sort.h>
#include <linux/pfn.h>
#include <linux/backing-dev.h>
#include <linux/fault-inject.h>
#include <linux/page-isolation.h>
#include <linux/page_cgroup.h>
#include <linux/debugobjects.h>
#include <linux/kmemleak.h>
#include <linux/memory.h>
#include <linux/compaction.h>
#include <trace/events/kmem.h>
#include <linux/ftrace_event.h>
#include <linux/memcontrol.h>
#include <linux/prefetch.h>

#include <asm/tlbflush.h>
#include <asm/div64.h>
#include "internal.h"

#ifdef CONFIG_USE_PERCPU_NUMA_NODE_ID
DEFINE_PER_CPU(int, numa_node);
EXPORT_PER_CPU_SYMBOL(numa_node);
#endif

#ifdef CONFIG_HAVE_MEMORYLESS_NODES
/*
 * N.B., Do NOT reference the '_numa_mem_' per cpu variable directly.
 * It will not be defined when CONFIG_HAVE_MEMORYLESS_NODES is not defined.
 * Use the accessor functions set_numa_mem(), numa_mem_id() and cpu_to_mem()
 * defined in <linux/topology.h>.
 */
DEFINE_PER_CPU(int, _numa_mem_);		/* Kernel "local memory" node */
EXPORT_PER_CPU_SYMBOL(_numa_mem_);
#endif

/*
 * Array of node states.
 */
nodemask_t node_states[NR_NODE_STATES] __read_mostly = {
	[N_POSSIBLE] = NODE_MASK_ALL,
	[N_ONLINE] = { { [0] = 1UL } },
#ifndef CONFIG_NUMA
	[N_NORMAL_MEMORY] = { { [0] = 1UL } },
#ifdef CONFIG_HIGHMEM
	[N_HIGH_MEMORY] = { { [0] = 1UL } },
#endif
	[N_CPU] = { { [0] = 1UL } },
#endif	/* NUMA */
};
EXPORT_SYMBOL(node_states);

unsigned long totalram_pages __read_mostly;
unsigned long totalreserve_pages __read_mostly;
int percpu_pagelist_fraction;
gfp_t gfp_allowed_mask __read_mostly = GFP_BOOT_MASK;

#ifdef CONFIG_PM_SLEEP
/*
 * The following functions are used by the suspend/hibernate code to temporarily
 * change gfp_allowed_mask in order to avoid using I/O during memory allocations
 * while devices are suspended.  To avoid races with the suspend/hibernate code,
 * they should always be called with pm_mutex held (gfp_allowed_mask also should
 * only be modified with pm_mutex held, unless the suspend/hibernate code is
 * guaranteed not to run in parallel with that modification).
 */

static gfp_t saved_gfp_mask;

void pm_restore_gfp_mask(void)
{
	WARN_ON(!mutex_is_locked(&pm_mutex));
	if (saved_gfp_mask) {
		gfp_allowed_mask = saved_gfp_mask;
		saved_gfp_mask = 0;
	}
}

void pm_restrict_gfp_mask(void)
{
	WARN_ON(!mutex_is_locked(&pm_mutex));
	WARN_ON(saved_gfp_mask);
	saved_gfp_mask = gfp_allowed_mask;
	gfp_allowed_mask &= ~GFP_IOFS;
}
#endif /* CONFIG_PM_SLEEP */

#ifdef CONFIG_HUGETLB_PAGE_SIZE_VARIABLE
int pageblock_order __read_mostly;
#endif

static void __free_pages_ok(struct page *page, unsigned int order);

/*
 * results with 256, 32 in the lowmem_reserve sysctl:
 *	1G machine -> (16M dma, 800M-16M normal, 1G-800M high)
 *	1G machine -> (16M dma, 784M normal, 224M high)
 *	NORMAL allocation will leave 784M/256 of ram reserved in the ZONE_DMA
 *	HIGHMEM allocation will leave 224M/32 of ram reserved in ZONE_NORMAL
 *	HIGHMEM allocation will (224M+784M)/256 of ram reserved in ZONE_DMA
 *
 * TBD: should special case ZONE_DMA32 machines here - in those we normally
 * don't need any ZONE_NORMAL reservation
 */
int sysctl_lowmem_reserve_ratio[MAX_NR_ZONES-1] = {
#ifdef CONFIG_ZONE_DMA
	 256,
#endif
#ifdef CONFIG_ZONE_DMA32
	 256,
#endif
#ifdef CONFIG_HIGHMEM
	 32,
#endif
	 32,
};

EXPORT_SYMBOL(totalram_pages);

static char * const zone_names[MAX_NR_ZONES] = {
#ifdef CONFIG_ZONE_DMA
	 "DMA",
#endif
#ifdef CONFIG_ZONE_DMA32
	 "DMA32",
#endif
	 "Normal",
#ifdef CONFIG_HIGHMEM
	 "HighMem",
#endif
	 "Movable",
};

int min_free_kbytes = 1024;

static unsigned long __meminitdata nr_kernel_pages;
static unsigned long __meminitdata nr_all_pages;
static unsigned long __meminitdata dma_reserve;

#ifdef CONFIG_ARCH_POPULATES_NODE_MAP
  /*
   * MAX_ACTIVE_REGIONS determines the maximum number of distinct
   * ranges of memory (RAM) that may be registered with add_active_range().
   * Ranges passed to add_active_range() will be merged if possible
   * so the number of times add_active_range() can be called is
   * related to the number of nodes and the number of holes
   */
  #ifdef CONFIG_MAX_ACTIVE_REGIONS
    /* Allow an architecture to set MAX_ACTIVE_REGIONS to save memory */
    #define MAX_ACTIVE_REGIONS CONFIG_MAX_ACTIVE_REGIONS
  #else
    #if MAX_NUMNODES >= 32
      /* If there can be many nodes, allow up to 50 holes per node */
      #define MAX_ACTIVE_REGIONS (MAX_NUMNODES*50)
    #else
      /* By default, allow up to 256 distinct regions */
      #define MAX_ACTIVE_REGIONS 256
    #endif
  #endif

  static struct node_active_region __meminitdata early_node_map[MAX_ACTIVE_REGIONS];
  static int __meminitdata nr_nodemap_entries;
  static unsigned long __meminitdata arch_zone_lowest_possible_pfn[MAX_NR_ZONES];
  static unsigned long __meminitdata arch_zone_highest_possible_pfn[MAX_NR_ZONES];
  static unsigned long __initdata required_kernelcore;
  static unsigned long __initdata required_movablecore;
  static unsigned long __meminitdata zone_movable_pfn[MAX_NUMNODES];

  /* movable_zone is the "real" zone pages in ZONE_MOVABLE are taken from */
  int movable_zone;
  EXPORT_SYMBOL(movable_zone);
#endif /* CONFIG_ARCH_POPULATES_NODE_MAP */

#if MAX_NUMNODES > 1
int nr_node_ids __read_mostly = MAX_NUMNODES;
int nr_online_nodes __read_mostly = 1;
EXPORT_SYMBOL(nr_node_ids);
EXPORT_SYMBOL(nr_online_nodes);
#endif

int page_group_by_mobility_disabled __read_mostly;

static void set_pageblock_migratetype(struct page *page, int migratetype)
{

	if (unlikely(page_group_by_mobility_disabled))
		migratetype = MIGRATE_UNMOVABLE;

	set_pageblock_flags_group(page, (unsigned long)migratetype,
					PB_migrate, PB_migrate_end);
}

bool oom_killer_disabled __read_mostly;

#ifdef CONFIG_DEBUG_VM
static int page_outside_zone_boundaries(struct zone *zone, struct page *page)
{
	int ret = 0;
	unsigned seq;
	unsigned long pfn = page_to_pfn(page);

	do {
		seq = zone_span_seqbegin(zone);
		if (pfn >= zone->zone_start_pfn + zone->spanned_pages)
			ret = 1;
		else if (pfn < zone->zone_start_pfn)
			ret = 1;
	} while (zone_span_seqretry(zone, seq));

	return ret;
}

static int page_is_consistent(struct zone *zone, struct page *page)
{
	if (!pfn_valid_within(page_to_pfn(page)))
		return 0;
	if (zone != page_zone(page))
		return 0;

	return 1;
}
/*
 * Temporary debugging check for pages not lying within a given zone.
 */
static int bad_range(struct zone *zone, struct page *page)
{
	if (page_outside_zone_boundaries(zone, page))
		return 1;
	if (!page_is_consistent(zone, page))
		return 1;

	return 0;
}
#else
static inline int bad_range(struct zone *zone, struct page *page)
{
	return 0;
}
#endif

static void bad_page(struct page *page)
{
	static unsigned long resume;
	static unsigned long nr_shown;
	static unsigned long nr_unshown;

	/* Don't complain about poisoned pages */
	if (PageHWPoison(page)) {
		reset_page_mapcount(page); /* remove PageBuddy */
		return;
	}

	/*
	 * Allow a burst of 60 reports, then keep quiet for that minute;
	 * or allow a steady drip of one report per second.
	 */
	if (nr_shown == 60) {
		if (time_before(jiffies, resume)) {
			nr_unshown++;
			goto out;
		}
		if (nr_unshown) {
			printk(KERN_ALERT
			      "BUG: Bad page state: %lu messages suppressed\n",
				nr_unshown);
			nr_unshown = 0;
		}
		nr_shown = 0;
	}
	if (nr_shown++ == 0)
		resume = jiffies + 60 * HZ;

	printk(KERN_ALERT "BUG: Bad page state in process %s  pfn:%05lx\n",
		current->comm, page_to_pfn(page));
	dump_page(page);

	dump_stack();
out:
	/* Leave bad fields for debug, except PageBuddy could make trouble */
	reset_page_mapcount(page); /* remove PageBuddy */
	add_taint(TAINT_BAD_PAGE);
}

/*
 * Higher-order pages are called "compound pages".  They are structured thusly:
 *
 * The first PAGE_SIZE page is called the "head page".
 *
 * The remaining PAGE_SIZE pages are called "tail pages".
 *
 * All pages have PG_compound set.  All pages have their ->private pointing at
 * the head page (even the head page has this).
 *
 * The first tail page's ->lru.next holds the address of the compound page's
 * put_page() function.  Its ->lru.prev holds the order of allocation.
 * This usage means that zero-order pages may not be compound.
 */

static void free_compound_page(struct page *page)
{
	__free_pages_ok(page, compound_order(page));
}

void prep_compound_page(struct page *page, unsigned long order)
{
	int i;
	int nr_pages = 1 << order;

	set_compound_page_dtor(page, free_compound_page);
	set_compound_order(page, order);
	__SetPageHead(page);
	for (i = 1; i < nr_pages; i++) {
		struct page *p = page + i;

		__SetPageTail(p);
		p->first_page = page;
	}
}

/* update __split_huge_page_refcount if you change this function */
static int destroy_compound_page(struct page *page, unsigned long order)
{
	int i;
	int nr_pages = 1 << order;
	int bad = 0;

	if (unlikely(compound_order(page) != order) ||
	    unlikely(!PageHead(page))) {
		bad_page(page);
		bad++;
	}

	__ClearPageHead(page);

	for (i = 1; i < nr_pages; i++) {
		struct page *p = page + i;

		if (unlikely(!PageTail(p) || (p->first_page != page))) {
			bad_page(page);
			bad++;
		}
		__ClearPageTail(p);
	}

	return bad;
}

static inline void prep_zero_page(struct page *page, int order, gfp_t gfp_flags)
{
	int i;

	/*
	 * clear_highpage() will use KM_USER0, so it's a bug to use __GFP_ZERO
	 * and __GFP_HIGHMEM from hard or soft interrupt context.
	 */
	VM_BUG_ON((gfp_flags & __GFP_HIGHMEM) && in_interrupt());
	for (i = 0; i < (1 << order); i++)
		clear_highpage(page + i);
}

static inline void set_page_order(struct page *page, int order)
{
	set_page_private(page, order);
	__SetPageBuddy(page);
}

static inline void rmv_page_order(struct page *page)
{
	__ClearPageBuddy(page);
	set_page_private(page, 0);
}

/*
 * Locate the struct page for both the matching buddy in our
 * pair (buddy1) and the combined O(n+1) page they form (page).
 *
 * 1) Any buddy B1 will have an order O twin B2 which satisfies
 * the following equation:
 *     B2 = B1 ^ (1 << O)
 * For example, if the starting buddy (buddy2) is #8 its order
 * 1 buddy is #10:
 *     B2 = 8 ^ (1 << 1) = 8 ^ 2 = 10
 *
 * 2) Any buddy B will have an order O+1 parent P which
 * satisfies the following equation:
 *     P = B & ~(1 << O)
 *
 * Assumption: *_mem_map is contiguous at least up to MAX_ORDER
 */
static inline unsigned long
__find_buddy_index(unsigned long page_idx, unsigned int order)
{
	return page_idx ^ (1 << order);
}

/*
 * This function checks whether a page is free && is the buddy
 * we can do coalesce a page and its buddy if
 * (a) the buddy is not in a hole &&
 * (b) the buddy is in the buddy system &&
 * (c) a page and its buddy have the same order &&
 * (d) a page and its buddy are in the same zone.
 *
 * For recording whether a page is in the buddy system, we set ->_mapcount -2.
 * Setting, clearing, and testing _mapcount -2 is serialized by zone->lock.
 *
 * For recording page's order, we use page_private(page).
 */
static inline int page_is_buddy(struct page *page, struct page *buddy,
								int order)
{
	if (!pfn_valid_within(page_to_pfn(buddy)))
		return 0;

	if (page_zone_id(page) != page_zone_id(buddy))
		return 0;

	if (PageBuddy(buddy) && page_order(buddy) == order) {
		VM_BUG_ON(page_count(buddy) != 0);
		return 1;
	}
	return 0;
}

/*
 * Freeing function for a buddy system allocator.
 *
 * The concept of a buddy system is to maintain direct-mapped table
 * (containing bit values) for memory blocks of various "orders".
 * The bottom level table contains the map for the smallest allocatable
 * units of memory (here, pages), and each level above it describes
 * pairs of units from the levels below, hence, "buddies".
 * At a high level, all that happens here is marking the table entry
 * at the bottom level available, and propagating the changes upward
 * as necessary, plus some accounting needed to play nicely with other
 * parts of the VM system.
 * At each level, we keep a list of pages, which are heads of continuous
 * free pages of length of (1 << order) and marked with _mapcount -2. Page's
 * order is recorded in page_private(page) field.
 * So when we are allocating or freeing one, we can derive the state of the
 * other.  That is, if we allocate a small block, and both were   
 * free, the remainder of the region must be split into blocks.   
 * If a block is freed, and its buddy is also free, then this
 * triggers coalescing into a block of larger size.            
 *
 * -- wli
 */

static inline void __free_one_page(struct page *page,
		struct zone *zone, unsigned int order,
		int migratetype)
{
	unsigned long page_idx;
	unsigned long combined_idx;
	unsigned long uninitialized_var(buddy_idx);
	struct page *buddy;

	if (unlikely(PageCompound(page)))
		if (unlikely(destroy_compound_page(page, order)))
			return;

	VM_BUG_ON(migratetype == -1);

	page_idx = page_to_pfn(page) & ((1 << MAX_ORDER) - 1);

	VM_BUG_ON(page_idx & ((1 << order) - 1));
	VM_BUG_ON(bad_range(zone, page));

	while (order < MAX_ORDER-1) {
		buddy_idx = __find_buddy_index(page_idx, order);
		buddy = page + (buddy_idx - page_idx);
		if (!page_is_buddy(page, buddy, order))
			break;

		/* Our buddy is free, merge with it and move up one order. */
		list_del(&buddy->lru);
		zone->free_area[order].nr_free--;
		rmv_page_order(buddy);
		combined_idx = buddy_idx & page_idx;
		page = page + (combined_idx - page_idx);
		page_idx = combined_idx;
		order++;
	}
	set_page_order(page, order);

	/*
	 * If this is not the largest possible page, check if the buddy
	 * of the next-highest order is free. If it is, it's possible
	 * that pages are being freed that will coalesce soon. In case,
	 * that is happening, add the free page to the tail of the list
	 * so it's less likely to be used soon and more likely to be merged
	 * as a higher order page
	 */
	if ((order < MAX_ORDER-2) && pfn_valid_within(page_to_pfn(buddy))) {
		struct page *higher_page, *higher_buddy;
		combined_idx = buddy_idx & page_idx;
		higher_page = page + (combined_idx - page_idx);
		buddy_idx = __find_buddy_index(combined_idx, order + 1);
		higher_buddy = page + (buddy_idx - combined_idx);
		if (page_is_buddy(higher_page, higher_buddy, order + 1)) {
			list_add_tail(&page->lru,
				&zone->free_area[order].free_list[migratetype]);
			goto out;
		}
	}

	list_add(&page->lru, &zone->free_area[order].free_list[migratetype]);
out:
	zone->free_area[order].nr_free++;
}

/*
 * free_page_mlock() -- clean up attempts to free and mlocked() page.
 * Page should not be on lru, so no need to fix that up.
 * free_pages_check() will verify...
 */
static inline void free_page_mlock(struct page *page)
{
	__dec_zone_page_state(page, NR_MLOCK);
	__count_vm_event(UNEVICTABLE_MLOCKFREED);
}

static inline int free_pages_check(struct page *page)
{
	if (unlikely(page_mapcount(page) |
		(page->mapping != NULL)  |
		(atomic_read(&page->_count) != 0) |
		(page->flags & PAGE_FLAGS_CHECK_AT_FREE) |
		(mem_cgroup_bad_page_check(page)))) {
		bad_page(page);
		return 1;
	}
	if (page->flags & PAGE_FLAGS_CHECK_AT_PREP)
		page->flags &= ~PAGE_FLAGS_CHECK_AT_PREP;
	return 0;
}

/*
 * Frees a number of pages from the PCP lists
 * Assumes all pages on list are in same zone, and of same order.
 * count is the number of pages to free.
 *
 * If the zone was previously in an "all pages pinned" state then look to
 * see if this freeing clears that state.
 *
 * And clear the zone's pages_scanned counter, to hold off the "all pages are
 * pinned" detection logic.
 */
static void free_pcppages_bulk(struct zone *zone, int count,
					struct per_cpu_pages *pcp)
{
	int migratetype = 0;
	int batch_free = 0;
	int to_free = count;

	spin_lock(&zone->lock);
	zone->all_unreclaimable = 0;
	zone->pages_scanned = 0;

	while (to_free) {
		struct page *page;
		struct list_head *list;

		/*
		 * Remove pages from lists in a round-robin fashion. A
		 * batch_free count is maintained that is incremented when an
		 * empty list is encountered.  This is so more pages are freed
		 * off fuller lists instead of spinning excessively around empty
		 * lists
		 */
		do {
			batch_free++;
			if (++migratetype == MIGRATE_PCPTYPES)
				migratetype = 0;
			list = &pcp->lists[migratetype];
		} while (list_empty(list));

		/* This is the only non-empty list. Free them all. */
		if (batch_free == MIGRATE_PCPTYPES)
			batch_free = to_free;

		do {
			page = list_entry(list->prev, struct page, lru);
			/* must delete as __free_one_page list manipulates */
			list_del(&page->lru);
			/* MIGRATE_MOVABLE list may include MIGRATE_RESERVEs */
			__free_one_page(page, zone, 0, page_private(page));
			trace_mm_page_pcpu_drain(page, 0, page_private(page));
		} while (--to_free && --batch_free && !list_empty(list));
	}
	__mod_zone_page_state(zone, NR_FREE_PAGES, count);
	spin_unlock(&zone->lock);
}

static void free_one_page(struct zone *zone, struct page *page, int order,
				int migratetype)
{
	spin_lock(&zone->lock);
	zone->all_unreclaimable = 0;
	zone->pages_scanned = 0;

	__free_one_page(page, zone, order, migratetype);
	__mod_zone_page_state(zone, NR_FREE_PAGES, 1 << order);
	spin_unlock(&zone->lock);
}

static bool free_pages_prepare(struct page *page, unsigned int order)
{
	int i;
	int bad = 0;

#ifdef CONFIG_XEN
	if (PageForeign(page)) {
		PageForeignDestructor(page, order);
		return false;
	}
#endif

	trace_mm_page_free_direct(page, order);
	kmemcheck_free_shadow(page, order);

	if (PageAnon(page))
		page->mapping = NULL;
	for (i = 0; i < (1 << order); i++)
		bad += free_pages_check(page + i);
	if (bad)
		return false;

	if (!PageHighMem(page)) {
		debug_check_no_locks_freed(page_address(page),PAGE_SIZE<<order);
		debug_check_no_obj_freed(page_address(page),
					   PAGE_SIZE << order);
	}
	arch_free_page(page, order);
	kernel_map_pages(page, 1 << order, 0);

	return true;
}

static void __free_pages_ok(struct page *page, unsigned int order)
{
	unsigned long flags;
	int wasMlocked = __TestClearPageMlocked(page);

#ifdef CONFIG_XEN
	WARN_ON(PageForeign(page) && wasMlocked);
#endif
	if (!free_pages_prepare(page, order))
		return;

	local_irq_save(flags);
	if (unlikely(wasMlocked))
		free_page_mlock(page);
	__count_vm_events(PGFREE, 1 << order);
	free_one_page(page_zone(page), page, order,
					get_pageblock_migratetype(page));
	local_irq_restore(flags);
}

/*
 * permit the bootmem allocator to evade page validation on high-order frees
 */
void __meminit __free_pages_bootmem(struct page *page, unsigned int order)
{
	if (order == 0) {
		__ClearPageReserved(page);
		set_page_count(page, 0);
		set_page_refcounted(page);
		__free_page(page);
	} else {
		int loop;

		prefetchw(page);
		for (loop = 0; loop < BITS_PER_LONG; loop++) {
			struct page *p = &page[loop];

			if (loop + 1 < BITS_PER_LONG)
				prefetchw(p + 1);
			__ClearPageReserved(p);
			set_page_count(p, 0);
		}

		set_page_refcounted(page);
		__free_pages(page, order);
	}
}


/*
 * The order of subdivision here is critical for the IO subsystem.
 * Please do not alter this order without good reasons and regression
 * testing. Specifically, as large blocks of memory are subdivided,
 * the order in which smaller blocks are delivered depends on the order
 * they're subdivided in this function. This is the primary factor
 * influencing the order in which pages are delivered to the IO
 * subsystem according to empirical testing, and this is also justified
 * by considering the behavior of a buddy system containing a single
 * large block of memory acted on by a series of small allocations.
 * This behavior is a critical factor in sglist merging's success.
 *
 * -- wli
 */
static inline void expand(struct zone *zone, struct page *page,
	int low, int high, struct free_area *area,
	int migratetype)
{
	unsigned long size = 1 << high;

	while (high > low) {
		area--;
		high--;
		size >>= 1;
		VM_BUG_ON(bad_range(zone, &page[size]));
		list_add(&page[size].lru, &area->free_list[migratetype]);
		area->nr_free++;
		set_page_order(&page[size], high);
	}
}

/*
 * This page is about to be returned from the page allocator
 */
static inline int check_new_page(struct page *page)
{
	if (unlikely(page_mapcount(page) |
		(page->mapping != NULL)  |
		(atomic_read(&page->_count) != 0)  |
		(page->flags & PAGE_FLAGS_CHECK_AT_PREP) |
		(mem_cgroup_bad_page_check(page)))) {
		bad_page(page);
		return 1;
	}
	return 0;
}

static int prep_new_page(struct page *page, int order, gfp_t gfp_flags)
{
	int i;

	for (i = 0; i < (1 << order); i++) {
		struct page *p = page + i;
		if (unlikely(check_new_page(p)))
			return 1;
	}

	set_page_private(page, 0);
	set_page_refcounted(page);

	arch_alloc_page(page, order);
	kernel_map_pages(page, 1 << order, 1);

	if (gfp_flags & __GFP_ZERO)
		prep_zero_page(page, order, gfp_flags);

	if (order && (gfp_flags & __GFP_COMP))
		prep_compound_page(page, order);

	return 0;
}

/*
 * Go through the free lists for the given migratetype and remove
 * the smallest available page from the freelists
 */
static inline
struct page *__rmqueue_smallest(struct zone *zone, unsigned int order,
						int migratetype)
{
	unsigned int current_order;
	struct free_area * area;
	struct page *page;

	/* Find a page of the appropriate size in the preferred list */
	for (current_order = order; current_order < MAX_ORDER; ++current_order) {
		area = &(zone->free_area[current_order]);
		if (list_empty(&area->free_list[migratetype]))
			continue;

		page = list_entry(area->free_list[migratetype].next,
							struct page, lru);
		list_del(&page->lru);
		rmv_page_order(page);
		area->nr_free--;
		expand(zone, page, order, current_order, area, migratetype);
		return page;
	}

	return NULL;
}


/*
 * This array describes the order lists are fallen back to when
 * the free lists for the desirable migrate type are depleted
 */
static int fallbacks[MIGRATE_TYPES][MIGRATE_TYPES-1] = {
	[MIGRATE_UNMOVABLE]   = { MIGRATE_RECLAIMABLE, MIGRATE_MOVABLE,   MIGRATE_RESERVE },
	[MIGRATE_RECLAIMABLE] = { MIGRATE_UNMOVABLE,   MIGRATE_MOVABLE,   MIGRATE_RESERVE },
	[MIGRATE_MOVABLE]     = { MIGRATE_RECLAIMABLE, MIGRATE_UNMOVABLE, MIGRATE_RESERVE },
	[MIGRATE_RESERVE]     = { MIGRATE_RESERVE,     MIGRATE_RESERVE,   MIGRATE_RESERVE }, /* Never used */
};

/*
 * Move the free pages in a range to the free lists of the requested type.
 * Note that start_page and end_pages are not aligned on a pageblock
 * boundary. If alignment is required, use move_freepages_block()
 */
static int move_freepages(struct zone *zone,
			  struct page *start_page, struct page *end_page,
			  int migratetype)
{
	struct page *page;
	unsigned long order;
	int pages_moved = 0;

#ifndef CONFIG_HOLES_IN_ZONE
	/*
	 * page_zone is not safe to call in this context when
	 * CONFIG_HOLES_IN_ZONE is set. This bug check is probably redundant
	 * anyway as we check zone boundaries in move_freepages_block().
	 * Remove at a later date when no bug reports exist related to
	 * grouping pages by mobility
	 */
	BUG_ON(page_zone(start_page) != page_zone(end_page));
#endif

	for (page = start_page; page <= end_page;) {
		/* Make sure we are not inadvertently changing nodes */
		VM_BUG_ON(page_to_nid(page) != zone_to_nid(zone));

		if (!pfn_valid_within(page_to_pfn(page))) {
			page++;
			continue;
		}

		if (!PageBuddy(page)) {
			page++;
			continue;
		}

		order = page_order(page);
		list_move(&page->lru,
			  &zone->free_area[order].free_list[migratetype]);
		page += 1 << order;
		pages_moved += 1 << order;
	}

	return pages_moved;
}

static int move_freepages_block(struct zone *zone, struct page *page,
				int migratetype)
{
	unsigned long start_pfn, end_pfn;
	struct page *start_page, *end_page;

	start_pfn = page_to_pfn(page);
	start_pfn = start_pfn & ~(pageblock_nr_pages-1);
	start_page = pfn_to_page(start_pfn);
	end_page = start_page + pageblock_nr_pages - 1;
	end_pfn = start_pfn + pageblock_nr_pages - 1;

	/* Do not cross zone boundaries */
	if (start_pfn < zone->zone_start_pfn)
		start_page = page;
	if (end_pfn >= zone->zone_start_pfn + zone->spanned_pages)
		return 0;

	return move_freepages(zone, start_page, end_page, migratetype);
}

static void change_pageblock_range(struct page *pageblock_page,
					int start_order, int migratetype)
{
	int nr_pageblocks = 1 << (start_order - pageblock_order);

	while (nr_pageblocks--) {
		set_pageblock_migratetype(pageblock_page, migratetype);
		pageblock_page += pageblock_nr_pages;
	}
}

/* Remove an element from the buddy allocator from the fallback list */
static inline struct page *
__rmqueue_fallback(struct zone *zone, int order, int start_migratetype)
{
	struct free_area * area;
	int current_order;
	struct page *page;
	int migratetype, i;

	/* Find the largest possible block of pages in the other list */
	for (current_order = MAX_ORDER-1; current_order >= order;
						--current_order) {
		for (i = 0; i < MIGRATE_TYPES - 1; i++) {
			migratetype = fallbacks[start_migratetype][i];

			/* MIGRATE_RESERVE handled later if necessary */
			if (migratetype == MIGRATE_RESERVE)
				continue;

			area = &(zone->free_area[current_order]);
			if (list_empty(&area->free_list[migratetype]))
				continue;

			page = list_entry(area->free_list[migratetype].next,
					struct page, lru);
			area->nr_free--;

			/*
			 * If breaking a large block of pages, move all free
			 * pages to the preferred allocation list. If falling
			 * back for a reclaimable kernel allocation, be more
			 * aggressive about taking ownership of free pages
			 */
			if (unlikely(current_order >= (pageblock_order >> 1)) ||
					start_migratetype == MIGRATE_RECLAIMABLE ||
					page_group_by_mobility_disabled) {
				unsigned long pages;
				pages = move_freepages_block(zone, page,
								start_migratetype);

				/* Claim the whole block if over half of it is free */
				if (pages >= (1 << (pageblock_order-1)) ||
						page_group_by_mobility_disabled)
					set_pageblock_migratetype(page,
								start_migratetype);

				migratetype = start_migratetype;
			}

			/* Remove the page from the freelists */
			list_del(&page->lru);
			rmv_page_order(page);

			/* Take ownership for orders >= pageblock_order */
			if (current_order >= pageblock_order)
				change_pageblock_range(page, current_order,
							start_migratetype);

			expand(zone, page, order, current_order, area, migratetype);

			trace_mm_page_alloc_extfrag(page, order, current_order,
				start_migratetype, migratetype);

			return page;
		}
	}

	return NULL;
}

/*
 * Do the hard work of removing an element from the buddy allocator.
 * Call me with the zone->lock already held.
 */
static struct page *__rmqueue(struct zone *zone, unsigned int order,
						int migratetype)
{
	struct page *page;

retry_reserve:
	page = __rmqueue_smallest(zone, order, migratetype);

	if (unlikely(!page) && migratetype != MIGRATE_RESERVE) {
		page = __rmqueue_fallback(zone, order, migratetype);

		/*
		 * Use MIGRATE_RESERVE rather than fail an allocation. goto
		 * is used because __rmqueue_smallest is an inline function
		 * and we want just one call site
		 */
		if (!page) {
			migratetype = MIGRATE_RESERVE;
			goto retry_reserve;
		}
	}

	trace_mm_page_alloc_zone_locked(page, order, migratetype);
	return page;
}

/* 
 * Obtain a specified number of elements from the buddy allocator, all under
 * a single hold of the lock, for efficiency.  Add them to the supplied list.
 * Returns the number of new pages which were placed at *list.
 */
static int rmqueue_bulk(struct zone *zone, unsigned int order, 
			unsigned long count, struct list_head *list,
			int migratetype, int cold)
{
	int i;
	
	spin_lock(&zone->lock);
	for (i = 0; i < count; ++i) {
		struct page *page = __rmqueue(zone, order, migratetype);
		if (unlikely(page == NULL))
			break;

		/*
		 * Split buddy pages returned by expand() are received here
		 * in physical page order. The page is added to the callers and
		 * list and the list head then moves forward. From the callers
		 * perspective, the linked list is ordered by page number in
		 * some conditions. This is useful for IO devices that can
		 * merge IO requests if the physical pages are ordered
		 * properly.
		 */
		if (likely(cold == 0))
			list_add(&page->lru, list);
		else
			list_add_tail(&page->lru, list);
		set_page_private(page, migratetype);
		list = &page->lru;
	}
	__mod_zone_page_state(zone, NR_FREE_PAGES, -(i << order));
	spin_unlock(&zone->lock);
	return i;
}

#ifdef CONFIG_NUMA
/*
 * Called from the vmstat counter updater to drain pagesets of this
 * currently executing processor on remote nodes after they have
 * expired.
 *
 * Note that this function must be called with the thread pinned to
 * a single processor.
 */
void drain_zone_pages(struct zone *zone, struct per_cpu_pages *pcp)
{
	unsigned long flags;
	int to_drain;

	local_irq_save(flags);
	if (pcp->count >= pcp->batch)
		to_drain = pcp->batch;
	else
		to_drain = pcp->count;
	free_pcppages_bulk(zone, to_drain, pcp);
	pcp->count -= to_drain;
	local_irq_restore(flags);
}
#endif

/*
 * Drain pages of the indicated processor.
 *
 * The processor must either be the current processor and the
 * thread pinned to the current processor or a processor that
 * is not online.
 */
static void drain_pages(unsigned int cpu)
{
	unsigned long flags;
	struct zone *zone;

	for_each_populated_zone(zone) {
		struct per_cpu_pageset *pset;
		struct per_cpu_pages *pcp;

		local_irq_save(flags);
		pset = per_cpu_ptr(zone->pageset, cpu);

		pcp = &pset->pcp;
		if (pcp->count) {
			free_pcppages_bulk(zone, pcp->count, pcp);
			pcp->count = 0;
		}
		local_irq_restore(flags);
	}
}

/*
 * Spill all of this CPU's per-cpu pages back into the buddy allocator.
 */
void drain_local_pages(void *arg)
{
	drain_pages(smp_processor_id());
}

/*
 * Spill all the per-cpu pages from all CPUs back into the buddy allocator
 */
void drain_all_pages(void)
{
	on_each_cpu(drain_local_pages, NULL, 1);
}

#ifdef CONFIG_HIBERNATION

void mark_free_pages(struct zone *zone)
{
	unsigned long pfn, max_zone_pfn;
	unsigned long flags;
	int order, t;
	struct list_head *curr;

	if (!zone->spanned_pages)
		return;

	spin_lock_irqsave(&zone->lock, flags);

	max_zone_pfn = zone->zone_start_pfn + zone->spanned_pages;
	for (pfn = zone->zone_start_pfn; pfn < max_zone_pfn; pfn++)
		if (pfn_valid(pfn)) {
			struct page *page = pfn_to_page(pfn);

			if (!swsusp_page_is_forbidden(page))
				swsusp_unset_page_free(page);
		}

	for_each_migratetype_order(order, t) {
		list_for_each(curr, &zone->free_area[order].free_list[t]) {
			unsigned long i;

			pfn = page_to_pfn(list_entry(curr, struct page, lru));
			for (i = 0; i < (1UL << order); i++)
				swsusp_set_page_free(pfn_to_page(pfn + i));
		}
	}
	spin_unlock_irqrestore(&zone->lock, flags);
}
#endif /* CONFIG_PM */

/*
 * Free a 0-order page
 * cold == 1 ? free a cold page : free a hot page
 */
void free_hot_cold_page(struct page *page, int cold)
{
	struct zone *zone = page_zone(page);
	struct per_cpu_pages *pcp;
	unsigned long flags;
	int migratetype;
	int wasMlocked = __TestClearPageMlocked(page);

#ifdef CONFIG_XEN
	WARN_ON(PageForeign(page) && wasMlocked);
#endif
	if (!free_pages_prepare(page, 0))
		return;

	migratetype = get_pageblock_migratetype(page);
	set_page_private(page, migratetype);
	local_irq_save(flags);
	if (unlikely(wasMlocked))
		free_page_mlock(page);
	__count_vm_event(PGFREE);

	/*
	 * We only track unmovable, reclaimable and movable on pcp lists.
	 * Free ISOLATE pages back to the allocator because they are being
	 * offlined but treat RESERVE as movable pages so we can get those
	 * areas back if necessary. Otherwise, we may have to free
	 * excessively into the page allocator
	 */
	if (migratetype >= MIGRATE_PCPTYPES) {
		if (unlikely(migratetype == MIGRATE_ISOLATE)) {
			free_one_page(zone, page, 0, migratetype);
			goto out;
		}
		migratetype = MIGRATE_MOVABLE;
	}

	pcp = &this_cpu_ptr(zone->pageset)->pcp;
	if (cold)
		list_add_tail(&page->lru, &pcp->lists[migratetype]);
	else
		list_add(&page->lru, &pcp->lists[migratetype]);
	pcp->count++;
	if (pcp->count >= pcp->high) {
		free_pcppages_bulk(zone, pcp->batch, pcp);
		pcp->count -= pcp->batch;
	}

out:
	local_irq_restore(flags);
}

/*
 * split_page takes a non-compound higher-order page, and splits it into
 * n (1<<order) sub-pages: page[0..n]
 * Each sub-page must be freed individually.
 *
 * Note: this is probably too low level an operation for use in drivers.
 * Please consult with lkml before using this in your driver.
 */
void split_page(struct page *page, unsigned int order)
{
	int i;

	VM_BUG_ON(PageCompound(page));
	VM_BUG_ON(!page_count(page));

#ifdef CONFIG_KMEMCHECK
	/*
	 * Split shadow pages too, because free(page[0]) would
	 * otherwise free the whole shadow.
	 */
	if (kmemcheck_page_is_tracked(page))
		split_page(virt_to_page(page[0].shadow), order);
#endif

	for (i = 1; i < (1 << order); i++)
		set_page_refcounted(page + i);
}

/*
 * Similar to split_page except the page is already free. As this is only
 * being used for migration, the migratetype of the block also changes.
 * As this is called with interrupts disabled, the caller is responsible
 * for calling arch_alloc_page() and kernel_map_page() after interrupts
 * are enabled.
 *
 * Note: this is probably too low level an operation for use in drivers.
 * Please consult with lkml before using this in your driver.
 */
int split_free_page(struct page *page)
{
	unsigned int order;
	unsigned long watermark;
	struct zone *zone;

	BUG_ON(!PageBuddy(page));

	zone = page_zone(page);
	order = page_order(page);

	/* Obey watermarks as if the page was being allocated */
	watermark = low_wmark_pages(zone) + (1 << order);
	if (!zone_watermark_ok(zone, 0, watermark, 0, 0))
		return 0;

	/* Remove page from free list */
	list_del(&page->lru);
	zone->free_area[order].nr_free--;
	rmv_page_order(page);
	__mod_zone_page_state(zone, NR_FREE_PAGES, -(1UL << order));

	/* Split into individual pages */
	set_page_refcounted(page);
	split_page(page, order);

	if (order >= pageblock_order - 1) {
		struct page *endpage = page + (1 << order) - 1;
		for (; page < endpage; page += pageblock_nr_pages)
			set_pageblock_migratetype(page, MIGRATE_MOVABLE);
	}

	return 1 << order;
}

/*
 * Really, prep_compound_page() should be called from __rmqueue_bulk().  But
 * we cheat by calling it from here, in the order > 0 path.  Saves a branch
 * or two.
 */
static inline
struct page *buffered_rmqueue(struct zone *preferred_zone,
			struct zone *zone, int order, gfp_t gfp_flags,
			int migratetype)
{
	unsigned long flags;
	struct page *page;
	int cold = !!(gfp_flags & __GFP_COLD);

again:
	if (likely(order == 0)) {
		struct per_cpu_pages *pcp;
		struct list_head *list;

		local_irq_save(flags);
		pcp = &this_cpu_ptr(zone->pageset)->pcp;
		list = &pcp->lists[migratetype];
		if (list_empty(list)) {
			pcp->count += rmqueue_bulk(zone, 0,
					pcp->batch, list,
					migratetype, cold);
			if (unlikely(list_empty(list)))
				goto failed;
		}

		if (cold)
			page = list_entry(list->prev, struct page, lru);
		else
			page = list_entry(list->next, struct page, lru);

		list_del(&page->lru);
		pcp->count--;
	} else {
		if (unlikely(gfp_flags & __GFP_NOFAIL)) {
			/*
			 * __GFP_NOFAIL is not to be used in new code.
			 *
			 * All __GFP_NOFAIL callers should be fixed so that they
			 * properly detect and handle allocation failures.
			 *
			 * We most definitely don't want callers attempting to
			 * allocate greater than order-1 page units with
			 * __GFP_NOFAIL.
			 */
			WARN_ON_ONCE(order > 1);
		}
		spin_lock_irqsave(&zone->lock, flags);
		page = __rmqueue(zone, order, migratetype);
		spin_unlock(&zone->lock);
		if (!page)
			goto failed;
		__mod_zone_page_state(zone, NR_FREE_PAGES, -(1 << order));
	}

	__count_zone_vm_events(PGALLOC, zone, 1 << order);
	zone_statistics(preferred_zone, zone, gfp_flags);
	local_irq_restore(flags);

	VM_BUG_ON(bad_range(zone, page));
	if (prep_new_page(page, order, gfp_flags))
		goto again;
	return page;

failed:
	local_irq_restore(flags);
	return NULL;
}

/* The ALLOC_WMARK bits are used as an index to zone->watermark */
#define ALLOC_WMARK_MIN		WMARK_MIN
#define ALLOC_WMARK_LOW		WMARK_LOW
#define ALLOC_WMARK_HIGH	WMARK_HIGH
#define ALLOC_NO_WATERMARKS	0x04 /* don't check watermarks at all */

/* Mask to get the watermark bits */
#define ALLOC_WMARK_MASK	(ALLOC_NO_WATERMARKS-1)

#define ALLOC_HARDER		0x10 /* try to alloc harder */
#define ALLOC_HIGH		0x20 /* __GFP_HIGH set */
#define ALLOC_CPUSET		0x40 /* check for correct cpuset */

#ifdef CONFIG_FAIL_PAGE_ALLOC

static struct fail_page_alloc_attr {
	struct fault_attr attr;

	u32 ignore_gfp_highmem;
	u32 ignore_gfp_wait;
	u32 min_order;

#ifdef CONFIG_FAULT_INJECTION_DEBUG_FS

	struct dentry *ignore_gfp_highmem_file;
	struct dentry *ignore_gfp_wait_file;
	struct dentry *min_order_file;

#endif /* CONFIG_FAULT_INJECTION_DEBUG_FS */

} fail_page_alloc = {
	.attr = FAULT_ATTR_INITIALIZER,
	.ignore_gfp_wait = 1,
	.ignore_gfp_highmem = 1,
	.min_order = 1,
};

static int __init setup_fail_page_alloc(char *str)
{
	return setup_fault_attr(&fail_page_alloc.attr, str);
}
__setup("fail_page_alloc=", setup_fail_page_alloc);

static int should_fail_alloc_page(gfp_t gfp_mask, unsigned int order)
{
	if (order < fail_page_alloc.min_order)
		return 0;
	if (gfp_mask & __GFP_NOFAIL)
		return 0;
	if (fail_page_alloc.ignore_gfp_highmem && (gfp_mask & __GFP_HIGHMEM))
		return 0;
	if (fail_page_alloc.ignore_gfp_wait && (gfp_mask & __GFP_WAIT))
		return 0;

	return should_fail(&fail_page_alloc.attr, 1 << order);
}

#ifdef CONFIG_FAULT_INJECTION_DEBUG_FS

static int __init fail_page_alloc_debugfs(void)
{
	mode_t mode = S_IFREG | S_IRUSR | S_IWUSR;
	struct dentry *dir;
	int err;

	err = init_fault_attr_dentries(&fail_page_alloc.attr,
				       "fail_page_alloc");
	if (err)
		return err;
	dir = fail_page_alloc.attr.dentries.dir;

	fail_page_alloc.ignore_gfp_wait_file =
		debugfs_create_bool("ignore-gfp-wait", mode, dir,
				      &fail_page_alloc.ignore_gfp_wait);

	fail_page_alloc.ignore_gfp_highmem_file =
		debugfs_create_bool("ignore-gfp-highmem", mode, dir,
				      &fail_page_alloc.ignore_gfp_highmem);
	fail_page_alloc.min_order_file =
		debugfs_create_u32("min-order", mode, dir,
				   &fail_page_alloc.min_order);

	if (!fail_page_alloc.ignore_gfp_wait_file ||
            !fail_page_alloc.ignore_gfp_highmem_file ||
            !fail_page_alloc.min_order_file) {
		err = -ENOMEM;
		debugfs_remove(fail_page_alloc.ignore_gfp_wait_file);
		debugfs_remove(fail_page_alloc.ignore_gfp_highmem_file);
		debugfs_remove(fail_page_alloc.min_order_file);
		cleanup_fault_attr_dentries(&fail_page_alloc.attr);
	}

	return err;
}

late_initcall(fail_page_alloc_debugfs);

#endif /* CONFIG_FAULT_INJECTION_DEBUG_FS */

#else /* CONFIG_FAIL_PAGE_ALLOC */

static inline int should_fail_alloc_page(gfp_t gfp_mask, unsigned int order)
{
	return 0;
}

#endif /* CONFIG_FAIL_PAGE_ALLOC */

/*
 * Return true if free pages are above 'mark'. This takes into account the order
 * of the allocation.
 */
static bool __zone_watermark_ok(struct zone *z, int order, unsigned long mark,
		      int classzone_idx, int alloc_flags, long free_pages)
{
	/* free_pages my go negative - that's OK */
	long min = mark;
	int o;

	free_pages -= (1 << order) + 1;
	if (alloc_flags & ALLOC_HIGH)
		min -= min / 2;
	if (alloc_flags & ALLOC_HARDER)
		min -= min / 4;

	if (free_pages <= min + z->lowmem_reserve[classzone_idx])
		return false;
	for (o = 0; o < order; o++) {
		/* At the next order, this order's pages become unavailable */
		free_pages -= z->free_area[o].nr_free << o;

		/* Require fewer higher order pages to be free */
		min >>= 1;

		if (free_pages <= min)
			return false;
	}
	return true;
}

bool zone_watermark_ok(struct zone *z, int order, unsigned long mark,
		      int classzone_idx, int alloc_flags)
{
	return __zone_watermark_ok(z, order, mark, classzone_idx, alloc_flags,
					zone_page_state(z, NR_FREE_PAGES));
}

bool zone_watermark_ok_safe(struct zone *z, int order, unsigned long mark,
		      int classzone_idx, int alloc_flags)
{
	long free_pages = zone_page_state(z, NR_FREE_PAGES);

	if (z->percpu_drift_mark && free_pages < z->percpu_drift_mark)
		free_pages = zone_page_state_snapshot(z, NR_FREE_PAGES);

	return __zone_watermark_ok(z, order, mark, classzone_idx, alloc_flags,
								free_pages);
}

#ifdef CONFIG_NUMA
/*
 * zlc_setup - Setup for "zonelist cache".  Uses cached zone data to
 * skip over zones that are not allowed by the cpuset, or that have
 * been recently (in last second) found to be nearly full.  See further
 * comments in mmzone.h.  Reduces cache footprint of zonelist scans
 * that have to skip over a lot of full or unallowed zones.
 *
 * If the zonelist cache is present in the passed in zonelist, then
 * returns a pointer to the allowed node mask (either the current
 * tasks mems_allowed, or node_states[N_HIGH_MEMORY].)
 *
 * If the zonelist cache is not available for this zonelist, does
 * nothing and returns NULL.
 *
 * If the fullzones BITMAP in the zonelist cache is stale (more than
 * a second since last zap'd) then we zap it out (clear its bits.)
 *
 * We hold off even calling zlc_setup, until after we've checked the
 * first zone in the zonelist, on the theory that most allocations will
 * be satisfied from that first zone, so best to examine that zone as
 * quickly as we can.
 */
static nodemask_t *zlc_setup(struct zonelist *zonelist, int alloc_flags)
{
	struct zonelist_cache *zlc;	/* cached zonelist speedup info */
	nodemask_t *allowednodes;	/* zonelist_cache approximation */

	zlc = zonelist->zlcache_ptr;
	if (!zlc)
		return NULL;

	if (time_after(jiffies, zlc->last_full_zap + HZ)) {
		bitmap_zero(zlc->fullzones, MAX_ZONES_PER_ZONELIST);
		zlc->last_full_zap = jiffies;
	}

	allowednodes = !in_interrupt() && (alloc_flags & ALLOC_CPUSET) ?
					&cpuset_current_mems_allowed :
					&node_states[N_HIGH_MEMORY];
	return allowednodes;
}

/*
 * Given 'z' scanning a zonelist, run a couple of quick checks to see
 * if it is worth looking at further for free memory:
 *  1) Check that the zone isn't thought to be full (doesn't have its
 *     bit set in the zonelist_cache fullzones BITMAP).
 *  2) Check that the zones node (obtained from the zonelist_cache
 *     z_to_n[] mapping) is allowed in the passed in allowednodes mask.
 * Return true (non-zero) if zone is worth looking at further, or
 * else return false (zero) if it is not.
 *
 * This check -ignores- the distinction between various watermarks,
 * such as GFP_HIGH, GFP_ATOMIC, PF_MEMALLOC, ...  If a zone is
 * found to be full for any variation of these watermarks, it will
 * be considered full for up to one second by all requests, unless
 * we are so low on memory on all allowed nodes that we are forced
 * into the second scan of the zonelist.
 *
 * In the second scan we ignore this zonelist cache and exactly
 * apply the watermarks to all zones, even it is slower to do so.
 * We are low on memory in the second scan, and should leave no stone
 * unturned looking for a free page.
 */
static int zlc_zone_worth_trying(struct zonelist *zonelist, struct zoneref *z,
						nodemask_t *allowednodes)
{
	struct zonelist_cache *zlc;	/* cached zonelist speedup info */
	int i;				/* index of *z in zonelist zones */
	int n;				/* node that zone *z is on */

	zlc = zonelist->zlcache_ptr;
	if (!zlc)
		return 1;

	i = z - zonelist->_zonerefs;
	n = zlc->z_to_n[i];

	/* This zone is worth trying if it is allowed but not full */
	return node_isset(n, *allowednodes) && !test_bit(i, zlc->fullzones);
}

/*
 * Given 'z' scanning a zonelist, set the corresponding bit in
 * zlc->fullzones, so that subsequent attempts to allocate a page
 * from that zone don't waste time re-examining it.
 */
static void zlc_mark_zone_full(struct zonelist *zonelist, struct zoneref *z)
{
	struct zonelist_cache *zlc;	/* cached zonelist speedup info */
	int i;				/* index of *z in zonelist zones */

	zlc = zonelist->zlcache_ptr;
	if (!zlc)
		return;

	i = z - zonelist->_zonerefs;

	set_bit(i, zlc->fullzones);
}

#else	/* CONFIG_NUMA */

static nodemask_t *zlc_setup(struct zonelist *zonelist, int alloc_flags)
{
	return NULL;
}

static int zlc_zone_worth_trying(struct zonelist *zonelist, struct zoneref *z,
				nodemask_t *allowednodes)
{
	return 1;
}

static void zlc_mark_zone_full(struct zonelist *zonelist, struct zoneref *z)
{
}
#endif	/* CONFIG_NUMA */

/*
 * get_page_from_freelist goes through the zonelist trying to allocate
 * a page.
 */
static struct page *
get_page_from_freelist(gfp_t gfp_mask, nodemask_t *nodemask, unsigned int order,
		struct zonelist *zonelist, int high_zoneidx, int alloc_flags,
		struct zone *preferred_zone, int migratetype)
{
	struct zoneref *z;
	struct page *page = NULL;
	int classzone_idx;
	struct zone *zone;
	nodemask_t *allowednodes = NULL;/* zonelist_cache approximation */
	int zlc_active = 0;		/* set if using zonelist_cache */
	int did_zlc_setup = 0;		/* just call zlc_setup() one time */

	classzone_idx = zone_idx(preferred_zone);
zonelist_scan:
	/*
	 * Scan zonelist, looking for a zone with enough free.
	 * See also cpuset_zone_allowed() comment in kernel/cpuset.c.
	 */
	for_each_zone_zonelist_nodemask(zone, z, zonelist,
						high_zoneidx, nodemask) {
		if (NUMA_BUILD && zlc_active &&
			!zlc_zone_worth_trying(zonelist, z, allowednodes))
				continue;
		if ((alloc_flags & ALLOC_CPUSET) &&
			!cpuset_zone_allowed_softwall(zone, gfp_mask))
				goto try_next_zone;

		BUILD_BUG_ON(ALLOC_NO_WATERMARKS < NR_WMARK);
		if (!(alloc_flags & ALLOC_NO_WATERMARKS)) {
			unsigned long mark;
			int ret;

			mark = zone->watermark[alloc_flags & ALLOC_WMARK_MASK];
			if (zone_watermark_ok(zone, order, mark,
				    classzone_idx, alloc_flags))
				goto try_this_zone;

			if (zone_reclaim_mode == 0)
				goto this_zone_full;

			ret = zone_reclaim(zone, gfp_mask, order);
			switch (ret) {
			case ZONE_RECLAIM_NOSCAN:
				/* did not scan */
				goto try_next_zone;
			case ZONE_RECLAIM_FULL:
				/* scanned but unreclaimable */
				goto this_zone_full;
			default:
				/* did we reclaim enough */
				if (!zone_watermark_ok(zone, order, mark,
						classzone_idx, alloc_flags))
					goto this_zone_full;
			}
		}

try_this_zone:
		page = buffered_rmqueue(preferred_zone, zone, order,
						gfp_mask, migratetype);
		if (page)
			break;
this_zone_full:
		if (NUMA_BUILD)
			zlc_mark_zone_full(zonelist, z);
try_next_zone:
		if (NUMA_BUILD && !did_zlc_setup && nr_online_nodes > 1) {
			/*
			 * we do zlc_setup after the first zone is tried but only
			 * if there are multiple nodes make it worthwhile
			 */
			allowednodes = zlc_setup(zonelist, alloc_flags);
			zlc_active = 1;
			did_zlc_setup = 1;
		}
	}

	if (unlikely(NUMA_BUILD && page == NULL && zlc_active)) {
		/* Disable zlc cache for second zonelist scan */
		zlc_active = 0;
		goto zonelist_scan;
	}
	return page;
}

/*
 * Large machines with many possible nodes should not always dump per-node
 * meminfo in irq context.
 */
static inline bool should_suppress_show_mem(void)
{
	bool ret = false;

#if NODES_SHIFT > 8
	ret = in_interrupt();
#endif
	return ret;
}

static DEFINE_RATELIMIT_STATE(nopage_rs,
		DEFAULT_RATELIMIT_INTERVAL,
		DEFAULT_RATELIMIT_BURST);

void warn_alloc_failed(gfp_t gfp_mask, int order, const char *fmt, ...)
{
	va_list args;
	unsigned int filter = SHOW_MEM_FILTER_NODES;

	if ((gfp_mask & __GFP_NOWARN) || !__ratelimit(&nopage_rs))
		return;

	/*
	 * This documents exceptions given to allocations in certain
	 * contexts that are allowed to allocate outside current's set
	 * of allowed nodes.
	 */
	if (!(gfp_mask & __GFP_NOMEMALLOC))
		if (test_thread_flag(TIF_MEMDIE) ||
		    (current->flags & (PF_MEMALLOC | PF_EXITING)))
			filter &= ~SHOW_MEM_FILTER_NODES;
	if (in_interrupt() || !(gfp_mask & __GFP_WAIT))
		filter &= ~SHOW_MEM_FILTER_NODES;

	if (fmt) {
		printk(KERN_WARNING);
		va_start(args, fmt);
		vprintk(fmt, args);
		va_end(args);
	}

	pr_warning("%s: page allocation failure: order:%d, mode:0x%x\n",
		   current->comm, order, gfp_mask);

	dump_stack();
	if (!should_suppress_show_mem())
		show_mem(filter);
}

static inline int
should_alloc_retry(gfp_t gfp_mask, unsigned int order,
				unsigned long pages_reclaimed)
{
	/* Do not loop if specifically requested */
	if (gfp_mask & __GFP_NORETRY)
		return 0;

	/*
	 * In this implementation, order <= PAGE_ALLOC_COSTLY_ORDER
	 * means __GFP_NOFAIL, but that may not be true in other
	 * implementations.
	 */
	if (order <= PAGE_ALLOC_COSTLY_ORDER)
		return 1;

	/*
	 * For order > PAGE_ALLOC_COSTLY_ORDER, if __GFP_REPEAT is
	 * specified, then we retry until we no longer reclaim any pages
	 * (above), or we've reclaimed an order of pages at least as
	 * large as the allocation's order. In both cases, if the
	 * allocation still fails, we stop retrying.
	 */
	if (gfp_mask & __GFP_REPEAT && pages_reclaimed < (1 << order))
		return 1;

	/*
	 * Don't let big-order allocations loop unless the caller
	 * explicitly requests that.
	 */
	if (gfp_mask & __GFP_NOFAIL)
		return 1;

	return 0;
}

static inline struct page *
__alloc_pages_may_oom(gfp_t gfp_mask, unsigned int order,
	struct zonelist *zonelist, enum zone_type high_zoneidx,
	nodemask_t *nodemask, struct zone *preferred_zone,
	int migratetype)
{
	struct page *page;

	/* Acquire the OOM killer lock for the zones in zonelist */
	if (!try_set_zonelist_oom(zonelist, gfp_mask)) {
		schedule_timeout_uninterruptible(1);
		return NULL;
	}

	/*
	 * Go through the zonelist yet one more time, keep very high watermark
	 * here, this is only to catch a parallel oom killing, we must fail if
	 * we're still under heavy pressure.
	 */
	page = get_page_from_freelist(gfp_mask|__GFP_HARDWALL, nodemask,
		order, zonelist, high_zoneidx,
		ALLOC_WMARK_HIGH|ALLOC_CPUSET,
		preferred_zone, migratetype);
	if (page)
		goto out;

	if (!(gfp_mask & __GFP_NOFAIL)) {
		/* The OOM killer will not help higher order allocs */
		if (order > PAGE_ALLOC_COSTLY_ORDER)
			goto out;
		/* The OOM killer does not needlessly kill tasks for lowmem */
		if (high_zoneidx < ZONE_NORMAL)
			goto out;
		/*
		 * GFP_THISNODE contains __GFP_NORETRY and we never hit this.
		 * Sanity check for bare calls of __GFP_THISNODE, not real OOM.
		 * The caller should handle page allocation failure by itself if
		 * it specifies __GFP_THISNODE.
		 * Note: Hugepage uses it but will hit PAGE_ALLOC_COSTLY_ORDER.
		 */
		if (gfp_mask & __GFP_THISNODE)
			goto out;
	}
	/* Exhausted what can be done so it's blamo time */
	out_of_memory(zonelist, gfp_mask, order, nodemask);

out:
	clear_zonelist_oom(zonelist, gfp_mask);
	return page;
}

#ifdef CONFIG_COMPACTION
/* Try memory compaction for high-order allocations before reclaim */
static struct page *
__alloc_pages_direct_compact(gfp_t gfp_mask, unsigned int order,
	struct zonelist *zonelist, enum zone_type high_zoneidx,
	nodemask_t *nodemask, int alloc_flags, struct zone *preferred_zone,
	int migratetype, unsigned long *did_some_progress,
	bool sync_migration)
{
	struct page *page;

	if (!order || compaction_deferred(preferred_zone))
		return NULL;

	current->flags |= PF_MEMALLOC;
	*did_some_progress = try_to_compact_pages(zonelist, order, gfp_mask,
						nodemask, sync_migration);
	current->flags &= ~PF_MEMALLOC;
	if (*did_some_progress != COMPACT_SKIPPED) {

		/* Page migration frees to the PCP lists but we want merging */
		drain_pages(get_cpu());
		put_cpu();

		page = get_page_from_freelist(gfp_mask, nodemask,
				order, zonelist, high_zoneidx,
				alloc_flags, preferred_zone,
				migratetype);
		if (page) {
			preferred_zone->compact_considered = 0;
			preferred_zone->compact_defer_shift = 0;
			count_vm_event(COMPACTSUCCESS);
			return page;
		}

		/*
		 * It's bad if compaction run occurs and fails.
		 * The most likely reason is that pages exist,
		 * but not enough to satisfy watermarks.
		 */
		count_vm_event(COMPACTFAIL);
		defer_compaction(preferred_zone);

		cond_resched();
	}

	return NULL;
}
#else
static inline struct page *
__alloc_pages_direct_compact(gfp_t gfp_mask, unsigned int order,
	struct zonelist *zonelist, enum zone_type high_zoneidx,
	nodemask_t *nodemask, int alloc_flags, struct zone *preferred_zone,
	int migratetype, unsigned long *did_some_progress,
	bool sync_migration)
{
	return NULL;
}
#endif /* CONFIG_COMPACTION */

/* The really slow allocator path where we enter direct reclaim */
static inline struct page *
__alloc_pages_direct_reclaim(gfp_t gfp_mask, unsigned int order,
	struct zonelist *zonelist, enum zone_type high_zoneidx,
	nodemask_t *nodemask, int alloc_flags, struct zone *preferred_zone,
	int migratetype, unsigned long *did_some_progress)
{
	struct page *page = NULL;
	struct reclaim_state reclaim_state;
	bool drained = false;

	cond_resched();

	/* We now go into synchronous reclaim */
	cpuset_memory_pressure_bump();
	current->flags |= PF_MEMALLOC;
	lockdep_set_current_reclaim_state(gfp_mask);
	reclaim_state.reclaimed_slab = 0;
	current->reclaim_state = &reclaim_state;

	*did_some_progress = try_to_free_pages(zonelist, order, gfp_mask, nodemask);

	current->reclaim_state = NULL;
	lockdep_clear_current_reclaim_state();
	current->flags &= ~PF_MEMALLOC;

	cond_resched();

	if (unlikely(!(*did_some_progress)))
		return NULL;

retry:
	page = get_page_from_freelist(gfp_mask, nodemask, order,
					zonelist, high_zoneidx,
					alloc_flags, preferred_zone,
					migratetype);

	/*
	 * If an allocation failed after direct reclaim, it could be because
	 * pages are pinned on the per-cpu lists. Drain them and try again
	 */
	if (!page && !drained) {
		drain_all_pages();
		drained = true;
		goto retry;
	}

	return page;
}

/*
 * This is called in the allocator slow-path if the allocation request is of
 * sufficient urgency to ignore watermarks and take other desperate measures
 */
static inline struct page *
__alloc_pages_high_priority(gfp_t gfp_mask, unsigned int order,
	struct zonelist *zonelist, enum zone_type high_zoneidx,
	nodemask_t *nodemask, struct zone *preferred_zone,
	int migratetype)
{
	struct page *page;

	do {
		page = get_page_from_freelist(gfp_mask, nodemask, order,
			zonelist, high_zoneidx, ALLOC_NO_WATERMARKS,
			preferred_zone, migratetype);

		if (!page && gfp_mask & __GFP_NOFAIL)
			wait_iff_congested(preferred_zone, BLK_RW_ASYNC, HZ/50);
	} while (!page && (gfp_mask & __GFP_NOFAIL));

	return page;
}

static inline
void wake_all_kswapd(unsigned int order, struct zonelist *zonelist,
						enum zone_type high_zoneidx,
						enum zone_type classzone_idx)
{
	struct zoneref *z;
	struct zone *zone;

	for_each_zone_zonelist(zone, z, zonelist, high_zoneidx)
		wakeup_kswapd(zone, order, classzone_idx);
}

static inline int
gfp_to_alloc_flags(gfp_t gfp_mask)
{
	int alloc_flags = ALLOC_WMARK_MIN | ALLOC_CPUSET;
	const gfp_t wait = gfp_mask & __GFP_WAIT;

	/* __GFP_HIGH is assumed to be the same as ALLOC_HIGH to save a branch. */
	BUILD_BUG_ON(__GFP_HIGH != (__force gfp_t) ALLOC_HIGH);

	/*
	 * The caller may dip into page reserves a bit more if the caller
	 * cannot run direct reclaim, or if the caller has realtime scheduling
	 * policy or is asking for __GFP_HIGH memory.  GFP_ATOMIC requests will
	 * set both ALLOC_HARDER (!wait) and ALLOC_HIGH (__GFP_HIGH).
	 */
	alloc_flags |= (__force int) (gfp_mask & __GFP_HIGH);

	if (!wait) {
		/*
		 * Not worth trying to allocate harder for
		 * __GFP_NOMEMALLOC even if it can't schedule.
		 */
		if  (!(gfp_mask & __GFP_NOMEMALLOC))
			alloc_flags |= ALLOC_HARDER;
		/*
		 * Ignore cpuset if GFP_ATOMIC (!wait) rather than fail alloc.
		 * See also cpuset_zone_allowed() comment in kernel/cpuset.c.
		 */
		alloc_flags &= ~ALLOC_CPUSET;
	} else if (unlikely(rt_task(current)) && !in_interrupt())
		alloc_flags |= ALLOC_HARDER;

	if (likely(!(gfp_mask & __GFP_NOMEMALLOC))) {
		if (!in_interrupt() &&
		    ((current->flags & PF_MEMALLOC) ||
		     unlikely(test_thread_flag(TIF_MEMDIE))))
			alloc_flags |= ALLOC_NO_WATERMARKS;
	}

	return alloc_flags;
}

static inline struct page *
__alloc_pages_slowpath(gfp_t gfp_mask, unsigned int order,
	struct zonelist *zonelist, enum zone_type high_zoneidx,
	nodemask_t *nodemask, struct zone *preferred_zone,
	int migratetype)
{
	const gfp_t wait = gfp_mask & __GFP_WAIT;
	struct page *page = NULL;
	int alloc_flags;
	unsigned long pages_reclaimed = 0;
	unsigned long did_some_progress;
	bool sync_migration = false;

	/*
	 * In the slowpath, we sanity check order to avoid ever trying to
	 * reclaim >= MAX_ORDER areas which will never succeed. Callers may
	 * be using allocators in order of preference for an area that is
	 * too large.
	 */
	if (order >= MAX_ORDER) {
		WARN_ON_ONCE(!(gfp_mask & __GFP_NOWARN));
		return NULL;
	}

	/*
	 * GFP_THISNODE (meaning __GFP_THISNODE, __GFP_NORETRY and
	 * __GFP_NOWARN set) should not cause reclaim since the subsystem
	 * (f.e. slab) using GFP_THISNODE may choose to trigger reclaim
	 * using a larger set of nodes after it has established that the
	 * allowed per node queues are empty and that nodes are
	 * over allocated.
	 */
	if (NUMA_BUILD && (gfp_mask & GFP_THISNODE) == GFP_THISNODE)
		goto nopage;

restart:
	if (!(gfp_mask & __GFP_NO_KSWAPD))
		wake_all_kswapd(order, zonelist, high_zoneidx,
						zone_idx(preferred_zone));

	/*
	 * OK, we're below the kswapd watermark and have kicked background
	 * reclaim. Now things get more complex, so set up alloc_flags according
	 * to how we want to proceed.
	 */
	alloc_flags = gfp_to_alloc_flags(gfp_mask);

	/*
	 * Find the true preferred zone if the allocation is unconstrained by
	 * cpusets.
	 */
	if (!(alloc_flags & ALLOC_CPUSET) && !nodemask)
		first_zones_zonelist(zonelist, high_zoneidx, NULL,
					&preferred_zone);

rebalance:
	/* This is the last chance, in general, before the goto nopage. */
	page = get_page_from_freelist(gfp_mask, nodemask, order, zonelist,
			high_zoneidx, alloc_flags & ~ALLOC_NO_WATERMARKS,
			preferred_zone, migratetype);
	if (page)
		goto got_pg;

	/* Allocate without watermarks if the context allows */
	if (alloc_flags & ALLOC_NO_WATERMARKS) {
		page = __alloc_pages_high_priority(gfp_mask, order,
				zonelist, high_zoneidx, nodemask,
				preferred_zone, migratetype);
		if (page)
			goto got_pg;
	}

	/* Atomic allocations - we can't balance anything */
	if (!wait)
		goto nopage;

	/* Avoid recursion of direct reclaim */
	if (current->flags & PF_MEMALLOC)
		goto nopage;

	/* Avoid allocations with no watermarks from looping endlessly */
	if (test_thread_flag(TIF_MEMDIE) && !(gfp_mask & __GFP_NOFAIL))
		goto nopage;

	/*
	 * Try direct compaction. The first pass is asynchronous. Subsequent
	 * attempts after direct reclaim are synchronous
	 */
	page = __alloc_pages_direct_compact(gfp_mask, order,
					zonelist, high_zoneidx,
					nodemask,
					alloc_flags, preferred_zone,
					migratetype, &did_some_progress,
					sync_migration);
	if (page)
		goto got_pg;
	sync_migration = true;

	/* Try direct reclaim and then allocating */
	page = __alloc_pages_direct_reclaim(gfp_mask, order,
					zonelist, high_zoneidx,
					nodemask,
					alloc_flags, preferred_zone,
					migratetype, &did_some_progress);
	if (page)
		goto got_pg;

	/*
	 * If we failed to make any progress reclaiming, then we are
	 * running out of options and have to consider going OOM
	 */
	if (!did_some_progress) {
		if ((gfp_mask & __GFP_FS) && !(gfp_mask & __GFP_NORETRY)) {
			if (oom_killer_disabled)
				goto nopage;
			page = __alloc_pages_may_oom(gfp_mask, order,
					zonelist, high_zoneidx,
					nodemask, preferred_zone,
					migratetype);
			if (page)
				goto got_pg;

			if (!(gfp_mask & __GFP_NOFAIL)) {
				/*
				 * The oom killer is not called for high-order
				 * allocations that may fail, so if no progress
				 * is being made, there are no other options and
				 * retrying is unlikely to help.
				 */
				if (order > PAGE_ALLOC_COSTLY_ORDER)
					goto nopage;
				/*
				 * The oom killer is not called for lowmem
				 * allocations to prevent needlessly killing
				 * innocent tasks.
				 */
				if (high_zoneidx < ZONE_NORMAL)
					goto nopage;
			}

			goto restart;
		}
	}

	/* Check if we should retry the allocation */
	pages_reclaimed += did_some_progress;
	if (should_alloc_retry(gfp_mask, order, pages_reclaimed)) {
		/* Wait for some write requests to complete then retry */
		wait_iff_congested(preferred_zone, BLK_RW_ASYNC, HZ/50);
		goto rebalance;
	} else {
		/*
		 * High-order allocations do not necessarily loop after
		 * direct reclaim and reclaim/compaction depends on compaction
		 * being called after reclaim so call directly if necessary
		 */
		page = __alloc_pages_direct_compact(gfp_mask, order,
					zonelist, high_zoneidx,
					nodemask,
					alloc_flags, preferred_zone,
					migratetype, &did_some_progress,
					sync_migration);
		if (page)
			goto got_pg;
	}

nopage:
<<<<<<< HEAD
	if (!(gfp_mask & __GFP_NOWARN) && printk_ratelimit()) {
		unsigned int filter = SHOW_MEM_FILTER_NODES;

		/*
		 * This documents exceptions given to allocations in certain
		 * contexts that are allowed to allocate outside current's set
		 * of allowed nodes.
		 */
		if (!(gfp_mask & __GFP_NOMEMALLOC))
			if (test_thread_flag(TIF_MEMDIE) ||
			    (current->flags & (PF_MEMALLOC | PF_EXITING)))
				filter &= ~SHOW_MEM_FILTER_NODES;
		if (in_interrupt() || !wait)
			filter &= ~SHOW_MEM_FILTER_NODES;

		if (!wait) {
			pr_info("The following is only an harmless informational message.\n");
			pr_info("Unless you get a _continuous_flood_ of these messages it means\n");
			pr_info("everything is working fine. Allocations from irqs cannot be\n");
			pr_info("perfectly reliable and the kernel is designed to handle that.\n");
		}
		pr_info("%s: page allocation failure. order:%d, mode:0x%x\n",
			current->comm, order, gfp_mask);
		dump_stack();
		if (!should_suppress_show_mem())
			show_mem(filter);
	}
=======
	warn_alloc_failed(gfp_mask, order, NULL);
>>>>>>> 55922c9d
	return page;
got_pg:
	if (kmemcheck_enabled)
		kmemcheck_pagealloc_alloc(page, order, gfp_mask);
	return page;

}

/*
 * This is the 'heart' of the zoned buddy allocator.
 */
struct page *
__alloc_pages_nodemask(gfp_t gfp_mask, unsigned int order,
			struct zonelist *zonelist, nodemask_t *nodemask)
{
	enum zone_type high_zoneidx = gfp_zone(gfp_mask);
	struct zone *preferred_zone;
	struct page *page;
	int migratetype = allocflags_to_migratetype(gfp_mask);

	gfp_mask &= gfp_allowed_mask;

	lockdep_trace_alloc(gfp_mask);

	might_sleep_if(gfp_mask & __GFP_WAIT);

	if (should_fail_alloc_page(gfp_mask, order))
		return NULL;
#ifndef CONFIG_ZONE_DMA
	if (WARN_ON_ONCE(gfp_mask & __GFP_DMA))
		return NULL;
#endif

	/*
	 * Check the zones suitable for the gfp_mask contain at least one
	 * valid zone. It's possible to have an empty zonelist as a result
	 * of GFP_THISNODE and a memoryless node
	 */
	if (unlikely(!zonelist->_zonerefs->zone))
		return NULL;

	get_mems_allowed();
	/* The preferred zone is used for statistics later */
	first_zones_zonelist(zonelist, high_zoneidx,
				nodemask ? : &cpuset_current_mems_allowed,
				&preferred_zone);
	if (!preferred_zone) {
		put_mems_allowed();
		return NULL;
	}

	/* First allocation attempt */
	page = get_page_from_freelist(gfp_mask|__GFP_HARDWALL, nodemask, order,
			zonelist, high_zoneidx, ALLOC_WMARK_LOW|ALLOC_CPUSET,
			preferred_zone, migratetype);
	if (unlikely(!page))
		page = __alloc_pages_slowpath(gfp_mask, order,
				zonelist, high_zoneidx, nodemask,
				preferred_zone, migratetype);
	put_mems_allowed();

	trace_mm_page_alloc(page, order, gfp_mask, migratetype);
	return page;
}
EXPORT_SYMBOL(__alloc_pages_nodemask);

/*
 * Common helper functions.
 */
unsigned long __get_free_pages(gfp_t gfp_mask, unsigned int order)
{
	struct page *page;

	/*
	 * __get_free_pages() returns a 32-bit address, which cannot represent
	 * a highmem page
	 */
	VM_BUG_ON((gfp_mask & __GFP_HIGHMEM) != 0);

	page = alloc_pages(gfp_mask, order);
	if (!page)
		return 0;
	return (unsigned long) page_address(page);
}
EXPORT_SYMBOL(__get_free_pages);

unsigned long get_zeroed_page(gfp_t gfp_mask)
{
	return __get_free_pages(gfp_mask | __GFP_ZERO, 0);
}
EXPORT_SYMBOL(get_zeroed_page);

void __pagevec_free(struct pagevec *pvec)
{
	int i = pagevec_count(pvec);

	while (--i >= 0) {
		trace_mm_pagevec_free(pvec->pages[i], pvec->cold);
		free_hot_cold_page(pvec->pages[i], pvec->cold);
	}
}

void __free_pages(struct page *page, unsigned int order)
{
	if (put_page_testzero(page)) {
		if (order == 0)
			free_hot_cold_page(page, 0);
		else
			__free_pages_ok(page, order);
	}
}

EXPORT_SYMBOL(__free_pages);

void free_pages(unsigned long addr, unsigned int order)
{
	if (addr != 0) {
		VM_BUG_ON(!virt_addr_valid((void *)addr));
		__free_pages(virt_to_page((void *)addr), order);
	}
}

EXPORT_SYMBOL(free_pages);

static void *make_alloc_exact(unsigned long addr, unsigned order, size_t size)
{
	if (addr) {
		unsigned long alloc_end = addr + (PAGE_SIZE << order);
		unsigned long used = addr + PAGE_ALIGN(size);

		split_page(virt_to_page((void *)addr), order);
		while (used < alloc_end) {
			free_page(used);
			used += PAGE_SIZE;
		}
	}
	return (void *)addr;
}

/**
 * alloc_pages_exact - allocate an exact number physically-contiguous pages.
 * @size: the number of bytes to allocate
 * @gfp_mask: GFP flags for the allocation
 *
 * This function is similar to alloc_pages(), except that it allocates the
 * minimum number of pages to satisfy the request.  alloc_pages() can only
 * allocate memory in power-of-two pages.
 *
 * This function is also limited by MAX_ORDER.
 *
 * Memory allocated by this function must be released by free_pages_exact().
 */
void *alloc_pages_exact(size_t size, gfp_t gfp_mask)
{
	unsigned int order = get_order(size);
	unsigned long addr;

	addr = __get_free_pages(gfp_mask, order);
	return make_alloc_exact(addr, order, size);
}
EXPORT_SYMBOL(alloc_pages_exact);

/**
 * alloc_pages_exact_nid - allocate an exact number of physically-contiguous
 *			   pages on a node.
 * @nid: the preferred node ID where memory should be allocated
 * @size: the number of bytes to allocate
 * @gfp_mask: GFP flags for the allocation
 *
 * Like alloc_pages_exact(), but try to allocate on node nid first before falling
 * back.
 * Note this is not alloc_pages_exact_node() which allocates on a specific node,
 * but is not exact.
 */
void *alloc_pages_exact_nid(int nid, size_t size, gfp_t gfp_mask)
{
	unsigned order = get_order(size);
	struct page *p = alloc_pages_node(nid, gfp_mask, order);
	if (!p)
		return NULL;
	return make_alloc_exact((unsigned long)page_address(p), order, size);
}
EXPORT_SYMBOL(alloc_pages_exact_nid);

/**
 * free_pages_exact - release memory allocated via alloc_pages_exact()
 * @virt: the value returned by alloc_pages_exact.
 * @size: size of allocation, same value as passed to alloc_pages_exact().
 *
 * Release the memory allocated by a previous call to alloc_pages_exact.
 */
void free_pages_exact(void *virt, size_t size)
{
	unsigned long addr = (unsigned long)virt;
	unsigned long end = addr + PAGE_ALIGN(size);

	while (addr < end) {
		free_page(addr);
		addr += PAGE_SIZE;
	}
}
EXPORT_SYMBOL(free_pages_exact);

static unsigned int nr_free_zone_pages(int offset)
{
	struct zoneref *z;
	struct zone *zone;

	/* Just pick one node, since fallback list is circular */
	unsigned int sum = 0;

	struct zonelist *zonelist = node_zonelist(numa_node_id(), GFP_KERNEL);

	for_each_zone_zonelist(zone, z, zonelist, offset) {
		unsigned long size = zone->present_pages;
		unsigned long high = high_wmark_pages(zone);
		if (size > high)
			sum += size - high;
	}

	return sum;
}

/*
 * Amount of free RAM allocatable within ZONE_DMA and ZONE_NORMAL
 */
unsigned int nr_free_buffer_pages(void)
{
	return nr_free_zone_pages(gfp_zone(GFP_USER));
}
EXPORT_SYMBOL_GPL(nr_free_buffer_pages);

/*
 * Amount of free RAM allocatable within all zones
 */
unsigned int nr_free_pagecache_pages(void)
{
	return nr_free_zone_pages(gfp_zone(GFP_HIGHUSER_MOVABLE));
}

static inline void show_node(struct zone *zone)
{
	if (NUMA_BUILD)
		printk("Node %d ", zone_to_nid(zone));
}

void si_meminfo(struct sysinfo *val)
{
	val->totalram = totalram_pages;
	val->sharedram = 0;
	val->freeram = global_page_state(NR_FREE_PAGES);
	val->bufferram = nr_blockdev_pages();
	val->totalhigh = totalhigh_pages;
	val->freehigh = nr_free_highpages();
	val->mem_unit = PAGE_SIZE;
}

EXPORT_SYMBOL(si_meminfo);

#ifdef CONFIG_NUMA
void si_meminfo_node(struct sysinfo *val, int nid)
{
	pg_data_t *pgdat = NODE_DATA(nid);

	val->totalram = pgdat->node_present_pages;
	val->freeram = node_page_state(nid, NR_FREE_PAGES);
#ifdef CONFIG_HIGHMEM
	val->totalhigh = pgdat->node_zones[ZONE_HIGHMEM].present_pages;
	val->freehigh = zone_page_state(&pgdat->node_zones[ZONE_HIGHMEM],
			NR_FREE_PAGES);
#else
	val->totalhigh = 0;
	val->freehigh = 0;
#endif
	val->mem_unit = PAGE_SIZE;
}
#endif

/*
 * Determine whether the node should be displayed or not, depending on whether
 * SHOW_MEM_FILTER_NODES was passed to show_free_areas().
 */
bool skip_free_areas_node(unsigned int flags, int nid)
{
	bool ret = false;

	if (!(flags & SHOW_MEM_FILTER_NODES))
		goto out;

	get_mems_allowed();
	ret = !node_isset(nid, cpuset_current_mems_allowed);
	put_mems_allowed();
out:
	return ret;
}

#define K(x) ((x) << (PAGE_SHIFT-10))

/*
 * Show free area list (used inside shift_scroll-lock stuff)
 * We also calculate the percentage fragmentation. We do this by counting the
 * memory on each free list with the exception of the first item on the list.
 * Suppresses nodes that are not allowed by current's cpuset if
 * SHOW_MEM_FILTER_NODES is passed.
 */
void show_free_areas(unsigned int filter)
{
	int cpu;
	struct zone *zone;

	for_each_populated_zone(zone) {
		if (skip_free_areas_node(filter, zone_to_nid(zone)))
			continue;
		show_node(zone);
		printk("%s per-cpu:\n", zone->name);

		for_each_online_cpu(cpu) {
			struct per_cpu_pageset *pageset;

			pageset = per_cpu_ptr(zone->pageset, cpu);

			printk("CPU %4d: hi:%5d, btch:%4d usd:%4d\n",
			       cpu, pageset->pcp.high,
			       pageset->pcp.batch, pageset->pcp.count);
		}
	}

	printk("active_anon:%lu inactive_anon:%lu isolated_anon:%lu\n"
		" active_file:%lu inactive_file:%lu isolated_file:%lu\n"
		" unevictable:%lu"
		" dirty:%lu writeback:%lu unstable:%lu\n"
		" free:%lu slab_reclaimable:%lu slab_unreclaimable:%lu\n"
		" mapped:%lu shmem:%lu pagetables:%lu bounce:%lu\n",
		global_page_state(NR_ACTIVE_ANON),
		global_page_state(NR_INACTIVE_ANON),
		global_page_state(NR_ISOLATED_ANON),
		global_page_state(NR_ACTIVE_FILE),
		global_page_state(NR_INACTIVE_FILE),
		global_page_state(NR_ISOLATED_FILE),
		global_page_state(NR_UNEVICTABLE),
		global_page_state(NR_FILE_DIRTY),
		global_page_state(NR_WRITEBACK),
		global_page_state(NR_UNSTABLE_NFS),
		global_page_state(NR_FREE_PAGES),
		global_page_state(NR_SLAB_RECLAIMABLE),
		global_page_state(NR_SLAB_UNRECLAIMABLE),
		global_page_state(NR_FILE_MAPPED),
		global_page_state(NR_SHMEM),
		global_page_state(NR_PAGETABLE),
		global_page_state(NR_BOUNCE));

	for_each_populated_zone(zone) {
		int i;

		if (skip_free_areas_node(filter, zone_to_nid(zone)))
			continue;
		show_node(zone);
		printk("%s"
			" free:%lukB"
			" min:%lukB"
			" low:%lukB"
			" high:%lukB"
			" active_anon:%lukB"
			" inactive_anon:%lukB"
			" active_file:%lukB"
			" inactive_file:%lukB"
			" unevictable:%lukB"
			" isolated(anon):%lukB"
			" isolated(file):%lukB"
			" present:%lukB"
			" mlocked:%lukB"
			" dirty:%lukB"
			" writeback:%lukB"
			" mapped:%lukB"
			" shmem:%lukB"
			" slab_reclaimable:%lukB"
			" slab_unreclaimable:%lukB"
			" kernel_stack:%lukB"
			" pagetables:%lukB"
			" unstable:%lukB"
			" bounce:%lukB"
			" writeback_tmp:%lukB"
			" pages_scanned:%lu"
			" all_unreclaimable? %s"
			"\n",
			zone->name,
			K(zone_page_state(zone, NR_FREE_PAGES)),
			K(min_wmark_pages(zone)),
			K(low_wmark_pages(zone)),
			K(high_wmark_pages(zone)),
			K(zone_page_state(zone, NR_ACTIVE_ANON)),
			K(zone_page_state(zone, NR_INACTIVE_ANON)),
			K(zone_page_state(zone, NR_ACTIVE_FILE)),
			K(zone_page_state(zone, NR_INACTIVE_FILE)),
			K(zone_page_state(zone, NR_UNEVICTABLE)),
			K(zone_page_state(zone, NR_ISOLATED_ANON)),
			K(zone_page_state(zone, NR_ISOLATED_FILE)),
			K(zone->present_pages),
			K(zone_page_state(zone, NR_MLOCK)),
			K(zone_page_state(zone, NR_FILE_DIRTY)),
			K(zone_page_state(zone, NR_WRITEBACK)),
			K(zone_page_state(zone, NR_FILE_MAPPED)),
			K(zone_page_state(zone, NR_SHMEM)),
			K(zone_page_state(zone, NR_SLAB_RECLAIMABLE)),
			K(zone_page_state(zone, NR_SLAB_UNRECLAIMABLE)),
			zone_page_state(zone, NR_KERNEL_STACK) *
				THREAD_SIZE / 1024,
			K(zone_page_state(zone, NR_PAGETABLE)),
			K(zone_page_state(zone, NR_UNSTABLE_NFS)),
			K(zone_page_state(zone, NR_BOUNCE)),
			K(zone_page_state(zone, NR_WRITEBACK_TEMP)),
			zone->pages_scanned,
			(zone->all_unreclaimable ? "yes" : "no")
			);
		printk("lowmem_reserve[]:");
		for (i = 0; i < MAX_NR_ZONES; i++)
			printk(" %lu", zone->lowmem_reserve[i]);
		printk("\n");
	}

	for_each_populated_zone(zone) {
 		unsigned long nr[MAX_ORDER], flags, order, total = 0;

		if (skip_free_areas_node(filter, zone_to_nid(zone)))
			continue;
		show_node(zone);
		printk("%s: ", zone->name);

		spin_lock_irqsave(&zone->lock, flags);
		for (order = 0; order < MAX_ORDER; order++) {
			nr[order] = zone->free_area[order].nr_free;
			total += nr[order] << order;
		}
		spin_unlock_irqrestore(&zone->lock, flags);
		for (order = 0; order < MAX_ORDER; order++)
			printk("%lu*%lukB ", nr[order], K(1UL) << order);
		printk("= %lukB\n", K(total));
	}

	printk("%ld total pagecache pages\n", global_page_state(NR_FILE_PAGES));

	show_swap_cache_info();
}

static void zoneref_set_zone(struct zone *zone, struct zoneref *zoneref)
{
	zoneref->zone = zone;
	zoneref->zone_idx = zone_idx(zone);
}

/*
 * Builds allocation fallback zone lists.
 *
 * Add all populated zones of a node to the zonelist.
 */
static int build_zonelists_node(pg_data_t *pgdat, struct zonelist *zonelist,
				int nr_zones, enum zone_type zone_type)
{
	struct zone *zone;

	BUG_ON(zone_type >= MAX_NR_ZONES);
	zone_type++;

	do {
		zone_type--;
		zone = pgdat->node_zones + zone_type;
		if (populated_zone(zone)) {
			zoneref_set_zone(zone,
				&zonelist->_zonerefs[nr_zones++]);
			check_highest_zone(zone_type);
		}

	} while (zone_type);
	return nr_zones;
}


/*
 *  zonelist_order:
 *  0 = automatic detection of better ordering.
 *  1 = order by ([node] distance, -zonetype)
 *  2 = order by (-zonetype, [node] distance)
 *
 *  If not NUMA, ZONELIST_ORDER_ZONE and ZONELIST_ORDER_NODE will create
 *  the same zonelist. So only NUMA can configure this param.
 */
#define ZONELIST_ORDER_DEFAULT  0
#define ZONELIST_ORDER_NODE     1
#define ZONELIST_ORDER_ZONE     2

/* zonelist order in the kernel.
 * set_zonelist_order() will set this to NODE or ZONE.
 */
static int current_zonelist_order = ZONELIST_ORDER_DEFAULT;
static char zonelist_order_name[3][8] = {"Default", "Node", "Zone"};


#ifdef CONFIG_NUMA
/* The value user specified ....changed by config */
static int user_zonelist_order = ZONELIST_ORDER_DEFAULT;
/* string for sysctl */
#define NUMA_ZONELIST_ORDER_LEN	16
char numa_zonelist_order[16] = "default";

/*
 * interface for configure zonelist ordering.
 * command line option "numa_zonelist_order"
 *	= "[dD]efault	- default, automatic configuration.
 *	= "[nN]ode 	- order by node locality, then by zone within node
 *	= "[zZ]one      - order by zone, then by locality within zone
 */

static int __parse_numa_zonelist_order(char *s)
{
	if (*s == 'd' || *s == 'D') {
		user_zonelist_order = ZONELIST_ORDER_DEFAULT;
	} else if (*s == 'n' || *s == 'N') {
		user_zonelist_order = ZONELIST_ORDER_NODE;
	} else if (*s == 'z' || *s == 'Z') {
		user_zonelist_order = ZONELIST_ORDER_ZONE;
	} else {
		printk(KERN_WARNING
			"Ignoring invalid numa_zonelist_order value:  "
			"%s\n", s);
		return -EINVAL;
	}
	return 0;
}

static __init int setup_numa_zonelist_order(char *s)
{
	int ret;

	if (!s)
		return 0;

	ret = __parse_numa_zonelist_order(s);
	if (ret == 0)
		strlcpy(numa_zonelist_order, s, NUMA_ZONELIST_ORDER_LEN);

	return ret;
}
early_param("numa_zonelist_order", setup_numa_zonelist_order);

/*
 * sysctl handler for numa_zonelist_order
 */
int numa_zonelist_order_handler(ctl_table *table, int write,
		void __user *buffer, size_t *length,
		loff_t *ppos)
{
	char saved_string[NUMA_ZONELIST_ORDER_LEN];
	int ret;
	static DEFINE_MUTEX(zl_order_mutex);

	mutex_lock(&zl_order_mutex);
	if (write)
		strcpy(saved_string, (char*)table->data);
	ret = proc_dostring(table, write, buffer, length, ppos);
	if (ret)
		goto out;
	if (write) {
		int oldval = user_zonelist_order;
		if (__parse_numa_zonelist_order((char*)table->data)) {
			/*
			 * bogus value.  restore saved string
			 */
			strncpy((char*)table->data, saved_string,
				NUMA_ZONELIST_ORDER_LEN);
			user_zonelist_order = oldval;
		} else if (oldval != user_zonelist_order) {
			mutex_lock(&zonelists_mutex);
			build_all_zonelists(NULL);
			mutex_unlock(&zonelists_mutex);
		}
	}
out:
	mutex_unlock(&zl_order_mutex);
	return ret;
}


#define MAX_NODE_LOAD (nr_online_nodes)
static int node_load[MAX_NUMNODES];

/**
 * find_next_best_node - find the next node that should appear in a given node's fallback list
 * @node: node whose fallback list we're appending
 * @used_node_mask: nodemask_t of already used nodes
 *
 * We use a number of factors to determine which is the next node that should
 * appear on a given node's fallback list.  The node should not have appeared
 * already in @node's fallback list, and it should be the next closest node
 * according to the distance array (which contains arbitrary distance values
 * from each node to each node in the system), and should also prefer nodes
 * with no CPUs, since presumably they'll have very little allocation pressure
 * on them otherwise.
 * It returns -1 if no node is found.
 */
static int find_next_best_node(int node, nodemask_t *used_node_mask)
{
	int n, val;
	int min_val = INT_MAX;
	int best_node = -1;
	const struct cpumask *tmp = cpumask_of_node(0);

	/* Use the local node if we haven't already */
	if (!node_isset(node, *used_node_mask)) {
		node_set(node, *used_node_mask);
		return node;
	}

	for_each_node_state(n, N_HIGH_MEMORY) {

		/* Don't want a node to appear more than once */
		if (node_isset(n, *used_node_mask))
			continue;

		/* Use the distance array to find the distance */
		val = node_distance(node, n);

		/* Penalize nodes under us ("prefer the next node") */
		val += (n < node);

		/* Give preference to headless and unused nodes */
		tmp = cpumask_of_node(n);
		if (!cpumask_empty(tmp))
			val += PENALTY_FOR_NODE_WITH_CPUS;

		/* Slight preference for less loaded node */
		val *= (MAX_NODE_LOAD*MAX_NUMNODES);
		val += node_load[n];

		if (val < min_val) {
			min_val = val;
			best_node = n;
		}
	}

	if (best_node >= 0)
		node_set(best_node, *used_node_mask);

	return best_node;
}


/*
 * Build zonelists ordered by node and zones within node.
 * This results in maximum locality--normal zone overflows into local
 * DMA zone, if any--but risks exhausting DMA zone.
 */
static void build_zonelists_in_node_order(pg_data_t *pgdat, int node)
{
	int j;
	struct zonelist *zonelist;

	zonelist = &pgdat->node_zonelists[0];
	for (j = 0; zonelist->_zonerefs[j].zone != NULL; j++)
		;
	j = build_zonelists_node(NODE_DATA(node), zonelist, j,
							MAX_NR_ZONES - 1);
	zonelist->_zonerefs[j].zone = NULL;
	zonelist->_zonerefs[j].zone_idx = 0;
}

/*
 * Build gfp_thisnode zonelists
 */
static void build_thisnode_zonelists(pg_data_t *pgdat)
{
	int j;
	struct zonelist *zonelist;

	zonelist = &pgdat->node_zonelists[1];
	j = build_zonelists_node(pgdat, zonelist, 0, MAX_NR_ZONES - 1);
	zonelist->_zonerefs[j].zone = NULL;
	zonelist->_zonerefs[j].zone_idx = 0;
}

/*
 * Build zonelists ordered by zone and nodes within zones.
 * This results in conserving DMA zone[s] until all Normal memory is
 * exhausted, but results in overflowing to remote node while memory
 * may still exist in local DMA zone.
 */
static int node_order[MAX_NUMNODES];

static void build_zonelists_in_zone_order(pg_data_t *pgdat, int nr_nodes)
{
	int pos, j, node;
	int zone_type;		/* needs to be signed */
	struct zone *z;
	struct zonelist *zonelist;

	zonelist = &pgdat->node_zonelists[0];
	pos = 0;
	for (zone_type = MAX_NR_ZONES - 1; zone_type >= 0; zone_type--) {
		for (j = 0; j < nr_nodes; j++) {
			node = node_order[j];
			z = &NODE_DATA(node)->node_zones[zone_type];
			if (populated_zone(z)) {
				zoneref_set_zone(z,
					&zonelist->_zonerefs[pos++]);
				check_highest_zone(zone_type);
			}
		}
	}
	zonelist->_zonerefs[pos].zone = NULL;
	zonelist->_zonerefs[pos].zone_idx = 0;
}

static int default_zonelist_order(void)
{
	int nid, zone_type;
	unsigned long low_kmem_size,total_size;
	struct zone *z;
	int average_size;
	/*
         * ZONE_DMA and ZONE_DMA32 can be very small area in the system.
	 * If they are really small and used heavily, the system can fall
	 * into OOM very easily.
	 * This function detect ZONE_DMA/DMA32 size and configures zone order.
	 */
	/* Is there ZONE_NORMAL ? (ex. ppc has only DMA zone..) */
	low_kmem_size = 0;
	total_size = 0;
	for_each_online_node(nid) {
		for (zone_type = 0; zone_type < MAX_NR_ZONES; zone_type++) {
			z = &NODE_DATA(nid)->node_zones[zone_type];
			if (populated_zone(z)) {
				if (zone_type < ZONE_NORMAL)
					low_kmem_size += z->present_pages;
				total_size += z->present_pages;
			} else if (zone_type == ZONE_NORMAL) {
				/*
				 * If any node has only lowmem, then node order
				 * is preferred to allow kernel allocations
				 * locally; otherwise, they can easily infringe
				 * on other nodes when there is an abundance of
				 * lowmem available to allocate from.
				 */
				return ZONELIST_ORDER_NODE;
			}
		}
	}
	if (!low_kmem_size ||  /* there are no DMA area. */
	    low_kmem_size > total_size/2) /* DMA/DMA32 is big. */
		return ZONELIST_ORDER_NODE;
	/*
	 * look into each node's config.
  	 * If there is a node whose DMA/DMA32 memory is very big area on
 	 * local memory, NODE_ORDER may be suitable.
         */
	average_size = total_size /
				(nodes_weight(node_states[N_HIGH_MEMORY]) + 1);
	for_each_online_node(nid) {
		low_kmem_size = 0;
		total_size = 0;
		for (zone_type = 0; zone_type < MAX_NR_ZONES; zone_type++) {
			z = &NODE_DATA(nid)->node_zones[zone_type];
			if (populated_zone(z)) {
				if (zone_type < ZONE_NORMAL)
					low_kmem_size += z->present_pages;
				total_size += z->present_pages;
			}
		}
		if (low_kmem_size &&
		    total_size > average_size && /* ignore small node */
		    low_kmem_size > total_size * 70/100)
			return ZONELIST_ORDER_NODE;
	}
	return ZONELIST_ORDER_ZONE;
}

static void set_zonelist_order(void)
{
	if (user_zonelist_order == ZONELIST_ORDER_DEFAULT)
		current_zonelist_order = default_zonelist_order();
	else
		current_zonelist_order = user_zonelist_order;
}

static void build_zonelists(pg_data_t *pgdat)
{
	int j, node, load;
	enum zone_type i;
	nodemask_t used_mask;
	int local_node, prev_node;
	struct zonelist *zonelist;
	int order = current_zonelist_order;

	/* initialize zonelists */
	for (i = 0; i < MAX_ZONELISTS; i++) {
		zonelist = pgdat->node_zonelists + i;
		zonelist->_zonerefs[0].zone = NULL;
		zonelist->_zonerefs[0].zone_idx = 0;
	}

	/* NUMA-aware ordering of nodes */
	local_node = pgdat->node_id;
	load = nr_online_nodes;
	prev_node = local_node;
	nodes_clear(used_mask);

	memset(node_order, 0, sizeof(node_order));
	j = 0;

	while ((node = find_next_best_node(local_node, &used_mask)) >= 0) {
		int distance = node_distance(local_node, node);

		/*
		 * If another node is sufficiently far away then it is better
		 * to reclaim pages in a zone before going off node.
		 */
		if (distance > RECLAIM_DISTANCE)
			zone_reclaim_mode = 1;

		/*
		 * We don't want to pressure a particular node.
		 * So adding penalty to the first node in same
		 * distance group to make it round-robin.
		 */
		if (distance != node_distance(local_node, prev_node))
			node_load[node] = load;

		prev_node = node;
		load--;
		if (order == ZONELIST_ORDER_NODE)
			build_zonelists_in_node_order(pgdat, node);
		else
			node_order[j++] = node;	/* remember order */
	}

	if (order == ZONELIST_ORDER_ZONE) {
		/* calculate node order -- i.e., DMA last! */
		build_zonelists_in_zone_order(pgdat, j);
	}

	build_thisnode_zonelists(pgdat);
}

/* Construct the zonelist performance cache - see further mmzone.h */
static void build_zonelist_cache(pg_data_t *pgdat)
{
	struct zonelist *zonelist;
	struct zonelist_cache *zlc;
	struct zoneref *z;

	zonelist = &pgdat->node_zonelists[0];
	zonelist->zlcache_ptr = zlc = &zonelist->zlcache;
	bitmap_zero(zlc->fullzones, MAX_ZONES_PER_ZONELIST);
	for (z = zonelist->_zonerefs; z->zone; z++)
		zlc->z_to_n[z - zonelist->_zonerefs] = zonelist_node_idx(z);
}

#ifdef CONFIG_HAVE_MEMORYLESS_NODES
/*
 * Return node id of node used for "local" allocations.
 * I.e., first node id of first zone in arg node's generic zonelist.
 * Used for initializing percpu 'numa_mem', which is used primarily
 * for kernel allocations, so use GFP_KERNEL flags to locate zonelist.
 */
int local_memory_node(int node)
{
	struct zone *zone;

	(void)first_zones_zonelist(node_zonelist(node, GFP_KERNEL),
				   gfp_zone(GFP_KERNEL),
				   NULL,
				   &zone);
	return zone->node;
}
#endif

#else	/* CONFIG_NUMA */

static void set_zonelist_order(void)
{
	current_zonelist_order = ZONELIST_ORDER_ZONE;
}

static void build_zonelists(pg_data_t *pgdat)
{
	int node, local_node;
	enum zone_type j;
	struct zonelist *zonelist;

	local_node = pgdat->node_id;

	zonelist = &pgdat->node_zonelists[0];
	j = build_zonelists_node(pgdat, zonelist, 0, MAX_NR_ZONES - 1);

	/*
	 * Now we build the zonelist so that it contains the zones
	 * of all the other nodes.
	 * We don't want to pressure a particular node, so when
	 * building the zones for node N, we make sure that the
	 * zones coming right after the local ones are those from
	 * node N+1 (modulo N)
	 */
	for (node = local_node + 1; node < MAX_NUMNODES; node++) {
		if (!node_online(node))
			continue;
		j = build_zonelists_node(NODE_DATA(node), zonelist, j,
							MAX_NR_ZONES - 1);
	}
	for (node = 0; node < local_node; node++) {
		if (!node_online(node))
			continue;
		j = build_zonelists_node(NODE_DATA(node), zonelist, j,
							MAX_NR_ZONES - 1);
	}

	zonelist->_zonerefs[j].zone = NULL;
	zonelist->_zonerefs[j].zone_idx = 0;
}

/* non-NUMA variant of zonelist performance cache - just NULL zlcache_ptr */
static void build_zonelist_cache(pg_data_t *pgdat)
{
	pgdat->node_zonelists[0].zlcache_ptr = NULL;
}

#endif	/* CONFIG_NUMA */

/*
 * Boot pageset table. One per cpu which is going to be used for all
 * zones and all nodes. The parameters will be set in such a way
 * that an item put on a list will immediately be handed over to
 * the buddy list. This is safe since pageset manipulation is done
 * with interrupts disabled.
 *
 * The boot_pagesets must be kept even after bootup is complete for
 * unused processors and/or zones. They do play a role for bootstrapping
 * hotplugged processors.
 *
 * zoneinfo_show() and maybe other functions do
 * not check if the processor is online before following the pageset pointer.
 * Other parts of the kernel may not check if the zone is available.
 */
static void setup_pageset(struct per_cpu_pageset *p, unsigned long batch);
static DEFINE_PER_CPU(struct per_cpu_pageset, boot_pageset);
static void setup_zone_pageset(struct zone *zone);

/*
 * Global mutex to protect against size modification of zonelists
 * as well as to serialize pageset setup for the new populated zone.
 */
DEFINE_MUTEX(zonelists_mutex);

/* return values int ....just for stop_machine() */
static __init_refok int __build_all_zonelists(void *data)
{
	int nid;
	int cpu;

#ifdef CONFIG_NUMA
	memset(node_load, 0, sizeof(node_load));
#endif
	for_each_online_node(nid) {
		pg_data_t *pgdat = NODE_DATA(nid);

		build_zonelists(pgdat);
		build_zonelist_cache(pgdat);
	}

	/*
	 * Initialize the boot_pagesets that are going to be used
	 * for bootstrapping processors. The real pagesets for
	 * each zone will be allocated later when the per cpu
	 * allocator is available.
	 *
	 * boot_pagesets are used also for bootstrapping offline
	 * cpus if the system is already booted because the pagesets
	 * are needed to initialize allocators on a specific cpu too.
	 * F.e. the percpu allocator needs the page allocator which
	 * needs the percpu allocator in order to allocate its pagesets
	 * (a chicken-egg dilemma).
	 */
	for_each_possible_cpu(cpu) {
		setup_pageset(&per_cpu(boot_pageset, cpu), 0);

#ifdef CONFIG_HAVE_MEMORYLESS_NODES
		/*
		 * We now know the "local memory node" for each node--
		 * i.e., the node of the first zone in the generic zonelist.
		 * Set up numa_mem percpu variable for on-line cpus.  During
		 * boot, only the boot cpu should be on-line;  we'll init the
		 * secondary cpus' numa_mem as they come on-line.  During
		 * node/memory hotplug, we'll fixup all on-line cpus.
		 */
		if (cpu_online(cpu))
			set_cpu_numa_mem(cpu, local_memory_node(cpu_to_node(cpu)));
#endif
	}

	return 0;
}

/*
 * Called with zonelists_mutex held always
 * unless system_state == SYSTEM_BOOTING.
 */
void __ref build_all_zonelists(void *data)
{
	set_zonelist_order();

	if (system_state == SYSTEM_BOOTING) {
		__build_all_zonelists(NULL);
		mminit_verify_zonelist();
		cpuset_init_current_mems_allowed();
	} else {
		/* we have to stop all cpus to guarantee there is no user
		   of zonelist */
#ifdef CONFIG_MEMORY_HOTPLUG
		if (data)
			setup_zone_pageset((struct zone *)data);
#endif
		stop_machine(__build_all_zonelists, NULL, NULL);
		/* cpuset refresh routine should be here */
	}
	vm_total_pages = nr_free_pagecache_pages();
	/*
	 * Disable grouping by mobility if the number of pages in the
	 * system is too low to allow the mechanism to work. It would be
	 * more accurate, but expensive to check per-zone. This check is
	 * made on memory-hotadd so a system can start with mobility
	 * disabled and enable it later
	 */
	if (vm_total_pages < (pageblock_nr_pages * MIGRATE_TYPES))
		page_group_by_mobility_disabled = 1;
	else
		page_group_by_mobility_disabled = 0;

	printk("Built %i zonelists in %s order, mobility grouping %s.  "
		"Total pages: %ld\n",
			nr_online_nodes,
			zonelist_order_name[current_zonelist_order],
			page_group_by_mobility_disabled ? "off" : "on",
			vm_total_pages);
#ifdef CONFIG_NUMA
	printk("Policy zone: %s\n", zone_names[policy_zone]);
#endif
}

/*
 * Helper functions to size the waitqueue hash table.
 * Essentially these want to choose hash table sizes sufficiently
 * large so that collisions trying to wait on pages are rare.
 * But in fact, the number of active page waitqueues on typical
 * systems is ridiculously low, less than 200. So this is even
 * conservative, even though it seems large.
 *
 * The constant PAGES_PER_WAITQUEUE specifies the ratio of pages to
 * waitqueues, i.e. the size of the waitq table given the number of pages.
 */
#define PAGES_PER_WAITQUEUE	256

#ifndef CONFIG_MEMORY_HOTPLUG
static inline unsigned long wait_table_hash_nr_entries(unsigned long pages)
{
	unsigned long size = 1;

	pages /= PAGES_PER_WAITQUEUE;

	while (size < pages)
		size <<= 1;

	/*
	 * Once we have dozens or even hundreds of threads sleeping
	 * on IO we've got bigger problems than wait queue collision.
	 * Limit the size of the wait table to a reasonable size.
	 */
	size = min(size, 4096UL);

	return max(size, 4UL);
}
#else
/*
 * A zone's size might be changed by hot-add, so it is not possible to determine
 * a suitable size for its wait_table.  So we use the maximum size now.
 *
 * The max wait table size = 4096 x sizeof(wait_queue_head_t).   ie:
 *
 *    i386 (preemption config)    : 4096 x 16 = 64Kbyte.
 *    ia64, x86-64 (no preemption): 4096 x 20 = 80Kbyte.
 *    ia64, x86-64 (preemption)   : 4096 x 24 = 96Kbyte.
 *
 * The maximum entries are prepared when a zone's memory is (512K + 256) pages
 * or more by the traditional way. (See above).  It equals:
 *
 *    i386, x86-64, powerpc(4K page size) : =  ( 2G + 1M)byte.
 *    ia64(16K page size)                 : =  ( 8G + 4M)byte.
 *    powerpc (64K page size)             : =  (32G +16M)byte.
 */
static inline unsigned long wait_table_hash_nr_entries(unsigned long pages)
{
	return 4096UL;
}
#endif

/*
 * This is an integer logarithm so that shifts can be used later
 * to extract the more random high bits from the multiplicative
 * hash function before the remainder is taken.
 */
static inline unsigned long wait_table_bits(unsigned long size)
{
	return ffz(~size);
}

#define LONG_ALIGN(x) (((x)+(sizeof(long))-1)&~((sizeof(long))-1))

/*
 * Check if a pageblock contains reserved pages
 */
static int pageblock_is_reserved(unsigned long start_pfn, unsigned long end_pfn)
{
	unsigned long pfn;

	for (pfn = start_pfn; pfn < end_pfn; pfn++) {
		if (!pfn_valid_within(pfn) || PageReserved(pfn_to_page(pfn)))
			return 1;
	}
	return 0;
}

/*
 * Mark a number of pageblocks as MIGRATE_RESERVE. The number
 * of blocks reserved is based on min_wmark_pages(zone). The memory within
 * the reserve will tend to store contiguous free pages. Setting min_free_kbytes
 * higher will lead to a bigger reserve which will get freed as contiguous
 * blocks as reclaim kicks in
 */
static void setup_zone_migrate_reserve(struct zone *zone)
{
	unsigned long start_pfn, pfn, end_pfn, block_end_pfn;
	struct page *page;
	unsigned long block_migratetype;
	int reserve;

	/* Get the start pfn, end pfn and the number of blocks to reserve */
	start_pfn = zone->zone_start_pfn;
	end_pfn = start_pfn + zone->spanned_pages;
	reserve = roundup(min_wmark_pages(zone), pageblock_nr_pages) >>
							pageblock_order;

	/*
	 * Reserve blocks are generally in place to help high-order atomic
	 * allocations that are short-lived. A min_free_kbytes value that
	 * would result in more than 2 reserve blocks for atomic allocations
	 * is assumed to be in place to help anti-fragmentation for the
	 * future allocation of hugepages at runtime.
	 */
	reserve = min(2, reserve);

	for (pfn = start_pfn; pfn < end_pfn; pfn += pageblock_nr_pages) {
		if (!pfn_valid(pfn))
			continue;
		page = pfn_to_page(pfn);

		/* Watch out for overlapping nodes */
		if (page_to_nid(page) != zone_to_nid(zone))
			continue;

		/* Blocks with reserved pages will never free, skip them. */
		block_end_pfn = min(pfn + pageblock_nr_pages, end_pfn);
		if (pageblock_is_reserved(pfn, block_end_pfn))
			continue;

		block_migratetype = get_pageblock_migratetype(page);

		/* If this block is reserved, account for it */
		if (reserve > 0 && block_migratetype == MIGRATE_RESERVE) {
			reserve--;
			continue;
		}

		/* Suitable for reserving if this block is movable */
		if (reserve > 0 && block_migratetype == MIGRATE_MOVABLE) {
			set_pageblock_migratetype(page, MIGRATE_RESERVE);
			move_freepages_block(zone, page, MIGRATE_RESERVE);
			reserve--;
			continue;
		}

		/*
		 * If the reserve is met and this is a previous reserved block,
		 * take it back
		 */
		if (block_migratetype == MIGRATE_RESERVE) {
			set_pageblock_migratetype(page, MIGRATE_MOVABLE);
			move_freepages_block(zone, page, MIGRATE_MOVABLE);
		}
	}
}

/*
 * Initially all pages are reserved - free ones are freed
 * up by free_all_bootmem() once the early boot process is
 * done. Non-atomic initialization, single-pass.
 */
void __meminit memmap_init_zone(unsigned long size, int nid, unsigned long zone,
		unsigned long start_pfn, enum memmap_context context)
{
	struct page *page;
	unsigned long end_pfn = start_pfn + size;
	unsigned long pfn;
	struct zone *z;

	if (highest_memmap_pfn < end_pfn - 1)
		highest_memmap_pfn = end_pfn - 1;

	z = &NODE_DATA(nid)->node_zones[zone];
	for (pfn = start_pfn; pfn < end_pfn; pfn++) {
		/*
		 * There can be holes in boot-time mem_map[]s
		 * handed to this function.  They do not
		 * exist on hotplugged memory.
		 */
		if (context == MEMMAP_EARLY) {
			if (!early_pfn_valid(pfn))
				continue;
			if (!early_pfn_in_nid(pfn, nid))
				continue;
		}
		page = pfn_to_page(pfn);
		set_page_links(page, zone, nid, pfn);
		mminit_verify_page_links(page, zone, nid, pfn);
		init_page_count(page);
		reset_page_mapcount(page);
		SetPageReserved(page);
		/*
		 * Mark the block movable so that blocks are reserved for
		 * movable at startup. This will force kernel allocations
		 * to reserve their blocks rather than leaking throughout
		 * the address space during boot when many long-lived
		 * kernel allocations are made. Later some blocks near
		 * the start are marked MIGRATE_RESERVE by
		 * setup_zone_migrate_reserve()
		 *
		 * bitmap is created for zone's valid pfn range. but memmap
		 * can be created for invalid pages (for alignment)
		 * check here not to call set_pageblock_migratetype() against
		 * pfn out of zone.
		 */
		if ((z->zone_start_pfn <= pfn)
		    && (pfn < z->zone_start_pfn + z->spanned_pages)
		    && !(pfn & (pageblock_nr_pages - 1)))
			set_pageblock_migratetype(page, MIGRATE_MOVABLE);

		INIT_LIST_HEAD(&page->lru);
#ifdef WANT_PAGE_VIRTUAL
		/* The shift won't overflow because ZONE_NORMAL is below 4G. */
		if (!is_highmem_idx(zone))
			set_page_address(page, __va(pfn << PAGE_SHIFT));
#endif
	}
}

static void __meminit zone_init_free_lists(struct zone *zone)
{
	int order, t;
	for_each_migratetype_order(order, t) {
		INIT_LIST_HEAD(&zone->free_area[order].free_list[t]);
		zone->free_area[order].nr_free = 0;
	}
}

#ifndef __HAVE_ARCH_MEMMAP_INIT
#define memmap_init(size, nid, zone, start_pfn) \
	memmap_init_zone((size), (nid), (zone), (start_pfn), MEMMAP_EARLY)
#endif

static int zone_batchsize(struct zone *zone)
{
#ifdef CONFIG_MMU
	int batch;

	/*
	 * The per-cpu-pages pools are set to around 1000th of the
	 * size of the zone.  But no more than 1/2 of a meg.
	 *
	 * OK, so we don't know how big the cache is.  So guess.
	 */
	batch = zone->present_pages / 1024;
	if (batch * PAGE_SIZE > 512 * 1024)
		batch = (512 * 1024) / PAGE_SIZE;
	batch /= 4;		/* We effectively *= 4 below */
	if (batch < 1)
		batch = 1;

	/*
	 * Clamp the batch to a 2^n - 1 value. Having a power
	 * of 2 value was found to be more likely to have
	 * suboptimal cache aliasing properties in some cases.
	 *
	 * For example if 2 tasks are alternately allocating
	 * batches of pages, one task can end up with a lot
	 * of pages of one half of the possible page colors
	 * and the other with pages of the other colors.
	 */
	batch = rounddown_pow_of_two(batch + batch/2) - 1;

	return batch;

#else
	/* The deferral and batching of frees should be suppressed under NOMMU
	 * conditions.
	 *
	 * The problem is that NOMMU needs to be able to allocate large chunks
	 * of contiguous memory as there's no hardware page translation to
	 * assemble apparent contiguous memory from discontiguous pages.
	 *
	 * Queueing large contiguous runs of pages for batching, however,
	 * causes the pages to actually be freed in smaller chunks.  As there
	 * can be a significant delay between the individual batches being
	 * recycled, this leads to the once large chunks of space being
	 * fragmented and becoming unavailable for high-order allocations.
	 */
	return 0;
#endif
}

static void setup_pageset(struct per_cpu_pageset *p, unsigned long batch)
{
	struct per_cpu_pages *pcp;
	int migratetype;

	memset(p, 0, sizeof(*p));

	pcp = &p->pcp;
	pcp->count = 0;
	pcp->high = 6 * batch;
	pcp->batch = max(1UL, 1 * batch);
	for (migratetype = 0; migratetype < MIGRATE_PCPTYPES; migratetype++)
		INIT_LIST_HEAD(&pcp->lists[migratetype]);
}

/*
 * setup_pagelist_highmark() sets the high water mark for hot per_cpu_pagelist
 * to the value high for the pageset p.
 */

static void setup_pagelist_highmark(struct per_cpu_pageset *p,
				unsigned long high)
{
	struct per_cpu_pages *pcp;

	pcp = &p->pcp;
	pcp->high = high;
	pcp->batch = max(1UL, high/4);
	if ((high/4) > (PAGE_SHIFT * 8))
		pcp->batch = PAGE_SHIFT * 8;
}

static void setup_zone_pageset(struct zone *zone)
{
	int cpu;

	zone->pageset = alloc_percpu(struct per_cpu_pageset);

	for_each_possible_cpu(cpu) {
		struct per_cpu_pageset *pcp = per_cpu_ptr(zone->pageset, cpu);

		setup_pageset(pcp, zone_batchsize(zone));

		if (percpu_pagelist_fraction)
			setup_pagelist_highmark(pcp,
				(zone->present_pages /
					percpu_pagelist_fraction));
	}
}

/*
 * Allocate per cpu pagesets and initialize them.
 * Before this call only boot pagesets were available.
 */
void __init setup_per_cpu_pageset(void)
{
	struct zone *zone;

	for_each_populated_zone(zone)
		setup_zone_pageset(zone);
}

static noinline __init_refok
int zone_wait_table_init(struct zone *zone, unsigned long zone_size_pages)
{
	int i;
	struct pglist_data *pgdat = zone->zone_pgdat;
	size_t alloc_size;

	/*
	 * The per-page waitqueue mechanism uses hashed waitqueues
	 * per zone.
	 */
	zone->wait_table_hash_nr_entries =
		 wait_table_hash_nr_entries(zone_size_pages);
	zone->wait_table_bits =
		wait_table_bits(zone->wait_table_hash_nr_entries);
	alloc_size = zone->wait_table_hash_nr_entries
					* sizeof(wait_queue_head_t);

	if (!slab_is_available()) {
		zone->wait_table = (wait_queue_head_t *)
			alloc_bootmem_node_nopanic(pgdat, alloc_size);
	} else {
		/*
		 * This case means that a zone whose size was 0 gets new memory
		 * via memory hot-add.
		 * But it may be the case that a new node was hot-added.  In
		 * this case vmalloc() will not be able to use this new node's
		 * memory - this wait_table must be initialized to use this new
		 * node itself as well.
		 * To use this new node's memory, further consideration will be
		 * necessary.
		 */
		zone->wait_table = vmalloc(alloc_size);
	}
	if (!zone->wait_table)
		return -ENOMEM;

	for(i = 0; i < zone->wait_table_hash_nr_entries; ++i)
		init_waitqueue_head(zone->wait_table + i);

	return 0;
}

static int __zone_pcp_update(void *data)
{
	struct zone *zone = data;
	int cpu;
	unsigned long batch = zone_batchsize(zone), flags;

	for_each_possible_cpu(cpu) {
		struct per_cpu_pageset *pset;
		struct per_cpu_pages *pcp;

		pset = per_cpu_ptr(zone->pageset, cpu);
		pcp = &pset->pcp;

		local_irq_save(flags);
		free_pcppages_bulk(zone, pcp->count, pcp);
		setup_pageset(pset, batch);
		local_irq_restore(flags);
	}
	return 0;
}

void zone_pcp_update(struct zone *zone)
{
	stop_machine(__zone_pcp_update, zone, NULL);
}

static __meminit void zone_pcp_init(struct zone *zone)
{
	/*
	 * per cpu subsystem is not up at this point. The following code
	 * relies on the ability of the linker to provide the
	 * offset of a (static) per cpu variable into the per cpu area.
	 */
	zone->pageset = &boot_pageset;

	if (zone->present_pages)
		printk(KERN_DEBUG "  %s zone: %lu pages, LIFO batch:%u\n",
			zone->name, zone->present_pages,
					 zone_batchsize(zone));
}

__meminit int init_currently_empty_zone(struct zone *zone,
					unsigned long zone_start_pfn,
					unsigned long size,
					enum memmap_context context)
{
	struct pglist_data *pgdat = zone->zone_pgdat;
	int ret;
	ret = zone_wait_table_init(zone, size);
	if (ret)
		return ret;
	pgdat->nr_zones = zone_idx(zone) + 1;

	zone->zone_start_pfn = zone_start_pfn;

	mminit_dprintk(MMINIT_TRACE, "memmap_init",
			"Initialising map node %d zone %lu pfns %lu -> %lu\n",
			pgdat->node_id,
			(unsigned long)zone_idx(zone),
			zone_start_pfn, (zone_start_pfn + size));

	zone_init_free_lists(zone);

	return 0;
}

#ifdef CONFIG_ARCH_POPULATES_NODE_MAP
/*
 * Basic iterator support. Return the first range of PFNs for a node
 * Note: nid == MAX_NUMNODES returns first region regardless of node
 */
static int __meminit first_active_region_index_in_nid(int nid)
{
	int i;

	for (i = 0; i < nr_nodemap_entries; i++)
		if (nid == MAX_NUMNODES || early_node_map[i].nid == nid)
			return i;

	return -1;
}

/*
 * Basic iterator support. Return the next active range of PFNs for a node
 * Note: nid == MAX_NUMNODES returns next region regardless of node
 */
static int __meminit next_active_region_index_in_nid(int index, int nid)
{
	for (index = index + 1; index < nr_nodemap_entries; index++)
		if (nid == MAX_NUMNODES || early_node_map[index].nid == nid)
			return index;

	return -1;
}

#ifndef CONFIG_HAVE_ARCH_EARLY_PFN_TO_NID
/*
 * Required by SPARSEMEM. Given a PFN, return what node the PFN is on.
 * Architectures may implement their own version but if add_active_range()
 * was used and there are no special requirements, this is a convenient
 * alternative
 */
int __meminit __early_pfn_to_nid(unsigned long pfn)
{
	int i;

	for (i = 0; i < nr_nodemap_entries; i++) {
		unsigned long start_pfn = early_node_map[i].start_pfn;
		unsigned long end_pfn = early_node_map[i].end_pfn;

		if (start_pfn <= pfn && pfn < end_pfn)
			return early_node_map[i].nid;
	}
	/* This is a memory hole */
	return -1;
}
#endif /* CONFIG_HAVE_ARCH_EARLY_PFN_TO_NID */

int __meminit early_pfn_to_nid(unsigned long pfn)
{
	int nid;

	nid = __early_pfn_to_nid(pfn);
	if (nid >= 0)
		return nid;
	/* just returns 0 */
	return 0;
}

#ifdef CONFIG_NODES_SPAN_OTHER_NODES
bool __meminit early_pfn_in_nid(unsigned long pfn, int node)
{
	int nid;

	nid = __early_pfn_to_nid(pfn);
	if (nid >= 0 && nid != node)
		return false;
	return true;
}
#endif

/* Basic iterator support to walk early_node_map[] */
#define for_each_active_range_index_in_nid(i, nid) \
	for (i = first_active_region_index_in_nid(nid); i != -1; \
				i = next_active_region_index_in_nid(i, nid))

/**
 * free_bootmem_with_active_regions - Call free_bootmem_node for each active range
 * @nid: The node to free memory on. If MAX_NUMNODES, all nodes are freed.
 * @max_low_pfn: The highest PFN that will be passed to free_bootmem_node
 *
 * If an architecture guarantees that all ranges registered with
 * add_active_ranges() contain no holes and may be freed, this
 * this function may be used instead of calling free_bootmem() manually.
 */
void __init free_bootmem_with_active_regions(int nid,
						unsigned long max_low_pfn)
{
	int i;

	for_each_active_range_index_in_nid(i, nid) {
		unsigned long size_pages = 0;
		unsigned long end_pfn = early_node_map[i].end_pfn;

		if (early_node_map[i].start_pfn >= max_low_pfn)
			continue;

		if (end_pfn > max_low_pfn)
			end_pfn = max_low_pfn;

		size_pages = end_pfn - early_node_map[i].start_pfn;
		free_bootmem_node(NODE_DATA(early_node_map[i].nid),
				PFN_PHYS(early_node_map[i].start_pfn),
				size_pages << PAGE_SHIFT);
	}
}

#ifdef CONFIG_HAVE_MEMBLOCK
/*
 * Basic iterator support. Return the last range of PFNs for a node
 * Note: nid == MAX_NUMNODES returns last region regardless of node
 */
static int __meminit last_active_region_index_in_nid(int nid)
{
	int i;

	for (i = nr_nodemap_entries - 1; i >= 0; i--)
		if (nid == MAX_NUMNODES || early_node_map[i].nid == nid)
			return i;

	return -1;
}

/*
 * Basic iterator support. Return the previous active range of PFNs for a node
 * Note: nid == MAX_NUMNODES returns next region regardless of node
 */
static int __meminit previous_active_region_index_in_nid(int index, int nid)
{
	for (index = index - 1; index >= 0; index--)
		if (nid == MAX_NUMNODES || early_node_map[index].nid == nid)
			return index;

	return -1;
}

#define for_each_active_range_index_in_nid_reverse(i, nid) \
	for (i = last_active_region_index_in_nid(nid); i != -1; \
				i = previous_active_region_index_in_nid(i, nid))

u64 __init find_memory_core_early(int nid, u64 size, u64 align,
					u64 goal, u64 limit)
{
	int i;

	/* Need to go over early_node_map to find out good range for node */
	for_each_active_range_index_in_nid_reverse(i, nid) {
		u64 addr;
		u64 ei_start, ei_last;
		u64 final_start, final_end;

		ei_last = early_node_map[i].end_pfn;
		ei_last <<= PAGE_SHIFT;
		ei_start = early_node_map[i].start_pfn;
		ei_start <<= PAGE_SHIFT;

		final_start = max(ei_start, goal);
		final_end = min(ei_last, limit);

		if (final_start >= final_end)
			continue;

		addr = memblock_find_in_range(final_start, final_end, size, align);

		if (addr == MEMBLOCK_ERROR)
			continue;

		return addr;
	}

	return MEMBLOCK_ERROR;
}
#endif

int __init add_from_early_node_map(struct range *range, int az,
				   int nr_range, int nid)
{
	int i;
	u64 start, end;

	/* need to go over early_node_map to find out good range for node */
	for_each_active_range_index_in_nid(i, nid) {
		start = early_node_map[i].start_pfn;
		end = early_node_map[i].end_pfn;
		nr_range = add_range(range, az, nr_range, start, end);
	}
	return nr_range;
}

void __init work_with_active_regions(int nid, work_fn_t work_fn, void *data)
{
	int i;
	int ret;

	for_each_active_range_index_in_nid(i, nid) {
		ret = work_fn(early_node_map[i].start_pfn,
			      early_node_map[i].end_pfn, data);
		if (ret)
			break;
	}
}
/**
 * sparse_memory_present_with_active_regions - Call memory_present for each active range
 * @nid: The node to call memory_present for. If MAX_NUMNODES, all nodes will be used.
 *
 * If an architecture guarantees that all ranges registered with
 * add_active_ranges() contain no holes and may be freed, this
 * function may be used instead of calling memory_present() manually.
 */
void __init sparse_memory_present_with_active_regions(int nid)
{
	int i;

	for_each_active_range_index_in_nid(i, nid)
		memory_present(early_node_map[i].nid,
				early_node_map[i].start_pfn,
				early_node_map[i].end_pfn);
}

/**
 * get_pfn_range_for_nid - Return the start and end page frames for a node
 * @nid: The nid to return the range for. If MAX_NUMNODES, the min and max PFN are returned.
 * @start_pfn: Passed by reference. On return, it will have the node start_pfn.
 * @end_pfn: Passed by reference. On return, it will have the node end_pfn.
 *
 * It returns the start and end page frame of a node based on information
 * provided by an arch calling add_active_range(). If called for a node
 * with no available memory, a warning is printed and the start and end
 * PFNs will be 0.
 */
void __meminit get_pfn_range_for_nid(unsigned int nid,
			unsigned long *start_pfn, unsigned long *end_pfn)
{
	int i;
	*start_pfn = -1UL;
	*end_pfn = 0;

	for_each_active_range_index_in_nid(i, nid) {
		*start_pfn = min(*start_pfn, early_node_map[i].start_pfn);
		*end_pfn = max(*end_pfn, early_node_map[i].end_pfn);
	}

	if (*start_pfn == -1UL)
		*start_pfn = 0;
}

/*
 * This finds a zone that can be used for ZONE_MOVABLE pages. The
 * assumption is made that zones within a node are ordered in monotonic
 * increasing memory addresses so that the "highest" populated zone is used
 */
static void __init find_usable_zone_for_movable(void)
{
	int zone_index;
	for (zone_index = MAX_NR_ZONES - 1; zone_index >= 0; zone_index--) {
		if (zone_index == ZONE_MOVABLE)
			continue;

		if (arch_zone_highest_possible_pfn[zone_index] >
				arch_zone_lowest_possible_pfn[zone_index])
			break;
	}

	VM_BUG_ON(zone_index == -1);
	movable_zone = zone_index;
}

/*
 * The zone ranges provided by the architecture do not include ZONE_MOVABLE
 * because it is sized independent of architecture. Unlike the other zones,
 * the starting point for ZONE_MOVABLE is not fixed. It may be different
 * in each node depending on the size of each node and how evenly kernelcore
 * is distributed. This helper function adjusts the zone ranges
 * provided by the architecture for a given node by using the end of the
 * highest usable zone for ZONE_MOVABLE. This preserves the assumption that
 * zones within a node are in order of monotonic increases memory addresses
 */
static void __meminit adjust_zone_range_for_zone_movable(int nid,
					unsigned long zone_type,
					unsigned long node_start_pfn,
					unsigned long node_end_pfn,
					unsigned long *zone_start_pfn,
					unsigned long *zone_end_pfn)
{
	/* Only adjust if ZONE_MOVABLE is on this node */
	if (zone_movable_pfn[nid]) {
		/* Size ZONE_MOVABLE */
		if (zone_type == ZONE_MOVABLE) {
			*zone_start_pfn = zone_movable_pfn[nid];
			*zone_end_pfn = min(node_end_pfn,
				arch_zone_highest_possible_pfn[movable_zone]);

		/* Adjust for ZONE_MOVABLE starting within this range */
		} else if (*zone_start_pfn < zone_movable_pfn[nid] &&
				*zone_end_pfn > zone_movable_pfn[nid]) {
			*zone_end_pfn = zone_movable_pfn[nid];

		/* Check if this whole range is within ZONE_MOVABLE */
		} else if (*zone_start_pfn >= zone_movable_pfn[nid])
			*zone_start_pfn = *zone_end_pfn;
	}
}

/*
 * Return the number of pages a zone spans in a node, including holes
 * present_pages = zone_spanned_pages_in_node() - zone_absent_pages_in_node()
 */
static unsigned long __meminit zone_spanned_pages_in_node(int nid,
					unsigned long zone_type,
					unsigned long *ignored)
{
	unsigned long node_start_pfn, node_end_pfn;
	unsigned long zone_start_pfn, zone_end_pfn;

	/* Get the start and end of the node and zone */
	get_pfn_range_for_nid(nid, &node_start_pfn, &node_end_pfn);
	zone_start_pfn = arch_zone_lowest_possible_pfn[zone_type];
	zone_end_pfn = arch_zone_highest_possible_pfn[zone_type];
	adjust_zone_range_for_zone_movable(nid, zone_type,
				node_start_pfn, node_end_pfn,
				&zone_start_pfn, &zone_end_pfn);

	/* Check that this node has pages within the zone's required range */
	if (zone_end_pfn < node_start_pfn || zone_start_pfn > node_end_pfn)
		return 0;

	/* Move the zone boundaries inside the node if necessary */
	zone_end_pfn = min(zone_end_pfn, node_end_pfn);
	zone_start_pfn = max(zone_start_pfn, node_start_pfn);

	/* Return the spanned pages */
	return zone_end_pfn - zone_start_pfn;
}

/*
 * Return the number of holes in a range on a node. If nid is MAX_NUMNODES,
 * then all holes in the requested range will be accounted for.
 */
unsigned long __meminit __absent_pages_in_range(int nid,
				unsigned long range_start_pfn,
				unsigned long range_end_pfn)
{
	int i = 0;
	unsigned long prev_end_pfn = 0, hole_pages = 0;
	unsigned long start_pfn;

	/* Find the end_pfn of the first active range of pfns in the node */
	i = first_active_region_index_in_nid(nid);
	if (i == -1)
		return 0;

	prev_end_pfn = min(early_node_map[i].start_pfn, range_end_pfn);

	/* Account for ranges before physical memory on this node */
	if (early_node_map[i].start_pfn > range_start_pfn)
		hole_pages = prev_end_pfn - range_start_pfn;

	/* Find all holes for the zone within the node */
	for (; i != -1; i = next_active_region_index_in_nid(i, nid)) {

		/* No need to continue if prev_end_pfn is outside the zone */
		if (prev_end_pfn >= range_end_pfn)
			break;

		/* Make sure the end of the zone is not within the hole */
		start_pfn = min(early_node_map[i].start_pfn, range_end_pfn);
		prev_end_pfn = max(prev_end_pfn, range_start_pfn);

		/* Update the hole size cound and move on */
		if (start_pfn > range_start_pfn) {
			BUG_ON(prev_end_pfn > start_pfn);
			hole_pages += start_pfn - prev_end_pfn;
		}
		prev_end_pfn = early_node_map[i].end_pfn;
	}

	/* Account for ranges past physical memory on this node */
	if (range_end_pfn > prev_end_pfn)
		hole_pages += range_end_pfn -
				max(range_start_pfn, prev_end_pfn);

	return hole_pages;
}

/**
 * absent_pages_in_range - Return number of page frames in holes within a range
 * @start_pfn: The start PFN to start searching for holes
 * @end_pfn: The end PFN to stop searching for holes
 *
 * It returns the number of pages frames in memory holes within a range.
 */
unsigned long __init absent_pages_in_range(unsigned long start_pfn,
							unsigned long end_pfn)
{
	return __absent_pages_in_range(MAX_NUMNODES, start_pfn, end_pfn);
}

/* Return the number of page frames in holes in a zone on a node */
static unsigned long __meminit zone_absent_pages_in_node(int nid,
					unsigned long zone_type,
					unsigned long *ignored)
{
	unsigned long node_start_pfn, node_end_pfn;
	unsigned long zone_start_pfn, zone_end_pfn;

	get_pfn_range_for_nid(nid, &node_start_pfn, &node_end_pfn);
	zone_start_pfn = max(arch_zone_lowest_possible_pfn[zone_type],
							node_start_pfn);
	zone_end_pfn = min(arch_zone_highest_possible_pfn[zone_type],
							node_end_pfn);

	adjust_zone_range_for_zone_movable(nid, zone_type,
			node_start_pfn, node_end_pfn,
			&zone_start_pfn, &zone_end_pfn);
	return __absent_pages_in_range(nid, zone_start_pfn, zone_end_pfn);
}

#else
static inline unsigned long __meminit zone_spanned_pages_in_node(int nid,
					unsigned long zone_type,
					unsigned long *zones_size)
{
	return zones_size[zone_type];
}

static inline unsigned long __meminit zone_absent_pages_in_node(int nid,
						unsigned long zone_type,
						unsigned long *zholes_size)
{
	if (!zholes_size)
		return 0;

	return zholes_size[zone_type];
}

#endif

static void __meminit calculate_node_totalpages(struct pglist_data *pgdat,
		unsigned long *zones_size, unsigned long *zholes_size)
{
	unsigned long realtotalpages, totalpages = 0;
	enum zone_type i;

	for (i = 0; i < MAX_NR_ZONES; i++)
		totalpages += zone_spanned_pages_in_node(pgdat->node_id, i,
								zones_size);
	pgdat->node_spanned_pages = totalpages;

	realtotalpages = totalpages;
	for (i = 0; i < MAX_NR_ZONES; i++)
		realtotalpages -=
			zone_absent_pages_in_node(pgdat->node_id, i,
								zholes_size);
	pgdat->node_present_pages = realtotalpages;
	printk(KERN_DEBUG "On node %d totalpages: %lu\n", pgdat->node_id,
							realtotalpages);
}

#ifndef CONFIG_SPARSEMEM
/*
 * Calculate the size of the zone->blockflags rounded to an unsigned long
 * Start by making sure zonesize is a multiple of pageblock_order by rounding
 * up. Then use 1 NR_PAGEBLOCK_BITS worth of bits per pageblock, finally
 * round what is now in bits to nearest long in bits, then return it in
 * bytes.
 */
static unsigned long __init usemap_size(unsigned long zonesize)
{
	unsigned long usemapsize;

	usemapsize = roundup(zonesize, pageblock_nr_pages);
	usemapsize = usemapsize >> pageblock_order;
	usemapsize *= NR_PAGEBLOCK_BITS;
	usemapsize = roundup(usemapsize, 8 * sizeof(unsigned long));

	return usemapsize / 8;
}

static void __init setup_usemap(struct pglist_data *pgdat,
				struct zone *zone, unsigned long zonesize)
{
	unsigned long usemapsize = usemap_size(zonesize);
	zone->pageblock_flags = NULL;
	if (usemapsize)
		zone->pageblock_flags = alloc_bootmem_node_nopanic(pgdat,
								   usemapsize);
}
#else
static inline void setup_usemap(struct pglist_data *pgdat,
				struct zone *zone, unsigned long zonesize) {}
#endif /* CONFIG_SPARSEMEM */

#ifdef CONFIG_HUGETLB_PAGE_SIZE_VARIABLE

/* Return a sensible default order for the pageblock size. */
static inline int pageblock_default_order(void)
{
	if (HPAGE_SHIFT > PAGE_SHIFT)
		return HUGETLB_PAGE_ORDER;

	return MAX_ORDER-1;
}

/* Initialise the number of pages represented by NR_PAGEBLOCK_BITS */
static inline void __init set_pageblock_order(unsigned int order)
{
	/* Check that pageblock_nr_pages has not already been setup */
	if (pageblock_order)
		return;

	/*
	 * Assume the largest contiguous order of interest is a huge page.
	 * This value may be variable depending on boot parameters on IA64
	 */
	pageblock_order = order;
}
#else /* CONFIG_HUGETLB_PAGE_SIZE_VARIABLE */

/*
 * When CONFIG_HUGETLB_PAGE_SIZE_VARIABLE is not set, set_pageblock_order()
 * and pageblock_default_order() are unused as pageblock_order is set
 * at compile-time. See include/linux/pageblock-flags.h for the values of
 * pageblock_order based on the kernel config
 */
static inline int pageblock_default_order(unsigned int order)
{
	return MAX_ORDER-1;
}
#define set_pageblock_order(x)	do {} while (0)

#endif /* CONFIG_HUGETLB_PAGE_SIZE_VARIABLE */

/*
 * Set up the zone data structures:
 *   - mark all pages reserved
 *   - mark all memory queues empty
 *   - clear the memory bitmaps
 */
static void __paginginit free_area_init_core(struct pglist_data *pgdat,
		unsigned long *zones_size, unsigned long *zholes_size)
{
	enum zone_type j;
	int nid = pgdat->node_id;
	unsigned long zone_start_pfn = pgdat->node_start_pfn;
	int ret;

	pgdat_resize_init(pgdat);
	pgdat->nr_zones = 0;
	init_waitqueue_head(&pgdat->kswapd_wait);
	pgdat->kswapd_max_order = 0;
	pgdat_page_cgroup_init(pgdat);
	
	for (j = 0; j < MAX_NR_ZONES; j++) {
		struct zone *zone = pgdat->node_zones + j;
		unsigned long size, realsize, memmap_pages;
		enum lru_list l;

		size = zone_spanned_pages_in_node(nid, j, zones_size);
		realsize = size - zone_absent_pages_in_node(nid, j,
								zholes_size);

		/*
		 * Adjust realsize so that it accounts for how much memory
		 * is used by this zone for memmap. This affects the watermark
		 * and per-cpu initialisations
		 */
		memmap_pages =
			PAGE_ALIGN(size * sizeof(struct page)) >> PAGE_SHIFT;
		if (realsize >= memmap_pages) {
			realsize -= memmap_pages;
			if (memmap_pages)
				printk(KERN_DEBUG
				       "  %s zone: %lu pages used for memmap\n",
				       zone_names[j], memmap_pages);
		} else
			printk(KERN_WARNING
				"  %s zone: %lu pages exceeds realsize %lu\n",
				zone_names[j], memmap_pages, realsize);

		/* Account for reserved pages */
		if (j == 0 && realsize > dma_reserve) {
			realsize -= dma_reserve;
			printk(KERN_DEBUG "  %s zone: %lu pages reserved\n",
					zone_names[0], dma_reserve);
		}

		if (!is_highmem_idx(j))
			nr_kernel_pages += realsize;
		nr_all_pages += realsize;

		zone->spanned_pages = size;
		zone->present_pages = realsize;
#ifdef CONFIG_NUMA
		zone->node = nid;
		zone->min_unmapped_pages = (realsize*sysctl_min_unmapped_ratio)
						/ 100;
		zone->min_slab_pages = (realsize * sysctl_min_slab_ratio) / 100;
#endif
		zone->name = zone_names[j];
		spin_lock_init(&zone->lock);
		spin_lock_init(&zone->lru_lock);
		zone_seqlock_init(zone);
		zone->zone_pgdat = pgdat;

		zone_pcp_init(zone);
		for_each_lru(l)
			INIT_LIST_HEAD(&zone->lru[l].list);
		zone->reclaim_stat.recent_rotated[0] = 0;
		zone->reclaim_stat.recent_rotated[1] = 0;
		zone->reclaim_stat.recent_scanned[0] = 0;
		zone->reclaim_stat.recent_scanned[1] = 0;
		zap_zone_vm_stats(zone);
		zone->flags = 0;
		if (!size)
			continue;

		set_pageblock_order(pageblock_default_order());
		setup_usemap(pgdat, zone, size);
		ret = init_currently_empty_zone(zone, zone_start_pfn,
						size, MEMMAP_EARLY);
		BUG_ON(ret);
		memmap_init(size, nid, j, zone_start_pfn);
		zone_start_pfn += size;
	}
}

static void __init_refok alloc_node_mem_map(struct pglist_data *pgdat)
{
	/* Skip empty nodes */
	if (!pgdat->node_spanned_pages)
		return;

#ifdef CONFIG_FLAT_NODE_MEM_MAP
	/* ia64 gets its own node_mem_map, before this, without bootmem */
	if (!pgdat->node_mem_map) {
		unsigned long size, start, end;
		struct page *map;

		/*
		 * The zone's endpoints aren't required to be MAX_ORDER
		 * aligned but the node_mem_map endpoints must be in order
		 * for the buddy allocator to function correctly.
		 */
		start = pgdat->node_start_pfn & ~(MAX_ORDER_NR_PAGES - 1);
		end = pgdat->node_start_pfn + pgdat->node_spanned_pages;
		end = ALIGN(end, MAX_ORDER_NR_PAGES);
		size =  (end - start) * sizeof(struct page);
		map = alloc_remap(pgdat->node_id, size);
		if (!map)
			map = alloc_bootmem_node_nopanic(pgdat, size);
		pgdat->node_mem_map = map + (pgdat->node_start_pfn - start);
	}
#ifndef CONFIG_NEED_MULTIPLE_NODES
	/*
	 * With no DISCONTIG, the global mem_map is just set as node 0's
	 */
	if (pgdat == NODE_DATA(0)) {
		mem_map = NODE_DATA(0)->node_mem_map;
#ifdef CONFIG_ARCH_POPULATES_NODE_MAP
		if (page_to_pfn(mem_map) != pgdat->node_start_pfn)
			mem_map -= (pgdat->node_start_pfn - ARCH_PFN_OFFSET);
#endif /* CONFIG_ARCH_POPULATES_NODE_MAP */
	}
#endif
#endif /* CONFIG_FLAT_NODE_MEM_MAP */
}

void __paginginit free_area_init_node(int nid, unsigned long *zones_size,
		unsigned long node_start_pfn, unsigned long *zholes_size)
{
	pg_data_t *pgdat = NODE_DATA(nid);

	pgdat->node_id = nid;
	pgdat->node_start_pfn = node_start_pfn;
	calculate_node_totalpages(pgdat, zones_size, zholes_size);

	alloc_node_mem_map(pgdat);
#ifdef CONFIG_FLAT_NODE_MEM_MAP
	printk(KERN_DEBUG "free_area_init_node: node %d, pgdat %08lx, node_mem_map %08lx\n",
		nid, (unsigned long)pgdat,
		(unsigned long)pgdat->node_mem_map);
#endif

	free_area_init_core(pgdat, zones_size, zholes_size);
}

#ifdef CONFIG_ARCH_POPULATES_NODE_MAP

#if MAX_NUMNODES > 1
/*
 * Figure out the number of possible node ids.
 */
static void __init setup_nr_node_ids(void)
{
	unsigned int node;
	unsigned int highest = 0;

	for_each_node_mask(node, node_possible_map)
		highest = node;
	nr_node_ids = highest + 1;
}
#else
static inline void setup_nr_node_ids(void)
{
}
#endif

/**
 * add_active_range - Register a range of PFNs backed by physical memory
 * @nid: The node ID the range resides on
 * @start_pfn: The start PFN of the available physical memory
 * @end_pfn: The end PFN of the available physical memory
 *
 * These ranges are stored in an early_node_map[] and later used by
 * free_area_init_nodes() to calculate zone sizes and holes. If the
 * range spans a memory hole, it is up to the architecture to ensure
 * the memory is not freed by the bootmem allocator. If possible
 * the range being registered will be merged with existing ranges.
 */
void __init add_active_range(unsigned int nid, unsigned long start_pfn,
						unsigned long end_pfn)
{
	int i;

	mminit_dprintk(MMINIT_TRACE, "memory_register",
			"Entering add_active_range(%d, %#lx, %#lx) "
			"%d entries of %d used\n",
			nid, start_pfn, end_pfn,
			nr_nodemap_entries, MAX_ACTIVE_REGIONS);

	mminit_validate_memmodel_limits(&start_pfn, &end_pfn);

	/* Merge with existing active regions if possible */
	for (i = 0; i < nr_nodemap_entries; i++) {
		if (early_node_map[i].nid != nid)
			continue;

		/* Skip if an existing region covers this new one */
		if (start_pfn >= early_node_map[i].start_pfn &&
				end_pfn <= early_node_map[i].end_pfn)
			return;

		/* Merge forward if suitable */
		if (start_pfn <= early_node_map[i].end_pfn &&
				end_pfn > early_node_map[i].end_pfn) {
			early_node_map[i].end_pfn = end_pfn;
			return;
		}

		/* Merge backward if suitable */
		if (start_pfn < early_node_map[i].start_pfn &&
				end_pfn >= early_node_map[i].start_pfn) {
			early_node_map[i].start_pfn = start_pfn;
			return;
		}
	}

	/* Check that early_node_map is large enough */
	if (i >= MAX_ACTIVE_REGIONS) {
		printk(KERN_CRIT "More than %d memory regions, truncating\n",
							MAX_ACTIVE_REGIONS);
		return;
	}

	early_node_map[i].nid = nid;
	early_node_map[i].start_pfn = start_pfn;
	early_node_map[i].end_pfn = end_pfn;
	nr_nodemap_entries = i + 1;
}

/**
 * remove_active_range - Shrink an existing registered range of PFNs
 * @nid: The node id the range is on that should be shrunk
 * @start_pfn: The new PFN of the range
 * @end_pfn: The new PFN of the range
 *
 * i386 with NUMA use alloc_remap() to store a node_mem_map on a local node.
 * The map is kept near the end physical page range that has already been
 * registered. This function allows an arch to shrink an existing registered
 * range.
 */
void __init remove_active_range(unsigned int nid, unsigned long start_pfn,
				unsigned long end_pfn)
{
	int i, j;
	int removed = 0;

	printk(KERN_DEBUG "remove_active_range (%d, %lu, %lu)\n",
			  nid, start_pfn, end_pfn);

	/* Find the old active region end and shrink */
	for_each_active_range_index_in_nid(i, nid) {
		if (early_node_map[i].start_pfn >= start_pfn &&
		    early_node_map[i].end_pfn <= end_pfn) {
			/* clear it */
			early_node_map[i].start_pfn = 0;
			early_node_map[i].end_pfn = 0;
			removed = 1;
			continue;
		}
		if (early_node_map[i].start_pfn < start_pfn &&
		    early_node_map[i].end_pfn > start_pfn) {
			unsigned long temp_end_pfn = early_node_map[i].end_pfn;
			early_node_map[i].end_pfn = start_pfn;
			if (temp_end_pfn > end_pfn)
				add_active_range(nid, end_pfn, temp_end_pfn);
			continue;
		}
		if (early_node_map[i].start_pfn >= start_pfn &&
		    early_node_map[i].end_pfn > end_pfn &&
		    early_node_map[i].start_pfn < end_pfn) {
			early_node_map[i].start_pfn = end_pfn;
			continue;
		}
	}

	if (!removed)
		return;

	/* remove the blank ones */
	for (i = nr_nodemap_entries - 1; i > 0; i--) {
		if (early_node_map[i].nid != nid)
			continue;
		if (early_node_map[i].end_pfn)
			continue;
		/* we found it, get rid of it */
		for (j = i; j < nr_nodemap_entries - 1; j++)
			memcpy(&early_node_map[j], &early_node_map[j+1],
				sizeof(early_node_map[j]));
		j = nr_nodemap_entries - 1;
		memset(&early_node_map[j], 0, sizeof(early_node_map[j]));
		nr_nodemap_entries--;
	}
}

/**
 * remove_all_active_ranges - Remove all currently registered regions
 *
 * During discovery, it may be found that a table like SRAT is invalid
 * and an alternative discovery method must be used. This function removes
 * all currently registered regions.
 */
void __init remove_all_active_ranges(void)
{
	memset(early_node_map, 0, sizeof(early_node_map));
	nr_nodemap_entries = 0;
}

/* Compare two active node_active_regions */
static int __init cmp_node_active_region(const void *a, const void *b)
{
	struct node_active_region *arange = (struct node_active_region *)a;
	struct node_active_region *brange = (struct node_active_region *)b;

	/* Done this way to avoid overflows */
	if (arange->start_pfn > brange->start_pfn)
		return 1;
	if (arange->start_pfn < brange->start_pfn)
		return -1;

	return 0;
}

/* sort the node_map by start_pfn */
void __init sort_node_map(void)
{
	sort(early_node_map, (size_t)nr_nodemap_entries,
			sizeof(struct node_active_region),
			cmp_node_active_region, NULL);
}

/* Find the lowest pfn for a node */
static unsigned long __init find_min_pfn_for_node(int nid)
{
	int i;
	unsigned long min_pfn = ULONG_MAX;

	/* Assuming a sorted map, the first range found has the starting pfn */
	for_each_active_range_index_in_nid(i, nid)
		min_pfn = min(min_pfn, early_node_map[i].start_pfn);

	if (min_pfn == ULONG_MAX) {
		printk(KERN_WARNING
			"Could not find start_pfn for node %d\n", nid);
		return 0;
	}

	return min_pfn;
}

/**
 * find_min_pfn_with_active_regions - Find the minimum PFN registered
 *
 * It returns the minimum PFN based on information provided via
 * add_active_range().
 */
unsigned long __init find_min_pfn_with_active_regions(void)
{
	return find_min_pfn_for_node(MAX_NUMNODES);
}

/*
 * early_calculate_totalpages()
 * Sum pages in active regions for movable zone.
 * Populate N_HIGH_MEMORY for calculating usable_nodes.
 */
static unsigned long __init early_calculate_totalpages(void)
{
	int i;
	unsigned long totalpages = 0;

	for (i = 0; i < nr_nodemap_entries; i++) {
		unsigned long pages = early_node_map[i].end_pfn -
						early_node_map[i].start_pfn;
		totalpages += pages;
		if (pages)
			node_set_state(early_node_map[i].nid, N_HIGH_MEMORY);
	}
  	return totalpages;
}

/*
 * Find the PFN the Movable zone begins in each node. Kernel memory
 * is spread evenly between nodes as long as the nodes have enough
 * memory. When they don't, some nodes will have more kernelcore than
 * others
 */
static void __init find_zone_movable_pfns_for_nodes(unsigned long *movable_pfn)
{
	int i, nid;
	unsigned long usable_startpfn;
	unsigned long kernelcore_node, kernelcore_remaining;
	/* save the state before borrow the nodemask */
	nodemask_t saved_node_state = node_states[N_HIGH_MEMORY];
	unsigned long totalpages = early_calculate_totalpages();
	int usable_nodes = nodes_weight(node_states[N_HIGH_MEMORY]);

	/*
	 * If movablecore was specified, calculate what size of
	 * kernelcore that corresponds so that memory usable for
	 * any allocation type is evenly spread. If both kernelcore
	 * and movablecore are specified, then the value of kernelcore
	 * will be used for required_kernelcore if it's greater than
	 * what movablecore would have allowed.
	 */
	if (required_movablecore) {
		unsigned long corepages;

		/*
		 * Round-up so that ZONE_MOVABLE is at least as large as what
		 * was requested by the user
		 */
		required_movablecore =
			roundup(required_movablecore, MAX_ORDER_NR_PAGES);
		corepages = totalpages - required_movablecore;

		required_kernelcore = max(required_kernelcore, corepages);
	}

	/* If kernelcore was not specified, there is no ZONE_MOVABLE */
	if (!required_kernelcore)
		goto out;

	/* usable_startpfn is the lowest possible pfn ZONE_MOVABLE can be at */
	find_usable_zone_for_movable();
	usable_startpfn = arch_zone_lowest_possible_pfn[movable_zone];

restart:
	/* Spread kernelcore memory as evenly as possible throughout nodes */
	kernelcore_node = required_kernelcore / usable_nodes;
	for_each_node_state(nid, N_HIGH_MEMORY) {
		/*
		 * Recalculate kernelcore_node if the division per node
		 * now exceeds what is necessary to satisfy the requested
		 * amount of memory for the kernel
		 */
		if (required_kernelcore < kernelcore_node)
			kernelcore_node = required_kernelcore / usable_nodes;

		/*
		 * As the map is walked, we track how much memory is usable
		 * by the kernel using kernelcore_remaining. When it is
		 * 0, the rest of the node is usable by ZONE_MOVABLE
		 */
		kernelcore_remaining = kernelcore_node;

		/* Go through each range of PFNs within this node */
		for_each_active_range_index_in_nid(i, nid) {
			unsigned long start_pfn, end_pfn;
			unsigned long size_pages;

			start_pfn = max(early_node_map[i].start_pfn,
						zone_movable_pfn[nid]);
			end_pfn = early_node_map[i].end_pfn;
			if (start_pfn >= end_pfn)
				continue;

			/* Account for what is only usable for kernelcore */
			if (start_pfn < usable_startpfn) {
				unsigned long kernel_pages;
				kernel_pages = min(end_pfn, usable_startpfn)
								- start_pfn;

				kernelcore_remaining -= min(kernel_pages,
							kernelcore_remaining);
				required_kernelcore -= min(kernel_pages,
							required_kernelcore);

				/* Continue if range is now fully accounted */
				if (end_pfn <= usable_startpfn) {

					/*
					 * Push zone_movable_pfn to the end so
					 * that if we have to rebalance
					 * kernelcore across nodes, we will
					 * not double account here
					 */
					zone_movable_pfn[nid] = end_pfn;
					continue;
				}
				start_pfn = usable_startpfn;
			}

			/*
			 * The usable PFN range for ZONE_MOVABLE is from
			 * start_pfn->end_pfn. Calculate size_pages as the
			 * number of pages used as kernelcore
			 */
			size_pages = end_pfn - start_pfn;
			if (size_pages > kernelcore_remaining)
				size_pages = kernelcore_remaining;
			zone_movable_pfn[nid] = start_pfn + size_pages;

			/*
			 * Some kernelcore has been met, update counts and
			 * break if the kernelcore for this node has been
			 * satisified
			 */
			required_kernelcore -= min(required_kernelcore,
								size_pages);
			kernelcore_remaining -= size_pages;
			if (!kernelcore_remaining)
				break;
		}
	}

	/*
	 * If there is still required_kernelcore, we do another pass with one
	 * less node in the count. This will push zone_movable_pfn[nid] further
	 * along on the nodes that still have memory until kernelcore is
	 * satisified
	 */
	usable_nodes--;
	if (usable_nodes && required_kernelcore > usable_nodes)
		goto restart;

	/* Align start of ZONE_MOVABLE on all nids to MAX_ORDER_NR_PAGES */
	for (nid = 0; nid < MAX_NUMNODES; nid++)
		zone_movable_pfn[nid] =
			roundup(zone_movable_pfn[nid], MAX_ORDER_NR_PAGES);

out:
	/* restore the node_state */
	node_states[N_HIGH_MEMORY] = saved_node_state;
}

/* Any regular memory on that node ? */
static void check_for_regular_memory(pg_data_t *pgdat)
{
#ifdef CONFIG_HIGHMEM
	enum zone_type zone_type;

	for (zone_type = 0; zone_type <= ZONE_NORMAL; zone_type++) {
		struct zone *zone = &pgdat->node_zones[zone_type];
		if (zone->present_pages)
			node_set_state(zone_to_nid(zone), N_NORMAL_MEMORY);
	}
#endif
}

/**
 * free_area_init_nodes - Initialise all pg_data_t and zone data
 * @max_zone_pfn: an array of max PFNs for each zone
 *
 * This will call free_area_init_node() for each active node in the system.
 * Using the page ranges provided by add_active_range(), the size of each
 * zone in each node and their holes is calculated. If the maximum PFN
 * between two adjacent zones match, it is assumed that the zone is empty.
 * For example, if arch_max_dma_pfn == arch_max_dma32_pfn, it is assumed
 * that arch_max_dma32_pfn has no pages. It is also assumed that a zone
 * starts where the previous one ended. For example, ZONE_DMA32 starts
 * at arch_max_dma_pfn.
 */
void __init free_area_init_nodes(unsigned long *max_zone_pfn)
{
	unsigned long nid;
	int i;

	/* Sort early_node_map as initialisation assumes it is sorted */
	sort_node_map();

	/* Record where the zone boundaries are */
	memset(arch_zone_lowest_possible_pfn, 0,
				sizeof(arch_zone_lowest_possible_pfn));
	memset(arch_zone_highest_possible_pfn, 0,
				sizeof(arch_zone_highest_possible_pfn));
	arch_zone_lowest_possible_pfn[0] = find_min_pfn_with_active_regions();
	arch_zone_highest_possible_pfn[0] = max_zone_pfn[0];
	for (i = 1; i < MAX_NR_ZONES; i++) {
		if (i == ZONE_MOVABLE)
			continue;
		arch_zone_lowest_possible_pfn[i] =
			arch_zone_highest_possible_pfn[i-1];
		arch_zone_highest_possible_pfn[i] =
			max(max_zone_pfn[i], arch_zone_lowest_possible_pfn[i]);
	}
	arch_zone_lowest_possible_pfn[ZONE_MOVABLE] = 0;
	arch_zone_highest_possible_pfn[ZONE_MOVABLE] = 0;

	/* Find the PFNs that ZONE_MOVABLE begins at in each node */
	memset(zone_movable_pfn, 0, sizeof(zone_movable_pfn));
	find_zone_movable_pfns_for_nodes(zone_movable_pfn);

	/* Print out the zone ranges */
	printk("Zone PFN ranges:\n");
	for (i = 0; i < MAX_NR_ZONES; i++) {
		if (i == ZONE_MOVABLE)
			continue;
		printk("  %-8s ", zone_names[i]);
		if (arch_zone_lowest_possible_pfn[i] ==
				arch_zone_highest_possible_pfn[i])
			printk("empty\n");
		else
			printk("%0#10lx -> %0#10lx\n",
				arch_zone_lowest_possible_pfn[i],
				arch_zone_highest_possible_pfn[i]);
	}

	/* Print out the PFNs ZONE_MOVABLE begins at in each node */
	printk("Movable zone start PFN for each node\n");
	for (i = 0; i < MAX_NUMNODES; i++) {
		if (zone_movable_pfn[i])
			printk("  Node %d: %lu\n", i, zone_movable_pfn[i]);
	}

	/* Print out the early_node_map[] */
	printk("early_node_map[%d] active PFN ranges\n", nr_nodemap_entries);
	for (i = 0; i < nr_nodemap_entries; i++)
		printk("  %3d: %0#10lx -> %0#10lx\n", early_node_map[i].nid,
						early_node_map[i].start_pfn,
						early_node_map[i].end_pfn);

	/* Initialise every node */
	mminit_verify_pageflags_layout();
	setup_nr_node_ids();
	for_each_online_node(nid) {
		pg_data_t *pgdat = NODE_DATA(nid);
		free_area_init_node(nid, NULL,
				find_min_pfn_for_node(nid), NULL);

		/* Any memory on that node */
		if (pgdat->node_present_pages)
			node_set_state(nid, N_HIGH_MEMORY);
		check_for_regular_memory(pgdat);
	}
}

static int __init cmdline_parse_core(char *p, unsigned long *core)
{
	unsigned long long coremem;
	if (!p)
		return -EINVAL;

	coremem = memparse(p, &p);
	*core = coremem >> PAGE_SHIFT;

	/* Paranoid check that UL is enough for the coremem value */
	WARN_ON((coremem >> PAGE_SHIFT) > ULONG_MAX);

	return 0;
}

/*
 * kernelcore=size sets the amount of memory for use for allocations that
 * cannot be reclaimed or migrated.
 */
static int __init cmdline_parse_kernelcore(char *p)
{
	return cmdline_parse_core(p, &required_kernelcore);
}

/*
 * movablecore=size sets the amount of memory for use for allocations that
 * can be reclaimed or migrated.
 */
static int __init cmdline_parse_movablecore(char *p)
{
	return cmdline_parse_core(p, &required_movablecore);
}

early_param("kernelcore", cmdline_parse_kernelcore);
early_param("movablecore", cmdline_parse_movablecore);

#endif /* CONFIG_ARCH_POPULATES_NODE_MAP */

/**
 * set_dma_reserve - set the specified number of pages reserved in the first zone
 * @new_dma_reserve: The number of pages to mark reserved
 *
 * The per-cpu batchsize and zone watermarks are determined by present_pages.
 * In the DMA zone, a significant percentage may be consumed by kernel image
 * and other unfreeable allocations which can skew the watermarks badly. This
 * function may optionally be used to account for unfreeable pages in the
 * first zone (e.g., ZONE_DMA). The effect will be lower watermarks and
 * smaller per-cpu batchsize.
 */
void __init set_dma_reserve(unsigned long new_dma_reserve)
{
	dma_reserve = new_dma_reserve;
}

void __init free_area_init(unsigned long *zones_size)
{
	free_area_init_node(0, zones_size,
			__pa(PAGE_OFFSET) >> PAGE_SHIFT, NULL);
}

static int page_alloc_cpu_notify(struct notifier_block *self,
				 unsigned long action, void *hcpu)
{
	int cpu = (unsigned long)hcpu;

	if (action == CPU_DEAD || action == CPU_DEAD_FROZEN) {
		drain_pages(cpu);

		/*
		 * Spill the event counters of the dead processor
		 * into the current processors event counters.
		 * This artificially elevates the count of the current
		 * processor.
		 */
		vm_events_fold_cpu(cpu);

		/*
		 * Zero the differential counters of the dead processor
		 * so that the vm statistics are consistent.
		 *
		 * This is only okay since the processor is dead and cannot
		 * race with what we are doing.
		 */
		refresh_cpu_vm_stats(cpu);
	}
	return NOTIFY_OK;
}

void __init page_alloc_init(void)
{
	hotcpu_notifier(page_alloc_cpu_notify, 0);
}

/*
 * calculate_totalreserve_pages - called when sysctl_lower_zone_reserve_ratio
 *	or min_free_kbytes changes.
 */
static void calculate_totalreserve_pages(void)
{
	struct pglist_data *pgdat;
	unsigned long reserve_pages = 0;
	enum zone_type i, j;

	for_each_online_pgdat(pgdat) {
		for (i = 0; i < MAX_NR_ZONES; i++) {
			struct zone *zone = pgdat->node_zones + i;
			unsigned long max = 0;

			/* Find valid and maximum lowmem_reserve in the zone */
			for (j = i; j < MAX_NR_ZONES; j++) {
				if (zone->lowmem_reserve[j] > max)
					max = zone->lowmem_reserve[j];
			}

			/* we treat the high watermark as reserved pages. */
			max += high_wmark_pages(zone);

			if (max > zone->present_pages)
				max = zone->present_pages;
			reserve_pages += max;
		}
	}
	totalreserve_pages = reserve_pages;
}

/*
 * setup_per_zone_lowmem_reserve - called whenever
 *	sysctl_lower_zone_reserve_ratio changes.  Ensures that each zone
 *	has a correct pages reserved value, so an adequate number of
 *	pages are left in the zone after a successful __alloc_pages().
 */
static void setup_per_zone_lowmem_reserve(void)
{
	struct pglist_data *pgdat;
	enum zone_type j, idx;

	for_each_online_pgdat(pgdat) {
		for (j = 0; j < MAX_NR_ZONES; j++) {
			struct zone *zone = pgdat->node_zones + j;
			unsigned long present_pages = zone->present_pages;

			zone->lowmem_reserve[j] = 0;

			idx = j;
			while (idx) {
				struct zone *lower_zone;

				idx--;

				if (sysctl_lowmem_reserve_ratio[idx] < 1)
					sysctl_lowmem_reserve_ratio[idx] = 1;

				lower_zone = pgdat->node_zones + idx;
				lower_zone->lowmem_reserve[j] = present_pages /
					sysctl_lowmem_reserve_ratio[idx];
				present_pages += lower_zone->present_pages;
			}
		}
	}

	/* update totalreserve_pages */
	calculate_totalreserve_pages();
}

/**
 * setup_per_zone_wmarks - called when min_free_kbytes changes
 * or when memory is hot-{added|removed}
 *
 * Ensures that the watermark[min,low,high] values for each zone are set
 * correctly with respect to min_free_kbytes.
 */
void setup_per_zone_wmarks(void)
{
	unsigned long pages_min = min_free_kbytes >> (PAGE_SHIFT - 10);
	unsigned long lowmem_pages = 0;
	struct zone *zone;
	unsigned long flags;

	/* Calculate total number of !ZONE_HIGHMEM pages */
	for_each_zone(zone) {
		if (!is_highmem(zone))
			lowmem_pages += zone->present_pages;
	}

	for_each_zone(zone) {
		u64 tmp;

		spin_lock_irqsave(&zone->lock, flags);
		tmp = (u64)pages_min * zone->present_pages;
		do_div(tmp, lowmem_pages);
		if (is_highmem(zone)) {
			/*
			 * __GFP_HIGH and PF_MEMALLOC allocations usually don't
			 * need highmem pages, so cap pages_min to a small
			 * value here.
			 *
			 * The WMARK_HIGH-WMARK_LOW and (WMARK_LOW-WMARK_MIN)
			 * deltas controls asynch page reclaim, and so should
			 * not be capped for highmem.
			 */
			int min_pages;

			min_pages = zone->present_pages / 1024;
			if (min_pages < SWAP_CLUSTER_MAX)
				min_pages = SWAP_CLUSTER_MAX;
			if (min_pages > 128)
				min_pages = 128;
			zone->watermark[WMARK_MIN] = min_pages;
		} else {
			/*
			 * If it's a lowmem zone, reserve a number of pages
			 * proportionate to the zone's size.
			 */
			zone->watermark[WMARK_MIN] = tmp;
		}

		zone->watermark[WMARK_LOW]  = min_wmark_pages(zone) + (tmp >> 2);
		zone->watermark[WMARK_HIGH] = min_wmark_pages(zone) + (tmp >> 1);
		setup_zone_migrate_reserve(zone);
		spin_unlock_irqrestore(&zone->lock, flags);
	}

#ifdef CONFIG_XEN
	for_each_populated_zone(zone) {
		unsigned int cpu;

		for_each_online_cpu(cpu) {
			unsigned long high;

			high = percpu_pagelist_fraction
			       ? zone->present_pages / percpu_pagelist_fraction
			       : 5 * zone_batchsize(zone);
			setup_pagelist_highmark(
				per_cpu_ptr(zone->pageset, cpu), high);
		}
	}
#endif

	/* update totalreserve_pages */
	calculate_totalreserve_pages();
}

/*
 * The inactive anon list should be small enough that the VM never has to
 * do too much work, but large enough that each inactive page has a chance
 * to be referenced again before it is swapped out.
 *
 * The inactive_anon ratio is the target ratio of ACTIVE_ANON to
 * INACTIVE_ANON pages on this zone's LRU, maintained by the
 * pageout code. A zone->inactive_ratio of 3 means 3:1 or 25% of
 * the anonymous pages are kept on the inactive list.
 *
 * total     target    max
 * memory    ratio     inactive anon
 * -------------------------------------
 *   10MB       1         5MB
 *  100MB       1        50MB
 *    1GB       3       250MB
 *   10GB      10       0.9GB
 *  100GB      31         3GB
 *    1TB     101        10GB
 *   10TB     320        32GB
 */
static void __meminit calculate_zone_inactive_ratio(struct zone *zone)
{
	unsigned int gb, ratio;

	/* Zone size in gigabytes */
	gb = zone->present_pages >> (30 - PAGE_SHIFT);
	if (gb)
		ratio = int_sqrt(10 * gb);
	else
		ratio = 1;

	zone->inactive_ratio = ratio;
}

static void __meminit setup_per_zone_inactive_ratio(void)
{
	struct zone *zone;

	for_each_zone(zone)
		calculate_zone_inactive_ratio(zone);
}

/*
 * Initialise min_free_kbytes.
 *
 * For small machines we want it small (128k min).  For large machines
 * we want it large (64MB max).  But it is not linear, because network
 * bandwidth does not increase linearly with machine size.  We use
 *
 * 	min_free_kbytes = 4 * sqrt(lowmem_kbytes), for better accuracy:
 *	min_free_kbytes = sqrt(lowmem_kbytes * 16)
 *
 * which yields
 *
 * 16MB:	512k
 * 32MB:	724k
 * 64MB:	1024k
 * 128MB:	1448k
 * 256MB:	2048k
 * 512MB:	2896k
 * 1024MB:	4096k
 * 2048MB:	5792k
 * 4096MB:	8192k
 * 8192MB:	11584k
 * 16384MB:	16384k
 */
int __meminit init_per_zone_wmark_min(void)
{
	unsigned long lowmem_kbytes;

	lowmem_kbytes = nr_free_buffer_pages() * (PAGE_SIZE >> 10);

	min_free_kbytes = int_sqrt(lowmem_kbytes * 16);
	if (min_free_kbytes < 128)
		min_free_kbytes = 128;
	if (min_free_kbytes > 65536)
		min_free_kbytes = 65536;
	setup_per_zone_wmarks();
	refresh_zone_stat_thresholds();
	setup_per_zone_lowmem_reserve();
	setup_per_zone_inactive_ratio();
	return 0;
}
module_init(init_per_zone_wmark_min)

/*
 * min_free_kbytes_sysctl_handler - just a wrapper around proc_dointvec() so 
 *	that we can call two helper functions whenever min_free_kbytes
 *	changes.
 */
int min_free_kbytes_sysctl_handler(ctl_table *table, int write, 
	void __user *buffer, size_t *length, loff_t *ppos)
{
	proc_dointvec(table, write, buffer, length, ppos);
	if (write)
		setup_per_zone_wmarks();
	return 0;
}

#ifdef CONFIG_NUMA
int sysctl_min_unmapped_ratio_sysctl_handler(ctl_table *table, int write,
	void __user *buffer, size_t *length, loff_t *ppos)
{
	struct zone *zone;
	int rc;

	rc = proc_dointvec_minmax(table, write, buffer, length, ppos);
	if (rc)
		return rc;

	for_each_zone(zone)
		zone->min_unmapped_pages = (zone->present_pages *
				sysctl_min_unmapped_ratio) / 100;
	return 0;
}

int sysctl_min_slab_ratio_sysctl_handler(ctl_table *table, int write,
	void __user *buffer, size_t *length, loff_t *ppos)
{
	struct zone *zone;
	int rc;

	rc = proc_dointvec_minmax(table, write, buffer, length, ppos);
	if (rc)
		return rc;

	for_each_zone(zone)
		zone->min_slab_pages = (zone->present_pages *
				sysctl_min_slab_ratio) / 100;
	return 0;
}
#endif

/*
 * lowmem_reserve_ratio_sysctl_handler - just a wrapper around
 *	proc_dointvec() so that we can call setup_per_zone_lowmem_reserve()
 *	whenever sysctl_lowmem_reserve_ratio changes.
 *
 * The reserve ratio obviously has absolutely no relation with the
 * minimum watermarks. The lowmem reserve ratio can only make sense
 * if in function of the boot time zone sizes.
 */
int lowmem_reserve_ratio_sysctl_handler(ctl_table *table, int write,
	void __user *buffer, size_t *length, loff_t *ppos)
{
	proc_dointvec_minmax(table, write, buffer, length, ppos);
	setup_per_zone_lowmem_reserve();
	return 0;
}

/*
 * percpu_pagelist_fraction - changes the pcp->high for each zone on each
 * cpu.  It is the fraction of total pages in each zone that a hot per cpu pagelist
 * can have before it gets flushed back to buddy allocator.
 */

int percpu_pagelist_fraction_sysctl_handler(ctl_table *table, int write,
	void __user *buffer, size_t *length, loff_t *ppos)
{
	struct zone *zone;
	unsigned int cpu;
	int ret;

	ret = proc_dointvec_minmax(table, write, buffer, length, ppos);
	if (!write || (ret == -EINVAL))
		return ret;
	for_each_populated_zone(zone) {
		for_each_possible_cpu(cpu) {
			unsigned long  high;
			high = zone->present_pages / percpu_pagelist_fraction;
			setup_pagelist_highmark(
				per_cpu_ptr(zone->pageset, cpu), high);
		}
	}
	return 0;
}

int hashdist = HASHDIST_DEFAULT;

#ifdef CONFIG_NUMA
static int __init set_hashdist(char *str)
{
	if (!str)
		return 0;
	hashdist = simple_strtoul(str, &str, 0);
	return 1;
}
__setup("hashdist=", set_hashdist);
#endif

/*
 * allocate a large system hash table from bootmem
 * - it is assumed that the hash table must contain an exact power-of-2
 *   quantity of entries
 * - limit is the number of hash buckets, not the total allocation size
 */
void *__init alloc_large_system_hash(const char *tablename,
				     unsigned long bucketsize,
				     unsigned long numentries,
				     int scale,
				     int flags,
				     unsigned int *_hash_shift,
				     unsigned int *_hash_mask,
				     unsigned long limit)
{
	unsigned long long max = limit;
	unsigned long log2qty, size;
	void *table = NULL;

	/* allow the kernel cmdline to have a say */
	if (!numentries) {
		/* round applicable memory size up to nearest megabyte */
		numentries = nr_kernel_pages;
		numentries += (1UL << (20 - PAGE_SHIFT)) - 1;
		numentries >>= 20 - PAGE_SHIFT;
		numentries <<= 20 - PAGE_SHIFT;

		/* limit to 1 bucket per 2^scale bytes of low memory */
		if (scale > PAGE_SHIFT)
			numentries >>= (scale - PAGE_SHIFT);
		else
			numentries <<= (PAGE_SHIFT - scale);

		/* Make sure we've got at least a 0-order allocation.. */
		if (unlikely(flags & HASH_SMALL)) {
			/* Makes no sense without HASH_EARLY */
			WARN_ON(!(flags & HASH_EARLY));
			if (!(numentries >> *_hash_shift)) {
				numentries = 1UL << *_hash_shift;
				BUG_ON(!numentries);
			}
		} else if (unlikely((numentries * bucketsize) < PAGE_SIZE))
			numentries = PAGE_SIZE / bucketsize;
	}
	numentries = roundup_pow_of_two(numentries);

	/* limit allocation size to 1/16 total memory by default */
	if (max == 0) {
		max = ((unsigned long long)nr_all_pages << PAGE_SHIFT) >> 4;
		do_div(max, bucketsize);
	}

	if (numentries > max)
		numentries = max;

	log2qty = ilog2(numentries);

	do {
		size = bucketsize << log2qty;
		if (flags & HASH_EARLY)
			table = alloc_bootmem_nopanic(size);
		else if (hashdist)
			table = __vmalloc(size, GFP_ATOMIC, PAGE_KERNEL);
		else {
			/*
			 * If bucketsize is not a power-of-two, we may free
			 * some pages at the end of hash table which
			 * alloc_pages_exact() automatically does
			 */
			if (get_order(size) < MAX_ORDER) {
				table = alloc_pages_exact(size, GFP_ATOMIC);
				kmemleak_alloc(table, size, 1, GFP_ATOMIC);
			}
		}
	} while (!table && size > PAGE_SIZE && --log2qty);

	if (!table)
		panic("Failed to allocate %s hash table\n", tablename);

	printk(KERN_INFO "%s hash table entries: %ld (order: %d, %lu bytes)\n",
	       tablename,
	       (1UL << log2qty),
	       ilog2(size) - PAGE_SHIFT,
	       size);

	if (_hash_shift)
		*_hash_shift = log2qty;
	if (_hash_mask)
		*_hash_mask = (1 << log2qty) - 1;

	return table;
}

/* Return a pointer to the bitmap storing bits affecting a block of pages */
static inline unsigned long *get_pageblock_bitmap(struct zone *zone,
							unsigned long pfn)
{
#ifdef CONFIG_SPARSEMEM
	return __pfn_to_section(pfn)->pageblock_flags;
#else
	return zone->pageblock_flags;
#endif /* CONFIG_SPARSEMEM */
}

static inline int pfn_to_bitidx(struct zone *zone, unsigned long pfn)
{
#ifdef CONFIG_SPARSEMEM
	pfn &= (PAGES_PER_SECTION-1);
	return (pfn >> pageblock_order) * NR_PAGEBLOCK_BITS;
#else
	pfn = pfn - zone->zone_start_pfn;
	return (pfn >> pageblock_order) * NR_PAGEBLOCK_BITS;
#endif /* CONFIG_SPARSEMEM */
}

/**
 * get_pageblock_flags_group - Return the requested group of flags for the pageblock_nr_pages block of pages
 * @page: The page within the block of interest
 * @start_bitidx: The first bit of interest to retrieve
 * @end_bitidx: The last bit of interest
 * returns pageblock_bits flags
 */
unsigned long get_pageblock_flags_group(struct page *page,
					int start_bitidx, int end_bitidx)
{
	struct zone *zone;
	unsigned long *bitmap;
	unsigned long pfn, bitidx;
	unsigned long flags = 0;
	unsigned long value = 1;

	zone = page_zone(page);
	pfn = page_to_pfn(page);
	bitmap = get_pageblock_bitmap(zone, pfn);
	bitidx = pfn_to_bitidx(zone, pfn);

	for (; start_bitidx <= end_bitidx; start_bitidx++, value <<= 1)
		if (test_bit(bitidx + start_bitidx, bitmap))
			flags |= value;

	return flags;
}

/**
 * set_pageblock_flags_group - Set the requested group of flags for a pageblock_nr_pages block of pages
 * @page: The page within the block of interest
 * @start_bitidx: The first bit of interest
 * @end_bitidx: The last bit of interest
 * @flags: The flags to set
 */
void set_pageblock_flags_group(struct page *page, unsigned long flags,
					int start_bitidx, int end_bitidx)
{
	struct zone *zone;
	unsigned long *bitmap;
	unsigned long pfn, bitidx;
	unsigned long value = 1;

	zone = page_zone(page);
	pfn = page_to_pfn(page);
	bitmap = get_pageblock_bitmap(zone, pfn);
	bitidx = pfn_to_bitidx(zone, pfn);
	VM_BUG_ON(pfn < zone->zone_start_pfn);
	VM_BUG_ON(pfn >= zone->zone_start_pfn + zone->spanned_pages);

	for (; start_bitidx <= end_bitidx; start_bitidx++, value <<= 1)
		if (flags & value)
			__set_bit(bitidx + start_bitidx, bitmap);
		else
			__clear_bit(bitidx + start_bitidx, bitmap);
}

/*
 * This is designed as sub function...plz see page_isolation.c also.
 * set/clear page block's type to be ISOLATE.
 * page allocater never alloc memory from ISOLATE block.
 */

static int
__count_immobile_pages(struct zone *zone, struct page *page, int count)
{
	unsigned long pfn, iter, found;
	/*
	 * For avoiding noise data, lru_add_drain_all() should be called
	 * If ZONE_MOVABLE, the zone never contains immobile pages
	 */
	if (zone_idx(zone) == ZONE_MOVABLE)
		return true;

	if (get_pageblock_migratetype(page) == MIGRATE_MOVABLE)
		return true;

	pfn = page_to_pfn(page);
	for (found = 0, iter = 0; iter < pageblock_nr_pages; iter++) {
		unsigned long check = pfn + iter;

		if (!pfn_valid_within(check))
			continue;

		page = pfn_to_page(check);
		if (!page_count(page)) {
			if (PageBuddy(page))
				iter += (1 << page_order(page)) - 1;
			continue;
		}
		if (!PageLRU(page))
			found++;
		/*
		 * If there are RECLAIMABLE pages, we need to check it.
		 * But now, memory offline itself doesn't call shrink_slab()
		 * and it still to be fixed.
		 */
		/*
		 * If the page is not RAM, page_count()should be 0.
		 * we don't need more check. This is an _used_ not-movable page.
		 *
		 * The problematic thing here is PG_reserved pages. PG_reserved
		 * is set to both of a memory hole page and a _used_ kernel
		 * page at boot.
		 */
		if (found > count)
			return false;
	}
	return true;
}

bool is_pageblock_removable_nolock(struct page *page)
{
	struct zone *zone = page_zone(page);
	return __count_immobile_pages(zone, page, 0);
}

int set_migratetype_isolate(struct page *page)
{
	struct zone *zone;
	unsigned long flags, pfn;
	struct memory_isolate_notify arg;
	int notifier_ret;
	int ret = -EBUSY;

	zone = page_zone(page);

	spin_lock_irqsave(&zone->lock, flags);

	pfn = page_to_pfn(page);
	arg.start_pfn = pfn;
	arg.nr_pages = pageblock_nr_pages;
	arg.pages_found = 0;

	/*
	 * It may be possible to isolate a pageblock even if the
	 * migratetype is not MIGRATE_MOVABLE. The memory isolation
	 * notifier chain is used by balloon drivers to return the
	 * number of pages in a range that are held by the balloon
	 * driver to shrink memory. If all the pages are accounted for
	 * by balloons, are free, or on the LRU, isolation can continue.
	 * Later, for example, when memory hotplug notifier runs, these
	 * pages reported as "can be isolated" should be isolated(freed)
	 * by the balloon driver through the memory notifier chain.
	 */
	notifier_ret = memory_isolate_notify(MEM_ISOLATE_COUNT, &arg);
	notifier_ret = notifier_to_errno(notifier_ret);
	if (notifier_ret)
		goto out;
	/*
	 * FIXME: Now, memory hotplug doesn't call shrink_slab() by itself.
	 * We just check MOVABLE pages.
	 */
	if (__count_immobile_pages(zone, page, arg.pages_found))
		ret = 0;

	/*
	 * immobile means "not-on-lru" paes. If immobile is larger than
	 * removable-by-driver pages reported by notifier, we'll fail.
	 */

out:
	if (!ret) {
		set_pageblock_migratetype(page, MIGRATE_ISOLATE);
		move_freepages_block(zone, page, MIGRATE_ISOLATE);
	}

	spin_unlock_irqrestore(&zone->lock, flags);
	if (!ret)
		drain_all_pages();
	return ret;
}

void unset_migratetype_isolate(struct page *page)
{
	struct zone *zone;
	unsigned long flags;
	zone = page_zone(page);
	spin_lock_irqsave(&zone->lock, flags);
	if (get_pageblock_migratetype(page) != MIGRATE_ISOLATE)
		goto out;
	set_pageblock_migratetype(page, MIGRATE_MOVABLE);
	move_freepages_block(zone, page, MIGRATE_MOVABLE);
out:
	spin_unlock_irqrestore(&zone->lock, flags);
}

#ifdef CONFIG_MEMORY_HOTREMOVE
/*
 * All pages in the range must be isolated before calling this.
 */
void
__offline_isolated_pages(unsigned long start_pfn, unsigned long end_pfn)
{
	struct page *page;
	struct zone *zone;
	int order, i;
	unsigned long pfn;
	unsigned long flags;
	/* find the first valid pfn */
	for (pfn = start_pfn; pfn < end_pfn; pfn++)
		if (pfn_valid(pfn))
			break;
	if (pfn == end_pfn)
		return;
	zone = page_zone(pfn_to_page(pfn));
	spin_lock_irqsave(&zone->lock, flags);
	pfn = start_pfn;
	while (pfn < end_pfn) {
		if (!pfn_valid(pfn)) {
			pfn++;
			continue;
		}
		page = pfn_to_page(pfn);
		BUG_ON(page_count(page));
		BUG_ON(!PageBuddy(page));
		order = page_order(page);
#ifdef CONFIG_DEBUG_VM
		printk(KERN_INFO "remove from free list %lx %d %lx\n",
		       pfn, 1 << order, end_pfn);
#endif
		list_del(&page->lru);
		rmv_page_order(page);
		zone->free_area[order].nr_free--;
		__mod_zone_page_state(zone, NR_FREE_PAGES,
				      - (1UL << order));
		for (i = 0; i < (1 << order); i++)
			SetPageReserved((page+i));
		pfn += (1 << order);
	}
	spin_unlock_irqrestore(&zone->lock, flags);
}
#endif

#ifdef CONFIG_MEMORY_FAILURE
bool is_free_buddy_page(struct page *page)
{
	struct zone *zone = page_zone(page);
	unsigned long pfn = page_to_pfn(page);
	unsigned long flags;
	int order;

	spin_lock_irqsave(&zone->lock, flags);
	for (order = 0; order < MAX_ORDER; order++) {
		struct page *page_head = page - (pfn & ((1 << order) - 1));

		if (PageBuddy(page_head) && page_order(page_head) >= order)
			break;
	}
	spin_unlock_irqrestore(&zone->lock, flags);

	return order < MAX_ORDER;
}
#endif

static struct trace_print_flags pageflag_names[] = {
	{1UL << PG_locked,		"locked"	},
	{1UL << PG_error,		"error"		},
	{1UL << PG_referenced,		"referenced"	},
	{1UL << PG_uptodate,		"uptodate"	},
	{1UL << PG_dirty,		"dirty"		},
	{1UL << PG_lru,			"lru"		},
	{1UL << PG_active,		"active"	},
	{1UL << PG_slab,		"slab"		},
	{1UL << PG_owner_priv_1,	"owner_priv_1"	},
	{1UL << PG_arch_1,		"arch_1"	},
	{1UL << PG_reserved,		"reserved"	},
	{1UL << PG_private,		"private"	},
	{1UL << PG_private_2,		"private_2"	},
	{1UL << PG_writeback,		"writeback"	},
#ifdef CONFIG_PAGEFLAGS_EXTENDED
	{1UL << PG_head,		"head"		},
	{1UL << PG_tail,		"tail"		},
#else
	{1UL << PG_compound,		"compound"	},
#endif
	{1UL << PG_swapcache,		"swapcache"	},
	{1UL << PG_mappedtodisk,	"mappedtodisk"	},
	{1UL << PG_reclaim,		"reclaim"	},
	{1UL << PG_swapbacked,		"swapbacked"	},
	{1UL << PG_unevictable,		"unevictable"	},
#ifdef CONFIG_MMU
	{1UL << PG_mlocked,		"mlocked"	},
#endif
#ifdef CONFIG_ARCH_USES_PG_UNCACHED
	{1UL << PG_uncached,		"uncached"	},
#endif
#ifdef CONFIG_MEMORY_FAILURE
	{1UL << PG_hwpoison,		"hwpoison"	},
#endif
	{-1UL,				NULL		},
};

static void dump_page_flags(unsigned long flags)
{
	const char *delim = "";
	unsigned long mask;
	int i;

	printk(KERN_ALERT "page flags: %#lx(", flags);

	/* remove zone id */
	flags &= (1UL << NR_PAGEFLAGS) - 1;

	for (i = 0; pageflag_names[i].name && flags; i++) {

		mask = pageflag_names[i].mask;
		if ((flags & mask) != mask)
			continue;

		flags &= ~mask;
		printk("%s%s", delim, pageflag_names[i].name);
		delim = "|";
	}

	/* check for left over flags */
	if (flags)
		printk("%s%#lx", delim, flags);

	printk(")\n");
}

void dump_page(struct page *page)
{
	printk(KERN_ALERT
	       "page:%p count:%d mapcount:%d mapping:%p index:%#lx\n",
		page, atomic_read(&page->_count), page_mapcount(page),
		page->mapping, page->index);
	dump_page_flags(page->flags);
	mem_cgroup_print_bad_page(page);
}<|MERGE_RESOLUTION|>--- conflicted
+++ resolved
@@ -653,13 +653,6 @@
 	int i;
 	int bad = 0;
 
-#ifdef CONFIG_XEN
-	if (PageForeign(page)) {
-		PageForeignDestructor(page, order);
-		return false;
-	}
-#endif
-
 	trace_mm_page_free_direct(page, order);
 	kmemcheck_free_shadow(page, order);
 
@@ -686,9 +679,6 @@
 	unsigned long flags;
 	int wasMlocked = __TestClearPageMlocked(page);
 
-#ifdef CONFIG_XEN
-	WARN_ON(PageForeign(page) && wasMlocked);
-#endif
 	if (!free_pages_prepare(page, order))
 		return;
 
@@ -1179,9 +1169,6 @@
 	int migratetype;
 	int wasMlocked = __TestClearPageMlocked(page);
 
-#ifdef CONFIG_XEN
-	WARN_ON(PageForeign(page) && wasMlocked);
-#endif
 	if (!free_pages_prepare(page, 0))
 		return;
 
@@ -1781,7 +1768,13 @@
 		va_end(args);
 	}
 
-	pr_warning("%s: page allocation failure: order:%d, mode:0x%x\n",
+	if (!(gfp_mask & __GFP_WAIT)) {
+		pr_info("The following is only an harmless informational message.\n");
+		pr_info("Unless you get a _continuous_flood_ of these messages it means\n");
+		pr_info("everything is working fine. Allocations from irqs cannot be\n");
+		pr_info("perfectly reliable and the kernel is designed to handle that.\n");
+	}
+	pr_info("%s: page allocation failure. order:%d, mode:0x%x\n",
 		   current->comm, order, gfp_mask);
 
 	dump_stack();
@@ -2231,37 +2224,7 @@
 	}
 
 nopage:
-<<<<<<< HEAD
-	if (!(gfp_mask & __GFP_NOWARN) && printk_ratelimit()) {
-		unsigned int filter = SHOW_MEM_FILTER_NODES;
-
-		/*
-		 * This documents exceptions given to allocations in certain
-		 * contexts that are allowed to allocate outside current's set
-		 * of allowed nodes.
-		 */
-		if (!(gfp_mask & __GFP_NOMEMALLOC))
-			if (test_thread_flag(TIF_MEMDIE) ||
-			    (current->flags & (PF_MEMALLOC | PF_EXITING)))
-				filter &= ~SHOW_MEM_FILTER_NODES;
-		if (in_interrupt() || !wait)
-			filter &= ~SHOW_MEM_FILTER_NODES;
-
-		if (!wait) {
-			pr_info("The following is only an harmless informational message.\n");
-			pr_info("Unless you get a _continuous_flood_ of these messages it means\n");
-			pr_info("everything is working fine. Allocations from irqs cannot be\n");
-			pr_info("perfectly reliable and the kernel is designed to handle that.\n");
-		}
-		pr_info("%s: page allocation failure. order:%d, mode:0x%x\n",
-			current->comm, order, gfp_mask);
-		dump_stack();
-		if (!should_suppress_show_mem())
-			show_mem(filter);
-	}
-=======
 	warn_alloc_failed(gfp_mask, order, NULL);
->>>>>>> 55922c9d
 	return page;
 got_pg:
 	if (kmemcheck_enabled)
@@ -5150,22 +5113,6 @@
 		spin_unlock_irqrestore(&zone->lock, flags);
 	}
 
-#ifdef CONFIG_XEN
-	for_each_populated_zone(zone) {
-		unsigned int cpu;
-
-		for_each_online_cpu(cpu) {
-			unsigned long high;
-
-			high = percpu_pagelist_fraction
-			       ? zone->present_pages / percpu_pagelist_fraction
-			       : 5 * zone_batchsize(zone);
-			setup_pagelist_highmark(
-				per_cpu_ptr(zone->pageset, cpu), high);
-		}
-	}
-#endif
-
 	/* update totalreserve_pages */
 	calculate_totalreserve_pages();
 }
