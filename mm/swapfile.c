/*
 *  linux/mm/swapfile.c
 *
 *  Copyright (C) 1991, 1992, 1993, 1994  Linus Torvalds
 *  Swap reorganised 29.12.95, Stephen Tweedie
 */

#include <linux/mm.h>
#include <linux/hugetlb.h>
#include <linux/mman.h>
#include <linux/slab.h>
#include <linux/kernel_stat.h>
#include <linux/swap.h>
#include <linux/vmalloc.h>
#include <linux/pagemap.h>
#include <linux/namei.h>
#include <linux/shmem_fs.h>
#include <linux/blkdev.h>
#include <linux/random.h>
#include <linux/writeback.h>
#include <linux/proc_fs.h>
#include <linux/seq_file.h>
#include <linux/init.h>
#include <linux/ksm.h>
#include <linux/rmap.h>
#include <linux/security.h>
#include <linux/backing-dev.h>
#include <linux/mutex.h>
#include <linux/capability.h>
#include <linux/syscalls.h>
#include <linux/memcontrol.h>
#include <linux/poll.h>
#include <linux/oom.h>
#include <linux/frontswap.h>
#include <linux/swapfile.h>

#include <asm/pgtable.h>
#include <asm/tlbflush.h>
#include <linux/swapops.h>
#include <linux/page_cgroup.h>

static bool swap_count_continued(struct swap_info_struct *, pgoff_t,
				 unsigned char);
static void free_swap_count_continuations(struct swap_info_struct *);
static sector_t map_swap_entry(swp_entry_t, struct block_device**);

DEFINE_SPINLOCK(swap_lock);
static unsigned int nr_swapfiles;
long nr_swap_pages;
long total_swap_pages;
static int least_priority;

static const char Bad_file[] = "Bad swap file entry ";
static const char Unused_file[] = "Unused swap file entry ";
static const char Bad_offset[] = "Bad swap offset entry ";
static const char Unused_offset[] = "Unused swap offset entry ";

struct swap_list_t swap_list = {-1, -1};

struct swap_info_struct *swap_info[MAX_SWAPFILES];

static DEFINE_MUTEX(swapon_mutex);

static DECLARE_WAIT_QUEUE_HEAD(proc_poll_wait);
/* Activity counter to indicate that a swapon or swapoff has occurred */
static atomic_t proc_poll_event = ATOMIC_INIT(0);

static inline unsigned char swap_count(unsigned char ent)
{
	return ent & ~SWAP_HAS_CACHE;	/* may include SWAP_HAS_CONT flag */
}

/* returns 1 if swap entry is freed */
static int
__try_to_reclaim_swap(struct swap_info_struct *si, unsigned long offset)
{
	swp_entry_t entry = swp_entry(si->type, offset);
	struct page *page;
	int ret = 0;

	page = find_get_page(&swapper_space, entry.val);
	if (!page)
		return 0;
	/*
	 * This function is called from scan_swap_map() and it's called
	 * by vmscan.c at reclaiming pages. So, we hold a lock on a page, here.
	 * We have to use trylock for avoiding deadlock. This is a special
	 * case and you should use try_to_free_swap() with explicit lock_page()
	 * in usual operations.
	 */
	if (trylock_page(page)) {
		ret = try_to_free_swap(page);
		unlock_page(page);
	}
	page_cache_release(page);
	return ret;
}

/*
 * swapon tell device that all the old swap contents can be discarded,
 * to allow the swap device to optimize its wear-levelling.
 */
static int discard_swap(struct swap_info_struct *si)
{
	struct swap_extent *se;
	sector_t start_block;
	sector_t nr_blocks;
	int err = 0;

	/* Do not discard the swap header page! */
	se = &si->first_swap_extent;
	start_block = (se->start_block + 1) << (PAGE_SHIFT - 9);
	nr_blocks = ((sector_t)se->nr_pages - 1) << (PAGE_SHIFT - 9);
	if (nr_blocks) {
		err = blkdev_issue_discard(si->bdev, start_block,
				nr_blocks, GFP_KERNEL, 0);
		if (err)
			return err;
		cond_resched();
	}

	list_for_each_entry(se, &si->first_swap_extent.list, list) {
		start_block = se->start_block << (PAGE_SHIFT - 9);
		nr_blocks = (sector_t)se->nr_pages << (PAGE_SHIFT - 9);

		err = blkdev_issue_discard(si->bdev, start_block,
				nr_blocks, GFP_KERNEL, 0);
		if (err)
			break;

		cond_resched();
	}
	return err;		/* That will often be -EOPNOTSUPP */
}

/*
 * swap allocation tell device that a cluster of swap can now be discarded,
 * to allow the swap device to optimize its wear-levelling.
 */
static void discard_swap_cluster(struct swap_info_struct *si,
				 pgoff_t start_page, pgoff_t nr_pages)
{
	struct swap_extent *se = si->curr_swap_extent;
	int found_extent = 0;

	while (nr_pages) {
		struct list_head *lh;

		if (se->start_page <= start_page &&
		    start_page < se->start_page + se->nr_pages) {
			pgoff_t offset = start_page - se->start_page;
			sector_t start_block = se->start_block + offset;
			sector_t nr_blocks = se->nr_pages - offset;

			if (nr_blocks > nr_pages)
				nr_blocks = nr_pages;
			start_page += nr_blocks;
			nr_pages -= nr_blocks;

			if (!found_extent++)
				si->curr_swap_extent = se;

			start_block <<= PAGE_SHIFT - 9;
			nr_blocks <<= PAGE_SHIFT - 9;
			if (blkdev_issue_discard(si->bdev, start_block,
				    nr_blocks, GFP_NOIO, 0))
				break;
		}

		lh = se->list.next;
		se = list_entry(lh, struct swap_extent, list);
	}
}

static int wait_for_discard(void *word)
{
	schedule();
	return 0;
}

#define SWAPFILE_CLUSTER	256
#define LATENCY_LIMIT		256

static unsigned long scan_swap_map(struct swap_info_struct *si,
				   unsigned char usage)
{
	unsigned long offset;
	unsigned long scan_base;
	unsigned long last_in_cluster = 0;
	int latency_ration = LATENCY_LIMIT;
	int found_free_cluster = 0;

	/*
	 * We try to cluster swap pages by allocating them sequentially
	 * in swap.  Once we've allocated SWAPFILE_CLUSTER pages this
	 * way, however, we resort to first-free allocation, starting
	 * a new cluster.  This prevents us from scattering swap pages
	 * all over the entire swap partition, so that we reduce
	 * overall disk seek times between swap pages.  -- sct
	 * But we do now try to find an empty cluster.  -Andrea
	 * And we let swap pages go all over an SSD partition.  Hugh
	 */

	si->flags += SWP_SCANNING;
	scan_base = offset = si->cluster_next;

	if (unlikely(!si->cluster_nr--)) {
		if (si->pages - si->inuse_pages < SWAPFILE_CLUSTER) {
			si->cluster_nr = SWAPFILE_CLUSTER - 1;
			goto checks;
		}
		if (si->flags & SWP_DISCARDABLE) {
			/*
			 * Start range check on racing allocations, in case
			 * they overlap the cluster we eventually decide on
			 * (we scan without swap_lock to allow preemption).
			 * It's hardly conceivable that cluster_nr could be
			 * wrapped during our scan, but don't depend on it.
			 */
			if (si->lowest_alloc)
				goto checks;
			si->lowest_alloc = si->max;
			si->highest_alloc = 0;
		}
		spin_unlock(&swap_lock);

		/*
		 * If seek is expensive, start searching for new cluster from
		 * start of partition, to minimize the span of allocated swap.
		 * But if seek is cheap, search from our current position, so
		 * that swap is allocated from all over the partition: if the
		 * Flash Translation Layer only remaps within limited zones,
		 * we don't want to wear out the first zone too quickly.
		 */
		if (!(si->flags & SWP_SOLIDSTATE))
			scan_base = offset = si->lowest_bit;
		last_in_cluster = offset + SWAPFILE_CLUSTER - 1;

		/* Locate the first empty (unaligned) cluster */
		for (; last_in_cluster <= si->highest_bit; offset++) {
			if (si->swap_map[offset])
				last_in_cluster = offset + SWAPFILE_CLUSTER;
			else if (offset == last_in_cluster) {
				spin_lock(&swap_lock);
				offset -= SWAPFILE_CLUSTER - 1;
				si->cluster_next = offset;
				si->cluster_nr = SWAPFILE_CLUSTER - 1;
				found_free_cluster = 1;
				goto checks;
			}
			if (unlikely(--latency_ration < 0)) {
				cond_resched();
				latency_ration = LATENCY_LIMIT;
			}
		}

		offset = si->lowest_bit;
		last_in_cluster = offset + SWAPFILE_CLUSTER - 1;

		/* Locate the first empty (unaligned) cluster */
		for (; last_in_cluster < scan_base; offset++) {
			if (si->swap_map[offset])
				last_in_cluster = offset + SWAPFILE_CLUSTER;
			else if (offset == last_in_cluster) {
				spin_lock(&swap_lock);
				offset -= SWAPFILE_CLUSTER - 1;
				si->cluster_next = offset;
				si->cluster_nr = SWAPFILE_CLUSTER - 1;
				found_free_cluster = 1;
				goto checks;
			}
			if (unlikely(--latency_ration < 0)) {
				cond_resched();
				latency_ration = LATENCY_LIMIT;
			}
		}

		offset = scan_base;
		spin_lock(&swap_lock);
		si->cluster_nr = SWAPFILE_CLUSTER - 1;
		si->lowest_alloc = 0;
	}

checks:
	if (!(si->flags & SWP_WRITEOK))
		goto no_page;
	if (!si->highest_bit)
		goto no_page;
	if (offset > si->highest_bit)
		scan_base = offset = si->lowest_bit;

	/* reuse swap entry of cache-only swap if not busy. */
	if (vm_swap_full() && si->swap_map[offset] == SWAP_HAS_CACHE) {
		int swap_was_freed;
		spin_unlock(&swap_lock);
		swap_was_freed = __try_to_reclaim_swap(si, offset);
		spin_lock(&swap_lock);
		/* entry was freed successfully, try to use this again */
		if (swap_was_freed)
			goto checks;
		goto scan; /* check next one */
	}

	if (si->swap_map[offset])
		goto scan;

	if (offset == si->lowest_bit)
		si->lowest_bit++;
	if (offset == si->highest_bit)
		si->highest_bit--;
	si->inuse_pages++;
	if (si->inuse_pages == si->pages) {
		si->lowest_bit = si->max;
		si->highest_bit = 0;
	}
	si->swap_map[offset] = usage;
	si->cluster_next = offset + 1;
	si->flags -= SWP_SCANNING;

	if (si->lowest_alloc) {
		/*
		 * Only set when SWP_DISCARDABLE, and there's a scan
		 * for a free cluster in progress or just completed.
		 */
		if (found_free_cluster) {
			/*
			 * To optimize wear-levelling, discard the
			 * old data of the cluster, taking care not to
			 * discard any of its pages that have already
			 * been allocated by racing tasks (offset has
			 * already stepped over any at the beginning).
			 */
			if (offset < si->highest_alloc &&
			    si->lowest_alloc <= last_in_cluster)
				last_in_cluster = si->lowest_alloc - 1;
			si->flags |= SWP_DISCARDING;
			spin_unlock(&swap_lock);

			if (offset < last_in_cluster)
				discard_swap_cluster(si, offset,
					last_in_cluster - offset + 1);

			spin_lock(&swap_lock);
			si->lowest_alloc = 0;
			si->flags &= ~SWP_DISCARDING;

			smp_mb();	/* wake_up_bit advises this */
			wake_up_bit(&si->flags, ilog2(SWP_DISCARDING));

		} else if (si->flags & SWP_DISCARDING) {
			/*
			 * Delay using pages allocated by racing tasks
			 * until the whole discard has been issued. We
			 * could defer that delay until swap_writepage,
			 * but it's easier to keep this self-contained.
			 */
			spin_unlock(&swap_lock);
			wait_on_bit(&si->flags, ilog2(SWP_DISCARDING),
				wait_for_discard, TASK_UNINTERRUPTIBLE);
			spin_lock(&swap_lock);
		} else {
			/*
			 * Note pages allocated by racing tasks while
			 * scan for a free cluster is in progress, so
			 * that its final discard can exclude them.
			 */
			if (offset < si->lowest_alloc)
				si->lowest_alloc = offset;
			if (offset > si->highest_alloc)
				si->highest_alloc = offset;
		}
	}
	return offset;

scan:
	spin_unlock(&swap_lock);
	while (++offset <= si->highest_bit) {
		if (!si->swap_map[offset]) {
			spin_lock(&swap_lock);
			goto checks;
		}
		if (vm_swap_full() && si->swap_map[offset] == SWAP_HAS_CACHE) {
			spin_lock(&swap_lock);
			goto checks;
		}
		if (unlikely(--latency_ration < 0)) {
			cond_resched();
			latency_ration = LATENCY_LIMIT;
		}
	}
	offset = si->lowest_bit;
	while (++offset < scan_base) {
		if (!si->swap_map[offset]) {
			spin_lock(&swap_lock);
			goto checks;
		}
		if (vm_swap_full() && si->swap_map[offset] == SWAP_HAS_CACHE) {
			spin_lock(&swap_lock);
			goto checks;
		}
		if (unlikely(--latency_ration < 0)) {
			cond_resched();
			latency_ration = LATENCY_LIMIT;
		}
	}
	spin_lock(&swap_lock);

no_page:
	si->flags -= SWP_SCANNING;
	return 0;
}

swp_entry_t get_swap_page(void)
{
	struct swap_info_struct *si;
	pgoff_t offset;
	int type, next;
	int wrapped = 0;

	spin_lock(&swap_lock);
	if (nr_swap_pages <= 0)
		goto noswap;
	nr_swap_pages--;

	for (type = swap_list.next; type >= 0 && wrapped < 2; type = next) {
		si = swap_info[type];
		next = si->next;
		if (next < 0 ||
		    (!wrapped && si->prio != swap_info[next]->prio)) {
			next = swap_list.head;
			wrapped++;
		}

		if (!si->highest_bit)
			continue;
		if (!(si->flags & SWP_WRITEOK))
			continue;

		swap_list.next = next;
		/* This is called for allocating swap entry for cache */
		offset = scan_swap_map(si, SWAP_HAS_CACHE);
		if (offset) {
			spin_unlock(&swap_lock);
			return swp_entry(type, offset);
		}
		next = swap_list.next;
	}

	nr_swap_pages++;
noswap:
	spin_unlock(&swap_lock);
	return (swp_entry_t) {0};
}

/* The only caller of this function is now susupend routine */
swp_entry_t get_swap_page_of_type(int type)
{
	struct swap_info_struct *si;
	pgoff_t offset;

	spin_lock(&swap_lock);
	si = swap_info[type];
	if (si && (si->flags & SWP_WRITEOK)) {
		nr_swap_pages--;
		/* This is called for allocating swap entry, not cache */
		offset = scan_swap_map(si, 1);
		if (offset) {
			spin_unlock(&swap_lock);
			return swp_entry(type, offset);
		}
		nr_swap_pages++;
	}
	spin_unlock(&swap_lock);
	return (swp_entry_t) {0};
}

static struct swap_info_struct *swap_info_get(swp_entry_t entry)
{
	struct swap_info_struct *p;
	unsigned long offset, type;

	if (!entry.val)
		goto out;
	type = swp_type(entry);
	if (type >= nr_swapfiles)
		goto bad_nofile;
	p = swap_info[type];
	if (!(p->flags & SWP_USED))
		goto bad_device;
	offset = swp_offset(entry);
	if (offset >= p->max)
		goto bad_offset;
	if (!p->swap_map[offset])
		goto bad_free;
	spin_lock(&swap_lock);
	return p;

bad_free:
	printk(KERN_ERR "swap_free: %s%08lx\n", Unused_offset, entry.val);
	goto out;
bad_offset:
	printk(KERN_ERR "swap_free: %s%08lx\n", Bad_offset, entry.val);
	goto out;
bad_device:
	printk(KERN_ERR "swap_free: %s%08lx\n", Unused_file, entry.val);
	goto out;
bad_nofile:
	printk(KERN_ERR "swap_free: %s%08lx\n", Bad_file, entry.val);
out:
	return NULL;
}

static unsigned char swap_entry_free(struct swap_info_struct *p,
				     swp_entry_t entry, unsigned char usage)
{
	unsigned long offset = swp_offset(entry);
	unsigned char count;
	unsigned char has_cache;

	count = p->swap_map[offset];
	has_cache = count & SWAP_HAS_CACHE;
	count &= ~SWAP_HAS_CACHE;

	if (usage == SWAP_HAS_CACHE) {
		VM_BUG_ON(!has_cache);
		has_cache = 0;
	} else if (count == SWAP_MAP_SHMEM) {
		/*
		 * Or we could insist on shmem.c using a special
		 * swap_shmem_free() and free_shmem_swap_and_cache()...
		 */
		count = 0;
	} else if ((count & ~COUNT_CONTINUED) <= SWAP_MAP_MAX) {
		if (count == COUNT_CONTINUED) {
			if (swap_count_continued(p, offset, count))
				count = SWAP_MAP_MAX | COUNT_CONTINUED;
			else
				count = SWAP_MAP_MAX;
		} else
			count--;
	}

	if (!count)
		mem_cgroup_uncharge_swap(entry);

	usage = count | has_cache;
	p->swap_map[offset] = usage;

	/* free if no reference */
	if (!usage) {
		struct gendisk *disk = p->bdev->bd_disk;
		if (offset < p->lowest_bit)
			p->lowest_bit = offset;
		if (offset > p->highest_bit)
			p->highest_bit = offset;
		if (swap_list.next >= 0 &&
		    p->prio > swap_info[swap_list.next]->prio)
			swap_list.next = p->type;
		nr_swap_pages++;
		p->inuse_pages--;
		frontswap_flush_page(p->type, offset);
		if ((p->flags & SWP_BLKDEV) &&
				disk->fops->swap_slot_free_notify)
			disk->fops->swap_slot_free_notify(p->bdev, offset);
	}

	return usage;
}

/*
 * Caller has made sure that the swapdevice corresponding to entry
 * is still around or has not been recycled.
 */
void swap_free(swp_entry_t entry)
{
	struct swap_info_struct *p;

	p = swap_info_get(entry);
	if (p) {
		swap_entry_free(p, entry, 1);
		spin_unlock(&swap_lock);
	}
}

/*
 * Called after dropping swapcache to decrease refcnt to swap entries.
 */
void swapcache_free(swp_entry_t entry, struct page *page)
{
	struct swap_info_struct *p;
	unsigned char count;

	p = swap_info_get(entry);
	if (p) {
		count = swap_entry_free(p, entry, SWAP_HAS_CACHE);
		if (page)
			mem_cgroup_uncharge_swapcache(page, entry, count != 0);
		spin_unlock(&swap_lock);
	}
}

/*
 * How many references to page are currently swapped out?
 * This does not give an exact answer when swap count is continued,
 * but does include the high COUNT_CONTINUED flag to allow for that.
 */
static inline int page_swapcount(struct page *page)
{
	int count = 0;
	struct swap_info_struct *p;
	swp_entry_t entry;

	entry.val = page_private(page);
	p = swap_info_get(entry);
	if (p) {
		count = swap_count(p->swap_map[swp_offset(entry)]);
		spin_unlock(&swap_lock);
	}
	return count;
}

/*
 * We can write to an anon page without COW if there are no other references
 * to it.  And as a side-effect, free up its swap: because the old content
 * on disk will never be read, and seeking back there to write new content
 * later would only waste time away from clustering.
 */
int reuse_swap_page(struct page *page)
{
	int count;

	VM_BUG_ON(!PageLocked(page));
	if (unlikely(PageKsm(page)))
		return 0;
	count = page_mapcount(page);
	if (count <= 1 && PageSwapCache(page)) {
		count += page_swapcount(page);
		if (count == 1 && !PageWriteback(page)) {
			delete_from_swap_cache(page);
			SetPageDirty(page);
		}
	}
	return count <= 1;
}

/*
 * If swap is getting full, or if there are no more mappings of this page,
 * then try_to_free_swap is called to free its swap space.
 */
int try_to_free_swap(struct page *page)
{
	VM_BUG_ON(!PageLocked(page));

	if (!PageSwapCache(page))
		return 0;
	if (PageWriteback(page))
		return 0;
	if (page_swapcount(page))
		return 0;

	/*
	 * Once hibernation has begun to create its image of memory,
	 * there's a danger that one of the calls to try_to_free_swap()
	 * - most probably a call from __try_to_reclaim_swap() while
	 * hibernation is allocating its own swap pages for the image,
	 * but conceivably even a call from memory reclaim - will free
	 * the swap from a page which has already been recorded in the
	 * image as a clean swapcache page, and then reuse its swap for
	 * another page of the image.  On waking from hibernation, the
	 * original page might be freed under memory pressure, then
	 * later read back in from swap, now with the wrong data.
	 *
	 * Hibernation clears bits from gfp_allowed_mask to prevent
	 * memory reclaim from writing to disk, so check that here.
	 */
	if (!(gfp_allowed_mask & __GFP_IO))
		return 0;

	delete_from_swap_cache(page);
	SetPageDirty(page);
	return 1;
}

/*
 * Free the swap entry like above, but also try to
 * free the page cache entry if it is the last user.
 */
int free_swap_and_cache(swp_entry_t entry)
{
	struct swap_info_struct *p;
	struct page *page = NULL;

	if (non_swap_entry(entry))
		return 1;

	p = swap_info_get(entry);
	if (p) {
		if (swap_entry_free(p, entry, 1) == SWAP_HAS_CACHE) {
			page = find_get_page(&swapper_space, entry.val);
			if (page && !trylock_page(page)) {
				page_cache_release(page);
				page = NULL;
			}
		}
		spin_unlock(&swap_lock);
	}
	if (page) {
		/*
		 * Not mapped elsewhere, or swap space full? Free it!
		 * Also recheck PageSwapCache now page is locked (above).
		 */
		if (PageSwapCache(page) && !PageWriteback(page) &&
				(!page_mapped(page) || vm_swap_full())) {
			delete_from_swap_cache(page);
			SetPageDirty(page);
		}
		unlock_page(page);
		page_cache_release(page);
	}
	return p != NULL;
}

#ifdef CONFIG_CGROUP_MEM_RES_CTLR
/**
 * mem_cgroup_count_swap_user - count the user of a swap entry
 * @ent: the swap entry to be checked
 * @pagep: the pointer for the swap cache page of the entry to be stored
 *
 * Returns the number of the user of the swap entry. The number is valid only
 * for swaps of anonymous pages.
 * If the entry is found on swap cache, the page is stored to pagep with
 * refcount of it being incremented.
 */
int mem_cgroup_count_swap_user(swp_entry_t ent, struct page **pagep)
{
	struct page *page;
	struct swap_info_struct *p;
	int count = 0;

	page = find_get_page(&swapper_space, ent.val);
	if (page)
		count += page_mapcount(page);
	p = swap_info_get(ent);
	if (p) {
		count += swap_count(p->swap_map[swp_offset(ent)]);
		spin_unlock(&swap_lock);
	}

	*pagep = page;
	return count;
}
#endif

#ifdef CONFIG_HIBERNATION
/*
 * Find the swap type that corresponds to given device (if any).
 *
 * @offset - number of the PAGE_SIZE-sized block of the device, starting
 * from 0, in which the swap header is expected to be located.
 *
 * This is needed for the suspend to disk (aka swsusp).
 */
int swap_type_of(dev_t device, sector_t offset, struct block_device **bdev_p)
{
	struct block_device *bdev = NULL;
	int type;

	if (device)
		bdev = bdget(device);

	spin_lock(&swap_lock);
	for (type = 0; type < nr_swapfiles; type++) {
		struct swap_info_struct *sis = swap_info[type];

		if (!(sis->flags & SWP_WRITEOK))
			continue;

		if (!bdev) {
			if (bdev_p)
				*bdev_p = bdgrab(sis->bdev);

			spin_unlock(&swap_lock);
			return type;
		}
		if (bdev == sis->bdev) {
			struct swap_extent *se = &sis->first_swap_extent;

			if (se->start_block == offset) {
				if (bdev_p)
					*bdev_p = bdgrab(sis->bdev);

				spin_unlock(&swap_lock);
				bdput(bdev);
				return type;
			}
		}
	}
	spin_unlock(&swap_lock);
	if (bdev)
		bdput(bdev);

	return -ENODEV;
}

/*
 * Get the (PAGE_SIZE) block corresponding to given offset on the swapdev
 * corresponding to given index in swap_info (swap type).
 */
sector_t swapdev_block(int type, pgoff_t offset)
{
	struct block_device *bdev;

	if ((unsigned int)type >= nr_swapfiles)
		return 0;
	if (!(swap_info[type]->flags & SWP_WRITEOK))
		return 0;
	return map_swap_entry(swp_entry(type, offset), &bdev);
}

/*
 * Return either the total number of swap pages of given type, or the number
 * of free pages of that type (depending on @free)
 *
 * This is needed for software suspend
 */
unsigned int count_swap_pages(int type, int free)
{
	unsigned int n = 0;

	spin_lock(&swap_lock);
	if ((unsigned int)type < nr_swapfiles) {
		struct swap_info_struct *sis = swap_info[type];

		if (sis->flags & SWP_WRITEOK) {
			n = sis->pages;
			if (free)
				n -= sis->inuse_pages;
		}
	}
	spin_unlock(&swap_lock);
	return n;
}
#endif /* CONFIG_HIBERNATION */

/*
 * No need to decide whether this PTE shares the swap entry with others,
 * just let do_wp_page work it out if a write is requested later - to
 * force COW, vm_page_prot omits write permission from any private vma.
 */
static int unuse_pte(struct vm_area_struct *vma, pmd_t *pmd,
		unsigned long addr, swp_entry_t entry, struct page *page)
{
	struct mem_cgroup *ptr;
	spinlock_t *ptl;
	pte_t *pte;
	int ret = 1;

	if (mem_cgroup_try_charge_swapin(vma->vm_mm, page, GFP_KERNEL, &ptr)) {
		ret = -ENOMEM;
		goto out_nolock;
	}

	pte = pte_offset_map_lock(vma->vm_mm, pmd, addr, &ptl);
	if (unlikely(!pte_same(*pte, swp_entry_to_pte(entry)))) {
		if (ret > 0)
			mem_cgroup_cancel_charge_swapin(ptr);
		ret = 0;
		goto out;
	}

	dec_mm_counter(vma->vm_mm, MM_SWAPENTS);
	inc_mm_counter(vma->vm_mm, MM_ANONPAGES);
	get_page(page);
	set_pte_at(vma->vm_mm, addr, pte,
		   pte_mkold(mk_pte(page, vma->vm_page_prot)));
	page_add_anon_rmap(page, vma, addr);
	mem_cgroup_commit_charge_swapin(page, ptr);
	swap_free(entry);
	/*
	 * Move the page to the active list so it is not
	 * immediately swapped out again after swapon.
	 */
	activate_page(page);
out:
	pte_unmap_unlock(pte, ptl);
out_nolock:
	return ret;
}

static int unuse_pte_range(struct vm_area_struct *vma, pmd_t *pmd,
				unsigned long addr, unsigned long end,
				swp_entry_t entry, struct page *page)
{
	pte_t swp_pte = swp_entry_to_pte(entry);
	pte_t *pte;
	int ret = 0;

	/*
	 * We don't actually need pte lock while scanning for swp_pte: since
	 * we hold page lock and mmap_sem, swp_pte cannot be inserted into the
	 * page table while we're scanning; though it could get zapped, and on
	 * some architectures (e.g. x86_32 with PAE) we might catch a glimpse
	 * of unmatched parts which look like swp_pte, so unuse_pte must
	 * recheck under pte lock.  Scanning without pte lock lets it be
	 * preemptible whenever CONFIG_PREEMPT but not CONFIG_HIGHPTE.
	 */
	pte = pte_offset_map(pmd, addr);
	do {
		/*
		 * swapoff spends a _lot_ of time in this loop!
		 * Test inline before going to call unuse_pte.
		 */
		if (unlikely(pte_same(*pte, swp_pte))) {
			pte_unmap(pte);
			ret = unuse_pte(vma, pmd, addr, entry, page);
			if (ret)
				goto out;
			pte = pte_offset_map(pmd, addr);
		}
	} while (pte++, addr += PAGE_SIZE, addr != end);
	pte_unmap(pte - 1);
out:
	return ret;
}

static inline int unuse_pmd_range(struct vm_area_struct *vma, pud_t *pud,
				unsigned long addr, unsigned long end,
				swp_entry_t entry, struct page *page)
{
	pmd_t *pmd;
	unsigned long next;
	int ret;

	pmd = pmd_offset(pud, addr);
	do {
		next = pmd_addr_end(addr, end);
		if (unlikely(pmd_trans_huge(*pmd)))
			continue;
		if (pmd_none_or_clear_bad(pmd))
			continue;
		ret = unuse_pte_range(vma, pmd, addr, next, entry, page);
		if (ret)
			return ret;
	} while (pmd++, addr = next, addr != end);
	return 0;
}

static inline int unuse_pud_range(struct vm_area_struct *vma, pgd_t *pgd,
				unsigned long addr, unsigned long end,
				swp_entry_t entry, struct page *page)
{
	pud_t *pud;
	unsigned long next;
	int ret;

	pud = pud_offset(pgd, addr);
	do {
		next = pud_addr_end(addr, end);
		if (pud_none_or_clear_bad(pud))
			continue;
		ret = unuse_pmd_range(vma, pud, addr, next, entry, page);
		if (ret)
			return ret;
	} while (pud++, addr = next, addr != end);
	return 0;
}

static int unuse_vma(struct vm_area_struct *vma,
				swp_entry_t entry, struct page *page)
{
	pgd_t *pgd;
	unsigned long addr, end, next;
	int ret;

	if (page_anon_vma(page)) {
		addr = page_address_in_vma(page, vma);
		if (addr == -EFAULT)
			return 0;
		else
			end = addr + PAGE_SIZE;
	} else {
		addr = vma->vm_start;
		end = vma->vm_end;
	}

	pgd = pgd_offset(vma->vm_mm, addr);
	do {
		next = pgd_addr_end(addr, end);
		if (pgd_none_or_clear_bad(pgd))
			continue;
		ret = unuse_pud_range(vma, pgd, addr, next, entry, page);
		if (ret)
			return ret;
	} while (pgd++, addr = next, addr != end);
	return 0;
}

static int unuse_mm(struct mm_struct *mm,
				swp_entry_t entry, struct page *page)
{
	struct vm_area_struct *vma;
	int ret = 0;

	if (!down_read_trylock(&mm->mmap_sem)) {
		/*
		 * Activate page so shrink_inactive_list is unlikely to unmap
		 * its ptes while lock is dropped, so swapoff can make progress.
		 */
		activate_page(page);
		unlock_page(page);
		down_read(&mm->mmap_sem);
		lock_page(page);
	}
	for (vma = mm->mmap; vma; vma = vma->vm_next) {
		if (vma->anon_vma && (ret = unuse_vma(vma, entry, page)))
			break;
	}
	up_read(&mm->mmap_sem);
	return (ret < 0)? ret: 0;
}

/*
 * Scan swap_map (or frontswap_map if frontswap parameter is true)
 * from current position to next entry still in use.
 * Recycle to start on reaching the end, returning 0 when empty.
 */
static unsigned int find_next_to_unuse(struct swap_info_struct *si,
					unsigned int prev, bool frontswap)
{
	unsigned int max = si->max;
	unsigned int i = prev;
	unsigned char count;

	/*
	 * No need for swap_lock here: we're just looking
	 * for whether an entry is in use, not modifying it; false
	 * hits are okay, and sys_swapoff() has already prevented new
	 * allocations from this area (while holding swap_lock).
	 */
	for (;;) {
		if (++i >= max) {
			if (!prev) {
				i = 0;
				break;
			}
			/*
			 * No entries in use at top of swap_map,
			 * loop back to start and recheck there.
			 */
			max = prev + 1;
			prev = 0;
			i = 1;
		}
		if (frontswap) {
			if (frontswap_test(si, i))
				break;
			else
				continue;
		}
		count = si->swap_map[i];
		if (count && swap_count(count) != SWAP_MAP_BAD)
			break;
	}
	return i;
}

/*
 * We completely avoid races by reading each swap page in advance,
 * and then search for the process using it.  All the necessary
 * page table adjustments can then be made atomically.
 *
 * if the boolean frontswap is true, only unuse pages_to_unuse pages;
 * pages_to_unuse==0 means all pages; ignored if frontswap is false
 */
int try_to_unuse(unsigned int type, bool frontswap,
		 unsigned long pages_to_unuse)
{
	struct swap_info_struct *si = swap_info[type];
	struct mm_struct *start_mm;
	unsigned char *swap_map;
	unsigned char swcount;
	struct page *page;
	swp_entry_t entry;
	unsigned int i = 0;
	int retval = 0;

	/*
	 * When searching mms for an entry, a good strategy is to
	 * start at the first mm we freed the previous entry from
	 * (though actually we don't notice whether we or coincidence
	 * freed the entry).  Initialize this start_mm with a hold.
	 *
	 * A simpler strategy would be to start at the last mm we
	 * freed the previous entry from; but that would take less
	 * advantage of mmlist ordering, which clusters forked mms
	 * together, child after parent.  If we race with dup_mmap(), we
	 * prefer to resolve parent before child, lest we miss entries
	 * duplicated after we scanned child: using last mm would invert
	 * that.
	 */
	start_mm = &init_mm;
	atomic_inc(&init_mm.mm_users);

	/*
	 * Keep on scanning until all entries have gone.  Usually,
	 * one pass through swap_map is enough, but not necessarily:
	 * there are races when an instance of an entry might be missed.
	 */
	while ((i = find_next_to_unuse(si, i, frontswap)) != 0) {
		if (signal_pending(current)) {
			retval = -EINTR;
			break;
		}

		/*
		 * Get a page for the entry, using the existing swap
		 * cache page if there is one.  Otherwise, get a clean
		 * page and read the swap into it.
		 */
		swap_map = &si->swap_map[i];
		entry = swp_entry(type, i);
		page = read_swap_cache_async(entry,
					GFP_HIGHUSER_MOVABLE, NULL, 0);
		if (!page) {
			/*
			 * Either swap_duplicate() failed because entry
			 * has been freed independently, and will not be
			 * reused since sys_swapoff() already disabled
			 * allocation from here, or alloc_page() failed.
			 */
			if (!*swap_map)
				continue;
			retval = -ENOMEM;
			break;
		}

		/*
		 * Don't hold on to start_mm if it looks like exiting.
		 */
		if (atomic_read(&start_mm->mm_users) == 1) {
			mmput(start_mm);
			start_mm = &init_mm;
			atomic_inc(&init_mm.mm_users);
		}

		/*
		 * Wait for and lock page.  When do_swap_page races with
		 * try_to_unuse, do_swap_page can handle the fault much
		 * faster than try_to_unuse can locate the entry.  This
		 * apparently redundant "wait_on_page_locked" lets try_to_unuse
		 * defer to do_swap_page in such a case - in some tests,
		 * do_swap_page and try_to_unuse repeatedly compete.
		 */
		wait_on_page_locked(page);
		wait_on_page_writeback(page);
		lock_page(page);
		wait_on_page_writeback(page);

		/*
		 * Remove all references to entry.
		 */
		swcount = *swap_map;
		if (swap_count(swcount) == SWAP_MAP_SHMEM) {
			retval = shmem_unuse(entry, page);
			/* page has already been unlocked and released */
			if (retval < 0)
				break;
			continue;
		}
		if (swap_count(swcount) && start_mm != &init_mm)
			retval = unuse_mm(start_mm, entry, page);

		if (swap_count(*swap_map)) {
			int set_start_mm = (*swap_map >= swcount);
			struct list_head *p = &start_mm->mmlist;
			struct mm_struct *new_start_mm = start_mm;
			struct mm_struct *prev_mm = start_mm;
			struct mm_struct *mm;

			atomic_inc(&new_start_mm->mm_users);
			atomic_inc(&prev_mm->mm_users);
			spin_lock(&mmlist_lock);
			while (swap_count(*swap_map) && !retval &&
					(p = p->next) != &start_mm->mmlist) {
				mm = list_entry(p, struct mm_struct, mmlist);
				if (!atomic_inc_not_zero(&mm->mm_users))
					continue;
				spin_unlock(&mmlist_lock);
				mmput(prev_mm);
				prev_mm = mm;

				cond_resched();

				swcount = *swap_map;
				if (!swap_count(swcount)) /* any usage ? */
					;
				else if (mm == &init_mm)
					set_start_mm = 1;
				else
					retval = unuse_mm(mm, entry, page);

				if (set_start_mm && *swap_map < swcount) {
					mmput(new_start_mm);
					atomic_inc(&mm->mm_users);
					new_start_mm = mm;
					set_start_mm = 0;
				}
				spin_lock(&mmlist_lock);
			}
			spin_unlock(&mmlist_lock);
			mmput(prev_mm);
			mmput(start_mm);
			start_mm = new_start_mm;
		}
		if (retval) {
			unlock_page(page);
			page_cache_release(page);
			break;
		}

		/*
		 * If a reference remains (rare), we would like to leave
		 * the page in the swap cache; but try_to_unmap could
		 * then re-duplicate the entry once we drop page lock,
		 * so we might loop indefinitely; also, that page could
		 * not be swapped out to other storage meanwhile.  So:
		 * delete from cache even if there's another reference,
		 * after ensuring that the data has been saved to disk -
		 * since if the reference remains (rarer), it will be
		 * read from disk into another page.  Splitting into two
		 * pages would be incorrect if swap supported "shared
		 * private" pages, but they are handled by tmpfs files.
		 *
		 * Given how unuse_vma() targets one particular offset
		 * in an anon_vma, once the anon_vma has been determined,
		 * this splitting happens to be just what is needed to
		 * handle where KSM pages have been swapped out: re-reading
		 * is unnecessarily slow, but we can fix that later on.
		 */
		if (swap_count(*swap_map) &&
		     PageDirty(page) && PageSwapCache(page)) {
			struct writeback_control wbc = {
				.sync_mode = WB_SYNC_NONE,
			};

			swap_writepage(page, &wbc);
			lock_page(page);
			wait_on_page_writeback(page);
		}

		/*
		 * It is conceivable that a racing task removed this page from
		 * swap cache just before we acquired the page lock at the top,
		 * or while we dropped it in unuse_mm().  The page might even
		 * be back in swap cache on another swap area: that we must not
		 * delete, since it may not have been written out to swap yet.
		 */
		if (PageSwapCache(page) &&
		    likely(page_private(page) == entry.val))
			delete_from_swap_cache(page);

		/*
		 * So we could skip searching mms once swap count went
		 * to 1, we did not mark any present ptes as dirty: must
		 * mark page dirty so shrink_page_list will preserve it.
		 */
		SetPageDirty(page);
		unlock_page(page);
		page_cache_release(page);

		/*
		 * Make sure that we aren't completely killing
		 * interactive performance.
		 */
		cond_resched();
		if (frontswap && pages_to_unuse > 0) {
			if (!--pages_to_unuse)
				break;
		}
	}

	mmput(start_mm);
	return retval;
}

/*
 * After a successful try_to_unuse, if no swap is now in use, we know
 * we can empty the mmlist.  swap_lock must be held on entry and exit.
 * Note that mmlist_lock nests inside swap_lock, and an mm must be
 * added to the mmlist just after page_duplicate - before would be racy.
 */
static void drain_mmlist(void)
{
	struct list_head *p, *next;
	unsigned int type;

	for (type = 0; type < nr_swapfiles; type++)
		if (swap_info[type]->inuse_pages)
			return;
	spin_lock(&mmlist_lock);
	list_for_each_safe(p, next, &init_mm.mmlist)
		list_del_init(p);
	spin_unlock(&mmlist_lock);
}

/*
 * Use this swapdev's extent info to locate the (PAGE_SIZE) block which
 * corresponds to page offset for the specified swap entry.
 * Note that the type of this function is sector_t, but it returns page offset
 * into the bdev, not sector offset.
 */
static sector_t map_swap_entry(swp_entry_t entry, struct block_device **bdev)
{
	struct swap_info_struct *sis;
	struct swap_extent *start_se;
	struct swap_extent *se;
	pgoff_t offset;

	sis = swap_info[swp_type(entry)];
	*bdev = sis->bdev;

	offset = swp_offset(entry);
	start_se = sis->curr_swap_extent;
	se = start_se;

	for ( ; ; ) {
		struct list_head *lh;

		if (se->start_page <= offset &&
				offset < (se->start_page + se->nr_pages)) {
			return se->start_block + (offset - se->start_page);
		}
		lh = se->list.next;
		se = list_entry(lh, struct swap_extent, list);
		sis->curr_swap_extent = se;
		BUG_ON(se == start_se);		/* It *must* be present */
	}
}

/*
 * Returns the page offset into bdev for the specified page's swap entry.
 */
sector_t map_swap_page(struct page *page, struct block_device **bdev)
{
	swp_entry_t entry;
	entry.val = page_private(page);
	return map_swap_entry(entry, bdev);
}

/*
 * Free all of a swapdev's extent information
 */
static void destroy_swap_extents(struct swap_info_struct *sis)
{
	while (!list_empty(&sis->first_swap_extent.list)) {
		struct swap_extent *se;

		se = list_entry(sis->first_swap_extent.list.next,
				struct swap_extent, list);
		list_del(&se->list);
		kfree(se);
	}
}

/*
 * Add a block range (and the corresponding page range) into this swapdev's
 * extent list.  The extent list is kept sorted in page order.
 *
 * This function rather assumes that it is called in ascending page order.
 */
static int
add_swap_extent(struct swap_info_struct *sis, unsigned long start_page,
		unsigned long nr_pages, sector_t start_block)
{
	struct swap_extent *se;
	struct swap_extent *new_se;
	struct list_head *lh;

	if (start_page == 0) {
		se = &sis->first_swap_extent;
		sis->curr_swap_extent = se;
		se->start_page = 0;
		se->nr_pages = nr_pages;
		se->start_block = start_block;
		return 1;
	} else {
		lh = sis->first_swap_extent.list.prev;	/* Highest extent */
		se = list_entry(lh, struct swap_extent, list);
		BUG_ON(se->start_page + se->nr_pages != start_page);
		if (se->start_block + se->nr_pages == start_block) {
			/* Merge it */
			se->nr_pages += nr_pages;
			return 0;
		}
	}

	/*
	 * No merge.  Insert a new extent, preserving ordering.
	 */
	new_se = kmalloc(sizeof(*se), GFP_KERNEL);
	if (new_se == NULL)
		return -ENOMEM;
	new_se->start_page = start_page;
	new_se->nr_pages = nr_pages;
	new_se->start_block = start_block;

	list_add_tail(&new_se->list, &sis->first_swap_extent.list);
	return 1;
}

/*
 * A `swap extent' is a simple thing which maps a contiguous range of pages
 * onto a contiguous range of disk blocks.  An ordered list of swap extents
 * is built at swapon time and is then used at swap_writepage/swap_readpage
 * time for locating where on disk a page belongs.
 *
 * If the swapfile is an S_ISBLK block device, a single extent is installed.
 * This is done so that the main operating code can treat S_ISBLK and S_ISREG
 * swap files identically.
 *
 * Whether the swapdev is an S_ISREG file or an S_ISBLK blockdev, the swap
 * extent list operates in PAGE_SIZE disk blocks.  Both S_ISREG and S_ISBLK
 * swapfiles are handled *identically* after swapon time.
 *
 * For S_ISREG swapfiles, setup_swap_extents() will walk all the file's blocks
 * and will parse them into an ordered extent list, in PAGE_SIZE chunks.  If
 * some stray blocks are found which do not fall within the PAGE_SIZE alignment
 * requirements, they are simply tossed out - we will never use those blocks
 * for swapping.
 *
 * For S_ISREG swapfiles we set S_SWAPFILE across the life of the swapon.  This
 * prevents root from shooting her foot off by ftruncating an in-use swapfile,
 * which will scribble on the fs.
 *
 * The amount of disk space which a single swap extent represents varies.
 * Typically it is in the 1-4 megabyte range.  So we can have hundreds of
 * extents in the list.  To avoid much list walking, we cache the previous
 * search location in `curr_swap_extent', and start new searches from there.
 * This is extremely effective.  The average number of iterations in
 * map_swap_page() has been measured at about 0.3 per page.  - akpm.
 */
static int setup_swap_extents(struct swap_info_struct *sis, sector_t *span)
{
	struct inode *inode;
	unsigned blocks_per_page;
	unsigned long page_no;
	unsigned blkbits;
	sector_t probe_block;
	sector_t last_block;
	sector_t lowest_block = -1;
	sector_t highest_block = 0;
	int nr_extents = 0;
	int ret;

	inode = sis->swap_file->f_mapping->host;
	if (S_ISBLK(inode->i_mode)) {
		ret = add_swap_extent(sis, 0, sis->max, 0);
		*span = sis->pages;
		goto out;
	}

	blkbits = inode->i_blkbits;
	blocks_per_page = PAGE_SIZE >> blkbits;

	/*
	 * Map all the blocks into the extent list.  This code doesn't try
	 * to be very smart.
	 */
	probe_block = 0;
	page_no = 0;
	last_block = i_size_read(inode) >> blkbits;
	while ((probe_block + blocks_per_page) <= last_block &&
			page_no < sis->max) {
		unsigned block_in_page;
		sector_t first_block;

		first_block = bmap(inode, probe_block);
		if (first_block == 0)
			goto bad_bmap;

		/*
		 * It must be PAGE_SIZE aligned on-disk
		 */
		if (first_block & (blocks_per_page - 1)) {
			probe_block++;
			goto reprobe;
		}

		for (block_in_page = 1; block_in_page < blocks_per_page;
					block_in_page++) {
			sector_t block;

			block = bmap(inode, probe_block + block_in_page);
			if (block == 0)
				goto bad_bmap;
			if (block != first_block + block_in_page) {
				/* Discontiguity */
				probe_block++;
				goto reprobe;
			}
		}

		first_block >>= (PAGE_SHIFT - blkbits);
		if (page_no) {	/* exclude the header page */
			if (first_block < lowest_block)
				lowest_block = first_block;
			if (first_block > highest_block)
				highest_block = first_block;
		}

		/*
		 * We found a PAGE_SIZE-length, PAGE_SIZE-aligned run of blocks
		 */
		ret = add_swap_extent(sis, page_no, 1, first_block);
		if (ret < 0)
			goto out;
		nr_extents += ret;
		page_no++;
		probe_block += blocks_per_page;
reprobe:
		continue;
	}
	ret = nr_extents;
	*span = 1 + highest_block - lowest_block;
	if (page_no == 0)
		page_no = 1;	/* force Empty message */
	sis->max = page_no;
	sis->pages = page_no - 1;
	sis->highest_bit = page_no - 1;
out:
	return ret;
bad_bmap:
	printk(KERN_ERR "swapon: swapfile has holes\n");
	ret = -EINVAL;
	goto out;
}

static void enable_swap_info(struct swap_info_struct *p, int prio,
				unsigned char *swap_map,
				unsigned long *frontswap_map)
{
	int i, prev;

	spin_lock(&swap_lock);
	if (prio >= 0)
		p->prio = prio;
	else
		p->prio = --least_priority;
	p->swap_map = swap_map;
	frontswap_map_set(p, frontswap_map);
	p->flags |= SWP_WRITEOK;
	nr_swap_pages += p->pages;
	total_swap_pages += p->pages;

	/* insert swap space into swap_list: */
	prev = -1;
	for (i = swap_list.head; i >= 0; i = swap_info[i]->next) {
		if (p->prio >= swap_info[i]->prio)
			break;
		prev = i;
	}
	p->next = i;
	if (prev < 0)
		swap_list.head = swap_list.next = p->type;
	else
		swap_info[prev]->next = p->type;
	frontswap_init(p->type);
	spin_unlock(&swap_lock);
}

SYSCALL_DEFINE1(swapoff, const char __user *, specialfile)
{
	struct swap_info_struct *p = NULL;
	unsigned char *swap_map;
	struct file *swap_file, *victim;
	struct address_space *mapping;
	struct inode *inode;
	char *pathname;
	int oom_score_adj;
	int i, type, prev;
	int err;

	if (!capable(CAP_SYS_ADMIN))
		return -EPERM;

	pathname = getname(specialfile);
	err = PTR_ERR(pathname);
	if (IS_ERR(pathname))
		goto out;

	victim = filp_open(pathname, O_RDWR|O_LARGEFILE, 0);
	putname(pathname);
	err = PTR_ERR(victim);
	if (IS_ERR(victim))
		goto out;

	mapping = victim->f_mapping;
	prev = -1;
	spin_lock(&swap_lock);
	for (type = swap_list.head; type >= 0; type = swap_info[type]->next) {
		p = swap_info[type];
		if (p->flags & SWP_WRITEOK) {
			if (p->swap_file->f_mapping == mapping)
				break;
		}
		prev = type;
	}
	if (type < 0) {
		err = -EINVAL;
		spin_unlock(&swap_lock);
		goto out_dput;
	}
	if (!security_vm_enough_memory(p->pages))
		vm_unacct_memory(p->pages);
	else {
		err = -ENOMEM;
		spin_unlock(&swap_lock);
		goto out_dput;
	}
	if (prev < 0)
		swap_list.head = p->next;
	else
		swap_info[prev]->next = p->next;
	if (type == swap_list.next) {
		/* just pick something that's safe... */
		swap_list.next = swap_list.head;
	}
	if (p->prio < 0) {
		for (i = p->next; i >= 0; i = swap_info[i]->next)
			swap_info[i]->prio = p->prio--;
		least_priority++;
	}
	nr_swap_pages -= p->pages;
	total_swap_pages -= p->pages;
	p->flags &= ~SWP_WRITEOK;
	spin_unlock(&swap_lock);

	oom_score_adj = test_set_oom_score_adj(OOM_SCORE_ADJ_MAX);
<<<<<<< HEAD
	err = try_to_unuse(type, false, 0); /* force all pages to be unused */
	test_set_oom_score_adj(oom_score_adj);
=======
	err = try_to_unuse(type);
	compare_swap_oom_score_adj(OOM_SCORE_ADJ_MAX, oom_score_adj);
>>>>>>> 1ea6b8f4

	if (err) {
		/*
		 * reading p->prio and p->swap_map outside the lock is
		 * safe here because only sys_swapon and sys_swapoff
		 * change them, and there can be no other sys_swapon or
		 * sys_swapoff for this swap_info_struct at this point.
		 */
		/* re-insert swap space back into swap_list */
		enable_swap_info(p, p->prio, p->swap_map, frontswap_map_get(p));
		goto out_dput;
	}

	destroy_swap_extents(p);
	if (p->flags & SWP_CONTINUED)
		free_swap_count_continuations(p);

	mutex_lock(&swapon_mutex);
	spin_lock(&swap_lock);
	drain_mmlist();

	/* wait for anyone still in scan_swap_map */
	p->highest_bit = 0;		/* cuts scans short */
	while (p->flags >= SWP_SCANNING) {
		spin_unlock(&swap_lock);
		schedule_timeout_uninterruptible(1);
		spin_lock(&swap_lock);
	}

	swap_file = p->swap_file;
	p->swap_file = NULL;
	p->max = 0;
	swap_map = p->swap_map;
	p->swap_map = NULL;
	p->flags = 0;
	frontswap_flush_area(type);
	spin_unlock(&swap_lock);
	mutex_unlock(&swapon_mutex);
	vfree(swap_map);
	vfree(frontswap_map_get(p));
	/* Destroy swap account informatin */
	swap_cgroup_swapoff(type);

	inode = mapping->host;
	if (S_ISBLK(inode->i_mode)) {
		struct block_device *bdev = I_BDEV(inode);
		set_blocksize(bdev, p->old_block_size);
		blkdev_put(bdev, FMODE_READ | FMODE_WRITE | FMODE_EXCL);
	} else {
		mutex_lock(&inode->i_mutex);
		inode->i_flags &= ~S_SWAPFILE;
		mutex_unlock(&inode->i_mutex);
	}
	filp_close(swap_file, NULL);
	err = 0;
	atomic_inc(&proc_poll_event);
	wake_up_interruptible(&proc_poll_wait);

out_dput:
	filp_close(victim, NULL);
out:
	return err;
}

#ifdef CONFIG_PROC_FS
static unsigned swaps_poll(struct file *file, poll_table *wait)
{
	struct seq_file *seq = file->private_data;

	poll_wait(file, &proc_poll_wait, wait);

	if (seq->poll_event != atomic_read(&proc_poll_event)) {
		seq->poll_event = atomic_read(&proc_poll_event);
		return POLLIN | POLLRDNORM | POLLERR | POLLPRI;
	}

	return POLLIN | POLLRDNORM;
}

/* iterator */
static void *swap_start(struct seq_file *swap, loff_t *pos)
{
	struct swap_info_struct *si;
	int type;
	loff_t l = *pos;

	mutex_lock(&swapon_mutex);

	if (!l)
		return SEQ_START_TOKEN;

	for (type = 0; type < nr_swapfiles; type++) {
		smp_rmb();	/* read nr_swapfiles before swap_info[type] */
		si = swap_info[type];
		if (!(si->flags & SWP_USED) || !si->swap_map)
			continue;
		if (!--l)
			return si;
	}

	return NULL;
}

static void *swap_next(struct seq_file *swap, void *v, loff_t *pos)
{
	struct swap_info_struct *si = v;
	int type;

	if (v == SEQ_START_TOKEN)
		type = 0;
	else
		type = si->type + 1;

	for (; type < nr_swapfiles; type++) {
		smp_rmb();	/* read nr_swapfiles before swap_info[type] */
		si = swap_info[type];
		if (!(si->flags & SWP_USED) || !si->swap_map)
			continue;
		++*pos;
		return si;
	}

	return NULL;
}

static void swap_stop(struct seq_file *swap, void *v)
{
	mutex_unlock(&swapon_mutex);
}

static int swap_show(struct seq_file *swap, void *v)
{
	struct swap_info_struct *si = v;
	struct file *file;
	int len;

	if (si == SEQ_START_TOKEN) {
		seq_puts(swap,"Filename\t\t\t\tType\t\tSize\tUsed\tPriority\n");
		return 0;
	}

	file = si->swap_file;
	len = seq_path(swap, &file->f_path, " \t\n\\");
	seq_printf(swap, "%*s%s\t%u\t%u\t%d\n",
			len < 40 ? 40 - len : 1, " ",
			S_ISBLK(file->f_path.dentry->d_inode->i_mode) ?
				"partition" : "file\t",
			si->pages << (PAGE_SHIFT - 10),
			si->inuse_pages << (PAGE_SHIFT - 10),
			si->prio);
	return 0;
}

static const struct seq_operations swaps_op = {
	.start =	swap_start,
	.next =		swap_next,
	.stop =		swap_stop,
	.show =		swap_show
};

static int swaps_open(struct inode *inode, struct file *file)
{
	struct seq_file *seq;
	int ret;

	ret = seq_open(file, &swaps_op);
	if (ret)
		return ret;

	seq = file->private_data;
	seq->poll_event = atomic_read(&proc_poll_event);
	return 0;
}

static const struct file_operations proc_swaps_operations = {
	.open		= swaps_open,
	.read		= seq_read,
	.llseek		= seq_lseek,
	.release	= seq_release,
	.poll		= swaps_poll,
};

static int __init procswaps_init(void)
{
	proc_create("swaps", 0, NULL, &proc_swaps_operations);
	return 0;
}
__initcall(procswaps_init);
#endif /* CONFIG_PROC_FS */

#ifdef MAX_SWAPFILES_CHECK
static int __init max_swapfiles_check(void)
{
	MAX_SWAPFILES_CHECK();
	return 0;
}
late_initcall(max_swapfiles_check);
#endif

static struct swap_info_struct *alloc_swap_info(void)
{
	struct swap_info_struct *p;
	unsigned int type;

	p = kzalloc(sizeof(*p), GFP_KERNEL);
	if (!p)
		return ERR_PTR(-ENOMEM);

	spin_lock(&swap_lock);
	for (type = 0; type < nr_swapfiles; type++) {
		if (!(swap_info[type]->flags & SWP_USED))
			break;
	}
	if (type >= MAX_SWAPFILES) {
		spin_unlock(&swap_lock);
		kfree(p);
		return ERR_PTR(-EPERM);
	}
	if (type >= nr_swapfiles) {
		p->type = type;
		swap_info[type] = p;
		/*
		 * Write swap_info[type] before nr_swapfiles, in case a
		 * racing procfs swap_start() or swap_next() is reading them.
		 * (We never shrink nr_swapfiles, we never free this entry.)
		 */
		smp_wmb();
		nr_swapfiles++;
	} else {
		kfree(p);
		p = swap_info[type];
		/*
		 * Do not memset this entry: a racing procfs swap_next()
		 * would be relying on p->type to remain valid.
		 */
	}
	INIT_LIST_HEAD(&p->first_swap_extent.list);
	p->flags = SWP_USED;
	p->next = -1;
	spin_unlock(&swap_lock);

	return p;
}

static int claim_swapfile(struct swap_info_struct *p, struct inode *inode)
{
	int error;

	if (S_ISBLK(inode->i_mode)) {
		p->bdev = bdgrab(I_BDEV(inode));
		error = blkdev_get(p->bdev,
				   FMODE_READ | FMODE_WRITE | FMODE_EXCL,
				   sys_swapon);
		if (error < 0) {
			p->bdev = NULL;
			return -EINVAL;
		}
		p->old_block_size = block_size(p->bdev);
		error = set_blocksize(p->bdev, PAGE_SIZE);
		if (error < 0)
			return error;
		p->flags |= SWP_BLKDEV;
	} else if (S_ISREG(inode->i_mode)) {
		p->bdev = inode->i_sb->s_bdev;
		mutex_lock(&inode->i_mutex);
		if (IS_SWAPFILE(inode))
			return -EBUSY;
	} else
		return -EINVAL;

	return 0;
}

static unsigned long read_swap_header(struct swap_info_struct *p,
					union swap_header *swap_header,
					struct inode *inode)
{
	int i;
	unsigned long maxpages;
	unsigned long swapfilepages;

	if (memcmp("SWAPSPACE2", swap_header->magic.magic, 10)) {
		printk(KERN_ERR "Unable to find swap-space signature\n");
		return 0;
	}

	/* swap partition endianess hack... */
	if (swab32(swap_header->info.version) == 1) {
		swab32s(&swap_header->info.version);
		swab32s(&swap_header->info.last_page);
		swab32s(&swap_header->info.nr_badpages);
		for (i = 0; i < swap_header->info.nr_badpages; i++)
			swab32s(&swap_header->info.badpages[i]);
	}
	/* Check the swap header's sub-version */
	if (swap_header->info.version != 1) {
		printk(KERN_WARNING
		       "Unable to handle swap header version %d\n",
		       swap_header->info.version);
		return 0;
	}

	p->lowest_bit  = 1;
	p->cluster_next = 1;
	p->cluster_nr = 0;

	/*
	 * Find out how many pages are allowed for a single swap
	 * device. There are three limiting factors: 1) the number
	 * of bits for the swap offset in the swp_entry_t type, and
	 * 2) the number of bits in the swap pte as defined by the
	 * the different architectures, and 3) the number of free bits
	 * in an exceptional radix_tree entry. In order to find the
	 * largest possible bit mask, a swap entry with swap type 0
	 * and swap offset ~0UL is created, encoded to a swap pte,
	 * decoded to a swp_entry_t again, and finally the swap
	 * offset is extracted. This will mask all the bits from
	 * the initial ~0UL mask that can't be encoded in either
	 * the swp_entry_t or the architecture definition of a
	 * swap pte.  Then the same is done for a radix_tree entry.
	 */
	maxpages = swp_offset(pte_to_swp_entry(
			swp_entry_to_pte(swp_entry(0, ~0UL))));
	maxpages = swp_offset(radix_to_swp_entry(
			swp_to_radix_entry(swp_entry(0, maxpages)))) + 1;

	if (maxpages > swap_header->info.last_page) {
		maxpages = swap_header->info.last_page + 1;
		/* p->max is an unsigned int: don't overflow it */
		if ((unsigned int)maxpages == 0)
			maxpages = UINT_MAX;
	}
	p->highest_bit = maxpages - 1;

	if (!maxpages)
		return 0;
	swapfilepages = i_size_read(inode) >> PAGE_SHIFT;
	if (swapfilepages && maxpages > swapfilepages) {
		printk(KERN_WARNING
		       "Swap area shorter than signature indicates\n");
		return 0;
	}
	if (swap_header->info.nr_badpages && S_ISREG(inode->i_mode))
		return 0;
	if (swap_header->info.nr_badpages > MAX_SWAP_BADPAGES)
		return 0;

	return maxpages;
}

static int setup_swap_map_and_extents(struct swap_info_struct *p,
					union swap_header *swap_header,
					unsigned char *swap_map,
					unsigned long maxpages,
					sector_t *span)
{
	int i;
	unsigned int nr_good_pages;
	int nr_extents;

	nr_good_pages = maxpages - 1;	/* omit header page */

	for (i = 0; i < swap_header->info.nr_badpages; i++) {
		unsigned int page_nr = swap_header->info.badpages[i];
		if (page_nr == 0 || page_nr > swap_header->info.last_page)
			return -EINVAL;
		if (page_nr < maxpages) {
			swap_map[page_nr] = SWAP_MAP_BAD;
			nr_good_pages--;
		}
	}

	if (nr_good_pages) {
		swap_map[0] = SWAP_MAP_BAD;
		p->max = maxpages;
		p->pages = nr_good_pages;
		nr_extents = setup_swap_extents(p, span);
		if (nr_extents < 0)
			return nr_extents;
		nr_good_pages = p->pages;
	}
	if (!nr_good_pages) {
		printk(KERN_WARNING "Empty swap-file\n");
		return -EINVAL;
	}

	return nr_extents;
}

SYSCALL_DEFINE2(swapon, const char __user *, specialfile, int, swap_flags)
{
	struct swap_info_struct *p;
	char *name;
	struct file *swap_file = NULL;
	struct address_space *mapping;
	int i;
	int prio;
	int error;
	union swap_header *swap_header;
	int nr_extents;
	sector_t span;
	unsigned long maxpages;
	unsigned char *swap_map = NULL;
	unsigned long *frontswap_map = NULL;
	struct page *page = NULL;
	struct inode *inode = NULL;

	if (!capable(CAP_SYS_ADMIN))
		return -EPERM;

	p = alloc_swap_info();
	if (IS_ERR(p))
		return PTR_ERR(p);

	name = getname(specialfile);
	if (IS_ERR(name)) {
		error = PTR_ERR(name);
		name = NULL;
		goto bad_swap;
	}
	swap_file = filp_open(name, O_RDWR|O_LARGEFILE, 0);
	if (IS_ERR(swap_file)) {
		error = PTR_ERR(swap_file);
		swap_file = NULL;
		goto bad_swap;
	}

	p->swap_file = swap_file;
	mapping = swap_file->f_mapping;

	for (i = 0; i < nr_swapfiles; i++) {
		struct swap_info_struct *q = swap_info[i];

		if (q == p || !q->swap_file)
			continue;
		if (mapping == q->swap_file->f_mapping) {
			error = -EBUSY;
			goto bad_swap;
		}
	}

	inode = mapping->host;
	/* If S_ISREG(inode->i_mode) will do mutex_lock(&inode->i_mutex); */
	error = claim_swapfile(p, inode);
	if (unlikely(error))
		goto bad_swap;

	/*
	 * Read the swap header.
	 */
	if (!mapping->a_ops->readpage) {
		error = -EINVAL;
		goto bad_swap;
	}
	page = read_mapping_page(mapping, 0, swap_file);
	if (IS_ERR(page)) {
		error = PTR_ERR(page);
		goto bad_swap;
	}
	swap_header = kmap(page);

	maxpages = read_swap_header(p, swap_header, inode);
	if (unlikely(!maxpages)) {
		error = -EINVAL;
		goto bad_swap;
	}

	/* OK, set up the swap map and apply the bad block list */
	swap_map = vzalloc(maxpages);
	if (!swap_map) {
		error = -ENOMEM;
		goto bad_swap;
	}

	error = swap_cgroup_swapon(p->type, maxpages);
	if (error)
		goto bad_swap;

	nr_extents = setup_swap_map_and_extents(p, swap_header, swap_map,
		maxpages, &span);
	if (unlikely(nr_extents < 0)) {
		error = nr_extents;
		goto bad_swap;
	}
	/* frontswap enabled? set up bit-per-page map for frontswap */
	if (frontswap_enabled)
		frontswap_map = vzalloc(maxpages / sizeof(long));

	if (p->bdev) {
		if (blk_queue_nonrot(bdev_get_queue(p->bdev))) {
			p->flags |= SWP_SOLIDSTATE;
			p->cluster_next = 1 + (random32() % p->highest_bit);
		}
		if (discard_swap(p) == 0 && (swap_flags & SWAP_FLAG_DISCARD))
			p->flags |= SWP_DISCARDABLE;
	}

	mutex_lock(&swapon_mutex);
	prio = -1;
	if (swap_flags & SWAP_FLAG_PREFER)
		prio =
		  (swap_flags & SWAP_FLAG_PRIO_MASK) >> SWAP_FLAG_PRIO_SHIFT;
	enable_swap_info(p, prio, swap_map, frontswap_map);

	printk(KERN_INFO "Adding %uk swap on %s.  "
			"Priority:%d extents:%d across:%lluk %s%s%s\n",
		p->pages<<(PAGE_SHIFT-10), name, p->prio,
		nr_extents, (unsigned long long)span<<(PAGE_SHIFT-10),
		(p->flags & SWP_SOLIDSTATE) ? "SS" : "",
		(p->flags & SWP_DISCARDABLE) ? "D" : "",
		(frontswap_map) ? "FS" : "");

	mutex_unlock(&swapon_mutex);
	atomic_inc(&proc_poll_event);
	wake_up_interruptible(&proc_poll_wait);

	if (S_ISREG(inode->i_mode))
		inode->i_flags |= S_SWAPFILE;
	error = 0;
	goto out;
bad_swap:
	if (inode && S_ISBLK(inode->i_mode) && p->bdev) {
		set_blocksize(p->bdev, p->old_block_size);
		blkdev_put(p->bdev, FMODE_READ | FMODE_WRITE | FMODE_EXCL);
	}
	destroy_swap_extents(p);
	swap_cgroup_swapoff(p->type);
	spin_lock(&swap_lock);
	p->swap_file = NULL;
	p->flags = 0;
	spin_unlock(&swap_lock);
	vfree(swap_map);
	if (swap_file) {
		if (inode && S_ISREG(inode->i_mode)) {
			mutex_unlock(&inode->i_mutex);
			inode = NULL;
		}
		filp_close(swap_file, NULL);
	}
out:
	if (page && !IS_ERR(page)) {
		kunmap(page);
		page_cache_release(page);
	}
	if (name)
		putname(name);
	if (inode && S_ISREG(inode->i_mode))
		mutex_unlock(&inode->i_mutex);
	return error;
}

void si_swapinfo(struct sysinfo *val)
{
	unsigned int type;
	unsigned long nr_to_be_unused = 0;

	spin_lock(&swap_lock);
	for (type = 0; type < nr_swapfiles; type++) {
		struct swap_info_struct *si = swap_info[type];

		if ((si->flags & SWP_USED) && !(si->flags & SWP_WRITEOK))
			nr_to_be_unused += si->inuse_pages;
	}
	val->freeswap = nr_swap_pages + nr_to_be_unused;
	val->totalswap = total_swap_pages + nr_to_be_unused;
	spin_unlock(&swap_lock);
}

/*
 * Verify that a swap entry is valid and increment its swap map count.
 *
 * Returns error code in following case.
 * - success -> 0
 * - swp_entry is invalid -> EINVAL
 * - swp_entry is migration entry -> EINVAL
 * - swap-cache reference is requested but there is already one. -> EEXIST
 * - swap-cache reference is requested but the entry is not used. -> ENOENT
 * - swap-mapped reference requested but needs continued swap count. -> ENOMEM
 */
static int __swap_duplicate(swp_entry_t entry, unsigned char usage)
{
	struct swap_info_struct *p;
	unsigned long offset, type;
	unsigned char count;
	unsigned char has_cache;
	int err = -EINVAL;

	if (non_swap_entry(entry))
		goto out;

	type = swp_type(entry);
	if (type >= nr_swapfiles)
		goto bad_file;
	p = swap_info[type];
	offset = swp_offset(entry);

	spin_lock(&swap_lock);
	if (unlikely(offset >= p->max))
		goto unlock_out;

	count = p->swap_map[offset];
	has_cache = count & SWAP_HAS_CACHE;
	count &= ~SWAP_HAS_CACHE;
	err = 0;

	if (usage == SWAP_HAS_CACHE) {

		/* set SWAP_HAS_CACHE if there is no cache and entry is used */
		if (!has_cache && count)
			has_cache = SWAP_HAS_CACHE;
		else if (has_cache)		/* someone else added cache */
			err = -EEXIST;
		else				/* no users remaining */
			err = -ENOENT;

	} else if (count || has_cache) {

		if ((count & ~COUNT_CONTINUED) < SWAP_MAP_MAX)
			count += usage;
		else if ((count & ~COUNT_CONTINUED) > SWAP_MAP_MAX)
			err = -EINVAL;
		else if (swap_count_continued(p, offset, count))
			count = COUNT_CONTINUED;
		else
			err = -ENOMEM;
	} else
		err = -ENOENT;			/* unused swap entry */

	p->swap_map[offset] = count | has_cache;

unlock_out:
	spin_unlock(&swap_lock);
out:
	return err;

bad_file:
	printk(KERN_ERR "swap_dup: %s%08lx\n", Bad_file, entry.val);
	goto out;
}

/*
 * Help swapoff by noting that swap entry belongs to shmem/tmpfs
 * (in which case its reference count is never incremented).
 */
void swap_shmem_alloc(swp_entry_t entry)
{
	__swap_duplicate(entry, SWAP_MAP_SHMEM);
}

/*
 * Increase reference count of swap entry by 1.
 * Returns 0 for success, or -ENOMEM if a swap_count_continuation is required
 * but could not be atomically allocated.  Returns 0, just as if it succeeded,
 * if __swap_duplicate() fails for another reason (-EINVAL or -ENOENT), which
 * might occur if a page table entry has got corrupted.
 */
int swap_duplicate(swp_entry_t entry)
{
	int err = 0;

	while (!err && __swap_duplicate(entry, 1) == -ENOMEM)
		err = add_swap_count_continuation(entry, GFP_ATOMIC);
	return err;
}

/*
 * @entry: swap entry for which we allocate swap cache.
 *
 * Called when allocating swap cache for existing swap entry,
 * This can return error codes. Returns 0 at success.
 * -EBUSY means there is a swap cache.
 * Note: return code is different from swap_duplicate().
 */
int swapcache_prepare(swp_entry_t entry)
{
	return __swap_duplicate(entry, SWAP_HAS_CACHE);
}

/*
 * swap_lock prevents swap_map being freed. Don't grab an extra
 * reference on the swaphandle, it doesn't matter if it becomes unused.
 */
int valid_swaphandles(swp_entry_t entry, unsigned long *offset)
{
	struct swap_info_struct *si;
	int our_page_cluster = page_cluster;
	pgoff_t target, toff;
	pgoff_t base, end;
	int nr_pages = 0;

	if (!our_page_cluster)	/* no readahead */
		return 0;

	si = swap_info[swp_type(entry)];
	target = swp_offset(entry);
	base = (target >> our_page_cluster) << our_page_cluster;
	end = base + (1 << our_page_cluster);
	if (!base)		/* first page is swap header */
		base++;

	spin_lock(&swap_lock);
	if (frontswap_test(si, target)) {
		spin_unlock(&swap_lock);
		return 0;
	}
	if (end > si->max)	/* don't go beyond end of map */
		end = si->max;

	/* Count contiguous allocated slots above our target */
	for (toff = target; ++toff < end; nr_pages++) {
		/* Don't read in free or bad pages */
		if (!si->swap_map[toff])
			break;
		if (swap_count(si->swap_map[toff]) == SWAP_MAP_BAD)
			break;
		/* Don't read in frontswap pages */
		if (frontswap_test(si, toff))
			break;
	}
	/* Count contiguous allocated slots below our target */
	for (toff = target; --toff >= base; nr_pages++) {
		/* Don't read in free or bad pages */
		if (!si->swap_map[toff])
			break;
		if (swap_count(si->swap_map[toff]) == SWAP_MAP_BAD)
			break;
		/* Don't read in frontswap pages */
		if (frontswap_test(si, toff))
			break;
	}
	spin_unlock(&swap_lock);

	/*
	 * Indicate starting offset, and return number of pages to get:
	 * if only 1, say 0, since there's then no readahead to be done.
	 */
	*offset = ++toff;
	return nr_pages? ++nr_pages: 0;
}

/*
 * add_swap_count_continuation - called when a swap count is duplicated
 * beyond SWAP_MAP_MAX, it allocates a new page and links that to the entry's
 * page of the original vmalloc'ed swap_map, to hold the continuation count
 * (for that entry and for its neighbouring PAGE_SIZE swap entries).  Called
 * again when count is duplicated beyond SWAP_MAP_MAX * SWAP_CONT_MAX, etc.
 *
 * These continuation pages are seldom referenced: the common paths all work
 * on the original swap_map, only referring to a continuation page when the
 * low "digit" of a count is incremented or decremented through SWAP_MAP_MAX.
 *
 * add_swap_count_continuation(, GFP_ATOMIC) can be called while holding
 * page table locks; if it fails, add_swap_count_continuation(, GFP_KERNEL)
 * can be called after dropping locks.
 */
int add_swap_count_continuation(swp_entry_t entry, gfp_t gfp_mask)
{
	struct swap_info_struct *si;
	struct page *head;
	struct page *page;
	struct page *list_page;
	pgoff_t offset;
	unsigned char count;

	/*
	 * When debugging, it's easier to use __GFP_ZERO here; but it's better
	 * for latency not to zero a page while GFP_ATOMIC and holding locks.
	 */
	page = alloc_page(gfp_mask | __GFP_HIGHMEM);

	si = swap_info_get(entry);
	if (!si) {
		/*
		 * An acceptable race has occurred since the failing
		 * __swap_duplicate(): the swap entry has been freed,
		 * perhaps even the whole swap_map cleared for swapoff.
		 */
		goto outer;
	}

	offset = swp_offset(entry);
	count = si->swap_map[offset] & ~SWAP_HAS_CACHE;

	if ((count & ~COUNT_CONTINUED) != SWAP_MAP_MAX) {
		/*
		 * The higher the swap count, the more likely it is that tasks
		 * will race to add swap count continuation: we need to avoid
		 * over-provisioning.
		 */
		goto out;
	}

	if (!page) {
		spin_unlock(&swap_lock);
		return -ENOMEM;
	}

	/*
	 * We are fortunate that although vmalloc_to_page uses pte_offset_map,
	 * no architecture is using highmem pages for kernel pagetables: so it
	 * will not corrupt the GFP_ATOMIC caller's atomic pagetable kmaps.
	 */
	head = vmalloc_to_page(si->swap_map + offset);
	offset &= ~PAGE_MASK;

	/*
	 * Page allocation does not initialize the page's lru field,
	 * but it does always reset its private field.
	 */
	if (!page_private(head)) {
		BUG_ON(count & COUNT_CONTINUED);
		INIT_LIST_HEAD(&head->lru);
		set_page_private(head, SWP_CONTINUED);
		si->flags |= SWP_CONTINUED;
	}

	list_for_each_entry(list_page, &head->lru, lru) {
		unsigned char *map;

		/*
		 * If the previous map said no continuation, but we've found
		 * a continuation page, free our allocation and use this one.
		 */
		if (!(count & COUNT_CONTINUED))
			goto out;

		map = kmap_atomic(list_page, KM_USER0) + offset;
		count = *map;
		kunmap_atomic(map, KM_USER0);

		/*
		 * If this continuation count now has some space in it,
		 * free our allocation and use this one.
		 */
		if ((count & ~COUNT_CONTINUED) != SWAP_CONT_MAX)
			goto out;
	}

	list_add_tail(&page->lru, &head->lru);
	page = NULL;			/* now it's attached, don't free it */
out:
	spin_unlock(&swap_lock);
outer:
	if (page)
		__free_page(page);
	return 0;
}

/*
 * swap_count_continued - when the original swap_map count is incremented
 * from SWAP_MAP_MAX, check if there is already a continuation page to carry
 * into, carry if so, or else fail until a new continuation page is allocated;
 * when the original swap_map count is decremented from 0 with continuation,
 * borrow from the continuation and report whether it still holds more.
 * Called while __swap_duplicate() or swap_entry_free() holds swap_lock.
 */
static bool swap_count_continued(struct swap_info_struct *si,
				 pgoff_t offset, unsigned char count)
{
	struct page *head;
	struct page *page;
	unsigned char *map;

	head = vmalloc_to_page(si->swap_map + offset);
	if (page_private(head) != SWP_CONTINUED) {
		BUG_ON(count & COUNT_CONTINUED);
		return false;		/* need to add count continuation */
	}

	offset &= ~PAGE_MASK;
	page = list_entry(head->lru.next, struct page, lru);
	map = kmap_atomic(page, KM_USER0) + offset;

	if (count == SWAP_MAP_MAX)	/* initial increment from swap_map */
		goto init_map;		/* jump over SWAP_CONT_MAX checks */

	if (count == (SWAP_MAP_MAX | COUNT_CONTINUED)) { /* incrementing */
		/*
		 * Think of how you add 1 to 999
		 */
		while (*map == (SWAP_CONT_MAX | COUNT_CONTINUED)) {
			kunmap_atomic(map, KM_USER0);
			page = list_entry(page->lru.next, struct page, lru);
			BUG_ON(page == head);
			map = kmap_atomic(page, KM_USER0) + offset;
		}
		if (*map == SWAP_CONT_MAX) {
			kunmap_atomic(map, KM_USER0);
			page = list_entry(page->lru.next, struct page, lru);
			if (page == head)
				return false;	/* add count continuation */
			map = kmap_atomic(page, KM_USER0) + offset;
init_map:		*map = 0;		/* we didn't zero the page */
		}
		*map += 1;
		kunmap_atomic(map, KM_USER0);
		page = list_entry(page->lru.prev, struct page, lru);
		while (page != head) {
			map = kmap_atomic(page, KM_USER0) + offset;
			*map = COUNT_CONTINUED;
			kunmap_atomic(map, KM_USER0);
			page = list_entry(page->lru.prev, struct page, lru);
		}
		return true;			/* incremented */

	} else {				/* decrementing */
		/*
		 * Think of how you subtract 1 from 1000
		 */
		BUG_ON(count != COUNT_CONTINUED);
		while (*map == COUNT_CONTINUED) {
			kunmap_atomic(map, KM_USER0);
			page = list_entry(page->lru.next, struct page, lru);
			BUG_ON(page == head);
			map = kmap_atomic(page, KM_USER0) + offset;
		}
		BUG_ON(*map == 0);
		*map -= 1;
		if (*map == 0)
			count = 0;
		kunmap_atomic(map, KM_USER0);
		page = list_entry(page->lru.prev, struct page, lru);
		while (page != head) {
			map = kmap_atomic(page, KM_USER0) + offset;
			*map = SWAP_CONT_MAX | count;
			count = COUNT_CONTINUED;
			kunmap_atomic(map, KM_USER0);
			page = list_entry(page->lru.prev, struct page, lru);
		}
		return count == COUNT_CONTINUED;
	}
}

/*
 * free_swap_count_continuations - swapoff free all the continuation pages
 * appended to the swap_map, after swap_map is quiesced, before vfree'ing it.
 */
static void free_swap_count_continuations(struct swap_info_struct *si)
{
	pgoff_t offset;

	for (offset = 0; offset < si->max; offset += PAGE_SIZE) {
		struct page *head;
		head = vmalloc_to_page(si->swap_map + offset);
		if (page_private(head)) {
			struct list_head *this, *next;
			list_for_each_safe(this, next, &head->lru) {
				struct page *page;
				page = list_entry(this, struct page, lru);
				list_del(this);
				__free_page(page);
			}
		}
	}
}<|MERGE_RESOLUTION|>--- conflicted
+++ resolved
@@ -31,8 +31,6 @@
 #include <linux/memcontrol.h>
 #include <linux/poll.h>
 #include <linux/oom.h>
-#include <linux/frontswap.h>
-#include <linux/swapfile.h>
 
 #include <asm/pgtable.h>
 #include <asm/tlbflush.h>
@@ -44,7 +42,7 @@
 static void free_swap_count_continuations(struct swap_info_struct *);
 static sector_t map_swap_entry(swp_entry_t, struct block_device**);
 
-DEFINE_SPINLOCK(swap_lock);
+static DEFINE_SPINLOCK(swap_lock);
 static unsigned int nr_swapfiles;
 long nr_swap_pages;
 long total_swap_pages;
@@ -55,9 +53,9 @@
 static const char Bad_offset[] = "Bad swap offset entry ";
 static const char Unused_offset[] = "Unused swap offset entry ";
 
-struct swap_list_t swap_list = {-1, -1};
-
-struct swap_info_struct *swap_info[MAX_SWAPFILES];
+static struct swap_list_t swap_list = {-1, -1};
+
+static struct swap_info_struct *swap_info[MAX_SWAPFILES];
 
 static DEFINE_MUTEX(swapon_mutex);
 
@@ -558,7 +556,6 @@
 			swap_list.next = p->type;
 		nr_swap_pages++;
 		p->inuse_pages--;
-		frontswap_flush_page(p->type, offset);
 		if ((p->flags & SWP_BLKDEV) &&
 				disk->fops->swap_slot_free_notify)
 			disk->fops->swap_slot_free_notify(p->bdev, offset);
@@ -1020,12 +1017,11 @@
 }
 
 /*
- * Scan swap_map (or frontswap_map if frontswap parameter is true)
- * from current position to next entry still in use.
+ * Scan swap_map from current position to next entry still in use.
  * Recycle to start on reaching the end, returning 0 when empty.
  */
 static unsigned int find_next_to_unuse(struct swap_info_struct *si,
-					unsigned int prev, bool frontswap)
+					unsigned int prev)
 {
 	unsigned int max = si->max;
 	unsigned int i = prev;
@@ -1051,12 +1047,6 @@
 			prev = 0;
 			i = 1;
 		}
-		if (frontswap) {
-			if (frontswap_test(si, i))
-				break;
-			else
-				continue;
-		}
 		count = si->swap_map[i];
 		if (count && swap_count(count) != SWAP_MAP_BAD)
 			break;
@@ -1068,12 +1058,8 @@
  * We completely avoid races by reading each swap page in advance,
  * and then search for the process using it.  All the necessary
  * page table adjustments can then be made atomically.
- *
- * if the boolean frontswap is true, only unuse pages_to_unuse pages;
- * pages_to_unuse==0 means all pages; ignored if frontswap is false
- */
-int try_to_unuse(unsigned int type, bool frontswap,
-		 unsigned long pages_to_unuse)
+ */
+static int try_to_unuse(unsigned int type)
 {
 	struct swap_info_struct *si = swap_info[type];
 	struct mm_struct *start_mm;
@@ -1106,7 +1092,7 @@
 	 * one pass through swap_map is enough, but not necessarily:
 	 * there are races when an instance of an entry might be missed.
 	 */
-	while ((i = find_next_to_unuse(si, i, frontswap)) != 0) {
+	while ((i = find_next_to_unuse(si, i)) != 0) {
 		if (signal_pending(current)) {
 			retval = -EINTR;
 			break;
@@ -1273,10 +1259,6 @@
 		 * interactive performance.
 		 */
 		cond_resched();
-		if (frontswap && pages_to_unuse > 0) {
-			if (!--pages_to_unuse)
-				break;
-		}
 	}
 
 	mmput(start_mm);
@@ -1536,8 +1518,7 @@
 }
 
 static void enable_swap_info(struct swap_info_struct *p, int prio,
-				unsigned char *swap_map,
-				unsigned long *frontswap_map)
+				unsigned char *swap_map)
 {
 	int i, prev;
 
@@ -1547,7 +1528,6 @@
 	else
 		p->prio = --least_priority;
 	p->swap_map = swap_map;
-	frontswap_map_set(p, frontswap_map);
 	p->flags |= SWP_WRITEOK;
 	nr_swap_pages += p->pages;
 	total_swap_pages += p->pages;
@@ -1564,7 +1544,6 @@
 		swap_list.head = swap_list.next = p->type;
 	else
 		swap_info[prev]->next = p->type;
-	frontswap_init(p->type);
 	spin_unlock(&swap_lock);
 }
 
@@ -1636,13 +1615,8 @@
 	spin_unlock(&swap_lock);
 
 	oom_score_adj = test_set_oom_score_adj(OOM_SCORE_ADJ_MAX);
-<<<<<<< HEAD
-	err = try_to_unuse(type, false, 0); /* force all pages to be unused */
-	test_set_oom_score_adj(oom_score_adj);
-=======
 	err = try_to_unuse(type);
 	compare_swap_oom_score_adj(OOM_SCORE_ADJ_MAX, oom_score_adj);
->>>>>>> 1ea6b8f4
 
 	if (err) {
 		/*
@@ -1652,7 +1626,7 @@
 		 * sys_swapoff for this swap_info_struct at this point.
 		 */
 		/* re-insert swap space back into swap_list */
-		enable_swap_info(p, p->prio, p->swap_map, frontswap_map_get(p));
+		enable_swap_info(p, p->prio, p->swap_map);
 		goto out_dput;
 	}
 
@@ -1678,11 +1652,9 @@
 	swap_map = p->swap_map;
 	p->swap_map = NULL;
 	p->flags = 0;
-	frontswap_flush_area(type);
 	spin_unlock(&swap_lock);
 	mutex_unlock(&swapon_mutex);
 	vfree(swap_map);
-	vfree(frontswap_map_get(p));
 	/* Destroy swap account informatin */
 	swap_cgroup_swapoff(type);
 
@@ -2046,7 +2018,6 @@
 	sector_t span;
 	unsigned long maxpages;
 	unsigned char *swap_map = NULL;
-	unsigned long *frontswap_map = NULL;
 	struct page *page = NULL;
 	struct inode *inode = NULL;
 
@@ -2127,9 +2098,6 @@
 		error = nr_extents;
 		goto bad_swap;
 	}
-	/* frontswap enabled? set up bit-per-page map for frontswap */
-	if (frontswap_enabled)
-		frontswap_map = vzalloc(maxpages / sizeof(long));
 
 	if (p->bdev) {
 		if (blk_queue_nonrot(bdev_get_queue(p->bdev))) {
@@ -2145,15 +2113,14 @@
 	if (swap_flags & SWAP_FLAG_PREFER)
 		prio =
 		  (swap_flags & SWAP_FLAG_PRIO_MASK) >> SWAP_FLAG_PRIO_SHIFT;
-	enable_swap_info(p, prio, swap_map, frontswap_map);
+	enable_swap_info(p, prio, swap_map);
 
 	printk(KERN_INFO "Adding %uk swap on %s.  "
-			"Priority:%d extents:%d across:%lluk %s%s%s\n",
+			"Priority:%d extents:%d across:%lluk %s%s\n",
 		p->pages<<(PAGE_SHIFT-10), name, p->prio,
 		nr_extents, (unsigned long long)span<<(PAGE_SHIFT-10),
 		(p->flags & SWP_SOLIDSTATE) ? "SS" : "",
-		(p->flags & SWP_DISCARDABLE) ? "D" : "",
-		(frontswap_map) ? "FS" : "");
+		(p->flags & SWP_DISCARDABLE) ? "D" : "");
 
 	mutex_unlock(&swapon_mutex);
 	atomic_inc(&proc_poll_event);
@@ -2344,10 +2311,6 @@
 		base++;
 
 	spin_lock(&swap_lock);
-	if (frontswap_test(si, target)) {
-		spin_unlock(&swap_lock);
-		return 0;
-	}
 	if (end > si->max)	/* don't go beyond end of map */
 		end = si->max;
 
@@ -2358,9 +2321,6 @@
 			break;
 		if (swap_count(si->swap_map[toff]) == SWAP_MAP_BAD)
 			break;
-		/* Don't read in frontswap pages */
-		if (frontswap_test(si, toff))
-			break;
 	}
 	/* Count contiguous allocated slots below our target */
 	for (toff = target; --toff >= base; nr_pages++) {
@@ -2368,9 +2328,6 @@
 		if (!si->swap_map[toff])
 			break;
 		if (swap_count(si->swap_map[toff]) == SWAP_MAP_BAD)
-			break;
-		/* Don't read in frontswap pages */
-		if (frontswap_test(si, toff))
 			break;
 	}
 	spin_unlock(&swap_lock);
