// SPDX-License-Identifier: GPL-2.0
/* Copyright(c) 2015 Intel Corporation. All rights reserved. */
#include <linux/device.h>
#include <linux/io.h>
#include <linux/kasan.h>
#include <linux/memory_hotplug.h>
#include <linux/mm.h>
#include <linux/pfn_t.h>
#include <linux/swap.h>
#include <linux/mmzone.h>
#include <linux/swapops.h>
#include <linux/types.h>
#include <linux/wait_bit.h>
#include <linux/xarray.h>

static DEFINE_XARRAY(pgmap_array);

/*
 * The memremap() and memremap_pages() interfaces are alternately used
 * to map persistent memory namespaces. These interfaces place different
 * constraints on the alignment and size of the mapping (namespace).
 * memremap() can map individual PAGE_SIZE pages. memremap_pages() can
 * only map subsections (2MB), and at least one architecture (PowerPC)
 * the minimum mapping granularity of memremap_pages() is 16MB.
 *
 * The role of memremap_compat_align() is to communicate the minimum
 * arch supported alignment of a namespace such that it can freely
 * switch modes without violating the arch constraint. Namely, do not
 * allow a namespace to be PAGE_SIZE aligned since that namespace may be
 * reconfigured into a mode that requires SUBSECTION_SIZE alignment.
 */
#ifndef CONFIG_ARCH_HAS_MEMREMAP_COMPAT_ALIGN
unsigned long memremap_compat_align(void)
{
	return SUBSECTION_SIZE;
}
EXPORT_SYMBOL_GPL(memremap_compat_align);
#endif

#ifdef CONFIG_DEV_PAGEMAP_OPS
DEFINE_STATIC_KEY_FALSE(devmap_managed_key);
EXPORT_SYMBOL(devmap_managed_key);

static void devmap_managed_enable_put(struct dev_pagemap *pgmap)
{
	if (pgmap->type == MEMORY_DEVICE_PRIVATE ||
	    pgmap->type == MEMORY_DEVICE_FS_DAX)
		static_branch_dec(&devmap_managed_key);
}

static void devmap_managed_enable_get(struct dev_pagemap *pgmap)
{
	if (pgmap->type == MEMORY_DEVICE_PRIVATE ||
	    pgmap->type == MEMORY_DEVICE_FS_DAX)
		static_branch_inc(&devmap_managed_key);
}
#else
static void devmap_managed_enable_get(struct dev_pagemap *pgmap)
{
}
static void devmap_managed_enable_put(struct dev_pagemap *pgmap)
{
}
#endif /* CONFIG_DEV_PAGEMAP_OPS */

static void pgmap_array_delete(struct range *range)
{
	xa_store_range(&pgmap_array, PHYS_PFN(range->start), PHYS_PFN(range->end),
			NULL, GFP_KERNEL);
	synchronize_rcu();
}

static unsigned long pfn_first(struct dev_pagemap *pgmap, int range_id)
<<<<<<< HEAD
{
	struct range *range = &pgmap->ranges[range_id];
	unsigned long pfn = PHYS_PFN(range->start);

	if (range_id)
		return pfn;
	return pfn + vmem_altmap_offset(pgmap_altmap(pgmap));
=======
{
	struct range *range = &pgmap->ranges[range_id];
	unsigned long pfn = PHYS_PFN(range->start);

	if (range_id)
		return pfn;
	return pfn + vmem_altmap_offset(pgmap_altmap(pgmap));
}

bool pgmap_pfn_valid(struct dev_pagemap *pgmap, unsigned long pfn)
{
	int i;

	for (i = 0; i < pgmap->nr_range; i++) {
		struct range *range = &pgmap->ranges[i];

		if (pfn >= PHYS_PFN(range->start) &&
		    pfn <= PHYS_PFN(range->end))
			return pfn >= pfn_first(pgmap, i);
	}

	return false;
>>>>>>> 7d2a07b7
}

static unsigned long pfn_end(struct dev_pagemap *pgmap, int range_id)
{
	const struct range *range = &pgmap->ranges[range_id];

	return (range->start + range_len(range)) >> PAGE_SHIFT;
}

static unsigned long pfn_next(unsigned long pfn)
{
	if (pfn % 1024 == 0)
		cond_resched();
	return pfn + 1;
}

#define for_each_device_pfn(pfn, map, i) \
	for (pfn = pfn_first(map, i); pfn < pfn_end(map, i); pfn = pfn_next(pfn))

static void dev_pagemap_kill(struct dev_pagemap *pgmap)
{
	if (pgmap->ops && pgmap->ops->kill)
		pgmap->ops->kill(pgmap);
	else
		percpu_ref_kill(pgmap->ref);
}

static void dev_pagemap_cleanup(struct dev_pagemap *pgmap)
{
	if (pgmap->ops && pgmap->ops->cleanup) {
		pgmap->ops->cleanup(pgmap);
	} else {
		wait_for_completion(&pgmap->done);
		percpu_ref_exit(pgmap->ref);
	}
	/*
	 * Undo the pgmap ref assignment for the internal case as the
	 * caller may re-enable the same pgmap.
	 */
	if (pgmap->ref == &pgmap->internal_ref)
		pgmap->ref = NULL;
}

static void pageunmap_range(struct dev_pagemap *pgmap, int range_id)
{
	struct range *range = &pgmap->ranges[range_id];
	struct page *first_page;
	int nid;

	/* make sure to access a memmap that was actually initialized */
	first_page = pfn_to_page(pfn_first(pgmap, range_id));

	/* pages are dead and unused, undo the arch mapping */
	nid = page_to_nid(first_page);

	mem_hotplug_begin();
	remove_pfn_range_from_zone(page_zone(first_page), PHYS_PFN(range->start),
				   PHYS_PFN(range_len(range)));
	if (pgmap->type == MEMORY_DEVICE_PRIVATE) {
		__remove_pages(PHYS_PFN(range->start),
			       PHYS_PFN(range_len(range)), NULL);
	} else {
		arch_remove_memory(nid, range->start, range_len(range),
				pgmap_altmap(pgmap));
		kasan_remove_zero_shadow(__va(range->start), range_len(range));
	}
	mem_hotplug_done();

	untrack_pfn(NULL, PHYS_PFN(range->start), range_len(range));
	pgmap_array_delete(range);
}

void memunmap_pages(struct dev_pagemap *pgmap)
{
	unsigned long pfn;
	int i;

	dev_pagemap_kill(pgmap);
	for (i = 0; i < pgmap->nr_range; i++)
		for_each_device_pfn(pfn, pgmap, i)
			put_page(pfn_to_page(pfn));
	dev_pagemap_cleanup(pgmap);

	for (i = 0; i < pgmap->nr_range; i++)
		pageunmap_range(pgmap, i);

	WARN_ONCE(pgmap->altmap.alloc, "failed to free all reserved pages\n");
	devmap_managed_enable_put(pgmap);
}
EXPORT_SYMBOL_GPL(memunmap_pages);

static void devm_memremap_pages_release(void *data)
{
	memunmap_pages(data);
}

static void dev_pagemap_percpu_release(struct percpu_ref *ref)
{
	struct dev_pagemap *pgmap =
		container_of(ref, struct dev_pagemap, internal_ref);

	complete(&pgmap->done);
}

static int pagemap_range(struct dev_pagemap *pgmap, struct mhp_params *params,
		int range_id, int nid)
{
<<<<<<< HEAD
=======
	const bool is_private = pgmap->type == MEMORY_DEVICE_PRIVATE;
>>>>>>> 7d2a07b7
	struct range *range = &pgmap->ranges[range_id];
	struct dev_pagemap *conflict_pgmap;
	int error, is_ram;

	if (WARN_ONCE(pgmap_altmap(pgmap) && range_id > 0,
				"altmap not supported for multiple ranges\n"))
		return -EINVAL;

	conflict_pgmap = get_dev_pagemap(PHYS_PFN(range->start), NULL);
	if (conflict_pgmap) {
		WARN(1, "Conflicting mapping in same section\n");
		put_dev_pagemap(conflict_pgmap);
		return -ENOMEM;
	}

	conflict_pgmap = get_dev_pagemap(PHYS_PFN(range->end), NULL);
	if (conflict_pgmap) {
		WARN(1, "Conflicting mapping in same section\n");
		put_dev_pagemap(conflict_pgmap);
		return -ENOMEM;
	}

	is_ram = region_intersects(range->start, range_len(range),
		IORESOURCE_SYSTEM_RAM, IORES_DESC_NONE);

	if (is_ram != REGION_DISJOINT) {
		WARN_ONCE(1, "attempted on %s region %#llx-%#llx\n",
				is_ram == REGION_MIXED ? "mixed" : "ram",
				range->start, range->end);
		return -ENXIO;
	}

	error = xa_err(xa_store_range(&pgmap_array, PHYS_PFN(range->start),
				PHYS_PFN(range->end), pgmap, GFP_KERNEL));
	if (error)
		return error;

	if (nid < 0)
		nid = numa_mem_id();

	error = track_pfn_remap(NULL, &params->pgprot, PHYS_PFN(range->start), 0,
			range_len(range));
	if (error)
		goto err_pfn_remap;

	if (!mhp_range_allowed(range->start, range_len(range), !is_private)) {
		error = -EINVAL;
		goto err_pfn_remap;
	}

	mem_hotplug_begin();

	/*
	 * For device private memory we call add_pages() as we only need to
	 * allocate and initialize struct page for the device memory. More-
	 * over the device memory is un-accessible thus we do not want to
	 * create a linear mapping for the memory like arch_add_memory()
	 * would do.
	 *
	 * For all other device memory types, which are accessible by
	 * the CPU, we do want the linear mapping and thus use
	 * arch_add_memory().
	 */
<<<<<<< HEAD
	if (pgmap->type == MEMORY_DEVICE_PRIVATE) {
=======
	if (is_private) {
>>>>>>> 7d2a07b7
		error = add_pages(nid, PHYS_PFN(range->start),
				PHYS_PFN(range_len(range)), params);
	} else {
		error = kasan_add_zero_shadow(__va(range->start), range_len(range));
		if (error) {
			mem_hotplug_done();
			goto err_kasan;
		}

		error = arch_add_memory(nid, range->start, range_len(range),
					params);
	}

	if (!error) {
		struct zone *zone;

		zone = &NODE_DATA(nid)->node_zones[ZONE_DEVICE];
		move_pfn_range_to_zone(zone, PHYS_PFN(range->start),
<<<<<<< HEAD
				PHYS_PFN(range_len(range)), params->altmap);
=======
				PHYS_PFN(range_len(range)), params->altmap,
				MIGRATE_MOVABLE);
>>>>>>> 7d2a07b7
	}

	mem_hotplug_done();
	if (error)
		goto err_add_memory;

	/*
	 * Initialization of the pages has been deferred until now in order
	 * to allow us to do the work while not holding the hotplug lock.
	 */
	memmap_init_zone_device(&NODE_DATA(nid)->node_zones[ZONE_DEVICE],
				PHYS_PFN(range->start),
				PHYS_PFN(range_len(range)), pgmap);
	percpu_ref_get_many(pgmap->ref, pfn_end(pgmap, range_id)
			- pfn_first(pgmap, range_id));
	return 0;

err_add_memory:
	kasan_remove_zero_shadow(__va(range->start), range_len(range));
err_kasan:
	untrack_pfn(NULL, PHYS_PFN(range->start), range_len(range));
err_pfn_remap:
	pgmap_array_delete(range);
	return error;
}


/*
 * Not device managed version of dev_memremap_pages, undone by
 * memunmap_pages().  Please use dev_memremap_pages if you have a struct
 * device available.
 */
void *memremap_pages(struct dev_pagemap *pgmap, int nid)
{
	struct mhp_params params = {
		.altmap = pgmap_altmap(pgmap),
		.pgprot = PAGE_KERNEL,
	};
	const int nr_range = pgmap->nr_range;
	int error, i;

	if (WARN_ONCE(!nr_range, "nr_range must be specified\n"))
		return ERR_PTR(-EINVAL);

	switch (pgmap->type) {
	case MEMORY_DEVICE_PRIVATE:
		if (!IS_ENABLED(CONFIG_DEVICE_PRIVATE)) {
			WARN(1, "Device private memory not supported\n");
			return ERR_PTR(-EINVAL);
		}
		if (!pgmap->ops || !pgmap->ops->migrate_to_ram) {
			WARN(1, "Missing migrate_to_ram method\n");
			return ERR_PTR(-EINVAL);
		}
		if (!pgmap->ops->page_free) {
			WARN(1, "Missing page_free method\n");
			return ERR_PTR(-EINVAL);
		}
		if (!pgmap->owner) {
			WARN(1, "Missing owner\n");
			return ERR_PTR(-EINVAL);
		}
		break;
	case MEMORY_DEVICE_FS_DAX:
		if (!IS_ENABLED(CONFIG_ZONE_DEVICE) ||
		    IS_ENABLED(CONFIG_FS_DAX_LIMITED)) {
			WARN(1, "File system DAX not supported\n");
			return ERR_PTR(-EINVAL);
		}
		break;
	case MEMORY_DEVICE_GENERIC:
		break;
	case MEMORY_DEVICE_PCI_P2PDMA:
		params.pgprot = pgprot_noncached(params.pgprot);
		break;
	default:
		WARN(1, "Invalid pgmap type %d\n", pgmap->type);
		break;
	}

	if (!pgmap->ref) {
		if (pgmap->ops && (pgmap->ops->kill || pgmap->ops->cleanup))
			return ERR_PTR(-EINVAL);

		init_completion(&pgmap->done);
		error = percpu_ref_init(&pgmap->internal_ref,
				dev_pagemap_percpu_release, 0, GFP_KERNEL);
		if (error)
			return ERR_PTR(error);
		pgmap->ref = &pgmap->internal_ref;
	} else {
		if (!pgmap->ops || !pgmap->ops->kill || !pgmap->ops->cleanup) {
			WARN(1, "Missing reference count teardown definition\n");
			return ERR_PTR(-EINVAL);
		}
	}

	devmap_managed_enable_get(pgmap);

	/*
	 * Clear the pgmap nr_range as it will be incremented for each
	 * successfully processed range. This communicates how many
	 * regions to unwind in the abort case.
	 */
	pgmap->nr_range = 0;
	error = 0;
	for (i = 0; i < nr_range; i++) {
		error = pagemap_range(pgmap, &params, i, nid);
		if (error)
			break;
		pgmap->nr_range++;
	}

	if (i < nr_range) {
		memunmap_pages(pgmap);
		pgmap->nr_range = nr_range;
		return ERR_PTR(error);
	}

	return __va(pgmap->ranges[0].start);
}
EXPORT_SYMBOL_GPL(memremap_pages);

/**
 * devm_memremap_pages - remap and provide memmap backing for the given resource
 * @dev: hosting device for @res
 * @pgmap: pointer to a struct dev_pagemap
 *
 * Notes:
 * 1/ At a minimum the res and type members of @pgmap must be initialized
 *    by the caller before passing it to this function
 *
 * 2/ The altmap field may optionally be initialized, in which case
 *    PGMAP_ALTMAP_VALID must be set in pgmap->flags.
 *
 * 3/ The ref field may optionally be provided, in which pgmap->ref must be
 *    'live' on entry and will be killed and reaped at
 *    devm_memremap_pages_release() time, or if this routine fails.
 *
 * 4/ range is expected to be a host memory range that could feasibly be
 *    treated as a "System RAM" range, i.e. not a device mmio range, but
 *    this is not enforced.
 */
void *devm_memremap_pages(struct device *dev, struct dev_pagemap *pgmap)
{
	int error;
	void *ret;

	ret = memremap_pages(pgmap, dev_to_node(dev));
	if (IS_ERR(ret))
		return ret;

	error = devm_add_action_or_reset(dev, devm_memremap_pages_release,
			pgmap);
	if (error)
		return ERR_PTR(error);
	return ret;
}
EXPORT_SYMBOL_GPL(devm_memremap_pages);

void devm_memunmap_pages(struct device *dev, struct dev_pagemap *pgmap)
{
	devm_release_action(dev, devm_memremap_pages_release, pgmap);
}
EXPORT_SYMBOL_GPL(devm_memunmap_pages);

unsigned long vmem_altmap_offset(struct vmem_altmap *altmap)
{
	/* number of pfns from base where pfn_to_page() is valid */
	if (altmap)
		return altmap->reserve + altmap->free;
	return 0;
}

void vmem_altmap_free(struct vmem_altmap *altmap, unsigned long nr_pfns)
{
	altmap->alloc -= nr_pfns;
}

/**
 * get_dev_pagemap() - take a new live reference on the dev_pagemap for @pfn
 * @pfn: page frame number to lookup page_map
 * @pgmap: optional known pgmap that already has a reference
 *
 * If @pgmap is non-NULL and covers @pfn it will be returned as-is.  If @pgmap
 * is non-NULL but does not cover @pfn the reference to it will be released.
 */
struct dev_pagemap *get_dev_pagemap(unsigned long pfn,
		struct dev_pagemap *pgmap)
{
	resource_size_t phys = PFN_PHYS(pfn);

	/*
	 * In the cached case we're already holding a live reference.
	 */
	if (pgmap) {
		if (phys >= pgmap->range.start && phys <= pgmap->range.end)
			return pgmap;
		put_dev_pagemap(pgmap);
	}

	/* fall back to slow path lookup */
	rcu_read_lock();
	pgmap = xa_load(&pgmap_array, PHYS_PFN(phys));
	if (pgmap && !percpu_ref_tryget_live(pgmap->ref))
		pgmap = NULL;
	rcu_read_unlock();

	return pgmap;
}
EXPORT_SYMBOL_GPL(get_dev_pagemap);

#ifdef CONFIG_DEV_PAGEMAP_OPS
void free_devmap_managed_page(struct page *page)
{
	/* notify page idle for dax */
	if (!is_device_private_page(page)) {
		wake_up_var(&page->_refcount);
		return;
	}

	__ClearPageWaiters(page);

	mem_cgroup_uncharge(page);

	/*
	 * When a device_private page is freed, the page->mapping field
	 * may still contain a (stale) mapping value. For example, the
	 * lower bits of page->mapping may still identify the page as an
	 * anonymous page. Ultimately, this entire field is just stale
	 * and wrong, and it will cause errors if not cleared.  One
	 * example is:
	 *
	 *  migrate_vma_pages()
	 *    migrate_vma_insert_page()
	 *      page_add_new_anon_rmap()
	 *        __page_set_anon_rmap()
	 *          ...checks page->mapping, via PageAnon(page) call,
	 *            and incorrectly concludes that the page is an
	 *            anonymous page. Therefore, it incorrectly,
	 *            silently fails to set up the new anon rmap.
	 *
	 * For other types of ZONE_DEVICE pages, migration is either
	 * handled differently or not done at all, so there is no need
	 * to clear page->mapping.
	 */
	page->mapping = NULL;
	page->pgmap->ops->page_free(page);
}
#endif /* CONFIG_DEV_PAGEMAP_OPS */<|MERGE_RESOLUTION|>--- conflicted
+++ resolved
@@ -71,7 +71,6 @@
 }
 
 static unsigned long pfn_first(struct dev_pagemap *pgmap, int range_id)
-<<<<<<< HEAD
 {
 	struct range *range = &pgmap->ranges[range_id];
 	unsigned long pfn = PHYS_PFN(range->start);
@@ -79,14 +78,6 @@
 	if (range_id)
 		return pfn;
 	return pfn + vmem_altmap_offset(pgmap_altmap(pgmap));
-=======
-{
-	struct range *range = &pgmap->ranges[range_id];
-	unsigned long pfn = PHYS_PFN(range->start);
-
-	if (range_id)
-		return pfn;
-	return pfn + vmem_altmap_offset(pgmap_altmap(pgmap));
 }
 
 bool pgmap_pfn_valid(struct dev_pagemap *pgmap, unsigned long pfn)
@@ -102,7 +93,6 @@
 	}
 
 	return false;
->>>>>>> 7d2a07b7
 }
 
 static unsigned long pfn_end(struct dev_pagemap *pgmap, int range_id)
@@ -210,10 +200,7 @@
 static int pagemap_range(struct dev_pagemap *pgmap, struct mhp_params *params,
 		int range_id, int nid)
 {
-<<<<<<< HEAD
-=======
 	const bool is_private = pgmap->type == MEMORY_DEVICE_PRIVATE;
->>>>>>> 7d2a07b7
 	struct range *range = &pgmap->ranges[range_id];
 	struct dev_pagemap *conflict_pgmap;
 	int error, is_ram;
@@ -277,11 +264,7 @@
 	 * the CPU, we do want the linear mapping and thus use
 	 * arch_add_memory().
 	 */
-<<<<<<< HEAD
-	if (pgmap->type == MEMORY_DEVICE_PRIVATE) {
-=======
 	if (is_private) {
->>>>>>> 7d2a07b7
 		error = add_pages(nid, PHYS_PFN(range->start),
 				PHYS_PFN(range_len(range)), params);
 	} else {
@@ -300,12 +283,8 @@
 
 		zone = &NODE_DATA(nid)->node_zones[ZONE_DEVICE];
 		move_pfn_range_to_zone(zone, PHYS_PFN(range->start),
-<<<<<<< HEAD
-				PHYS_PFN(range_len(range)), params->altmap);
-=======
 				PHYS_PFN(range_len(range)), params->altmap,
 				MIGRATE_MOVABLE);
->>>>>>> 7d2a07b7
 	}
 
 	mem_hotplug_done();
