--- conflicted
+++ resolved
@@ -2117,11 +2117,7 @@
 			 */
 			err = 0;
 		}
-<<<<<<< HEAD
-		up_read(&mm->mmap_sem);
-=======
 		mmap_read_unlock(mm);
->>>>>>> 7d2a07b7
 		/*
 		 * In case of failure, the page was not really empty, so we
 		 * need to continue. Otherwise we're done.
