/*
 * tiny-shmem.c: simple shmemfs and tmpfs using ramfs code
 *
 * Matt Mackall <mpm@selenic.com> January, 2004
 * derived from mm/shmem.c and fs/ramfs/inode.c
 *
 * This is intended for small system where the benefits of the full
 * shmem code (swap-backed and resource-limited) are outweighed by
 * their complexity. On systems without swap this code should be
 * effectively equivalent, but much lighter weight.
 */

#include <linux/fs.h>
#include <linux/init.h>
#include <linux/vfs.h>
#include <linux/mount.h>
#include <linux/file.h>
#include <linux/mm.h>
#include <linux/module.h>
#include <linux/swap.h>
#include <linux/ramfs.h>

static struct file_system_type tmpfs_fs_type = {
	.name		= "tmpfs",
	.get_sb		= ramfs_get_sb,
	.kill_sb	= kill_litter_super,
};

static struct vfsmount *shm_mnt;

static int __init init_tmpfs(void)
{
	BUG_ON(register_filesystem(&tmpfs_fs_type) != 0);

	shm_mnt = kern_mount(&tmpfs_fs_type);
	BUG_ON(IS_ERR(shm_mnt));

	return 0;
}
module_init(init_tmpfs)

/**
 * shmem_file_setup - get an unlinked file living in tmpfs
 * @name: name for dentry (to be seen in /proc/<pid>/maps
 * @size: size to be set for the file
 * @flags: vm_flags
 */
struct file *shmem_file_setup(char *name, loff_t size, unsigned long flags)
{
	int error;
	struct file *file;
	struct inode *inode;
	struct dentry *dentry, *root;
	struct qstr this;

	if (IS_ERR(shm_mnt))
		return (void *)shm_mnt;

	error = -ENOMEM;
	this.name = name;
	this.len = strlen(name);
	this.hash = 0; /* will go */
	root = shm_mnt->mnt_root;
	dentry = d_alloc(root, &this);
	if (!dentry)
		goto put_memory;

	error = -ENFILE;
	file = get_empty_filp();
	if (!file)
		goto put_dentry;

<<<<<<< HEAD
	inode->i_nlink = 0;	/* It is unlinked */

	/* notify everyone as to the change of file size */
	error = do_truncate(dentry, file->f_path.mnt, size, 0, file);
	if (error < 0)
=======
	error = -ENOSPC;
	inode = ramfs_get_inode(root->d_sb, S_IFREG | S_IRWXUGO, 0);
	if (!inode)
>>>>>>> 94aca1da
		goto close_file;

	d_instantiate(dentry, inode);
	inode->i_size = size;
	inode->i_nlink = 0;	/* It is unlinked */
	init_file(file, shm_mnt, dentry, FMODE_WRITE | FMODE_READ,
			&ramfs_file_operations);
	return file;

close_file:
	put_filp(file);
put_dentry:
	dput(dentry);
put_memory:
	return ERR_PTR(error);
}

/**
 * shmem_zero_setup - setup a shared anonymous mapping
 * @vma: the vma to be mmapped is prepared by do_mmap_pgoff
 */
int shmem_zero_setup(struct vm_area_struct *vma)
{
	struct file *file;
	loff_t size = vma->vm_end - vma->vm_start;

	file = shmem_file_setup("dev/zero", size, vma->vm_flags);
	if (IS_ERR(file))
		return PTR_ERR(file);

	if (vma->vm_file)
		fput(vma->vm_file);
	vma->vm_file = file;
	vma->vm_ops = &generic_file_vm_ops;
	return 0;
}

int shmem_unuse(swp_entry_t entry, struct page *page)
{
	return 0;
}

#ifndef CONFIG_MMU
unsigned long shmem_get_unmapped_area(struct file *file,
				      unsigned long addr,
				      unsigned long len,
				      unsigned long pgoff,
				      unsigned long flags)
{
	return ramfs_nommu_get_unmapped_area(file, addr, len, pgoff, flags);
}
#endif<|MERGE_RESOLUTION|>--- conflicted
+++ resolved
@@ -70,17 +70,9 @@
 	if (!file)
 		goto put_dentry;
 
-<<<<<<< HEAD
-	inode->i_nlink = 0;	/* It is unlinked */
-
-	/* notify everyone as to the change of file size */
-	error = do_truncate(dentry, file->f_path.mnt, size, 0, file);
-	if (error < 0)
-=======
 	error = -ENOSPC;
 	inode = ramfs_get_inode(root->d_sb, S_IFREG | S_IRWXUGO, 0);
 	if (!inode)
->>>>>>> 94aca1da
 		goto close_file;
 
 	d_instantiate(dentry, inode);
