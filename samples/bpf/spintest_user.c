--- conflicted
+++ resolved
@@ -5,11 +5,7 @@
 #include <assert.h>
 #include <sys/resource.h>
 #include <bpf/libbpf.h>
-<<<<<<< HEAD
-#include "bpf_load.h"
-=======
 #include <bpf/bpf.h>
->>>>>>> 7d2a07b7
 #include "trace_helpers.h"
 
 int main(int ac, char **argv)
