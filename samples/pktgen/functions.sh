--- conflicted
+++ resolved
@@ -108,16 +108,12 @@
     fi
 }
 
-<<<<<<< HEAD
-[[ $EUID -eq 0 ]] && trap 'pg_ctrl "reset"' EXIT
-=======
 if [[ -z "$APPEND" ]]; then
 	if [[ $EUID -eq 0 ]]; then
 		# Cleanup pktgen setup on exit if thats not "append mode"
 		trap 'pg_ctrl "reset"' EXIT
 	fi
 fi
->>>>>>> 7d2a07b7
 
 ## -- General shell tricks --
 
