--- conflicted
+++ resolved
@@ -388,10 +388,7 @@
 #define DRM_MODE_CONNECTOR_DPI		17
 #define DRM_MODE_CONNECTOR_WRITEBACK	18
 #define DRM_MODE_CONNECTOR_SPI		19
-<<<<<<< HEAD
-=======
 #define DRM_MODE_CONNECTOR_USB		20
->>>>>>> 7d2a07b7
 
 /**
  * struct drm_mode_get_connector - Get connector metadata.
