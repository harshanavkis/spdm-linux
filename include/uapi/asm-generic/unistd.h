--- conflicted
+++ resolved
@@ -850,11 +850,6 @@
 #endif
 #define __NR_close_range 436
 __SYSCALL(__NR_close_range, sys_close_range)
-<<<<<<< HEAD
-
-#undef __NR_syscalls
-#define __NR_syscalls 437
-=======
 
 #define __NR_openat2 437
 __SYSCALL(__NR_openat2, sys_openat2)
@@ -885,7 +880,6 @@
 
 #undef __NR_syscalls
 #define __NR_syscalls 448
->>>>>>> 7d2a07b7
 
 /*
  * 32 bit systems traditionally used different
