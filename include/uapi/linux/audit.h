/* SPDX-License-Identifier: GPL-2.0+ WITH Linux-syscall-note */
/* audit.h -- Auditing support
 *
 * Copyright 2003-2004 Red Hat Inc., Durham, North Carolina.
 * All Rights Reserved.
 *
 * This program is free software; you can redistribute it and/or modify
 * it under the terms of the GNU General Public License as published by
 * the Free Software Foundation; either version 2 of the License, or
 * (at your option) any later version.
 *
 * This program is distributed in the hope that it will be useful,
 * but WITHOUT ANY WARRANTY; without even the implied warranty of
 * MERCHANTABILITY or FITNESS FOR A PARTICULAR PURPOSE.  See the
 * GNU General Public License for more details.
 *
 * You should have received a copy of the GNU General Public License
 * along with this program; if not, write to the Free Software
 * Foundation, Inc., 59 Temple Place, Suite 330, Boston, MA  02111-1307  USA
 *
 * Written by Rickard E. (Rik) Faith <faith@redhat.com>
 *
 */

#ifndef _UAPI_LINUX_AUDIT_H_
#define _UAPI_LINUX_AUDIT_H_

#include <linux/types.h>
#include <linux/elf-em.h>

/* The netlink messages for the audit system is divided into blocks:
 * 1000 - 1099 are for commanding the audit system
 * 1100 - 1199 user space trusted application messages
 * 1200 - 1299 messages internal to the audit daemon
 * 1300 - 1399 audit event messages
 * 1400 - 1499 SE Linux use
 * 1500 - 1599 kernel LSPP events
 * 1600 - 1699 kernel crypto events
 * 1700 - 1799 kernel anomaly records
 * 1800 - 1899 kernel integrity events
 * 1900 - 1999 future kernel use
 * 2000 is for otherwise unclassified kernel audit messages (legacy)
 * 2001 - 2099 unused (kernel)
 * 2100 - 2199 user space anomaly records
 * 2200 - 2299 user space actions taken in response to anomalies
 * 2300 - 2399 user space generated LSPP events
 * 2400 - 2499 user space crypto events
 * 2500 - 2999 future user space (maybe integrity labels and related events)
 *
 * Messages from 1000-1199 are bi-directional. 1200-1299 & 2100 - 2999 are
 * exclusively user space. 1300-2099 is kernel --> user space
 * communication.
 */
#define AUDIT_GET		1000	/* Get status */
#define AUDIT_SET		1001	/* Set status (enable/disable/auditd) */
#define AUDIT_LIST		1002	/* List syscall rules -- deprecated */
#define AUDIT_ADD		1003	/* Add syscall rule -- deprecated */
#define AUDIT_DEL		1004	/* Delete syscall rule -- deprecated */
#define AUDIT_USER		1005	/* Message from userspace -- deprecated */
#define AUDIT_LOGIN		1006	/* Define the login id and information */
#define AUDIT_WATCH_INS		1007	/* Insert file/dir watch entry */
#define AUDIT_WATCH_REM		1008	/* Remove file/dir watch entry */
#define AUDIT_WATCH_LIST	1009	/* List all file/dir watches */
#define AUDIT_SIGNAL_INFO	1010	/* Get info about sender of signal to auditd */
#define AUDIT_ADD_RULE		1011	/* Add syscall filtering rule */
#define AUDIT_DEL_RULE		1012	/* Delete syscall filtering rule */
#define AUDIT_LIST_RULES	1013	/* List syscall filtering rules */
#define AUDIT_TRIM		1014	/* Trim junk from watched tree */
#define AUDIT_MAKE_EQUIV	1015	/* Append to watched tree */
#define AUDIT_TTY_GET		1016	/* Get TTY auditing status */
#define AUDIT_TTY_SET		1017	/* Set TTY auditing status */
#define AUDIT_SET_FEATURE	1018	/* Turn an audit feature on or off */
#define AUDIT_GET_FEATURE	1019	/* Get which features are enabled */

#define AUDIT_FIRST_USER_MSG	1100	/* Userspace messages mostly uninteresting to kernel */
#define AUDIT_USER_AVC		1107	/* We filter this differently */
#define AUDIT_USER_TTY		1124	/* Non-ICANON TTY input meaning */
#define AUDIT_LAST_USER_MSG	1199
#define AUDIT_FIRST_USER_MSG2	2100	/* More user space messages */
#define AUDIT_LAST_USER_MSG2	2999

#define AUDIT_DAEMON_START      1200    /* Daemon startup record */
#define AUDIT_DAEMON_END        1201    /* Daemon normal stop record */
#define AUDIT_DAEMON_ABORT      1202    /* Daemon error stop record */
#define AUDIT_DAEMON_CONFIG     1203    /* Daemon config change */

#define AUDIT_SYSCALL		1300	/* Syscall event */
/* #define AUDIT_FS_WATCH	1301	 * Deprecated */
#define AUDIT_PATH		1302	/* Filename path information */
#define AUDIT_IPC		1303	/* IPC record */
#define AUDIT_SOCKETCALL	1304	/* sys_socketcall arguments */
#define AUDIT_CONFIG_CHANGE	1305	/* Audit system configuration change */
#define AUDIT_SOCKADDR		1306	/* sockaddr copied as syscall arg */
#define AUDIT_CWD		1307	/* Current working directory */
#define AUDIT_EXECVE		1309	/* execve arguments */
#define AUDIT_IPC_SET_PERM	1311	/* IPC new permissions record type */
#define AUDIT_MQ_OPEN		1312	/* POSIX MQ open record type */
#define AUDIT_MQ_SENDRECV	1313	/* POSIX MQ send/receive record type */
#define AUDIT_MQ_NOTIFY		1314	/* POSIX MQ notify record type */
#define AUDIT_MQ_GETSETATTR	1315	/* POSIX MQ get/set attribute record type */
#define AUDIT_KERNEL_OTHER	1316	/* For use by 3rd party modules */
#define AUDIT_FD_PAIR		1317    /* audit record for pipe/socketpair */
#define AUDIT_OBJ_PID		1318	/* ptrace target */
#define AUDIT_TTY		1319	/* Input on an administrative TTY */
#define AUDIT_EOE		1320	/* End of multi-record event */
#define AUDIT_BPRM_FCAPS	1321	/* Information about fcaps increasing perms */
#define AUDIT_CAPSET		1322	/* Record showing argument to sys_capset */
#define AUDIT_MMAP		1323	/* Record showing descriptor and flags in mmap */
#define AUDIT_NETFILTER_PKT	1324	/* Packets traversing netfilter chains */
#define AUDIT_NETFILTER_CFG	1325	/* Netfilter chain modifications */
#define AUDIT_SECCOMP		1326	/* Secure Computing event */
#define AUDIT_PROCTITLE		1327	/* Proctitle emit event */
#define AUDIT_FEATURE_CHANGE	1328	/* audit log listing feature changes */
#define AUDIT_REPLACE		1329	/* Replace auditd if this packet unanswerd */
#define AUDIT_KERN_MODULE	1330	/* Kernel Module events */
#define AUDIT_FANOTIFY		1331	/* Fanotify access decision */
#define AUDIT_TIME_INJOFFSET	1332	/* Timekeeping offset injected */
#define AUDIT_TIME_ADJNTPVAL	1333	/* NTP value adjustment */
#define AUDIT_BPF		1334	/* BPF subsystem */
<<<<<<< HEAD
=======
#define AUDIT_EVENT_LISTENER	1335	/* Task joined multicast read socket */
>>>>>>> 7d2a07b7

#define AUDIT_AVC		1400	/* SE Linux avc denial or grant */
#define AUDIT_SELINUX_ERR	1401	/* Internal SE Linux Errors */
#define AUDIT_AVC_PATH		1402	/* dentry, vfsmount pair from avc */
#define AUDIT_MAC_POLICY_LOAD	1403	/* Policy file load */
#define AUDIT_MAC_STATUS	1404	/* Changed enforcing,permissive,off */
#define AUDIT_MAC_CONFIG_CHANGE	1405	/* Changes to booleans */
#define AUDIT_MAC_UNLBL_ALLOW	1406	/* NetLabel: allow unlabeled traffic */
#define AUDIT_MAC_CIPSOV4_ADD	1407	/* NetLabel: add CIPSOv4 DOI entry */
#define AUDIT_MAC_CIPSOV4_DEL	1408	/* NetLabel: del CIPSOv4 DOI entry */
#define AUDIT_MAC_MAP_ADD	1409	/* NetLabel: add LSM domain mapping */
#define AUDIT_MAC_MAP_DEL	1410	/* NetLabel: del LSM domain mapping */
#define AUDIT_MAC_IPSEC_ADDSA	1411	/* Not used */
#define AUDIT_MAC_IPSEC_DELSA	1412	/* Not used  */
#define AUDIT_MAC_IPSEC_ADDSPD	1413	/* Not used */
#define AUDIT_MAC_IPSEC_DELSPD	1414	/* Not used */
#define AUDIT_MAC_IPSEC_EVENT	1415	/* Audit an IPSec event */
#define AUDIT_MAC_UNLBL_STCADD	1416	/* NetLabel: add a static label */
#define AUDIT_MAC_UNLBL_STCDEL	1417	/* NetLabel: del a static label */
#define AUDIT_MAC_CALIPSO_ADD	1418	/* NetLabel: add CALIPSO DOI entry */
#define AUDIT_MAC_CALIPSO_DEL	1419	/* NetLabel: del CALIPSO DOI entry */

#define AUDIT_FIRST_KERN_ANOM_MSG   1700
#define AUDIT_LAST_KERN_ANOM_MSG    1799
#define AUDIT_ANOM_PROMISCUOUS      1700 /* Device changed promiscuous mode */
#define AUDIT_ANOM_ABEND            1701 /* Process ended abnormally */
#define AUDIT_ANOM_LINK		    1702 /* Suspicious use of file links */
#define AUDIT_ANOM_CREAT	    1703 /* Suspicious file creation */
#define AUDIT_INTEGRITY_DATA	    1800 /* Data integrity verification */
#define AUDIT_INTEGRITY_METADATA    1801 /* Metadata integrity verification */
#define AUDIT_INTEGRITY_STATUS	    1802 /* Integrity enable status */
#define AUDIT_INTEGRITY_HASH	    1803 /* Integrity HASH type */
#define AUDIT_INTEGRITY_PCR	    1804 /* PCR invalidation msgs */
#define AUDIT_INTEGRITY_RULE	    1805 /* policy rule */
#define AUDIT_INTEGRITY_EVM_XATTR   1806 /* New EVM-covered xattr */
#define AUDIT_INTEGRITY_POLICY_RULE 1807 /* IMA policy rules */

#define AUDIT_KERNEL		2000	/* Asynchronous audit record. NOT A REQUEST. */

/* Rule flags */
#define AUDIT_FILTER_USER	0x00	/* Apply rule to user-generated messages */
#define AUDIT_FILTER_TASK	0x01	/* Apply rule at task creation (not syscall) */
#define AUDIT_FILTER_ENTRY	0x02	/* Apply rule at syscall entry */
#define AUDIT_FILTER_WATCH	0x03	/* Apply rule to file system watches */
#define AUDIT_FILTER_EXIT	0x04	/* Apply rule at syscall exit */
#define AUDIT_FILTER_EXCLUDE	0x05	/* Apply rule before record creation */
#define AUDIT_FILTER_TYPE	AUDIT_FILTER_EXCLUDE /* obsolete misleading naming */
#define AUDIT_FILTER_FS		0x06	/* Apply rule at __audit_inode_child */

#define AUDIT_NR_FILTERS	7

#define AUDIT_FILTER_PREPEND	0x10	/* Prepend to front of list */

/* Rule actions */
#define AUDIT_NEVER    0	/* Do not build context if rule matches */
#define AUDIT_POSSIBLE 1	/* Build context if rule matches  */
#define AUDIT_ALWAYS   2	/* Generate audit record if rule matches */

/* Rule structure sizes -- if these change, different AUDIT_ADD and
 * AUDIT_LIST commands must be implemented. */
#define AUDIT_MAX_FIELDS   64
#define AUDIT_MAX_KEY_LEN  256
#define AUDIT_BITMASK_SIZE 64
#define AUDIT_WORD(nr) ((__u32)((nr)/32))
#define AUDIT_BIT(nr)  (1 << ((nr) - AUDIT_WORD(nr)*32))

#define AUDIT_SYSCALL_CLASSES 16
#define AUDIT_CLASS_DIR_WRITE 0
#define AUDIT_CLASS_DIR_WRITE_32 1
#define AUDIT_CLASS_CHATTR 2
#define AUDIT_CLASS_CHATTR_32 3
#define AUDIT_CLASS_READ 4
#define AUDIT_CLASS_READ_32 5
#define AUDIT_CLASS_WRITE 6
#define AUDIT_CLASS_WRITE_32 7
#define AUDIT_CLASS_SIGNAL 8
#define AUDIT_CLASS_SIGNAL_32 9

/* This bitmask is used to validate user input.  It represents all bits that
 * are currently used in an audit field constant understood by the kernel.
 * If you are adding a new #define AUDIT_<whatever>, please ensure that
 * AUDIT_UNUSED_BITS is updated if need be. */
#define AUDIT_UNUSED_BITS	0x07FFFC00

/* AUDIT_FIELD_COMPARE rule list */
#define AUDIT_COMPARE_UID_TO_OBJ_UID	1
#define AUDIT_COMPARE_GID_TO_OBJ_GID	2
#define AUDIT_COMPARE_EUID_TO_OBJ_UID	3
#define AUDIT_COMPARE_EGID_TO_OBJ_GID	4
#define AUDIT_COMPARE_AUID_TO_OBJ_UID	5
#define AUDIT_COMPARE_SUID_TO_OBJ_UID	6
#define AUDIT_COMPARE_SGID_TO_OBJ_GID	7
#define AUDIT_COMPARE_FSUID_TO_OBJ_UID	8
#define AUDIT_COMPARE_FSGID_TO_OBJ_GID	9

#define AUDIT_COMPARE_UID_TO_AUID	10
#define AUDIT_COMPARE_UID_TO_EUID	11
#define AUDIT_COMPARE_UID_TO_FSUID	12
#define AUDIT_COMPARE_UID_TO_SUID	13

#define AUDIT_COMPARE_AUID_TO_FSUID	14
#define AUDIT_COMPARE_AUID_TO_SUID	15
#define AUDIT_COMPARE_AUID_TO_EUID	16

#define AUDIT_COMPARE_EUID_TO_SUID	17
#define AUDIT_COMPARE_EUID_TO_FSUID	18

#define AUDIT_COMPARE_SUID_TO_FSUID	19

#define AUDIT_COMPARE_GID_TO_EGID	20
#define AUDIT_COMPARE_GID_TO_FSGID	21
#define AUDIT_COMPARE_GID_TO_SGID	22

#define AUDIT_COMPARE_EGID_TO_FSGID	23
#define AUDIT_COMPARE_EGID_TO_SGID	24
#define AUDIT_COMPARE_SGID_TO_FSGID	25

#define AUDIT_MAX_FIELD_COMPARE		AUDIT_COMPARE_SGID_TO_FSGID

/* Rule fields */
				/* These are useful when checking the
				 * task structure at task creation time
				 * (AUDIT_PER_TASK).  */
#define AUDIT_PID	0
#define AUDIT_UID	1
#define AUDIT_EUID	2
#define AUDIT_SUID	3
#define AUDIT_FSUID	4
#define AUDIT_GID	5
#define AUDIT_EGID	6
#define AUDIT_SGID	7
#define AUDIT_FSGID	8
#define AUDIT_LOGINUID	9
#define AUDIT_PERS	10
#define AUDIT_ARCH	11
#define AUDIT_MSGTYPE	12
#define AUDIT_SUBJ_USER	13	/* security label user */
#define AUDIT_SUBJ_ROLE	14	/* security label role */
#define AUDIT_SUBJ_TYPE	15	/* security label type */
#define AUDIT_SUBJ_SEN	16	/* security label sensitivity label */
#define AUDIT_SUBJ_CLR	17	/* security label clearance label */
#define AUDIT_PPID	18
#define AUDIT_OBJ_USER	19
#define AUDIT_OBJ_ROLE	20
#define AUDIT_OBJ_TYPE	21
#define AUDIT_OBJ_LEV_LOW	22
#define AUDIT_OBJ_LEV_HIGH	23
#define AUDIT_LOGINUID_SET	24
#define AUDIT_SESSIONID	25	/* Session ID */
#define AUDIT_FSTYPE	26	/* FileSystem Type */

				/* These are ONLY useful when checking
				 * at syscall exit time (AUDIT_AT_EXIT). */
#define AUDIT_DEVMAJOR	100
#define AUDIT_DEVMINOR	101
#define AUDIT_INODE	102
#define AUDIT_EXIT	103
#define AUDIT_SUCCESS   104	/* exit >= 0; value ignored */
#define AUDIT_WATCH	105
#define AUDIT_PERM	106
#define AUDIT_DIR	107
#define AUDIT_FILETYPE	108
#define AUDIT_OBJ_UID	109
#define AUDIT_OBJ_GID	110
#define AUDIT_FIELD_COMPARE	111
#define AUDIT_EXE	112
#define AUDIT_SADDR_FAM	113

#define AUDIT_ARG0      200
#define AUDIT_ARG1      (AUDIT_ARG0+1)
#define AUDIT_ARG2      (AUDIT_ARG0+2)
#define AUDIT_ARG3      (AUDIT_ARG0+3)

#define AUDIT_FILTERKEY	210

#define AUDIT_NEGATE			0x80000000

/* These are the supported operators.
 *	4  2  1  8
 *	=  >  <  ?
 *	----------
 *	0  0  0	 0	00	nonsense
 *	0  0  0	 1	08	&  bit mask
 *	0  0  1	 0	10	<
 *	0  1  0	 0	20	>
 *	0  1  1	 0	30	!=
 *	1  0  0	 0	40	=
 *	1  0  0	 1	48	&=  bit test
 *	1  0  1	 0	50	<=
 *	1  1  0	 0	60	>=
 *	1  1  1	 1	78	all operators
 */
#define AUDIT_BIT_MASK			0x08000000
#define AUDIT_LESS_THAN			0x10000000
#define AUDIT_GREATER_THAN		0x20000000
#define AUDIT_NOT_EQUAL			0x30000000
#define AUDIT_EQUAL			0x40000000
#define AUDIT_BIT_TEST			(AUDIT_BIT_MASK|AUDIT_EQUAL)
#define AUDIT_LESS_THAN_OR_EQUAL	(AUDIT_LESS_THAN|AUDIT_EQUAL)
#define AUDIT_GREATER_THAN_OR_EQUAL	(AUDIT_GREATER_THAN|AUDIT_EQUAL)
#define AUDIT_OPERATORS			(AUDIT_EQUAL|AUDIT_NOT_EQUAL|AUDIT_BIT_MASK)

enum {
	Audit_equal,
	Audit_not_equal,
	Audit_bitmask,
	Audit_bittest,
	Audit_lt,
	Audit_gt,
	Audit_le,
	Audit_ge,
	Audit_bad
};

/* Status symbols */
						/* Mask values */
#define AUDIT_STATUS_ENABLED			0x0001
#define AUDIT_STATUS_FAILURE			0x0002
#define AUDIT_STATUS_PID			0x0004
#define AUDIT_STATUS_RATE_LIMIT		0x0008
#define AUDIT_STATUS_BACKLOG_LIMIT		0x0010
#define AUDIT_STATUS_BACKLOG_WAIT_TIME		0x0020
#define AUDIT_STATUS_LOST			0x0040
#define AUDIT_STATUS_BACKLOG_WAIT_TIME_ACTUAL	0x0080

#define AUDIT_FEATURE_BITMAP_BACKLOG_LIMIT	0x00000001
#define AUDIT_FEATURE_BITMAP_BACKLOG_WAIT_TIME	0x00000002
#define AUDIT_FEATURE_BITMAP_EXECUTABLE_PATH	0x00000004
#define AUDIT_FEATURE_BITMAP_EXCLUDE_EXTEND	0x00000008
#define AUDIT_FEATURE_BITMAP_SESSIONID_FILTER	0x00000010
#define AUDIT_FEATURE_BITMAP_LOST_RESET		0x00000020
#define AUDIT_FEATURE_BITMAP_FILTER_FS		0x00000040

#define AUDIT_FEATURE_BITMAP_ALL (AUDIT_FEATURE_BITMAP_BACKLOG_LIMIT | \
				  AUDIT_FEATURE_BITMAP_BACKLOG_WAIT_TIME | \
				  AUDIT_FEATURE_BITMAP_EXECUTABLE_PATH | \
				  AUDIT_FEATURE_BITMAP_EXCLUDE_EXTEND | \
				  AUDIT_FEATURE_BITMAP_SESSIONID_FILTER | \
				  AUDIT_FEATURE_BITMAP_LOST_RESET | \
				  AUDIT_FEATURE_BITMAP_FILTER_FS)

/* deprecated: AUDIT_VERSION_* */
#define AUDIT_VERSION_LATEST 		AUDIT_FEATURE_BITMAP_ALL
#define AUDIT_VERSION_BACKLOG_LIMIT	AUDIT_FEATURE_BITMAP_BACKLOG_LIMIT
#define AUDIT_VERSION_BACKLOG_WAIT_TIME	AUDIT_FEATURE_BITMAP_BACKLOG_WAIT_TIME

				/* Failure-to-log actions */
#define AUDIT_FAIL_SILENT	0
#define AUDIT_FAIL_PRINTK	1
#define AUDIT_FAIL_PANIC	2

/*
 * These bits disambiguate different calling conventions that share an
 * ELF machine type, bitness, and endianness
 */
#define __AUDIT_ARCH_CONVENTION_MASK 0x30000000
#define __AUDIT_ARCH_CONVENTION_MIPS64_N32 0x20000000

/* distinguish syscall tables */
#define __AUDIT_ARCH_64BIT 0x80000000
#define __AUDIT_ARCH_LE	   0x40000000

#define AUDIT_ARCH_AARCH64	(EM_AARCH64|__AUDIT_ARCH_64BIT|__AUDIT_ARCH_LE)
#define AUDIT_ARCH_ALPHA	(EM_ALPHA|__AUDIT_ARCH_64BIT|__AUDIT_ARCH_LE)
#define AUDIT_ARCH_ARCOMPACT	(EM_ARCOMPACT|__AUDIT_ARCH_LE)
#define AUDIT_ARCH_ARCOMPACTBE	(EM_ARCOMPACT)
#define AUDIT_ARCH_ARCV2	(EM_ARCV2|__AUDIT_ARCH_LE)
#define AUDIT_ARCH_ARCV2BE	(EM_ARCV2)
#define AUDIT_ARCH_ARM		(EM_ARM|__AUDIT_ARCH_LE)
#define AUDIT_ARCH_ARMEB	(EM_ARM)
#define AUDIT_ARCH_C6X		(EM_TI_C6000|__AUDIT_ARCH_LE)
#define AUDIT_ARCH_C6XBE	(EM_TI_C6000)
#define AUDIT_ARCH_CRIS		(EM_CRIS|__AUDIT_ARCH_LE)
#define AUDIT_ARCH_CSKY		(EM_CSKY|__AUDIT_ARCH_LE)
#define AUDIT_ARCH_FRV		(EM_FRV)
#define AUDIT_ARCH_H8300	(EM_H8_300)
#define AUDIT_ARCH_HEXAGON	(EM_HEXAGON)
#define AUDIT_ARCH_I386		(EM_386|__AUDIT_ARCH_LE)
#define AUDIT_ARCH_IA64		(EM_IA_64|__AUDIT_ARCH_64BIT|__AUDIT_ARCH_LE)
#define AUDIT_ARCH_M32R		(EM_M32R)
#define AUDIT_ARCH_M68K		(EM_68K)
#define AUDIT_ARCH_MICROBLAZE	(EM_MICROBLAZE)
#define AUDIT_ARCH_MIPS		(EM_MIPS)
#define AUDIT_ARCH_MIPSEL	(EM_MIPS|__AUDIT_ARCH_LE)
#define AUDIT_ARCH_MIPS64	(EM_MIPS|__AUDIT_ARCH_64BIT)
#define AUDIT_ARCH_MIPS64N32	(EM_MIPS|__AUDIT_ARCH_64BIT|\
				 __AUDIT_ARCH_CONVENTION_MIPS64_N32)
#define AUDIT_ARCH_MIPSEL64	(EM_MIPS|__AUDIT_ARCH_64BIT|__AUDIT_ARCH_LE)
#define AUDIT_ARCH_MIPSEL64N32	(EM_MIPS|__AUDIT_ARCH_64BIT|__AUDIT_ARCH_LE|\
				 __AUDIT_ARCH_CONVENTION_MIPS64_N32)
#define AUDIT_ARCH_NDS32	(EM_NDS32|__AUDIT_ARCH_LE)
#define AUDIT_ARCH_NDS32BE	(EM_NDS32)
#define AUDIT_ARCH_NIOS2	(EM_ALTERA_NIOS2|__AUDIT_ARCH_LE)
#define AUDIT_ARCH_OPENRISC	(EM_OPENRISC)
#define AUDIT_ARCH_PARISC	(EM_PARISC)
#define AUDIT_ARCH_PARISC64	(EM_PARISC|__AUDIT_ARCH_64BIT)
#define AUDIT_ARCH_PPC		(EM_PPC)
/* do not define AUDIT_ARCH_PPCLE since it is not supported by audit */
#define AUDIT_ARCH_PPC64	(EM_PPC64|__AUDIT_ARCH_64BIT)
#define AUDIT_ARCH_PPC64LE	(EM_PPC64|__AUDIT_ARCH_64BIT|__AUDIT_ARCH_LE)
#define AUDIT_ARCH_RISCV32	(EM_RISCV|__AUDIT_ARCH_LE)
#define AUDIT_ARCH_RISCV64	(EM_RISCV|__AUDIT_ARCH_64BIT|__AUDIT_ARCH_LE)
#define AUDIT_ARCH_S390		(EM_S390)
#define AUDIT_ARCH_S390X	(EM_S390|__AUDIT_ARCH_64BIT)
#define AUDIT_ARCH_SH		(EM_SH)
#define AUDIT_ARCH_SHEL		(EM_SH|__AUDIT_ARCH_LE)
#define AUDIT_ARCH_SH64		(EM_SH|__AUDIT_ARCH_64BIT)
#define AUDIT_ARCH_SHEL64	(EM_SH|__AUDIT_ARCH_64BIT|__AUDIT_ARCH_LE)
#define AUDIT_ARCH_SPARC	(EM_SPARC)
#define AUDIT_ARCH_SPARC64	(EM_SPARCV9|__AUDIT_ARCH_64BIT)
#define AUDIT_ARCH_TILEGX	(EM_TILEGX|__AUDIT_ARCH_64BIT|__AUDIT_ARCH_LE)
#define AUDIT_ARCH_TILEGX32	(EM_TILEGX|__AUDIT_ARCH_LE)
#define AUDIT_ARCH_TILEPRO	(EM_TILEPRO|__AUDIT_ARCH_LE)
#define AUDIT_ARCH_UNICORE	(EM_UNICORE|__AUDIT_ARCH_LE)
#define AUDIT_ARCH_X86_64	(EM_X86_64|__AUDIT_ARCH_64BIT|__AUDIT_ARCH_LE)
#define AUDIT_ARCH_XTENSA	(EM_XTENSA)

#define AUDIT_PERM_EXEC		1
#define AUDIT_PERM_WRITE	2
#define AUDIT_PERM_READ		4
#define AUDIT_PERM_ATTR		8

/* MAX_AUDIT_MESSAGE_LENGTH is set in audit:lib/libaudit.h as:
 * 8970 // PATH_MAX*2+CONTEXT_SIZE*2+11+256+1
 * max header+body+tailer: 44 + 29 + 32 + 262 + 7 + pad
 */
#define AUDIT_MESSAGE_TEXT_MAX	8560

/* Multicast Netlink socket groups (default up to 32) */
enum audit_nlgrps {
	AUDIT_NLGRP_NONE,	/* Group 0 not used */
	AUDIT_NLGRP_READLOG,	/* "best effort" read only socket */
	__AUDIT_NLGRP_MAX
};
#define AUDIT_NLGRP_MAX                (__AUDIT_NLGRP_MAX - 1)

struct audit_status {
	__u32		mask;		/* Bit mask for valid entries */
	__u32		enabled;	/* 1 = enabled, 0 = disabled */
	__u32		failure;	/* Failure-to-log action */
	__u32		pid;		/* pid of auditd process */
	__u32		rate_limit;	/* messages rate limit (per second) */
	__u32		backlog_limit;	/* waiting messages limit */
	__u32		lost;		/* messages lost */
	__u32		backlog;	/* messages waiting in queue */
	union {
		__u32	version;	/* deprecated: audit api version num */
		__u32	feature_bitmap;	/* bitmap of kernel audit features */
	};
	__u32		backlog_wait_time;/* message queue wait timeout */
	__u32           backlog_wait_time_actual;/* time spent waiting while
						  * message limit exceeded
						  */
};

struct audit_features {
#define AUDIT_FEATURE_VERSION	1
	__u32	vers;
	__u32	mask;		/* which bits we are dealing with */
	__u32	features;	/* which feature to enable/disable */
	__u32	lock;		/* which features to lock */
};

#define AUDIT_FEATURE_ONLY_UNSET_LOGINUID	0
#define AUDIT_FEATURE_LOGINUID_IMMUTABLE	1
#define AUDIT_LAST_FEATURE			AUDIT_FEATURE_LOGINUID_IMMUTABLE

#define audit_feature_valid(x)		((x) >= 0 && (x) <= AUDIT_LAST_FEATURE)
#define AUDIT_FEATURE_TO_MASK(x)	(1 << ((x) & 31)) /* mask for __u32 */

struct audit_tty_status {
	__u32		enabled;	/* 1 = enabled, 0 = disabled */
	__u32		log_passwd;	/* 1 = enabled, 0 = disabled */
};

#define AUDIT_UID_UNSET (unsigned int)-1
#define AUDIT_SID_UNSET ((unsigned int)-1)

/* audit_rule_data supports filter rules with both integer and string
 * fields.  It corresponds with AUDIT_ADD_RULE, AUDIT_DEL_RULE and
 * AUDIT_LIST_RULES requests.
 */
struct audit_rule_data {
	__u32		flags;	/* AUDIT_PER_{TASK,CALL}, AUDIT_PREPEND */
	__u32		action;	/* AUDIT_NEVER, AUDIT_POSSIBLE, AUDIT_ALWAYS */
	__u32		field_count;
	__u32		mask[AUDIT_BITMASK_SIZE]; /* syscall(s) affected */
	__u32		fields[AUDIT_MAX_FIELDS];
	__u32		values[AUDIT_MAX_FIELDS];
	__u32		fieldflags[AUDIT_MAX_FIELDS];
	__u32		buflen;	/* total length of string fields */
	char		buf[0];	/* string fields buffer */
};

#endif /* _UAPI_LINUX_AUDIT_H_ */<|MERGE_RESOLUTION|>--- conflicted
+++ resolved
@@ -117,10 +117,7 @@
 #define AUDIT_TIME_INJOFFSET	1332	/* Timekeeping offset injected */
 #define AUDIT_TIME_ADJNTPVAL	1333	/* NTP value adjustment */
 #define AUDIT_BPF		1334	/* BPF subsystem */
-<<<<<<< HEAD
-=======
 #define AUDIT_EVENT_LISTENER	1335	/* Task joined multicast read socket */
->>>>>>> 7d2a07b7
 
 #define AUDIT_AVC		1400	/* SE Linux avc denial or grant */
 #define AUDIT_SELINUX_ERR	1401	/* Internal SE Linux Errors */
