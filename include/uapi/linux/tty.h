#ifndef _UAPI_LINUX_TTY_H
#define _UAPI_LINUX_TTY_H

/*
 * 'tty.h' defines some structures used by tty_io.c and some defines.
 */

#define NR_LDISCS		30

/* line disciplines */
#define N_TTY		0
#define N_SLIP		1
#define N_MOUSE		2
#define N_PPP		3
#define N_STRIP		4
#define N_AX25		5
#define N_X25		6	/* X.25 async */
#define N_6PACK		7
#define N_MASC		8	/* Reserved for Mobitex module <kaz@cafe.net> */
#define N_R3964		9	/* Reserved for Simatic R3964 module */
#define N_PROFIBUS_FDL	10	/* Reserved for Profibus */
#define N_IRDA		11	/* Linux IrDa - http://irda.sourceforge.net/ */
#define N_SMSBLOCK	12	/* SMS block mode - for talking to GSM data */
				/* cards about SMS messages */
#define N_HDLC		13	/* synchronous HDLC */
#define N_SYNC_PPP	14	/* synchronous PPP */
#define N_HCI		15	/* Bluetooth HCI UART */
#define N_GIGASET_M101	16	/* Siemens Gigaset M101 serial DECT adapter */
#define N_SLCAN		17	/* Serial / USB serial CAN Adaptors */
#define N_PPS		18	/* Pulse per Second */
#define N_V253		19	/* Codec control over voice modem */
#define N_CAIF		20      /* CAIF protocol for talking to modems */
#define N_GSM0710	21	/* GSM 0710 Mux */
#define N_TI_WL		22	/* for TI's WL BT, FM, GPS combo chips */
#define N_TRACESINK	23	/* Trace data routing for MIPI P1149.7 */
#define N_TRACEROUTER	24	/* Trace data routing for MIPI P1149.7 */
#define N_NCI		25	/* NFC NCI UART */
<<<<<<< HEAD
=======
#define N_SPEAKUP	26	/* Speakup communication with synths */
>>>>>>> 5771a8c0
#define N_NULL		27	/* Null ldisc used for error handling */

#endif /* _UAPI_LINUX_TTY_H */<|MERGE_RESOLUTION|>--- conflicted
+++ resolved
@@ -35,10 +35,7 @@
 #define N_TRACESINK	23	/* Trace data routing for MIPI P1149.7 */
 #define N_TRACEROUTER	24	/* Trace data routing for MIPI P1149.7 */
 #define N_NCI		25	/* NFC NCI UART */
-<<<<<<< HEAD
-=======
 #define N_SPEAKUP	26	/* Speakup communication with synths */
->>>>>>> 5771a8c0
 #define N_NULL		27	/* Null ldisc used for error handling */
 
 #endif /* _UAPI_LINUX_TTY_H */