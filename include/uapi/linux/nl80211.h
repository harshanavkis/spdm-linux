#ifndef __LINUX_NL80211_H
#define __LINUX_NL80211_H
/*
 * 802.11 netlink interface public header
 *
 * Copyright 2006-2010 Johannes Berg <johannes@sipsolutions.net>
 * Copyright 2008 Michael Wu <flamingice@sourmilk.net>
 * Copyright 2008 Luis Carlos Cobo <luisca@cozybit.com>
 * Copyright 2008 Michael Buesch <m@bues.ch>
 * Copyright 2008, 2009 Luis R. Rodriguez <lrodriguez@atheros.com>
 * Copyright 2008 Jouni Malinen <jouni.malinen@atheros.com>
 * Copyright 2008 Colin McCabe <colin@cozybit.com>
 * Copyright 2015-2017	Intel Deutschland GmbH
 * Copyright (C) 2018-2022 Intel Corporation
 *
 * Permission to use, copy, modify, and/or distribute this software for any
 * purpose with or without fee is hereby granted, provided that the above
 * copyright notice and this permission notice appear in all copies.
 *
 * THE SOFTWARE IS PROVIDED "AS IS" AND THE AUTHOR DISCLAIMS ALL WARRANTIES
 * WITH REGARD TO THIS SOFTWARE INCLUDING ALL IMPLIED WARRANTIES OF
 * MERCHANTABILITY AND FITNESS. IN NO EVENT SHALL THE AUTHOR BE LIABLE FOR
 * ANY SPECIAL, DIRECT, INDIRECT, OR CONSEQUENTIAL DAMAGES OR ANY DAMAGES
 * WHATSOEVER RESULTING FROM LOSS OF USE, DATA OR PROFITS, WHETHER IN AN
 * ACTION OF CONTRACT, NEGLIGENCE OR OTHER TORTIOUS ACTION, ARISING OUT OF
 * OR IN CONNECTION WITH THE USE OR PERFORMANCE OF THIS SOFTWARE.
 *
 */

/*
 * This header file defines the userspace API to the wireless stack. Please
 * be careful not to break things - i.e. don't move anything around or so
 * unless you can demonstrate that it breaks neither API nor ABI.
 *
 * Additions to the API should be accompanied by actual implementations in
 * an upstream driver, so that example implementations exist in case there
 * are ever concerns about the precise semantics of the API or changes are
 * needed, and to ensure that code for dead (no longer implemented) API
 * can actually be identified and removed.
 * Nonetheless, semantics should also be documented carefully in this file.
 */

#include <linux/types.h>

#define NL80211_GENL_NAME "nl80211"

#define NL80211_MULTICAST_GROUP_CONFIG		"config"
#define NL80211_MULTICAST_GROUP_SCAN		"scan"
#define NL80211_MULTICAST_GROUP_REG		"regulatory"
#define NL80211_MULTICAST_GROUP_MLME		"mlme"
#define NL80211_MULTICAST_GROUP_VENDOR		"vendor"
#define NL80211_MULTICAST_GROUP_NAN		"nan"
#define NL80211_MULTICAST_GROUP_TESTMODE	"testmode"

#define NL80211_EDMG_BW_CONFIG_MIN	4
#define NL80211_EDMG_BW_CONFIG_MAX	15
#define NL80211_EDMG_CHANNELS_MIN	1
#define NL80211_EDMG_CHANNELS_MAX	0x3c /* 0b00111100 */

/**
 * DOC: Station handling
 *
 * Stations are added per interface, but a special case exists with VLAN
 * interfaces. When a station is bound to an AP interface, it may be moved
 * into a VLAN identified by a VLAN interface index (%NL80211_ATTR_STA_VLAN).
 * The station is still assumed to belong to the AP interface it was added
 * to.
 *
 * Station handling varies per interface type and depending on the driver's
 * capabilities.
 *
 * For drivers supporting TDLS with external setup (WIPHY_FLAG_SUPPORTS_TDLS
 * and WIPHY_FLAG_TDLS_EXTERNAL_SETUP), the station lifetime is as follows:
 *  - a setup station entry is added, not yet authorized, without any rate
 *    or capability information, this just exists to avoid race conditions
 *  - when the TDLS setup is done, a single NL80211_CMD_SET_STATION is valid
 *    to add rate and capability information to the station and at the same
 *    time mark it authorized.
 *  - %NL80211_TDLS_ENABLE_LINK is then used
 *  - after this, the only valid operation is to remove it by tearing down
 *    the TDLS link (%NL80211_TDLS_DISABLE_LINK)
 *
 * TODO: need more info for other interface types
 */

/**
 * DOC: Frame transmission/registration support
 *
 * Frame transmission and registration support exists to allow userspace
 * management entities such as wpa_supplicant react to management frames
 * that are not being handled by the kernel. This includes, for example,
 * certain classes of action frames that cannot be handled in the kernel
 * for various reasons.
 *
 * Frame registration is done on a per-interface basis and registrations
 * cannot be removed other than by closing the socket. It is possible to
 * specify a registration filter to register, for example, only for a
 * certain type of action frame. In particular with action frames, those
 * that userspace registers for will not be returned as unhandled by the
 * driver, so that the registered application has to take responsibility
 * for doing that.
 *
 * The type of frame that can be registered for is also dependent on the
 * driver and interface type. The frame types are advertised in wiphy
 * attributes so applications know what to expect.
 *
 * NOTE: When an interface changes type while registrations are active,
 *       these registrations are ignored until the interface type is
 *       changed again. This means that changing the interface type can
 *       lead to a situation that couldn't otherwise be produced, but
 *       any such registrations will be dormant in the sense that they
 *       will not be serviced, i.e. they will not receive any frames.
 *
 * Frame transmission allows userspace to send for example the required
 * responses to action frames. It is subject to some sanity checking,
 * but many frames can be transmitted. When a frame was transmitted, its
 * status is indicated to the sending socket.
 *
 * For more technical details, see the corresponding command descriptions
 * below.
 */

/**
 * DOC: Virtual interface / concurrency capabilities
 *
 * Some devices are able to operate with virtual MACs, they can have
 * more than one virtual interface. The capability handling for this
 * is a bit complex though, as there may be a number of restrictions
 * on the types of concurrency that are supported.
 *
 * To start with, each device supports the interface types listed in
 * the %NL80211_ATTR_SUPPORTED_IFTYPES attribute, but by listing the
 * types there no concurrency is implied.
 *
 * Once concurrency is desired, more attributes must be observed:
 * To start with, since some interface types are purely managed in
 * software, like the AP-VLAN type in mac80211 for example, there's
 * an additional list of these, they can be added at any time and
 * are only restricted by some semantic restrictions (e.g. AP-VLAN
 * cannot be added without a corresponding AP interface). This list
 * is exported in the %NL80211_ATTR_SOFTWARE_IFTYPES attribute.
 *
 * Further, the list of supported combinations is exported. This is
 * in the %NL80211_ATTR_INTERFACE_COMBINATIONS attribute. Basically,
 * it exports a list of "groups", and at any point in time the
 * interfaces that are currently active must fall into any one of
 * the advertised groups. Within each group, there are restrictions
 * on the number of interfaces of different types that are supported
 * and also the number of different channels, along with potentially
 * some other restrictions. See &enum nl80211_if_combination_attrs.
 *
 * All together, these attributes define the concurrency of virtual
 * interfaces that a given device supports.
 */

/**
 * DOC: packet coalesce support
 *
 * In most cases, host that receives IPv4 and IPv6 multicast/broadcast
 * packets does not do anything with these packets. Therefore the
 * reception of these unwanted packets causes unnecessary processing
 * and power consumption.
 *
 * Packet coalesce feature helps to reduce number of received interrupts
 * to host by buffering these packets in firmware/hardware for some
 * predefined time. Received interrupt will be generated when one of the
 * following events occur.
 * a) Expiration of hardware timer whose expiration time is set to maximum
 * coalescing delay of matching coalesce rule.
 * b) Coalescing buffer in hardware reaches it's limit.
 * c) Packet doesn't match any of the configured coalesce rules.
 *
 * User needs to configure following parameters for creating a coalesce
 * rule.
 * a) Maximum coalescing delay
 * b) List of packet patterns which needs to be matched
 * c) Condition for coalescence. pattern 'match' or 'no match'
 * Multiple such rules can be created.
 */

/**
 * DOC: WPA/WPA2 EAPOL handshake offload
 *
 * By setting @NL80211_EXT_FEATURE_4WAY_HANDSHAKE_STA_PSK flag drivers
 * can indicate they support offloading EAPOL handshakes for WPA/WPA2
 * preshared key authentication in station mode. In %NL80211_CMD_CONNECT
 * the preshared key should be specified using %NL80211_ATTR_PMK. Drivers
 * supporting this offload may reject the %NL80211_CMD_CONNECT when no
 * preshared key material is provided, for example when that driver does
 * not support setting the temporal keys through %NL80211_CMD_NEW_KEY.
 *
 * Similarly @NL80211_EXT_FEATURE_4WAY_HANDSHAKE_STA_1X flag can be
 * set by drivers indicating offload support of the PTK/GTK EAPOL
 * handshakes during 802.1X authentication in station mode. In order to
 * use the offload the %NL80211_CMD_CONNECT should have
 * %NL80211_ATTR_WANT_1X_4WAY_HS attribute flag. Drivers supporting this
 * offload may reject the %NL80211_CMD_CONNECT when the attribute flag is
 * not present.
 *
 * By setting @NL80211_EXT_FEATURE_4WAY_HANDSHAKE_AP_PSK flag drivers
 * can indicate they support offloading EAPOL handshakes for WPA/WPA2
 * preshared key authentication in AP mode. In %NL80211_CMD_START_AP
 * the preshared key should be specified using %NL80211_ATTR_PMK. Drivers
 * supporting this offload may reject the %NL80211_CMD_START_AP when no
 * preshared key material is provided, for example when that driver does
 * not support setting the temporal keys through %NL80211_CMD_NEW_KEY.
 *
 * For 802.1X the PMK or PMK-R0 are set by providing %NL80211_ATTR_PMK
 * using %NL80211_CMD_SET_PMK. For offloaded FT support also
 * %NL80211_ATTR_PMKR0_NAME must be provided.
 */

/**
 * DOC: FILS shared key authentication offload
 *
 * FILS shared key authentication offload can be advertized by drivers by
 * setting @NL80211_EXT_FEATURE_FILS_SK_OFFLOAD flag. The drivers that support
 * FILS shared key authentication offload should be able to construct the
 * authentication and association frames for FILS shared key authentication and
 * eventually do a key derivation as per IEEE 802.11ai. The below additional
 * parameters should be given to driver in %NL80211_CMD_CONNECT and/or in
 * %NL80211_CMD_UPDATE_CONNECT_PARAMS.
 *	%NL80211_ATTR_FILS_ERP_USERNAME - used to construct keyname_nai
 *	%NL80211_ATTR_FILS_ERP_REALM - used to construct keyname_nai
 *	%NL80211_ATTR_FILS_ERP_NEXT_SEQ_NUM - used to construct erp message
 *	%NL80211_ATTR_FILS_ERP_RRK - used to generate the rIK and rMSK
 * rIK should be used to generate an authentication tag on the ERP message and
 * rMSK should be used to derive a PMKSA.
 * rIK, rMSK should be generated and keyname_nai, sequence number should be used
 * as specified in IETF RFC 6696.
 *
 * When FILS shared key authentication is completed, driver needs to provide the
 * below additional parameters to userspace, which can be either after setting
 * up a connection or after roaming.
 *	%NL80211_ATTR_FILS_KEK - used for key renewal
 *	%NL80211_ATTR_FILS_ERP_NEXT_SEQ_NUM - used in further EAP-RP exchanges
 *	%NL80211_ATTR_PMKID - used to identify the PMKSA used/generated
 *	%Nl80211_ATTR_PMK - used to update PMKSA cache in userspace
 * The PMKSA can be maintained in userspace persistently so that it can be used
 * later after reboots or wifi turn off/on also.
 *
 * %NL80211_ATTR_FILS_CACHE_ID is the cache identifier advertized by a FILS
 * capable AP supporting PMK caching. It specifies the scope within which the
 * PMKSAs are cached in an ESS. %NL80211_CMD_SET_PMKSA and
 * %NL80211_CMD_DEL_PMKSA are enhanced to allow support for PMKSA caching based
 * on FILS cache identifier. Additionally %NL80211_ATTR_PMK is used with
 * %NL80211_SET_PMKSA to specify the PMK corresponding to a PMKSA for driver to
 * use in a FILS shared key connection with PMKSA caching.
 */

/**
 * DOC: SAE authentication offload
 *
 * By setting @NL80211_EXT_FEATURE_SAE_OFFLOAD flag drivers can indicate they
 * support offloading SAE authentication for WPA3-Personal networks in station
 * mode. Similarly @NL80211_EXT_FEATURE_SAE_OFFLOAD_AP flag can be set by
 * drivers indicating the offload support in AP mode.
 *
 * The password for SAE should be specified using %NL80211_ATTR_SAE_PASSWORD in
 * %NL80211_CMD_CONNECT and %NL80211_CMD_START_AP for station and AP mode
 * respectively.
 */

/**
 * DOC: VLAN offload support for setting group keys and binding STAs to VLANs
 *
 * By setting @NL80211_EXT_FEATURE_VLAN_OFFLOAD flag drivers can indicate they
 * support offloading VLAN functionality in a manner where the driver exposes a
 * single netdev that uses VLAN tagged frames and separate VLAN-specific netdevs
 * can then be added using RTM_NEWLINK/IFLA_VLAN_ID similarly to the Ethernet
 * case. Frames received from stations that are not assigned to any VLAN are
 * delivered on the main netdev and frames to such stations can be sent through
 * that main netdev.
 *
 * %NL80211_CMD_NEW_KEY (for group keys), %NL80211_CMD_NEW_STATION, and
 * %NL80211_CMD_SET_STATION will optionally specify vlan_id using
 * %NL80211_ATTR_VLAN_ID.
 */

/**
 * DOC: TID configuration
 *
 * TID config support can be checked in the %NL80211_ATTR_TID_CONFIG
 * attribute given in wiphy capabilities.
 *
 * The necessary configuration parameters are mentioned in
 * &enum nl80211_tid_config_attr and it will be passed to the
 * %NL80211_CMD_SET_TID_CONFIG command in %NL80211_ATTR_TID_CONFIG.
 *
 * If the configuration needs to be applied for specific peer then the MAC
 * address of the peer needs to be passed in %NL80211_ATTR_MAC, otherwise the
 * configuration will be applied for all the connected peers in the vif except
 * any peers that have peer specific configuration for the TID by default; if
 * the %NL80211_TID_CONFIG_ATTR_OVERRIDE flag is set, peer specific values
 * will be overwritten.
 *
 * All this configuration is valid only for STA's current connection
 * i.e. the configuration will be reset to default when the STA connects back
 * after disconnection/roaming, and this configuration will be cleared when
 * the interface goes down.
 */

/**
 * DOC: FILS shared key crypto offload
 *
 * This feature is applicable to drivers running in AP mode.
 *
 * FILS shared key crypto offload can be advertised by drivers by setting
 * @NL80211_EXT_FEATURE_FILS_CRYPTO_OFFLOAD flag. The drivers that support
 * FILS shared key crypto offload should be able to encrypt and decrypt
 * association frames for FILS shared key authentication as per IEEE 802.11ai.
 * With this capability, for FILS key derivation, drivers depend on userspace.
 *
 * After FILS key derivation, userspace shares the FILS AAD details with the
 * driver and the driver stores the same to use in decryption of association
 * request and in encryption of association response. The below parameters
 * should be given to the driver in %NL80211_CMD_SET_FILS_AAD.
 *	%NL80211_ATTR_MAC - STA MAC address, used for storing FILS AAD per STA
 *	%NL80211_ATTR_FILS_KEK - Used for encryption or decryption
 *	%NL80211_ATTR_FILS_NONCES - Used for encryption or decryption
 *			(STA Nonce 16 bytes followed by AP Nonce 16 bytes)
 *
 * Once the association is done, the driver cleans the FILS AAD data.
 */

/**
 * DOC: Multi-Link Operation
 *
 * In Multi-Link Operation, a connection between to MLDs utilizes multiple
 * links. To use this in nl80211, various commands and responses now need
 * to or will include the new %NL80211_ATTR_MLO_LINKS attribute.
 * Additionally, various commands that need to operate on a specific link
 * now need to be given the %NL80211_ATTR_MLO_LINK_ID attribute, e.g. to
 * use %NL80211_CMD_START_AP or similar functions.
 */

/**
 * enum nl80211_commands - supported nl80211 commands
 *
 * @NL80211_CMD_UNSPEC: unspecified command to catch errors
 *
 * @NL80211_CMD_GET_WIPHY: request information about a wiphy or dump request
 *	to get a list of all present wiphys.
 * @NL80211_CMD_SET_WIPHY: set wiphy parameters, needs %NL80211_ATTR_WIPHY or
 *	%NL80211_ATTR_IFINDEX; can be used to set %NL80211_ATTR_WIPHY_NAME,
 *	%NL80211_ATTR_WIPHY_TXQ_PARAMS, %NL80211_ATTR_WIPHY_FREQ,
 *	%NL80211_ATTR_WIPHY_FREQ_OFFSET (and the attributes determining the
 *	channel width; this is used for setting monitor mode channel),
 *	%NL80211_ATTR_WIPHY_RETRY_SHORT, %NL80211_ATTR_WIPHY_RETRY_LONG,
 *	%NL80211_ATTR_WIPHY_FRAG_THRESHOLD, and/or
 *	%NL80211_ATTR_WIPHY_RTS_THRESHOLD.  However, for setting the channel,
 *	see %NL80211_CMD_SET_CHANNEL instead, the support here is for backward
 *	compatibility only.
 * @NL80211_CMD_NEW_WIPHY: Newly created wiphy, response to get request
 *	or rename notification. Has attributes %NL80211_ATTR_WIPHY and
 *	%NL80211_ATTR_WIPHY_NAME.
 * @NL80211_CMD_DEL_WIPHY: Wiphy deleted. Has attributes
 *	%NL80211_ATTR_WIPHY and %NL80211_ATTR_WIPHY_NAME.
 *
 * @NL80211_CMD_GET_INTERFACE: Request an interface's configuration;
 *	either a dump request for all interfaces or a specific get with a
 *	single %NL80211_ATTR_IFINDEX is supported.
 * @NL80211_CMD_SET_INTERFACE: Set type of a virtual interface, requires
 *	%NL80211_ATTR_IFINDEX and %NL80211_ATTR_IFTYPE.
 * @NL80211_CMD_NEW_INTERFACE: Newly created virtual interface or response
 *	to %NL80211_CMD_GET_INTERFACE. Has %NL80211_ATTR_IFINDEX,
 *	%NL80211_ATTR_WIPHY and %NL80211_ATTR_IFTYPE attributes. Can also
 *	be sent from userspace to request creation of a new virtual interface,
 *	then requires attributes %NL80211_ATTR_WIPHY, %NL80211_ATTR_IFTYPE and
 *	%NL80211_ATTR_IFNAME.
 * @NL80211_CMD_DEL_INTERFACE: Virtual interface was deleted, has attributes
 *	%NL80211_ATTR_IFINDEX and %NL80211_ATTR_WIPHY. Can also be sent from
 *	userspace to request deletion of a virtual interface, then requires
 *	attribute %NL80211_ATTR_IFINDEX. If multiple BSSID advertisements are
 *	enabled using %NL80211_ATTR_MBSSID_CONFIG, %NL80211_ATTR_MBSSID_ELEMS,
 *	and if this command is used for the transmitting interface, then all
 *	the non-transmitting interfaces are deleted as well.
 *
 * @NL80211_CMD_GET_KEY: Get sequence counter information for a key specified
 *	by %NL80211_ATTR_KEY_IDX and/or %NL80211_ATTR_MAC. %NL80211_ATTR_MAC
 *	represents peer's MLD address for MLO pairwise key. For MLO group key,
 *	the link is identified by %NL80211_ATTR_MLO_LINK_ID.
 * @NL80211_CMD_SET_KEY: Set key attributes %NL80211_ATTR_KEY_DEFAULT,
 *	%NL80211_ATTR_KEY_DEFAULT_MGMT, or %NL80211_ATTR_KEY_THRESHOLD.
 *	For MLO connection, the link to set default key is identified by
 *	%NL80211_ATTR_MLO_LINK_ID.
 * @NL80211_CMD_NEW_KEY: add a key with given %NL80211_ATTR_KEY_DATA,
 *	%NL80211_ATTR_KEY_IDX, %NL80211_ATTR_MAC, %NL80211_ATTR_KEY_CIPHER,
 *	and %NL80211_ATTR_KEY_SEQ attributes. %NL80211_ATTR_MAC represents
 *	peer's MLD address for MLO pairwise key. The link to add MLO
 *	group key is identified by %NL80211_ATTR_MLO_LINK_ID.
 * @NL80211_CMD_DEL_KEY: delete a key identified by %NL80211_ATTR_KEY_IDX
 *	or %NL80211_ATTR_MAC. %NL80211_ATTR_MAC represents peer's MLD address
 *	for MLO pairwise key. The link to delete group key is identified by
 *	%NL80211_ATTR_MLO_LINK_ID.
 *
 * @NL80211_CMD_GET_BEACON: (not used)
 * @NL80211_CMD_SET_BEACON: change the beacon on an access point interface
 *	using the %NL80211_ATTR_BEACON_HEAD and %NL80211_ATTR_BEACON_TAIL
 *	attributes. For drivers that generate the beacon and probe responses
 *	internally, the following attributes must be provided: %NL80211_ATTR_IE,
 *	%NL80211_ATTR_IE_PROBE_RESP and %NL80211_ATTR_IE_ASSOC_RESP.
 * @NL80211_CMD_START_AP: Start AP operation on an AP interface, parameters
 *	are like for %NL80211_CMD_SET_BEACON, and additionally parameters that
 *	do not change are used, these include %NL80211_ATTR_BEACON_INTERVAL,
 *	%NL80211_ATTR_DTIM_PERIOD, %NL80211_ATTR_SSID,
 *	%NL80211_ATTR_HIDDEN_SSID, %NL80211_ATTR_CIPHERS_PAIRWISE,
 *	%NL80211_ATTR_CIPHER_GROUP, %NL80211_ATTR_WPA_VERSIONS,
 *	%NL80211_ATTR_AKM_SUITES, %NL80211_ATTR_PRIVACY,
 *	%NL80211_ATTR_AUTH_TYPE, %NL80211_ATTR_INACTIVITY_TIMEOUT,
 *	%NL80211_ATTR_ACL_POLICY and %NL80211_ATTR_MAC_ADDRS.
 *	The channel to use can be set on the interface or be given using the
 *	%NL80211_ATTR_WIPHY_FREQ and %NL80211_ATTR_WIPHY_FREQ_OFFSET, and the
 *	attributes determining channel width.
 * @NL80211_CMD_NEW_BEACON: old alias for %NL80211_CMD_START_AP
 * @NL80211_CMD_STOP_AP: Stop AP operation on the given interface
 * @NL80211_CMD_DEL_BEACON: old alias for %NL80211_CMD_STOP_AP
 *
 * @NL80211_CMD_GET_STATION: Get station attributes for station identified by
 *	%NL80211_ATTR_MAC on the interface identified by %NL80211_ATTR_IFINDEX.
 * @NL80211_CMD_SET_STATION: Set station attributes for station identified by
 *	%NL80211_ATTR_MAC on the interface identified by %NL80211_ATTR_IFINDEX.
 * @NL80211_CMD_NEW_STATION: Add a station with given attributes to the
 *	interface identified by %NL80211_ATTR_IFINDEX.
 * @NL80211_CMD_DEL_STATION: Remove a station identified by %NL80211_ATTR_MAC
 *	or, if no MAC address given, all stations, on the interface identified
 *	by %NL80211_ATTR_IFINDEX. %NL80211_ATTR_MGMT_SUBTYPE and
 *	%NL80211_ATTR_REASON_CODE can optionally be used to specify which type
 *	of disconnection indication should be sent to the station
 *	(Deauthentication or Disassociation frame and reason code for that
 *	frame).
 *
 * @NL80211_CMD_GET_MPATH: Get mesh path attributes for mesh path to
 * 	destination %NL80211_ATTR_MAC on the interface identified by
 * 	%NL80211_ATTR_IFINDEX.
 * @NL80211_CMD_SET_MPATH:  Set mesh path attributes for mesh path to
 * 	destination %NL80211_ATTR_MAC on the interface identified by
 * 	%NL80211_ATTR_IFINDEX.
 * @NL80211_CMD_NEW_MPATH: Create a new mesh path for the destination given by
 *	%NL80211_ATTR_MAC via %NL80211_ATTR_MPATH_NEXT_HOP.
 * @NL80211_CMD_DEL_MPATH: Delete a mesh path to the destination given by
 *	%NL80211_ATTR_MAC.
 * @NL80211_CMD_NEW_PATH: Add a mesh path with given attributes to the
 *	interface identified by %NL80211_ATTR_IFINDEX.
 * @NL80211_CMD_DEL_PATH: Remove a mesh path identified by %NL80211_ATTR_MAC
 *	or, if no MAC address given, all mesh paths, on the interface identified
 *	by %NL80211_ATTR_IFINDEX.
 * @NL80211_CMD_SET_BSS: Set BSS attributes for BSS identified by
 *	%NL80211_ATTR_IFINDEX.
 *
 * @NL80211_CMD_GET_REG: ask the wireless core to send us its currently set
 *	regulatory domain. If %NL80211_ATTR_WIPHY is specified and the device
 *	has a private regulatory domain, it will be returned. Otherwise, the
 *	global regdomain will be returned.
 *	A device will have a private regulatory domain if it uses the
 *	regulatory_hint() API. Even when a private regdomain is used the channel
 *	information will still be mended according to further hints from
 *	the regulatory core to help with compliance. A dump version of this API
 *	is now available which will returns the global regdomain as well as
 *	all private regdomains of present wiphys (for those that have it).
 *	If a wiphy is self-managed (%NL80211_ATTR_WIPHY_SELF_MANAGED_REG), then
 *	its private regdomain is the only valid one for it. The regulatory
 *	core is not used to help with compliance in this case.
 * @NL80211_CMD_SET_REG: Set current regulatory domain. CRDA sends this command
 *	after being queried by the kernel. CRDA replies by sending a regulatory
 *	domain structure which consists of %NL80211_ATTR_REG_ALPHA set to our
 *	current alpha2 if it found a match. It also provides
 * 	NL80211_ATTR_REG_RULE_FLAGS, and a set of regulatory rules. Each
 * 	regulatory rule is a nested set of attributes  given by
 * 	%NL80211_ATTR_REG_RULE_FREQ_[START|END] and
 * 	%NL80211_ATTR_FREQ_RANGE_MAX_BW with an attached power rule given by
 * 	%NL80211_ATTR_REG_RULE_POWER_MAX_ANT_GAIN and
 * 	%NL80211_ATTR_REG_RULE_POWER_MAX_EIRP.
 * @NL80211_CMD_REQ_SET_REG: ask the wireless core to set the regulatory domain
 * 	to the specified ISO/IEC 3166-1 alpha2 country code. The core will
 * 	store this as a valid request and then query userspace for it.
 *
 * @NL80211_CMD_GET_MESH_CONFIG: Get mesh networking properties for the
 *	interface identified by %NL80211_ATTR_IFINDEX
 *
 * @NL80211_CMD_SET_MESH_CONFIG: Set mesh networking properties for the
 *      interface identified by %NL80211_ATTR_IFINDEX
 *
 * @NL80211_CMD_SET_MGMT_EXTRA_IE: Set extra IEs for management frames. The
 *	interface is identified with %NL80211_ATTR_IFINDEX and the management
 *	frame subtype with %NL80211_ATTR_MGMT_SUBTYPE. The extra IE data to be
 *	added to the end of the specified management frame is specified with
 *	%NL80211_ATTR_IE. If the command succeeds, the requested data will be
 *	added to all specified management frames generated by
 *	kernel/firmware/driver.
 *	Note: This command has been removed and it is only reserved at this
 *	point to avoid re-using existing command number. The functionality this
 *	command was planned for has been provided with cleaner design with the
 *	option to specify additional IEs in NL80211_CMD_TRIGGER_SCAN,
 *	NL80211_CMD_AUTHENTICATE, NL80211_CMD_ASSOCIATE,
 *	NL80211_CMD_DEAUTHENTICATE, and NL80211_CMD_DISASSOCIATE.
 *
 * @NL80211_CMD_GET_SCAN: get scan results
 * @NL80211_CMD_TRIGGER_SCAN: trigger a new scan with the given parameters
 *	%NL80211_ATTR_TX_NO_CCK_RATE is used to decide whether to send the
 *	probe requests at CCK rate or not. %NL80211_ATTR_BSSID can be used to
 *	specify a BSSID to scan for; if not included, the wildcard BSSID will
 *	be used.
 * @NL80211_CMD_NEW_SCAN_RESULTS: scan notification (as a reply to
 *	NL80211_CMD_GET_SCAN and on the "scan" multicast group)
 * @NL80211_CMD_SCAN_ABORTED: scan was aborted, for unspecified reasons,
 *	partial scan results may be available
 *
 * @NL80211_CMD_START_SCHED_SCAN: start a scheduled scan at certain
 *	intervals and certain number of cycles, as specified by
 *	%NL80211_ATTR_SCHED_SCAN_PLANS. If %NL80211_ATTR_SCHED_SCAN_PLANS is
 *	not specified and only %NL80211_ATTR_SCHED_SCAN_INTERVAL is specified,
 *	scheduled scan will run in an infinite loop with the specified interval.
 *	These attributes are mutually exculsive,
 *	i.e. NL80211_ATTR_SCHED_SCAN_INTERVAL must not be passed if
 *	NL80211_ATTR_SCHED_SCAN_PLANS is defined.
 *	If for some reason scheduled scan is aborted by the driver, all scan
 *	plans are canceled (including scan plans that did not start yet).
 *	Like with normal scans, if SSIDs (%NL80211_ATTR_SCAN_SSIDS)
 *	are passed, they are used in the probe requests.  For
 *	broadcast, a broadcast SSID must be passed (ie. an empty
 *	string).  If no SSID is passed, no probe requests are sent and
 *	a passive scan is performed.  %NL80211_ATTR_SCAN_FREQUENCIES,
 *	if passed, define which channels should be scanned; if not
 *	passed, all channels allowed for the current regulatory domain
 *	are used.  Extra IEs can also be passed from the userspace by
 *	using the %NL80211_ATTR_IE attribute.  The first cycle of the
 *	scheduled scan can be delayed by %NL80211_ATTR_SCHED_SCAN_DELAY
 *	is supplied. If the device supports multiple concurrent scheduled
 *	scans, it will allow such when the caller provides the flag attribute
 *	%NL80211_ATTR_SCHED_SCAN_MULTI to indicate user-space support for it.
 * @NL80211_CMD_STOP_SCHED_SCAN: stop a scheduled scan. Returns -ENOENT if
 *	scheduled scan is not running. The caller may assume that as soon
 *	as the call returns, it is safe to start a new scheduled scan again.
 * @NL80211_CMD_SCHED_SCAN_RESULTS: indicates that there are scheduled scan
 *	results available.
 * @NL80211_CMD_SCHED_SCAN_STOPPED: indicates that the scheduled scan has
 *	stopped.  The driver may issue this event at any time during a
 *	scheduled scan.  One reason for stopping the scan is if the hardware
 *	does not support starting an association or a normal scan while running
 *	a scheduled scan.  This event is also sent when the
 *	%NL80211_CMD_STOP_SCHED_SCAN command is received or when the interface
 *	is brought down while a scheduled scan was running.
 *
 * @NL80211_CMD_GET_SURVEY: get survey resuls, e.g. channel occupation
 *      or noise level
 * @NL80211_CMD_NEW_SURVEY_RESULTS: survey data notification (as a reply to
 *	NL80211_CMD_GET_SURVEY and on the "scan" multicast group)
 *
 * @NL80211_CMD_SET_PMKSA: Add a PMKSA cache entry using %NL80211_ATTR_MAC
 *	(for the BSSID), %NL80211_ATTR_PMKID, and optionally %NL80211_ATTR_PMK
 *	(PMK is used for PTKSA derivation in case of FILS shared key offload) or
 *	using %NL80211_ATTR_SSID, %NL80211_ATTR_FILS_CACHE_ID,
 *	%NL80211_ATTR_PMKID, and %NL80211_ATTR_PMK in case of FILS
 *	authentication where %NL80211_ATTR_FILS_CACHE_ID is the identifier
 *	advertized by a FILS capable AP identifying the scope of PMKSA in an
 *	ESS.
 * @NL80211_CMD_DEL_PMKSA: Delete a PMKSA cache entry, using %NL80211_ATTR_MAC
 *	(for the BSSID) and %NL80211_ATTR_PMKID or using %NL80211_ATTR_SSID,
 *	%NL80211_ATTR_FILS_CACHE_ID, and %NL80211_ATTR_PMKID in case of FILS
 *	authentication.
 * @NL80211_CMD_FLUSH_PMKSA: Flush all PMKSA cache entries.
 *
 * @NL80211_CMD_REG_CHANGE: indicates to userspace the regulatory domain
 * 	has been changed and provides details of the request information
 * 	that caused the change such as who initiated the regulatory request
 * 	(%NL80211_ATTR_REG_INITIATOR), the wiphy_idx
 * 	(%NL80211_ATTR_REG_ALPHA2) on which the request was made from if
 * 	the initiator was %NL80211_REGDOM_SET_BY_COUNTRY_IE or
 * 	%NL80211_REGDOM_SET_BY_DRIVER, the type of regulatory domain
 * 	set (%NL80211_ATTR_REG_TYPE), if the type of regulatory domain is
 * 	%NL80211_REG_TYPE_COUNTRY the alpha2 to which we have moved on
 * 	to (%NL80211_ATTR_REG_ALPHA2).
 * @NL80211_CMD_REG_BEACON_HINT: indicates to userspace that an AP beacon
 * 	has been found while world roaming thus enabling active scan or
 * 	any mode of operation that initiates TX (beacons) on a channel
 * 	where we would not have been able to do either before. As an example
 * 	if you are world roaming (regulatory domain set to world or if your
 * 	driver is using a custom world roaming regulatory domain) and while
 * 	doing a passive scan on the 5 GHz band you find an AP there (if not
 * 	on a DFS channel) you will now be able to actively scan for that AP
 * 	or use AP mode on your card on that same channel. Note that this will
 * 	never be used for channels 1-11 on the 2 GHz band as they are always
 * 	enabled world wide. This beacon hint is only sent if your device had
 * 	either disabled active scanning or beaconing on a channel. We send to
 * 	userspace the wiphy on which we removed a restriction from
 * 	(%NL80211_ATTR_WIPHY) and the channel on which this occurred
 * 	before (%NL80211_ATTR_FREQ_BEFORE) and after (%NL80211_ATTR_FREQ_AFTER)
 * 	the beacon hint was processed.
 *
 * @NL80211_CMD_AUTHENTICATE: authentication request and notification.
 *	This command is used both as a command (request to authenticate) and
 *	as an event on the "mlme" multicast group indicating completion of the
 *	authentication process.
 *	When used as a command, %NL80211_ATTR_IFINDEX is used to identify the
 *	interface. %NL80211_ATTR_MAC is used to specify PeerSTAAddress (and
 *	BSSID in case of station mode). %NL80211_ATTR_SSID is used to specify
 *	the SSID (mainly for association, but is included in authentication
 *	request, too, to help BSS selection. %NL80211_ATTR_WIPHY_FREQ +
 *	%NL80211_ATTR_WIPHY_FREQ_OFFSET is used to specify the frequence of the
 *	channel in MHz. %NL80211_ATTR_AUTH_TYPE is used to specify the
 *	authentication type. %NL80211_ATTR_IE is used to define IEs
 *	(VendorSpecificInfo, but also including RSN IE and FT IEs) to be added
 *	to the frame.
 *	When used as an event, this reports reception of an Authentication
 *	frame in station and IBSS modes when the local MLME processed the
 *	frame, i.e., it was for the local STA and was received in correct
 *	state. This is similar to MLME-AUTHENTICATE.confirm primitive in the
 *	MLME SAP interface (kernel providing MLME, userspace SME). The
 *	included %NL80211_ATTR_FRAME attribute contains the management frame
 *	(including both the header and frame body, but not FCS). This event is
 *	also used to indicate if the authentication attempt timed out. In that
 *	case the %NL80211_ATTR_FRAME attribute is replaced with a
 *	%NL80211_ATTR_TIMED_OUT flag (and %NL80211_ATTR_MAC to indicate which
 *	pending authentication timed out).
 * @NL80211_CMD_ASSOCIATE: association request and notification; like
 *	NL80211_CMD_AUTHENTICATE but for Association and Reassociation
 *	(similar to MLME-ASSOCIATE.request, MLME-REASSOCIATE.request,
 *	MLME-ASSOCIATE.confirm or MLME-REASSOCIATE.confirm primitives). The
 *	%NL80211_ATTR_PREV_BSSID attribute is used to specify whether the
 *	request is for the initial association to an ESS (that attribute not
 *	included) or for reassociation within the ESS (that attribute is
 *	included).
 * @NL80211_CMD_DEAUTHENTICATE: deauthentication request and notification; like
 *	NL80211_CMD_AUTHENTICATE but for Deauthentication frames (similar to
 *	MLME-DEAUTHENTICATION.request and MLME-DEAUTHENTICATE.indication
 *	primitives).
 * @NL80211_CMD_DISASSOCIATE: disassociation request and notification; like
 *	NL80211_CMD_AUTHENTICATE but for Disassociation frames (similar to
 *	MLME-DISASSOCIATE.request and MLME-DISASSOCIATE.indication primitives).
 *
 * @NL80211_CMD_MICHAEL_MIC_FAILURE: notification of a locally detected Michael
 *	MIC (part of TKIP) failure; sent on the "mlme" multicast group; the
 *	event includes %NL80211_ATTR_MAC to describe the source MAC address of
 *	the frame with invalid MIC, %NL80211_ATTR_KEY_TYPE to show the key
 *	type, %NL80211_ATTR_KEY_IDX to indicate the key identifier, and
 *	%NL80211_ATTR_KEY_SEQ to indicate the TSC value of the frame; this
 *	event matches with MLME-MICHAELMICFAILURE.indication() primitive
 *
 * @NL80211_CMD_JOIN_IBSS: Join a new IBSS -- given at least an SSID and a
 *	FREQ attribute (for the initial frequency if no peer can be found)
 *	and optionally a MAC (as BSSID) and FREQ_FIXED attribute if those
 *	should be fixed rather than automatically determined. Can only be
 *	executed on a network interface that is UP, and fixed BSSID/FREQ
 *	may be rejected. Another optional parameter is the beacon interval,
 *	given in the %NL80211_ATTR_BEACON_INTERVAL attribute, which if not
 *	given defaults to 100 TU (102.4ms).
 * @NL80211_CMD_LEAVE_IBSS: Leave the IBSS -- no special arguments, the IBSS is
 *	determined by the network interface.
 *
 * @NL80211_CMD_TESTMODE: testmode command, takes a wiphy (or ifindex) attribute
 *	to identify the device, and the TESTDATA blob attribute to pass through
 *	to the driver.
 *
 * @NL80211_CMD_CONNECT: connection request and notification; this command
 *	requests to connect to a specified network but without separating
 *	auth and assoc steps. For this, you need to specify the SSID in a
 *	%NL80211_ATTR_SSID attribute, and can optionally specify the association
 *	IEs in %NL80211_ATTR_IE, %NL80211_ATTR_AUTH_TYPE,
 *	%NL80211_ATTR_USE_MFP, %NL80211_ATTR_MAC, %NL80211_ATTR_WIPHY_FREQ,
 *	%NL80211_ATTR_WIPHY_FREQ_OFFSET, %NL80211_ATTR_CONTROL_PORT,
 *	%NL80211_ATTR_CONTROL_PORT_ETHERTYPE,
 *	%NL80211_ATTR_CONTROL_PORT_NO_ENCRYPT,
 *	%NL80211_ATTR_CONTROL_PORT_OVER_NL80211, %NL80211_ATTR_MAC_HINT, and
 *	%NL80211_ATTR_WIPHY_FREQ_HINT.
 *	If included, %NL80211_ATTR_MAC and %NL80211_ATTR_WIPHY_FREQ are
 *	restrictions on BSS selection, i.e., they effectively prevent roaming
 *	within the ESS. %NL80211_ATTR_MAC_HINT and %NL80211_ATTR_WIPHY_FREQ_HINT
 *	can be included to provide a recommendation of the initial BSS while
 *	allowing the driver to roam to other BSSes within the ESS and also to
 *	ignore this recommendation if the indicated BSS is not ideal. Only one
 *	set of BSSID,frequency parameters is used (i.e., either the enforcing
 *	%NL80211_ATTR_MAC,%NL80211_ATTR_WIPHY_FREQ or the less strict
 *	%NL80211_ATTR_MAC_HINT and %NL80211_ATTR_WIPHY_FREQ_HINT).
 *	Driver shall not modify the IEs specified through %NL80211_ATTR_IE if
 *	%NL80211_ATTR_MAC is included. However, if %NL80211_ATTR_MAC_HINT is
 *	included, these IEs through %NL80211_ATTR_IE are specified by the user
 *	space based on the best possible BSS selected. Thus, if the driver ends
 *	up selecting a different BSS, it can modify these IEs accordingly (e.g.
 *	userspace asks the driver to perform PMKSA caching with BSS1 and the
 *	driver ends up selecting BSS2 with different PMKSA cache entry; RSNIE
 *	has to get updated with the apt PMKID).
 *	%NL80211_ATTR_PREV_BSSID can be used to request a reassociation within
 *	the ESS in case the device is already associated and an association with
 *	a different BSS is desired.
 *	Background scan period can optionally be
 *	specified in %NL80211_ATTR_BG_SCAN_PERIOD,
 *	if not specified default background scan configuration
 *	in driver is used and if period value is 0, bg scan will be disabled.
 *	This attribute is ignored if driver does not support roam scan.
 *	It is also sent as an event, with the BSSID and response IEs when the
 *	connection is established or failed to be established. This can be
 *	determined by the %NL80211_ATTR_STATUS_CODE attribute (0 = success,
 *	non-zero = failure). If %NL80211_ATTR_TIMED_OUT is included in the
 *	event, the connection attempt failed due to not being able to initiate
 *	authentication/association or not receiving a response from the AP.
 *	Non-zero %NL80211_ATTR_STATUS_CODE value is indicated in that case as
 *	well to remain backwards compatible.
 * @NL80211_CMD_ROAM: Notification indicating the card/driver roamed by itself.
 *	When a security association was established on an 802.1X network using
 *	fast transition, this event should be followed by an
 *	%NL80211_CMD_PORT_AUTHORIZED event.
 *	Following a %NL80211_CMD_ROAM event userspace can issue
 *	%NL80211_CMD_GET_SCAN in order to obtain the scan information for the
 *	new BSS the card/driver roamed to.
 * @NL80211_CMD_DISCONNECT: drop a given connection; also used to notify
 *	userspace that a connection was dropped by the AP or due to other
 *	reasons, for this the %NL80211_ATTR_DISCONNECTED_BY_AP and
 *	%NL80211_ATTR_REASON_CODE attributes are used.
 *
 * @NL80211_CMD_SET_WIPHY_NETNS: Set a wiphy's netns. Note that all devices
 *	associated with this wiphy must be down and will follow.
 *
 * @NL80211_CMD_REMAIN_ON_CHANNEL: Request to remain awake on the specified
 *	channel for the specified amount of time. This can be used to do
 *	off-channel operations like transmit a Public Action frame and wait for
 *	a response while being associated to an AP on another channel.
 *	%NL80211_ATTR_IFINDEX is used to specify which interface (and thus
 *	radio) is used. %NL80211_ATTR_WIPHY_FREQ is used to specify the
 *	frequency for the operation.
 *	%NL80211_ATTR_DURATION is used to specify the duration in milliseconds
 *	to remain on the channel. This command is also used as an event to
 *	notify when the requested duration starts (it may take a while for the
 *	driver to schedule this time due to other concurrent needs for the
 *	radio).
 *	When called, this operation returns a cookie (%NL80211_ATTR_COOKIE)
 *	that will be included with any events pertaining to this request;
 *	the cookie is also used to cancel the request.
 * @NL80211_CMD_CANCEL_REMAIN_ON_CHANNEL: This command can be used to cancel a
 *	pending remain-on-channel duration if the desired operation has been
 *	completed prior to expiration of the originally requested duration.
 *	%NL80211_ATTR_WIPHY or %NL80211_ATTR_IFINDEX is used to specify the
 *	radio. The %NL80211_ATTR_COOKIE attribute must be given as well to
 *	uniquely identify the request.
 *	This command is also used as an event to notify when a requested
 *	remain-on-channel duration has expired.
 *
 * @NL80211_CMD_SET_TX_BITRATE_MASK: Set the mask of rates to be used in TX
 *	rate selection. %NL80211_ATTR_IFINDEX is used to specify the interface
 *	and @NL80211_ATTR_TX_RATES the set of allowed rates.
 *
 * @NL80211_CMD_REGISTER_FRAME: Register for receiving certain mgmt frames
 *	(via @NL80211_CMD_FRAME) for processing in userspace. This command
 *	requires an interface index, a frame type attribute (optional for
 *	backward compatibility reasons, if not given assumes action frames)
 *	and a match attribute containing the first few bytes of the frame
 *	that should match, e.g. a single byte for only a category match or
 *	four bytes for vendor frames including the OUI. The registration
 *	cannot be dropped, but is removed automatically when the netlink
 *	socket is closed. Multiple registrations can be made.
 *	The %NL80211_ATTR_RECEIVE_MULTICAST flag attribute can be given if
 *	%NL80211_EXT_FEATURE_MULTICAST_REGISTRATIONS is available, in which
 *	case the registration can also be modified to include/exclude the
 *	flag, rather than requiring unregistration to change it.
 * @NL80211_CMD_REGISTER_ACTION: Alias for @NL80211_CMD_REGISTER_FRAME for
 *	backward compatibility
 * @NL80211_CMD_FRAME: Management frame TX request and RX notification. This
 *	command is used both as a request to transmit a management frame and
 *	as an event indicating reception of a frame that was not processed in
 *	kernel code, but is for us (i.e., which may need to be processed in a
 *	user space application). %NL80211_ATTR_FRAME is used to specify the
 *	frame contents (including header). %NL80211_ATTR_WIPHY_FREQ is used
 *	to indicate on which channel the frame is to be transmitted or was
 *	received. If this channel is not the current channel (remain-on-channel
 *	or the operational channel) the device will switch to the given channel
 *	and transmit the frame, optionally waiting for a response for the time
 *	specified using %NL80211_ATTR_DURATION. When called, this operation
 *	returns a cookie (%NL80211_ATTR_COOKIE) that will be included with the
 *	TX status event pertaining to the TX request.
 *	%NL80211_ATTR_TX_NO_CCK_RATE is used to decide whether to send the
 *	management frames at CCK rate or not in 2GHz band.
 *	%NL80211_ATTR_CSA_C_OFFSETS_TX is an array of offsets to CSA
 *	counters which will be updated to the current value. This attribute
 *	is used during CSA period.
 *	For TX on an MLD, the frequency can be omitted and the link ID be
 *	specified, or if transmitting to a known peer MLD (with MLD addresses
 *	in the frame) both can be omitted and the link will be selected by
 *	lower layers.
 *	For RX notification, %NL80211_ATTR_RX_HW_TIMESTAMP may be included to
 *	indicate the frame RX timestamp and %NL80211_ATTR_TX_HW_TIMESTAMP may
 *	be included to indicate the ack TX timestamp.
 * @NL80211_CMD_FRAME_WAIT_CANCEL: When an off-channel TX was requested, this
 *	command may be used with the corresponding cookie to cancel the wait
 *	time if it is known that it is no longer necessary.  This command is
 *	also sent as an event whenever the driver has completed the off-channel
 *	wait time.
 * @NL80211_CMD_ACTION: Alias for @NL80211_CMD_FRAME for backward compatibility.
 * @NL80211_CMD_FRAME_TX_STATUS: Report TX status of a management frame
 *	transmitted with %NL80211_CMD_FRAME. %NL80211_ATTR_COOKIE identifies
 *	the TX command and %NL80211_ATTR_FRAME includes the contents of the
 *	frame. %NL80211_ATTR_ACK flag is included if the recipient acknowledged
 *	the frame. %NL80211_ATTR_TX_HW_TIMESTAMP may be included to indicate the
 *	tx timestamp and %NL80211_ATTR_RX_HW_TIMESTAMP may be included to
 *	indicate the ack RX timestamp.
 * @NL80211_CMD_ACTION_TX_STATUS: Alias for @NL80211_CMD_FRAME_TX_STATUS for
 *	backward compatibility.
 *
 * @NL80211_CMD_SET_POWER_SAVE: Set powersave, using %NL80211_ATTR_PS_STATE
 * @NL80211_CMD_GET_POWER_SAVE: Get powersave status in %NL80211_ATTR_PS_STATE
 *
 * @NL80211_CMD_SET_CQM: Connection quality monitor configuration. This command
 *	is used to configure connection quality monitoring notification trigger
 *	levels.
 * @NL80211_CMD_NOTIFY_CQM: Connection quality monitor notification. This
 *	command is used as an event to indicate the that a trigger level was
 *	reached.
 * @NL80211_CMD_SET_CHANNEL: Set the channel (using %NL80211_ATTR_WIPHY_FREQ
 *	and the attributes determining channel width) the given interface
 *	(identifed by %NL80211_ATTR_IFINDEX) shall operate on.
 *	In case multiple channels are supported by the device, the mechanism
 *	with which it switches channels is implementation-defined.
 *	When a monitor interface is given, it can only switch channel while
 *	no other interfaces are operating to avoid disturbing the operation
 *	of any other interfaces, and other interfaces will again take
 *	precedence when they are used.
 *
 * @NL80211_CMD_SET_WDS_PEER: Set the MAC address of the peer on a WDS interface
 *	(no longer supported).
 *
 * @NL80211_CMD_SET_MULTICAST_TO_UNICAST: Configure if this AP should perform
 *	multicast to unicast conversion. When enabled, all multicast packets
 *	with ethertype ARP, IPv4 or IPv6 (possibly within an 802.1Q header)
 *	will be sent out to each station once with the destination (multicast)
 *	MAC address replaced by the station's MAC address. Note that this may
 *	break certain expectations of the receiver, e.g. the ability to drop
 *	unicast IP packets encapsulated in multicast L2 frames, or the ability
 *	to not send destination unreachable messages in such cases.
 *	This can only be toggled per BSS. Configure this on an interface of
 *	type %NL80211_IFTYPE_AP. It applies to all its VLAN interfaces
 *	(%NL80211_IFTYPE_AP_VLAN), except for those in 4addr (WDS) mode.
 *	If %NL80211_ATTR_MULTICAST_TO_UNICAST_ENABLED is not present with this
 *	command, the feature is disabled.
 *
 * @NL80211_CMD_JOIN_MESH: Join a mesh. The mesh ID must be given, and initial
 *	mesh config parameters may be given.
 * @NL80211_CMD_LEAVE_MESH: Leave the mesh network -- no special arguments, the
 *	network is determined by the network interface.
 *
 * @NL80211_CMD_UNPROT_DEAUTHENTICATE: Unprotected deauthentication frame
 *	notification. This event is used to indicate that an unprotected
 *	deauthentication frame was dropped when MFP is in use.
 * @NL80211_CMD_UNPROT_DISASSOCIATE: Unprotected disassociation frame
 *	notification. This event is used to indicate that an unprotected
 *	disassociation frame was dropped when MFP is in use.
 *
 * @NL80211_CMD_NEW_PEER_CANDIDATE: Notification on the reception of a
 *      beacon or probe response from a compatible mesh peer.  This is only
 *      sent while no station information (sta_info) exists for the new peer
 *      candidate and when @NL80211_MESH_SETUP_USERSPACE_AUTH,
 *      @NL80211_MESH_SETUP_USERSPACE_AMPE, or
 *      @NL80211_MESH_SETUP_USERSPACE_MPM is set.  On reception of this
 *      notification, userspace may decide to create a new station
 *      (@NL80211_CMD_NEW_STATION).  To stop this notification from
 *      reoccurring, the userspace authentication daemon may want to create the
 *      new station with the AUTHENTICATED flag unset and maybe change it later
 *      depending on the authentication result.
 *
 * @NL80211_CMD_GET_WOWLAN: get Wake-on-Wireless-LAN (WoWLAN) settings.
 * @NL80211_CMD_SET_WOWLAN: set Wake-on-Wireless-LAN (WoWLAN) settings.
 *	Since wireless is more complex than wired ethernet, it supports
 *	various triggers. These triggers can be configured through this
 *	command with the %NL80211_ATTR_WOWLAN_TRIGGERS attribute. For
 *	more background information, see
 *	https://wireless.wiki.kernel.org/en/users/Documentation/WoWLAN.
 *	The @NL80211_CMD_SET_WOWLAN command can also be used as a notification
 *	from the driver reporting the wakeup reason. In this case, the
 *	@NL80211_ATTR_WOWLAN_TRIGGERS attribute will contain the reason
 *	for the wakeup, if it was caused by wireless. If it is not present
 *	in the wakeup notification, the wireless device didn't cause the
 *	wakeup but reports that it was woken up.
 *
 * @NL80211_CMD_SET_REKEY_OFFLOAD: This command is used give the driver
 *	the necessary information for supporting GTK rekey offload. This
 *	feature is typically used during WoWLAN. The configuration data
 *	is contained in %NL80211_ATTR_REKEY_DATA (which is nested and
 *	contains the data in sub-attributes). After rekeying happened,
 *	this command may also be sent by the driver as an MLME event to
 *	inform userspace of the new replay counter.
 *
 * @NL80211_CMD_PMKSA_CANDIDATE: This is used as an event to inform userspace
 *	of PMKSA caching dandidates.
 *
 * @NL80211_CMD_TDLS_OPER: Perform a high-level TDLS command (e.g. link setup).
 *	In addition, this can be used as an event to request userspace to take
 *	actions on TDLS links (set up a new link or tear down an existing one).
 *	In such events, %NL80211_ATTR_TDLS_OPERATION indicates the requested
 *	operation, %NL80211_ATTR_MAC contains the peer MAC address, and
 *	%NL80211_ATTR_REASON_CODE the reason code to be used (only with
 *	%NL80211_TDLS_TEARDOWN).
 * @NL80211_CMD_TDLS_MGMT: Send a TDLS management frame. The
 *	%NL80211_ATTR_TDLS_ACTION attribute determines the type of frame to be
 *	sent. Public Action codes (802.11-2012 8.1.5.1) will be sent as
 *	802.11 management frames, while TDLS action codes (802.11-2012
 *	8.5.13.1) will be encapsulated and sent as data frames. The currently
 *	supported Public Action code is %WLAN_PUB_ACTION_TDLS_DISCOVER_RES
 *	and the currently supported TDLS actions codes are given in
 *	&enum ieee80211_tdls_actioncode.
 *
 * @NL80211_CMD_UNEXPECTED_FRAME: Used by an application controlling an AP
 *	(or GO) interface (i.e. hostapd) to ask for unexpected frames to
 *	implement sending deauth to stations that send unexpected class 3
 *	frames. Also used as the event sent by the kernel when such a frame
 *	is received.
 *	For the event, the %NL80211_ATTR_MAC attribute carries the TA and
 *	other attributes like the interface index are present.
 *	If used as the command it must have an interface index and you can
 *	only unsubscribe from the event by closing the socket. Subscription
 *	is also for %NL80211_CMD_UNEXPECTED_4ADDR_FRAME events.
 *
 * @NL80211_CMD_UNEXPECTED_4ADDR_FRAME: Sent as an event indicating that the
 *	associated station identified by %NL80211_ATTR_MAC sent a 4addr frame
 *	and wasn't already in a 4-addr VLAN. The event will be sent similarly
 *	to the %NL80211_CMD_UNEXPECTED_FRAME event, to the same listener.
 *
 * @NL80211_CMD_PROBE_CLIENT: Probe an associated station on an AP interface
 *	by sending a null data frame to it and reporting when the frame is
 *	acknowleged. This is used to allow timing out inactive clients. Uses
 *	%NL80211_ATTR_IFINDEX and %NL80211_ATTR_MAC. The command returns a
 *	direct reply with an %NL80211_ATTR_COOKIE that is later used to match
 *	up the event with the request. The event includes the same data and
 *	has %NL80211_ATTR_ACK set if the frame was ACKed.
 *
 * @NL80211_CMD_REGISTER_BEACONS: Register this socket to receive beacons from
 *	other BSSes when any interfaces are in AP mode. This helps implement
 *	OLBC handling in hostapd. Beacons are reported in %NL80211_CMD_FRAME
 *	messages. Note that per PHY only one application may register.
 *
 * @NL80211_CMD_SET_NOACK_MAP: sets a bitmap for the individual TIDs whether
 *      No Acknowledgement Policy should be applied.
 *
 * @NL80211_CMD_CH_SWITCH_NOTIFY: An AP or GO may decide to switch channels
 *	independently of the userspace SME, send this event indicating
 *	%NL80211_ATTR_IFINDEX is now on %NL80211_ATTR_WIPHY_FREQ and the
 *	attributes determining channel width.  This indication may also be
 *	sent when a remotely-initiated switch (e.g., when a STA receives a CSA
 *	from the remote AP) is completed;
 *
 * @NL80211_CMD_CH_SWITCH_STARTED_NOTIFY: Notify that a channel switch
 *	has been started on an interface, regardless of the initiator
 *	(ie. whether it was requested from a remote device or
 *	initiated on our own).  It indicates that
 *	%NL80211_ATTR_IFINDEX will be on %NL80211_ATTR_WIPHY_FREQ
 *	after %NL80211_ATTR_CH_SWITCH_COUNT TBTT's.  The userspace may
 *	decide to react to this indication by requesting other
 *	interfaces to change channel as well.
 *
 * @NL80211_CMD_START_P2P_DEVICE: Start the given P2P Device, identified by
 *	its %NL80211_ATTR_WDEV identifier. It must have been created with
 *	%NL80211_CMD_NEW_INTERFACE previously. After it has been started, the
 *	P2P Device can be used for P2P operations, e.g. remain-on-channel and
 *	public action frame TX.
 * @NL80211_CMD_STOP_P2P_DEVICE: Stop the given P2P Device, identified by
 *	its %NL80211_ATTR_WDEV identifier.
 *
 * @NL80211_CMD_CONN_FAILED: connection request to an AP failed; used to
 *	notify userspace that AP has rejected the connection request from a
 *	station, due to particular reason. %NL80211_ATTR_CONN_FAILED_REASON
 *	is used for this.
 *
 * @NL80211_CMD_SET_MCAST_RATE: Change the rate used to send multicast frames
 *	for IBSS or MESH vif.
 *
 * @NL80211_CMD_SET_MAC_ACL: sets ACL for MAC address based access control.
 *	This is to be used with the drivers advertising the support of MAC
 *	address based access control. List of MAC addresses is passed in
 *	%NL80211_ATTR_MAC_ADDRS and ACL policy is passed in
 *	%NL80211_ATTR_ACL_POLICY. Driver will enable ACL with this list, if it
 *	is not already done. The new list will replace any existing list. Driver
 *	will clear its ACL when the list of MAC addresses passed is empty. This
 *	command is used in AP/P2P GO mode. Driver has to make sure to clear its
 *	ACL list during %NL80211_CMD_STOP_AP.
 *
 * @NL80211_CMD_RADAR_DETECT: Start a Channel availability check (CAC). Once
 *	a radar is detected or the channel availability scan (CAC) has finished
 *	or was aborted, or a radar was detected, usermode will be notified with
 *	this event. This command is also used to notify userspace about radars
 *	while operating on this channel.
 *	%NL80211_ATTR_RADAR_EVENT is used to inform about the type of the
 *	event.
 *
 * @NL80211_CMD_GET_PROTOCOL_FEATURES: Get global nl80211 protocol features,
 *	i.e. features for the nl80211 protocol rather than device features.
 *	Returns the features in the %NL80211_ATTR_PROTOCOL_FEATURES bitmap.
 *
 * @NL80211_CMD_UPDATE_FT_IES: Pass down the most up-to-date Fast Transition
 *	Information Element to the WLAN driver
 *
 * @NL80211_CMD_FT_EVENT: Send a Fast transition event from the WLAN driver
 *	to the supplicant. This will carry the target AP's MAC address along
 *	with the relevant Information Elements. This event is used to report
 *	received FT IEs (MDIE, FTIE, RSN IE, TIE, RICIE).
 *
 * @NL80211_CMD_CRIT_PROTOCOL_START: Indicates user-space will start running
 *	a critical protocol that needs more reliability in the connection to
 *	complete.
 *
 * @NL80211_CMD_CRIT_PROTOCOL_STOP: Indicates the connection reliability can
 *	return back to normal.
 *
 * @NL80211_CMD_GET_COALESCE: Get currently supported coalesce rules.
 * @NL80211_CMD_SET_COALESCE: Configure coalesce rules or clear existing rules.
 *
 * @NL80211_CMD_CHANNEL_SWITCH: Perform a channel switch by announcing the
 *	new channel information (Channel Switch Announcement - CSA)
 *	in the beacon for some time (as defined in the
 *	%NL80211_ATTR_CH_SWITCH_COUNT parameter) and then change to the
 *	new channel. Userspace provides the new channel information (using
 *	%NL80211_ATTR_WIPHY_FREQ and the attributes determining channel
 *	width). %NL80211_ATTR_CH_SWITCH_BLOCK_TX may be supplied to inform
 *	other station that transmission must be blocked until the channel
 *	switch is complete.
 *
 * @NL80211_CMD_VENDOR: Vendor-specified command/event. The command is specified
 *	by the %NL80211_ATTR_VENDOR_ID attribute and a sub-command in
 *	%NL80211_ATTR_VENDOR_SUBCMD. Parameter(s) can be transported in
 *	%NL80211_ATTR_VENDOR_DATA.
 *	For feature advertisement, the %NL80211_ATTR_VENDOR_DATA attribute is
 *	used in the wiphy data as a nested attribute containing descriptions
 *	(&struct nl80211_vendor_cmd_info) of the supported vendor commands.
 *	This may also be sent as an event with the same attributes.
 *
 * @NL80211_CMD_SET_QOS_MAP: Set Interworking QoS mapping for IP DSCP values.
 *	The QoS mapping information is included in %NL80211_ATTR_QOS_MAP. If
 *	that attribute is not included, QoS mapping is disabled. Since this
 *	QoS mapping is relevant for IP packets, it is only valid during an
 *	association. This is cleared on disassociation and AP restart.
 *
 * @NL80211_CMD_ADD_TX_TS: Ask the kernel to add a traffic stream for the given
 *	%NL80211_ATTR_TSID and %NL80211_ATTR_MAC with %NL80211_ATTR_USER_PRIO
 *	and %NL80211_ATTR_ADMITTED_TIME parameters.
 *	Note that the action frame handshake with the AP shall be handled by
 *	userspace via the normal management RX/TX framework, this only sets
 *	up the TX TS in the driver/device.
 *	If the admitted time attribute is not added then the request just checks
 *	if a subsequent setup could be successful, the intent is to use this to
 *	avoid setting up a session with the AP when local restrictions would
 *	make that impossible. However, the subsequent "real" setup may still
 *	fail even if the check was successful.
 * @NL80211_CMD_DEL_TX_TS: Remove an existing TS with the %NL80211_ATTR_TSID
 *	and %NL80211_ATTR_MAC parameters. It isn't necessary to call this
 *	before removing a station entry entirely, or before disassociating
 *	or similar, cleanup will happen in the driver/device in this case.
 *
 * @NL80211_CMD_GET_MPP: Get mesh path attributes for mesh proxy path to
 *	destination %NL80211_ATTR_MAC on the interface identified by
 *	%NL80211_ATTR_IFINDEX.
 *
 * @NL80211_CMD_JOIN_OCB: Join the OCB network. The center frequency and
 *	bandwidth of a channel must be given.
 * @NL80211_CMD_LEAVE_OCB: Leave the OCB network -- no special arguments, the
 *	network is determined by the network interface.
 *
 * @NL80211_CMD_TDLS_CHANNEL_SWITCH: Start channel-switching with a TDLS peer,
 *	identified by the %NL80211_ATTR_MAC parameter. A target channel is
 *	provided via %NL80211_ATTR_WIPHY_FREQ and other attributes determining
 *	channel width/type. The target operating class is given via
 *	%NL80211_ATTR_OPER_CLASS.
 *	The driver is responsible for continually initiating channel-switching
 *	operations and returning to the base channel for communication with the
 *	AP.
 * @NL80211_CMD_TDLS_CANCEL_CHANNEL_SWITCH: Stop channel-switching with a TDLS
 *	peer given by %NL80211_ATTR_MAC. Both peers must be on the base channel
 *	when this command completes.
 *
 * @NL80211_CMD_WIPHY_REG_CHANGE: Similar to %NL80211_CMD_REG_CHANGE, but used
 *	as an event to indicate changes for devices with wiphy-specific regdom
 *	management.
 *
 * @NL80211_CMD_ABORT_SCAN: Stop an ongoing scan. Returns -ENOENT if a scan is
 *	not running. The driver indicates the status of the scan through
 *	cfg80211_scan_done().
 *
 * @NL80211_CMD_START_NAN: Start NAN operation, identified by its
 *	%NL80211_ATTR_WDEV interface. This interface must have been
 *	previously created with %NL80211_CMD_NEW_INTERFACE. After it
 *	has been started, the NAN interface will create or join a
 *	cluster. This command must have a valid
 *	%NL80211_ATTR_NAN_MASTER_PREF attribute and optional
 *	%NL80211_ATTR_BANDS attributes.  If %NL80211_ATTR_BANDS is
 *	omitted or set to 0, it means don't-care and the device will
 *	decide what to use.  After this command NAN functions can be
 *	added.
 * @NL80211_CMD_STOP_NAN: Stop the NAN operation, identified by
 *	its %NL80211_ATTR_WDEV interface.
 * @NL80211_CMD_ADD_NAN_FUNCTION: Add a NAN function. The function is defined
 *	with %NL80211_ATTR_NAN_FUNC nested attribute. When called, this
 *	operation returns the strictly positive and unique instance id
 *	(%NL80211_ATTR_NAN_FUNC_INST_ID) and a cookie (%NL80211_ATTR_COOKIE)
 *	of the function upon success.
 *	Since instance ID's can be re-used, this cookie is the right
 *	way to identify the function. This will avoid races when a termination
 *	event is handled by the user space after it has already added a new
 *	function that got the same instance id from the kernel as the one
 *	which just terminated.
 *	This cookie may be used in NAN events even before the command
 *	returns, so userspace shouldn't process NAN events until it processes
 *	the response to this command.
 *	Look at %NL80211_ATTR_SOCKET_OWNER as well.
 * @NL80211_CMD_DEL_NAN_FUNCTION: Delete a NAN function by cookie.
 *	This command is also used as a notification sent when a NAN function is
 *	terminated. This will contain a %NL80211_ATTR_NAN_FUNC_INST_ID
 *	and %NL80211_ATTR_COOKIE attributes.
 * @NL80211_CMD_CHANGE_NAN_CONFIG: Change current NAN
 *	configuration. NAN must be operational (%NL80211_CMD_START_NAN
 *	was executed).  It must contain at least one of the following
 *	attributes: %NL80211_ATTR_NAN_MASTER_PREF,
 *	%NL80211_ATTR_BANDS.  If %NL80211_ATTR_BANDS is omitted, the
 *	current configuration is not changed.  If it is present but
 *	set to zero, the configuration is changed to don't-care
 *	(i.e. the device can decide what to do).
 * @NL80211_CMD_NAN_FUNC_MATCH: Notification sent when a match is reported.
 *	This will contain a %NL80211_ATTR_NAN_MATCH nested attribute and
 *	%NL80211_ATTR_COOKIE.
 *
 * @NL80211_CMD_UPDATE_CONNECT_PARAMS: Update one or more connect parameters
 *	for subsequent roaming cases if the driver or firmware uses internal
 *	BSS selection. This command can be issued only while connected and it
 *	does not result in a change for the current association. Currently,
 *	only the %NL80211_ATTR_IE data is used and updated with this command.
 *
 * @NL80211_CMD_SET_PMK: For offloaded 4-Way handshake, set the PMK or PMK-R0
 *	for the given authenticator address (specified with %NL80211_ATTR_MAC).
 *	When %NL80211_ATTR_PMKR0_NAME is set, %NL80211_ATTR_PMK specifies the
 *	PMK-R0, otherwise it specifies the PMK.
 * @NL80211_CMD_DEL_PMK: For offloaded 4-Way handshake, delete the previously
 *	configured PMK for the authenticator address identified by
 *	%NL80211_ATTR_MAC.
 * @NL80211_CMD_PORT_AUTHORIZED: An event that indicates an 802.1X FT roam was
 *	completed successfully. Drivers that support 4 way handshake offload
 *	should send this event after indicating 802.1X FT assocation with
 *	%NL80211_CMD_ROAM. If the 4 way handshake failed %NL80211_CMD_DISCONNECT
 *	should be indicated instead.
 * @NL80211_CMD_CONTROL_PORT_FRAME: Control Port (e.g. PAE) frame TX request
 *	and RX notification.  This command is used both as a request to transmit
 *	a control port frame and as a notification that a control port frame
 *	has been received. %NL80211_ATTR_FRAME is used to specify the
 *	frame contents.  The frame is the raw EAPoL data, without ethernet or
 *	802.11 headers.
 *	For an MLD transmitter, the %NL80211_ATTR_MLO_LINK_ID may be given and
 *	its effect will depend on the destination: If the destination is known
 *	to be an MLD, this will be used as a hint to select the link to transmit
 *	the frame on. If the destination is not an MLD, this will select both
 *	the link to transmit on and the source address will be set to the link
 *	address of that link.
 *	When used as an event indication %NL80211_ATTR_CONTROL_PORT_ETHERTYPE,
 *	%NL80211_ATTR_CONTROL_PORT_NO_ENCRYPT and %NL80211_ATTR_MAC are added
 *	indicating the protocol type of the received frame; whether the frame
 *	was received unencrypted and the MAC address of the peer respectively.
 *
 * @NL80211_CMD_RELOAD_REGDB: Request that the regdb firmware file is reloaded.
 *
 * @NL80211_CMD_EXTERNAL_AUTH: This interface is exclusively defined for host
 *	drivers that do not define separate commands for authentication and
 *	association, but rely on user space for the authentication to happen.
 *	This interface acts both as the event request (driver to user space)
 *	to trigger the authentication and command response (userspace to
 *	driver) to indicate the authentication status.
 *
 *	User space uses the %NL80211_CMD_CONNECT command to the host driver to
 *	trigger a connection. The host driver selects a BSS and further uses
 *	this interface to offload only the authentication part to the user
 *	space. Authentication frames are passed between the driver and user
 *	space through the %NL80211_CMD_FRAME interface. Host driver proceeds
 *	further with the association after getting successful authentication
 *	status. User space indicates the authentication status through
 *	%NL80211_ATTR_STATUS_CODE attribute in %NL80211_CMD_EXTERNAL_AUTH
 *	command interface.
 *
 *	Host driver reports this status on an authentication failure to the
 *	user space through the connect result as the user space would have
 *	initiated the connection through the connect request.
 *
 * @NL80211_CMD_STA_OPMODE_CHANGED: An event that notify station's
 *	ht opmode or vht opmode changes using any of %NL80211_ATTR_SMPS_MODE,
 *	%NL80211_ATTR_CHANNEL_WIDTH,%NL80211_ATTR_NSS attributes with its
 *	address(specified in %NL80211_ATTR_MAC).
 *
 * @NL80211_CMD_GET_FTM_RESPONDER_STATS: Retrieve FTM responder statistics, in
 *	the %NL80211_ATTR_FTM_RESPONDER_STATS attribute.
 *
 * @NL80211_CMD_PEER_MEASUREMENT_START: start a (set of) peer measurement(s)
 *	with the given parameters, which are encapsulated in the nested
 *	%NL80211_ATTR_PEER_MEASUREMENTS attribute. Optionally, MAC address
 *	randomization may be enabled and configured by specifying the
 *	%NL80211_ATTR_MAC and %NL80211_ATTR_MAC_MASK attributes.
 *	If a timeout is requested, use the %NL80211_ATTR_TIMEOUT attribute.
 *	A u64 cookie for further %NL80211_ATTR_COOKIE use is returned in
 *	the netlink extended ack message.
 *
 *	To cancel a measurement, close the socket that requested it.
 *
 *	Measurement results are reported to the socket that requested the
 *	measurement using @NL80211_CMD_PEER_MEASUREMENT_RESULT when they
 *	become available, so applications must ensure a large enough socket
 *	buffer size.
 *
 *	Depending on driver support it may or may not be possible to start
 *	multiple concurrent measurements.
 * @NL80211_CMD_PEER_MEASUREMENT_RESULT: This command number is used for the
 *	result notification from the driver to the requesting socket.
 * @NL80211_CMD_PEER_MEASUREMENT_COMPLETE: Notification only, indicating that
 *	the measurement completed, using the measurement cookie
 *	(%NL80211_ATTR_COOKIE).
 *
 * @NL80211_CMD_NOTIFY_RADAR: Notify the kernel that a radar signal was
 *	detected and reported by a neighboring device on the channel
 *	indicated by %NL80211_ATTR_WIPHY_FREQ and other attributes
 *	determining the width and type.
 *
 * @NL80211_CMD_UPDATE_OWE_INFO: This interface allows the host driver to
 *	offload OWE processing to user space. This intends to support
 *	OWE AKM by the host drivers that implement SME but rely
 *	on the user space for the cryptographic/DH IE processing in AP mode.
 *
 * @NL80211_CMD_PROBE_MESH_LINK: The requirement for mesh link metric
 *	refreshing, is that from one mesh point we be able to send some data
 *	frames to other mesh points which are not currently selected as a
 *	primary traffic path, but which are only 1 hop away. The absence of
 *	the primary path to the chosen node makes it necessary to apply some
 *	form of marking on a chosen packet stream so that the packets can be
 *	properly steered to the selected node for testing, and not by the
 *	regular mesh path lookup. Further, the packets must be of type data
 *	so that the rate control (often embedded in firmware) is used for
 *	rate selection.
 *
 *	Here attribute %NL80211_ATTR_MAC is used to specify connected mesh
 *	peer MAC address and %NL80211_ATTR_FRAME is used to specify the frame
 *	content. The frame is ethernet data.
 *
 * @NL80211_CMD_SET_TID_CONFIG: Data frame TID specific configuration
 *	is passed using %NL80211_ATTR_TID_CONFIG attribute.
 *
 * @NL80211_CMD_UNPROT_BEACON: Unprotected or incorrectly protected Beacon
 *	frame. This event is used to indicate that a received Beacon frame was
 *	dropped because it did not include a valid MME MIC while beacon
 *	protection was enabled (BIGTK configured in station mode).
 *
 * @NL80211_CMD_CONTROL_PORT_FRAME_TX_STATUS: Report TX status of a control
 *	port frame transmitted with %NL80211_CMD_CONTROL_PORT_FRAME.
 *	%NL80211_ATTR_COOKIE identifies the TX command and %NL80211_ATTR_FRAME
 *	includes the contents of the frame. %NL80211_ATTR_ACK flag is included
 *	if the recipient acknowledged the frame.
 *
 * @NL80211_CMD_SET_SAR_SPECS: SAR power limitation configuration is
 *	passed using %NL80211_ATTR_SAR_SPEC. %NL80211_ATTR_WIPHY is used to
 *	specify the wiphy index to be applied to.
 *
 * @NL80211_CMD_OBSS_COLOR_COLLISION: This notification is sent out whenever
 *	mac80211/drv detects a bss color collision.
 *
 * @NL80211_CMD_COLOR_CHANGE_REQUEST: This command is used to indicate that
 *	userspace wants to change the BSS color.
 *
 * @NL80211_CMD_COLOR_CHANGE_STARTED: Notify userland, that a color change has
 *	started
 *
 * @NL80211_CMD_COLOR_CHANGE_ABORTED: Notify userland, that the color change has
 *	been aborted
 *
 * @NL80211_CMD_COLOR_CHANGE_COMPLETED: Notify userland that the color change
 *	has completed
 *
 * @NL80211_CMD_SET_FILS_AAD: Set FILS AAD data to the driver using -
 *	&NL80211_ATTR_MAC - for STA MAC address
 *	&NL80211_ATTR_FILS_KEK - for KEK
 *	&NL80211_ATTR_FILS_NONCES - for FILS Nonces
 *		(STA Nonce 16 bytes followed by AP Nonce 16 bytes)
 *
 * @NL80211_CMD_ASSOC_COMEBACK: notification about an association
 *      temporal rejection with comeback. The event includes %NL80211_ATTR_MAC
 *      to describe the BSSID address of the AP and %NL80211_ATTR_TIMEOUT to
 *      specify the timeout value.
 *
 * @NL80211_CMD_ADD_LINK: Add a new link to an interface. The
 *	%NL80211_ATTR_MLO_LINK_ID attribute is used for the new link.
 * @NL80211_CMD_REMOVE_LINK: Remove a link from an interface. This may come
 *	without %NL80211_ATTR_MLO_LINK_ID as an easy way to remove all links
 *	in preparation for e.g. roaming to a regular (non-MLO) AP.
 *
 * @NL80211_CMD_ADD_LINK_STA: Add a link to an MLD station
 * @NL80211_CMD_MODIFY_LINK_STA: Modify a link of an MLD station
 * @NL80211_CMD_REMOVE_LINK_STA: Remove a link of an MLD station
 *
 * @NL80211_CMD_MAX: highest used command number
 * @__NL80211_CMD_AFTER_LAST: internal use
 */
enum nl80211_commands {
/* don't change the order or add anything between, this is ABI! */
	NL80211_CMD_UNSPEC,

	NL80211_CMD_GET_WIPHY,		/* can dump */
	NL80211_CMD_SET_WIPHY,
	NL80211_CMD_NEW_WIPHY,
	NL80211_CMD_DEL_WIPHY,

	NL80211_CMD_GET_INTERFACE,	/* can dump */
	NL80211_CMD_SET_INTERFACE,
	NL80211_CMD_NEW_INTERFACE,
	NL80211_CMD_DEL_INTERFACE,

	NL80211_CMD_GET_KEY,
	NL80211_CMD_SET_KEY,
	NL80211_CMD_NEW_KEY,
	NL80211_CMD_DEL_KEY,

	NL80211_CMD_GET_BEACON,
	NL80211_CMD_SET_BEACON,
	NL80211_CMD_START_AP,
	NL80211_CMD_NEW_BEACON = NL80211_CMD_START_AP,
	NL80211_CMD_STOP_AP,
	NL80211_CMD_DEL_BEACON = NL80211_CMD_STOP_AP,

	NL80211_CMD_GET_STATION,
	NL80211_CMD_SET_STATION,
	NL80211_CMD_NEW_STATION,
	NL80211_CMD_DEL_STATION,

	NL80211_CMD_GET_MPATH,
	NL80211_CMD_SET_MPATH,
	NL80211_CMD_NEW_MPATH,
	NL80211_CMD_DEL_MPATH,

	NL80211_CMD_SET_BSS,

	NL80211_CMD_SET_REG,
	NL80211_CMD_REQ_SET_REG,

	NL80211_CMD_GET_MESH_CONFIG,
	NL80211_CMD_SET_MESH_CONFIG,

	NL80211_CMD_SET_MGMT_EXTRA_IE /* reserved; not used */,

	NL80211_CMD_GET_REG,

	NL80211_CMD_GET_SCAN,
	NL80211_CMD_TRIGGER_SCAN,
	NL80211_CMD_NEW_SCAN_RESULTS,
	NL80211_CMD_SCAN_ABORTED,

	NL80211_CMD_REG_CHANGE,

	NL80211_CMD_AUTHENTICATE,
	NL80211_CMD_ASSOCIATE,
	NL80211_CMD_DEAUTHENTICATE,
	NL80211_CMD_DISASSOCIATE,

	NL80211_CMD_MICHAEL_MIC_FAILURE,

	NL80211_CMD_REG_BEACON_HINT,

	NL80211_CMD_JOIN_IBSS,
	NL80211_CMD_LEAVE_IBSS,

	NL80211_CMD_TESTMODE,

	NL80211_CMD_CONNECT,
	NL80211_CMD_ROAM,
	NL80211_CMD_DISCONNECT,

	NL80211_CMD_SET_WIPHY_NETNS,

	NL80211_CMD_GET_SURVEY,
	NL80211_CMD_NEW_SURVEY_RESULTS,

	NL80211_CMD_SET_PMKSA,
	NL80211_CMD_DEL_PMKSA,
	NL80211_CMD_FLUSH_PMKSA,

	NL80211_CMD_REMAIN_ON_CHANNEL,
	NL80211_CMD_CANCEL_REMAIN_ON_CHANNEL,

	NL80211_CMD_SET_TX_BITRATE_MASK,

	NL80211_CMD_REGISTER_FRAME,
	NL80211_CMD_REGISTER_ACTION = NL80211_CMD_REGISTER_FRAME,
	NL80211_CMD_FRAME,
	NL80211_CMD_ACTION = NL80211_CMD_FRAME,
	NL80211_CMD_FRAME_TX_STATUS,
	NL80211_CMD_ACTION_TX_STATUS = NL80211_CMD_FRAME_TX_STATUS,

	NL80211_CMD_SET_POWER_SAVE,
	NL80211_CMD_GET_POWER_SAVE,

	NL80211_CMD_SET_CQM,
	NL80211_CMD_NOTIFY_CQM,

	NL80211_CMD_SET_CHANNEL,
	NL80211_CMD_SET_WDS_PEER,

	NL80211_CMD_FRAME_WAIT_CANCEL,

	NL80211_CMD_JOIN_MESH,
	NL80211_CMD_LEAVE_MESH,

	NL80211_CMD_UNPROT_DEAUTHENTICATE,
	NL80211_CMD_UNPROT_DISASSOCIATE,

	NL80211_CMD_NEW_PEER_CANDIDATE,

	NL80211_CMD_GET_WOWLAN,
	NL80211_CMD_SET_WOWLAN,

	NL80211_CMD_START_SCHED_SCAN,
	NL80211_CMD_STOP_SCHED_SCAN,
	NL80211_CMD_SCHED_SCAN_RESULTS,
	NL80211_CMD_SCHED_SCAN_STOPPED,

	NL80211_CMD_SET_REKEY_OFFLOAD,

	NL80211_CMD_PMKSA_CANDIDATE,

	NL80211_CMD_TDLS_OPER,
	NL80211_CMD_TDLS_MGMT,

	NL80211_CMD_UNEXPECTED_FRAME,

	NL80211_CMD_PROBE_CLIENT,

	NL80211_CMD_REGISTER_BEACONS,

	NL80211_CMD_UNEXPECTED_4ADDR_FRAME,

	NL80211_CMD_SET_NOACK_MAP,

	NL80211_CMD_CH_SWITCH_NOTIFY,

	NL80211_CMD_START_P2P_DEVICE,
	NL80211_CMD_STOP_P2P_DEVICE,

	NL80211_CMD_CONN_FAILED,

	NL80211_CMD_SET_MCAST_RATE,

	NL80211_CMD_SET_MAC_ACL,

	NL80211_CMD_RADAR_DETECT,

	NL80211_CMD_GET_PROTOCOL_FEATURES,

	NL80211_CMD_UPDATE_FT_IES,
	NL80211_CMD_FT_EVENT,

	NL80211_CMD_CRIT_PROTOCOL_START,
	NL80211_CMD_CRIT_PROTOCOL_STOP,

	NL80211_CMD_GET_COALESCE,
	NL80211_CMD_SET_COALESCE,

	NL80211_CMD_CHANNEL_SWITCH,

	NL80211_CMD_VENDOR,

	NL80211_CMD_SET_QOS_MAP,

	NL80211_CMD_ADD_TX_TS,
	NL80211_CMD_DEL_TX_TS,

	NL80211_CMD_GET_MPP,

	NL80211_CMD_JOIN_OCB,
	NL80211_CMD_LEAVE_OCB,

	NL80211_CMD_CH_SWITCH_STARTED_NOTIFY,

	NL80211_CMD_TDLS_CHANNEL_SWITCH,
	NL80211_CMD_TDLS_CANCEL_CHANNEL_SWITCH,

	NL80211_CMD_WIPHY_REG_CHANGE,

	NL80211_CMD_ABORT_SCAN,

	NL80211_CMD_START_NAN,
	NL80211_CMD_STOP_NAN,
	NL80211_CMD_ADD_NAN_FUNCTION,
	NL80211_CMD_DEL_NAN_FUNCTION,
	NL80211_CMD_CHANGE_NAN_CONFIG,
	NL80211_CMD_NAN_MATCH,

	NL80211_CMD_SET_MULTICAST_TO_UNICAST,

	NL80211_CMD_UPDATE_CONNECT_PARAMS,

	NL80211_CMD_SET_PMK,
	NL80211_CMD_DEL_PMK,

	NL80211_CMD_PORT_AUTHORIZED,

	NL80211_CMD_RELOAD_REGDB,

	NL80211_CMD_EXTERNAL_AUTH,

	NL80211_CMD_STA_OPMODE_CHANGED,

	NL80211_CMD_CONTROL_PORT_FRAME,

	NL80211_CMD_GET_FTM_RESPONDER_STATS,

	NL80211_CMD_PEER_MEASUREMENT_START,
	NL80211_CMD_PEER_MEASUREMENT_RESULT,
	NL80211_CMD_PEER_MEASUREMENT_COMPLETE,

	NL80211_CMD_NOTIFY_RADAR,

	NL80211_CMD_UPDATE_OWE_INFO,

	NL80211_CMD_PROBE_MESH_LINK,

	NL80211_CMD_SET_TID_CONFIG,

	NL80211_CMD_UNPROT_BEACON,

	NL80211_CMD_CONTROL_PORT_FRAME_TX_STATUS,

	NL80211_CMD_SET_SAR_SPECS,

	NL80211_CMD_OBSS_COLOR_COLLISION,

	NL80211_CMD_COLOR_CHANGE_REQUEST,

	NL80211_CMD_COLOR_CHANGE_STARTED,
	NL80211_CMD_COLOR_CHANGE_ABORTED,
	NL80211_CMD_COLOR_CHANGE_COMPLETED,

	NL80211_CMD_SET_FILS_AAD,

	NL80211_CMD_ASSOC_COMEBACK,

	NL80211_CMD_ADD_LINK,
	NL80211_CMD_REMOVE_LINK,

	NL80211_CMD_ADD_LINK_STA,
	NL80211_CMD_MODIFY_LINK_STA,
	NL80211_CMD_REMOVE_LINK_STA,

	/* add new commands above here */

	/* used to define NL80211_CMD_MAX below */
	__NL80211_CMD_AFTER_LAST,
	NL80211_CMD_MAX = __NL80211_CMD_AFTER_LAST - 1
};

/*
 * Allow user space programs to use #ifdef on new commands by defining them
 * here
 */
#define NL80211_CMD_SET_BSS NL80211_CMD_SET_BSS
#define NL80211_CMD_SET_MGMT_EXTRA_IE NL80211_CMD_SET_MGMT_EXTRA_IE
#define NL80211_CMD_REG_CHANGE NL80211_CMD_REG_CHANGE
#define NL80211_CMD_AUTHENTICATE NL80211_CMD_AUTHENTICATE
#define NL80211_CMD_ASSOCIATE NL80211_CMD_ASSOCIATE
#define NL80211_CMD_DEAUTHENTICATE NL80211_CMD_DEAUTHENTICATE
#define NL80211_CMD_DISASSOCIATE NL80211_CMD_DISASSOCIATE
#define NL80211_CMD_REG_BEACON_HINT NL80211_CMD_REG_BEACON_HINT

#define NL80211_ATTR_FEATURE_FLAGS NL80211_ATTR_FEATURE_FLAGS

/* source-level API compatibility */
#define NL80211_CMD_GET_MESH_PARAMS NL80211_CMD_GET_MESH_CONFIG
#define NL80211_CMD_SET_MESH_PARAMS NL80211_CMD_SET_MESH_CONFIG
#define NL80211_MESH_SETUP_VENDOR_PATH_SEL_IE NL80211_MESH_SETUP_IE

/**
 * enum nl80211_attrs - nl80211 netlink attributes
 *
 * @NL80211_ATTR_UNSPEC: unspecified attribute to catch errors
 *
 * @NL80211_ATTR_WIPHY: index of wiphy to operate on, cf.
 *	/sys/class/ieee80211/<phyname>/index
 * @NL80211_ATTR_WIPHY_NAME: wiphy name (used for renaming)
 * @NL80211_ATTR_WIPHY_TXQ_PARAMS: a nested array of TX queue parameters
 * @NL80211_ATTR_WIPHY_FREQ: frequency of the selected channel in MHz,
 *	defines the channel together with the (deprecated)
 *	%NL80211_ATTR_WIPHY_CHANNEL_TYPE attribute or the attributes
 *	%NL80211_ATTR_CHANNEL_WIDTH and if needed %NL80211_ATTR_CENTER_FREQ1
 *	and %NL80211_ATTR_CENTER_FREQ2
 * @NL80211_ATTR_CHANNEL_WIDTH: u32 attribute containing one of the values
 *	of &enum nl80211_chan_width, describing the channel width. See the
 *	documentation of the enum for more information.
 * @NL80211_ATTR_CENTER_FREQ1: Center frequency of the first part of the
 *	channel, used for anything but 20 MHz bandwidth. In S1G this is the
 *	operating channel center frequency.
 * @NL80211_ATTR_CENTER_FREQ2: Center frequency of the second part of the
 *	channel, used only for 80+80 MHz bandwidth
 * @NL80211_ATTR_WIPHY_CHANNEL_TYPE: included with NL80211_ATTR_WIPHY_FREQ
 *	if HT20 or HT40 are to be used (i.e., HT disabled if not included):
 *	NL80211_CHAN_NO_HT = HT not allowed (i.e., same as not including
 *		this attribute)
 *	NL80211_CHAN_HT20 = HT20 only
 *	NL80211_CHAN_HT40MINUS = secondary channel is below the primary channel
 *	NL80211_CHAN_HT40PLUS = secondary channel is above the primary channel
 *	This attribute is now deprecated.
 * @NL80211_ATTR_WIPHY_RETRY_SHORT: TX retry limit for frames whose length is
 *	less than or equal to the RTS threshold; allowed range: 1..255;
 *	dot11ShortRetryLimit; u8
 * @NL80211_ATTR_WIPHY_RETRY_LONG: TX retry limit for frames whose length is
 *	greater than the RTS threshold; allowed range: 1..255;
 *	dot11ShortLongLimit; u8
 * @NL80211_ATTR_WIPHY_FRAG_THRESHOLD: fragmentation threshold, i.e., maximum
 *	length in octets for frames; allowed range: 256..8000, disable
 *	fragmentation with (u32)-1; dot11FragmentationThreshold; u32
 * @NL80211_ATTR_WIPHY_RTS_THRESHOLD: RTS threshold (TX frames with length
 *	larger than or equal to this use RTS/CTS handshake); allowed range:
 *	0..65536, disable with (u32)-1; dot11RTSThreshold; u32
 * @NL80211_ATTR_WIPHY_COVERAGE_CLASS: Coverage Class as defined by IEEE 802.11
 *	section 7.3.2.9; dot11CoverageClass; u8
 *
 * @NL80211_ATTR_IFINDEX: network interface index of the device to operate on
 * @NL80211_ATTR_IFNAME: network interface name
 * @NL80211_ATTR_IFTYPE: type of virtual interface, see &enum nl80211_iftype
 *
 * @NL80211_ATTR_WDEV: wireless device identifier, used for pseudo-devices
 *	that don't have a netdev (u64)
 *
 * @NL80211_ATTR_MAC: MAC address (various uses)
 *
 * @NL80211_ATTR_KEY_DATA: (temporal) key data; for TKIP this consists of
 *	16 bytes encryption key followed by 8 bytes each for TX and RX MIC
 *	keys
 * @NL80211_ATTR_KEY_IDX: key ID (u8, 0-3)
 * @NL80211_ATTR_KEY_CIPHER: key cipher suite (u32, as defined by IEEE 802.11
 *	section 7.3.2.25.1, e.g. 0x000FAC04)
 * @NL80211_ATTR_KEY_SEQ: transmit key sequence number (IV/PN) for TKIP and
 *	CCMP keys, each six bytes in little endian
 * @NL80211_ATTR_KEY_DEFAULT: Flag attribute indicating the key is default key
 * @NL80211_ATTR_KEY_DEFAULT_MGMT: Flag attribute indicating the key is the
 *	default management key
 * @NL80211_ATTR_CIPHER_SUITES_PAIRWISE: For crypto settings for connect or
 *	other commands, indicates which pairwise cipher suites are used
 * @NL80211_ATTR_CIPHER_SUITE_GROUP: For crypto settings for connect or
 *	other commands, indicates which group cipher suite is used
 *
 * @NL80211_ATTR_BEACON_INTERVAL: beacon interval in TU
 * @NL80211_ATTR_DTIM_PERIOD: DTIM period for beaconing
 * @NL80211_ATTR_BEACON_HEAD: portion of the beacon before the TIM IE
 * @NL80211_ATTR_BEACON_TAIL: portion of the beacon after the TIM IE
 *
 * @NL80211_ATTR_STA_AID: Association ID for the station (u16)
 * @NL80211_ATTR_STA_FLAGS: flags, nested element with NLA_FLAG attributes of
 *	&enum nl80211_sta_flags (deprecated, use %NL80211_ATTR_STA_FLAGS2)
 * @NL80211_ATTR_STA_LISTEN_INTERVAL: listen interval as defined by
 *	IEEE 802.11 7.3.1.6 (u16).
 * @NL80211_ATTR_STA_SUPPORTED_RATES: supported rates, array of supported
 *	rates as defined by IEEE 802.11 7.3.2.2 but without the length
 *	restriction (at most %NL80211_MAX_SUPP_RATES).
 * @NL80211_ATTR_STA_VLAN: interface index of VLAN interface to move station
 *	to, or the AP interface the station was originally added to.
 * @NL80211_ATTR_STA_INFO: information about a station, part of station info
 *	given for %NL80211_CMD_GET_STATION, nested attribute containing
 *	info as possible, see &enum nl80211_sta_info.
 *
 * @NL80211_ATTR_WIPHY_BANDS: Information about an operating bands,
 *	consisting of a nested array.
 *
 * @NL80211_ATTR_MESH_ID: mesh id (1-32 bytes).
 * @NL80211_ATTR_STA_PLINK_ACTION: action to perform on the mesh peer link
 *	(see &enum nl80211_plink_action).
 * @NL80211_ATTR_MPATH_NEXT_HOP: MAC address of the next hop for a mesh path.
 * @NL80211_ATTR_MPATH_INFO: information about a mesh_path, part of mesh path
 * 	info given for %NL80211_CMD_GET_MPATH, nested attribute described at
 *	&enum nl80211_mpath_info.
 *
 * @NL80211_ATTR_MNTR_FLAGS: flags, nested element with NLA_FLAG attributes of
 *      &enum nl80211_mntr_flags.
 *
 * @NL80211_ATTR_REG_ALPHA2: an ISO-3166-alpha2 country code for which the
 * 	current regulatory domain should be set to or is already set to.
 * 	For example, 'CR', for Costa Rica. This attribute is used by the kernel
 * 	to query the CRDA to retrieve one regulatory domain. This attribute can
 * 	also be used by userspace to query the kernel for the currently set
 * 	regulatory domain. We chose an alpha2 as that is also used by the
 * 	IEEE-802.11 country information element to identify a country.
 * 	Users can also simply ask the wireless core to set regulatory domain
 * 	to a specific alpha2.
 * @NL80211_ATTR_REG_RULES: a nested array of regulatory domain regulatory
 *	rules.
 *
 * @NL80211_ATTR_BSS_CTS_PROT: whether CTS protection is enabled (u8, 0 or 1)
 * @NL80211_ATTR_BSS_SHORT_PREAMBLE: whether short preamble is enabled
 *	(u8, 0 or 1)
 * @NL80211_ATTR_BSS_SHORT_SLOT_TIME: whether short slot time enabled
 *	(u8, 0 or 1)
 * @NL80211_ATTR_BSS_BASIC_RATES: basic rates, array of basic
 *	rates in format defined by IEEE 802.11 7.3.2.2 but without the length
 *	restriction (at most %NL80211_MAX_SUPP_RATES).
 *
 * @NL80211_ATTR_HT_CAPABILITY: HT Capability information element (from
 *	association request when used with NL80211_CMD_NEW_STATION)
 *
 * @NL80211_ATTR_SUPPORTED_IFTYPES: nested attribute containing all
 *	supported interface types, each a flag attribute with the number
 *	of the interface mode.
 *
 * @NL80211_ATTR_MGMT_SUBTYPE: Management frame subtype for
 *	%NL80211_CMD_SET_MGMT_EXTRA_IE.
 *
 * @NL80211_ATTR_IE: Information element(s) data (used, e.g., with
 *	%NL80211_CMD_SET_MGMT_EXTRA_IE).
 *
 * @NL80211_ATTR_MAX_NUM_SCAN_SSIDS: number of SSIDs you can scan with
 *	a single scan request, a wiphy attribute.
 * @NL80211_ATTR_MAX_NUM_SCHED_SCAN_SSIDS: number of SSIDs you can
 *	scan with a single scheduled scan request, a wiphy attribute.
 * @NL80211_ATTR_MAX_SCAN_IE_LEN: maximum length of information elements
 *	that can be added to a scan request
 * @NL80211_ATTR_MAX_SCHED_SCAN_IE_LEN: maximum length of information
 *	elements that can be added to a scheduled scan request
 * @NL80211_ATTR_MAX_MATCH_SETS: maximum number of sets that can be
 *	used with @NL80211_ATTR_SCHED_SCAN_MATCH, a wiphy attribute.
 *
 * @NL80211_ATTR_SCAN_FREQUENCIES: nested attribute with frequencies (in MHz)
 * @NL80211_ATTR_SCAN_SSIDS: nested attribute with SSIDs, leave out for passive
 *	scanning and include a zero-length SSID (wildcard) for wildcard scan
 * @NL80211_ATTR_BSS: scan result BSS
 *
 * @NL80211_ATTR_REG_INITIATOR: indicates who requested the regulatory domain
 * 	currently in effect. This could be any of the %NL80211_REGDOM_SET_BY_*
 * @NL80211_ATTR_REG_TYPE: indicates the type of the regulatory domain currently
 * 	set. This can be one of the nl80211_reg_type (%NL80211_REGDOM_TYPE_*)
 *
 * @NL80211_ATTR_SUPPORTED_COMMANDS: wiphy attribute that specifies
 *	an array of command numbers (i.e. a mapping index to command number)
 *	that the driver for the given wiphy supports.
 *
 * @NL80211_ATTR_FRAME: frame data (binary attribute), including frame header
 *	and body, but not FCS; used, e.g., with NL80211_CMD_AUTHENTICATE and
 *	NL80211_CMD_ASSOCIATE events
 * @NL80211_ATTR_SSID: SSID (binary attribute, 0..32 octets)
 * @NL80211_ATTR_AUTH_TYPE: AuthenticationType, see &enum nl80211_auth_type,
 *	represented as a u32
 * @NL80211_ATTR_REASON_CODE: ReasonCode for %NL80211_CMD_DEAUTHENTICATE and
 *	%NL80211_CMD_DISASSOCIATE, u16
 *
 * @NL80211_ATTR_KEY_TYPE: Key Type, see &enum nl80211_key_type, represented as
 *	a u32
 *
 * @NL80211_ATTR_FREQ_BEFORE: A channel which has suffered a regulatory change
 * 	due to considerations from a beacon hint. This attribute reflects
 * 	the state of the channel _before_ the beacon hint processing. This
 * 	attributes consists of a nested attribute containing
 * 	NL80211_FREQUENCY_ATTR_*
 * @NL80211_ATTR_FREQ_AFTER: A channel which has suffered a regulatory change
 * 	due to considerations from a beacon hint. This attribute reflects
 * 	the state of the channel _after_ the beacon hint processing. This
 * 	attributes consists of a nested attribute containing
 * 	NL80211_FREQUENCY_ATTR_*
 *
 * @NL80211_ATTR_CIPHER_SUITES: a set of u32 values indicating the supported
 *	cipher suites
 *
 * @NL80211_ATTR_FREQ_FIXED: a flag indicating the IBSS should not try to look
 *	for other networks on different channels
 *
 * @NL80211_ATTR_TIMED_OUT: a flag indicating than an operation timed out; this
 *	is used, e.g., with %NL80211_CMD_AUTHENTICATE event
 *
 * @NL80211_ATTR_USE_MFP: Whether management frame protection (IEEE 802.11w) is
 *	used for the association (&enum nl80211_mfp, represented as a u32);
 *	this attribute can be used with %NL80211_CMD_ASSOCIATE and
 *	%NL80211_CMD_CONNECT requests. %NL80211_MFP_OPTIONAL is not allowed for
 *	%NL80211_CMD_ASSOCIATE since user space SME is expected and hence, it
 *	must have decided whether to use management frame protection or not.
 *	Setting %NL80211_MFP_OPTIONAL with a %NL80211_CMD_CONNECT request will
 *	let the driver (or the firmware) decide whether to use MFP or not.
 *
 * @NL80211_ATTR_STA_FLAGS2: Attribute containing a
 *	&struct nl80211_sta_flag_update.
 *
 * @NL80211_ATTR_CONTROL_PORT: A flag indicating whether user space controls
 *	IEEE 802.1X port, i.e., sets/clears %NL80211_STA_FLAG_AUTHORIZED, in
 *	station mode. If the flag is included in %NL80211_CMD_ASSOCIATE
 *	request, the driver will assume that the port is unauthorized until
 *	authorized by user space. Otherwise, port is marked authorized by
 *	default in station mode.
 * @NL80211_ATTR_CONTROL_PORT_ETHERTYPE: A 16-bit value indicating the
 *	ethertype that will be used for key negotiation. It can be
 *	specified with the associate and connect commands. If it is not
 *	specified, the value defaults to 0x888E (PAE, 802.1X). This
 *	attribute is also used as a flag in the wiphy information to
 *	indicate that protocols other than PAE are supported.
 * @NL80211_ATTR_CONTROL_PORT_NO_ENCRYPT: When included along with
 *	%NL80211_ATTR_CONTROL_PORT_ETHERTYPE, indicates that the custom
 *	ethertype frames used for key negotiation must not be encrypted.
 * @NL80211_ATTR_CONTROL_PORT_OVER_NL80211: A flag indicating whether control
 *	port frames (e.g. of type given in %NL80211_ATTR_CONTROL_PORT_ETHERTYPE)
 *	will be sent directly to the network interface or sent via the NL80211
 *	socket.  If this attribute is missing, then legacy behavior of sending
 *	control port frames directly to the network interface is used.  If the
 *	flag is included, then control port frames are sent over NL80211 instead
 *	using %CMD_CONTROL_PORT_FRAME.  If control port routing over NL80211 is
 *	to be used then userspace must also use the %NL80211_ATTR_SOCKET_OWNER
 *	flag. When used with %NL80211_ATTR_CONTROL_PORT_NO_PREAUTH, pre-auth
 *	frames are not forwared over the control port.
 *
 * @NL80211_ATTR_TESTDATA: Testmode data blob, passed through to the driver.
 *	We recommend using nested, driver-specific attributes within this.
 *
 * @NL80211_ATTR_DISCONNECTED_BY_AP: A flag indicating that the DISCONNECT
 *	event was due to the AP disconnecting the station, and not due to
 *	a local disconnect request.
 * @NL80211_ATTR_STATUS_CODE: StatusCode for the %NL80211_CMD_CONNECT
 *	event (u16)
 * @NL80211_ATTR_PRIVACY: Flag attribute, used with connect(), indicating
 *	that protected APs should be used. This is also used with NEW_BEACON to
 *	indicate that the BSS is to use protection.
 *
 * @NL80211_ATTR_CIPHERS_PAIRWISE: Used with CONNECT, ASSOCIATE, and NEW_BEACON
 *	to indicate which unicast key ciphers will be used with the connection
 *	(an array of u32).
 * @NL80211_ATTR_CIPHER_GROUP: Used with CONNECT, ASSOCIATE, and NEW_BEACON to
 *	indicate which group key cipher will be used with the connection (a
 *	u32).
 * @NL80211_ATTR_WPA_VERSIONS: Used with CONNECT, ASSOCIATE, and NEW_BEACON to
 *	indicate which WPA version(s) the AP we want to associate with is using
 *	(a u32 with flags from &enum nl80211_wpa_versions).
 * @NL80211_ATTR_AKM_SUITES: Used with CONNECT, ASSOCIATE, and NEW_BEACON to
 *	indicate which key management algorithm(s) to use (an array of u32).
 *	This attribute is also sent in response to @NL80211_CMD_GET_WIPHY,
 *	indicating the supported AKM suites, intended for specific drivers which
 *	implement SME and have constraints on which AKMs are supported and also
 *	the cases where an AKM support is offloaded to the driver/firmware.
 *	If there is no such notification from the driver, user space should
 *	assume the driver supports all the AKM suites.
 *
 * @NL80211_ATTR_REQ_IE: (Re)association request information elements as
 *	sent out by the card, for ROAM and successful CONNECT events.
 * @NL80211_ATTR_RESP_IE: (Re)association response information elements as
 *	sent by peer, for ROAM and successful CONNECT events.
 *
 * @NL80211_ATTR_PREV_BSSID: previous BSSID, to be used in ASSOCIATE and CONNECT
 *	commands to specify a request to reassociate within an ESS, i.e., to use
 *	Reassociate Request frame (with the value of this attribute in the
 *	Current AP address field) instead of Association Request frame which is
 *	used for the initial association to an ESS.
 *
 * @NL80211_ATTR_KEY: key information in a nested attribute with
 *	%NL80211_KEY_* sub-attributes
 * @NL80211_ATTR_KEYS: array of keys for static WEP keys for connect()
 *	and join_ibss(), key information is in a nested attribute each
 *	with %NL80211_KEY_* sub-attributes
 *
 * @NL80211_ATTR_PID: Process ID of a network namespace.
 *
 * @NL80211_ATTR_GENERATION: Used to indicate consistent snapshots for
 *	dumps. This number increases whenever the object list being
 *	dumped changes, and as such userspace can verify that it has
 *	obtained a complete and consistent snapshot by verifying that
 *	all dump messages contain the same generation number. If it
 *	changed then the list changed and the dump should be repeated
 *	completely from scratch.
 *
 * @NL80211_ATTR_4ADDR: Use 4-address frames on a virtual interface
 *
 * @NL80211_ATTR_SURVEY_INFO: survey information about a channel, part of
 *      the survey response for %NL80211_CMD_GET_SURVEY, nested attribute
 *      containing info as possible, see &enum survey_info.
 *
 * @NL80211_ATTR_PMKID: PMK material for PMKSA caching.
 * @NL80211_ATTR_MAX_NUM_PMKIDS: maximum number of PMKIDs a firmware can
 *	cache, a wiphy attribute.
 *
 * @NL80211_ATTR_DURATION: Duration of an operation in milliseconds, u32.
 * @NL80211_ATTR_MAX_REMAIN_ON_CHANNEL_DURATION: Device attribute that
 *	specifies the maximum duration that can be requested with the
 *	remain-on-channel operation, in milliseconds, u32.
 *
 * @NL80211_ATTR_COOKIE: Generic 64-bit cookie to identify objects.
 *
 * @NL80211_ATTR_TX_RATES: Nested set of attributes
 *	(enum nl80211_tx_rate_attributes) describing TX rates per band. The
 *	enum nl80211_band value is used as the index (nla_type() of the nested
 *	data. If a band is not included, it will be configured to allow all
 *	rates based on negotiated supported rates information. This attribute
 *	is used with %NL80211_CMD_SET_TX_BITRATE_MASK and with starting AP,
 *	and joining mesh networks (not IBSS yet). In the later case, it must
 *	specify just a single bitrate, which is to be used for the beacon.
 *	The driver must also specify support for this with the extended
 *	features NL80211_EXT_FEATURE_BEACON_RATE_LEGACY,
 *	NL80211_EXT_FEATURE_BEACON_RATE_HT,
 *	NL80211_EXT_FEATURE_BEACON_RATE_VHT and
 *	NL80211_EXT_FEATURE_BEACON_RATE_HE.
 *
 * @NL80211_ATTR_FRAME_MATCH: A binary attribute which typically must contain
 *	at least one byte, currently used with @NL80211_CMD_REGISTER_FRAME.
 * @NL80211_ATTR_FRAME_TYPE: A u16 indicating the frame type/subtype for the
 *	@NL80211_CMD_REGISTER_FRAME command.
 * @NL80211_ATTR_TX_FRAME_TYPES: wiphy capability attribute, which is a
 *	nested attribute of %NL80211_ATTR_FRAME_TYPE attributes, containing
 *	information about which frame types can be transmitted with
 *	%NL80211_CMD_FRAME.
 * @NL80211_ATTR_RX_FRAME_TYPES: wiphy capability attribute, which is a
 *	nested attribute of %NL80211_ATTR_FRAME_TYPE attributes, containing
 *	information about which frame types can be registered for RX.
 *
 * @NL80211_ATTR_ACK: Flag attribute indicating that the frame was
 *	acknowledged by the recipient.
 *
 * @NL80211_ATTR_PS_STATE: powersave state, using &enum nl80211_ps_state values.
 *
 * @NL80211_ATTR_CQM: connection quality monitor configuration in a
 *	nested attribute with %NL80211_ATTR_CQM_* sub-attributes.
 *
 * @NL80211_ATTR_LOCAL_STATE_CHANGE: Flag attribute to indicate that a command
 *	is requesting a local authentication/association state change without
 *	invoking actual management frame exchange. This can be used with
 *	NL80211_CMD_AUTHENTICATE, NL80211_CMD_DEAUTHENTICATE,
 *	NL80211_CMD_DISASSOCIATE.
 *
 * @NL80211_ATTR_AP_ISOLATE: (AP mode) Do not forward traffic between stations
 *	connected to this BSS.
 *
 * @NL80211_ATTR_WIPHY_TX_POWER_SETTING: Transmit power setting type. See
 *      &enum nl80211_tx_power_setting for possible values.
 * @NL80211_ATTR_WIPHY_TX_POWER_LEVEL: Transmit power level in signed mBm units.
 *      This is used in association with @NL80211_ATTR_WIPHY_TX_POWER_SETTING
 *      for non-automatic settings.
 *
 * @NL80211_ATTR_SUPPORT_IBSS_RSN: The device supports IBSS RSN, which mostly
 *	means support for per-station GTKs.
 *
 * @NL80211_ATTR_WIPHY_ANTENNA_TX: Bitmap of allowed antennas for transmitting.
 *	This can be used to mask out antennas which are not attached or should
 *	not be used for transmitting. If an antenna is not selected in this
 *	bitmap the hardware is not allowed to transmit on this antenna.
 *
 *	Each bit represents one antenna, starting with antenna 1 at the first
 *	bit. Depending on which antennas are selected in the bitmap, 802.11n
 *	drivers can derive which chainmasks to use (if all antennas belonging to
 *	a particular chain are disabled this chain should be disabled) and if
 *	a chain has diversity antennas wether diversity should be used or not.
 *	HT capabilities (STBC, TX Beamforming, Antenna selection) can be
 *	derived from the available chains after applying the antenna mask.
 *	Non-802.11n drivers can derive wether to use diversity or not.
 *	Drivers may reject configurations or RX/TX mask combinations they cannot
 *	support by returning -EINVAL.
 *
 * @NL80211_ATTR_WIPHY_ANTENNA_RX: Bitmap of allowed antennas for receiving.
 *	This can be used to mask out antennas which are not attached or should
 *	not be used for receiving. If an antenna is not selected in this bitmap
 *	the hardware should not be configured to receive on this antenna.
 *	For a more detailed description see @NL80211_ATTR_WIPHY_ANTENNA_TX.
 *
 * @NL80211_ATTR_WIPHY_ANTENNA_AVAIL_TX: Bitmap of antennas which are available
 *	for configuration as TX antennas via the above parameters.
 *
 * @NL80211_ATTR_WIPHY_ANTENNA_AVAIL_RX: Bitmap of antennas which are available
 *	for configuration as RX antennas via the above parameters.
 *
 * @NL80211_ATTR_MCAST_RATE: Multicast tx rate (in 100 kbps) for IBSS
 *
 * @NL80211_ATTR_OFFCHANNEL_TX_OK: For management frame TX, the frame may be
 *	transmitted on another channel when the channel given doesn't match
 *	the current channel. If the current channel doesn't match and this
 *	flag isn't set, the frame will be rejected. This is also used as an
 *	nl80211 capability flag.
 *
 * @NL80211_ATTR_BSS_HT_OPMODE: HT operation mode (u16)
 *
 * @NL80211_ATTR_KEY_DEFAULT_TYPES: A nested attribute containing flags
 *	attributes, specifying what a key should be set as default as.
 *	See &enum nl80211_key_default_types.
 *
 * @NL80211_ATTR_MESH_SETUP: Optional mesh setup parameters.  These cannot be
 *	changed once the mesh is active.
 * @NL80211_ATTR_MESH_CONFIG: Mesh configuration parameters, a nested attribute
 *	containing attributes from &enum nl80211_meshconf_params.
 * @NL80211_ATTR_SUPPORT_MESH_AUTH: Currently, this means the underlying driver
 *	allows auth frames in a mesh to be passed to userspace for processing via
 *	the @NL80211_MESH_SETUP_USERSPACE_AUTH flag.
 * @NL80211_ATTR_STA_PLINK_STATE: The state of a mesh peer link as defined in
 *	&enum nl80211_plink_state. Used when userspace is driving the peer link
 *	management state machine.  @NL80211_MESH_SETUP_USERSPACE_AMPE or
 *	@NL80211_MESH_SETUP_USERSPACE_MPM must be enabled.
 *
 * @NL80211_ATTR_WOWLAN_TRIGGERS_SUPPORTED: indicates, as part of the wiphy
 *	capabilities, the supported WoWLAN triggers
 * @NL80211_ATTR_WOWLAN_TRIGGERS: used by %NL80211_CMD_SET_WOWLAN to
 *	indicate which WoW triggers should be enabled. This is also
 *	used by %NL80211_CMD_GET_WOWLAN to get the currently enabled WoWLAN
 *	triggers.
 *
 * @NL80211_ATTR_SCHED_SCAN_INTERVAL: Interval between scheduled scan
 *	cycles, in msecs.
 *
 * @NL80211_ATTR_SCHED_SCAN_MATCH: Nested attribute with one or more
 *	sets of attributes to match during scheduled scans.  Only BSSs
 *	that match any of the sets will be reported.  These are
 *	pass-thru filter rules.
 *	For a match to succeed, the BSS must match all attributes of a
 *	set.  Since not every hardware supports matching all types of
 *	attributes, there is no guarantee that the reported BSSs are
 *	fully complying with the match sets and userspace needs to be
 *	able to ignore them by itself.
 *	Thus, the implementation is somewhat hardware-dependent, but
 *	this is only an optimization and the userspace application
 *	needs to handle all the non-filtered results anyway.
 *	If the match attributes don't make sense when combined with
 *	the values passed in @NL80211_ATTR_SCAN_SSIDS (eg. if an SSID
 *	is included in the probe request, but the match attributes
 *	will never let it go through), -EINVAL may be returned.
 *	If omitted, no filtering is done.
 *
 * @NL80211_ATTR_INTERFACE_COMBINATIONS: Nested attribute listing the supported
 *	interface combinations. In each nested item, it contains attributes
 *	defined in &enum nl80211_if_combination_attrs.
 * @NL80211_ATTR_SOFTWARE_IFTYPES: Nested attribute (just like
 *	%NL80211_ATTR_SUPPORTED_IFTYPES) containing the interface types that
 *	are managed in software: interfaces of these types aren't subject to
 *	any restrictions in their number or combinations.
 *
 * @NL80211_ATTR_REKEY_DATA: nested attribute containing the information
 *	necessary for GTK rekeying in the device, see &enum nl80211_rekey_data.
 *
 * @NL80211_ATTR_SCAN_SUPP_RATES: rates per to be advertised as supported in scan,
 *	nested array attribute containing an entry for each band, with the entry
 *	being a list of supported rates as defined by IEEE 802.11 7.3.2.2 but
 *	without the length restriction (at most %NL80211_MAX_SUPP_RATES).
 *
 * @NL80211_ATTR_HIDDEN_SSID: indicates whether SSID is to be hidden from Beacon
 *	and Probe Response (when response to wildcard Probe Request); see
 *	&enum nl80211_hidden_ssid, represented as a u32
 *
 * @NL80211_ATTR_IE_PROBE_RESP: Information element(s) for Probe Response frame.
 *	This is used with %NL80211_CMD_NEW_BEACON and %NL80211_CMD_SET_BEACON to
 *	provide extra IEs (e.g., WPS/P2P IE) into Probe Response frames when the
 *	driver (or firmware) replies to Probe Request frames.
 * @NL80211_ATTR_IE_ASSOC_RESP: Information element(s) for (Re)Association
 *	Response frames. This is used with %NL80211_CMD_NEW_BEACON and
 *	%NL80211_CMD_SET_BEACON to provide extra IEs (e.g., WPS/P2P IE) into
 *	(Re)Association Response frames when the driver (or firmware) replies to
 *	(Re)Association Request frames.
 *
 * @NL80211_ATTR_STA_WME: Nested attribute containing the wme configuration
 *	of the station, see &enum nl80211_sta_wme_attr.
 * @NL80211_ATTR_SUPPORT_AP_UAPSD: the device supports uapsd when working
 *	as AP.
 *
 * @NL80211_ATTR_ROAM_SUPPORT: Indicates whether the firmware is capable of
 *	roaming to another AP in the same ESS if the signal lever is low.
 *
 * @NL80211_ATTR_PMKSA_CANDIDATE: Nested attribute containing the PMKSA caching
 *	candidate information, see &enum nl80211_pmksa_candidate_attr.
 *
 * @NL80211_ATTR_TX_NO_CCK_RATE: Indicates whether to use CCK rate or not
 *	for management frames transmission. In order to avoid p2p probe/action
 *	frames are being transmitted at CCK rate in 2GHz band, the user space
 *	applications use this attribute.
 *	This attribute is used with %NL80211_CMD_TRIGGER_SCAN and
 *	%NL80211_CMD_FRAME commands.
 *
 * @NL80211_ATTR_TDLS_ACTION: Low level TDLS action code (e.g. link setup
 *	request, link setup confirm, link teardown, etc.). Values are
 *	described in the TDLS (802.11z) specification.
 * @NL80211_ATTR_TDLS_DIALOG_TOKEN: Non-zero token for uniquely identifying a
 *	TDLS conversation between two devices.
 * @NL80211_ATTR_TDLS_OPERATION: High level TDLS operation; see
 *	&enum nl80211_tdls_operation, represented as a u8.
 * @NL80211_ATTR_TDLS_SUPPORT: A flag indicating the device can operate
 *	as a TDLS peer sta.
 * @NL80211_ATTR_TDLS_EXTERNAL_SETUP: The TDLS discovery/setup and teardown
 *	procedures should be performed by sending TDLS packets via
 *	%NL80211_CMD_TDLS_MGMT. Otherwise %NL80211_CMD_TDLS_OPER should be
 *	used for asking the driver to perform a TDLS operation.
 *
 * @NL80211_ATTR_DEVICE_AP_SME: This u32 attribute may be listed for devices
 *	that have AP support to indicate that they have the AP SME integrated
 *	with support for the features listed in this attribute, see
 *	&enum nl80211_ap_sme_features.
 *
 * @NL80211_ATTR_DONT_WAIT_FOR_ACK: Used with %NL80211_CMD_FRAME, this tells
 *	the driver to not wait for an acknowledgement. Note that due to this,
 *	it will also not give a status callback nor return a cookie. This is
 *	mostly useful for probe responses to save airtime.
 *
 * @NL80211_ATTR_FEATURE_FLAGS: This u32 attribute contains flags from
 *	&enum nl80211_feature_flags and is advertised in wiphy information.
 * @NL80211_ATTR_PROBE_RESP_OFFLOAD: Indicates that the HW responds to probe
 *	requests while operating in AP-mode.
 *	This attribute holds a bitmap of the supported protocols for
 *	offloading (see &enum nl80211_probe_resp_offload_support_attr).
 *
 * @NL80211_ATTR_PROBE_RESP: Probe Response template data. Contains the entire
 *	probe-response frame. The DA field in the 802.11 header is zero-ed out,
 *	to be filled by the FW.
 * @NL80211_ATTR_DISABLE_HT: Force HT capable interfaces to disable
 *      this feature during association. This is a flag attribute.
 *	Currently only supported in mac80211 drivers.
 * @NL80211_ATTR_DISABLE_VHT: Force VHT capable interfaces to disable
 *      this feature during association. This is a flag attribute.
 *	Currently only supported in mac80211 drivers.
 * @NL80211_ATTR_DISABLE_HE: Force HE capable interfaces to disable
 *      this feature during association. This is a flag attribute.
 *	Currently only supported in mac80211 drivers.
 * @NL80211_ATTR_HT_CAPABILITY_MASK: Specify which bits of the
 *      ATTR_HT_CAPABILITY to which attention should be paid.
 *      Currently, only mac80211 NICs support this feature.
 *      The values that may be configured are:
 *       MCS rates, MAX-AMSDU, HT-20-40 and HT_CAP_SGI_40
 *       AMPDU density and AMPDU factor.
 *      All values are treated as suggestions and may be ignored
 *      by the driver as required.  The actual values may be seen in
 *      the station debugfs ht_caps file.
 *
 * @NL80211_ATTR_DFS_REGION: region for regulatory rules which this country
 *    abides to when initiating radiation on DFS channels. A country maps
 *    to one DFS region.
 *
 * @NL80211_ATTR_NOACK_MAP: This u16 bitmap contains the No Ack Policy of
 *      up to 16 TIDs.
 *
 * @NL80211_ATTR_INACTIVITY_TIMEOUT: timeout value in seconds, this can be
 *	used by the drivers which has MLME in firmware and does not have support
 *	to report per station tx/rx activity to free up the station entry from
 *	the list. This needs to be used when the driver advertises the
 *	capability to timeout the stations.
 *
 * @NL80211_ATTR_RX_SIGNAL_DBM: signal strength in dBm (as a 32-bit int);
 *	this attribute is (depending on the driver capabilities) added to
 *	received frames indicated with %NL80211_CMD_FRAME.
 *
 * @NL80211_ATTR_BG_SCAN_PERIOD: Background scan period in seconds
 *      or 0 to disable background scan.
 *
 * @NL80211_ATTR_USER_REG_HINT_TYPE: type of regulatory hint passed from
 *	userspace. If unset it is assumed the hint comes directly from
 *	a user. If set code could specify exactly what type of source
 *	was used to provide the hint. For the different types of
 *	allowed user regulatory hints see nl80211_user_reg_hint_type.
 *
 * @NL80211_ATTR_CONN_FAILED_REASON: The reason for which AP has rejected
 *	the connection request from a station. nl80211_connect_failed_reason
 *	enum has different reasons of connection failure.
 *
 * @NL80211_ATTR_AUTH_DATA: Fields and elements in Authentication frames.
 *	This contains the authentication frame body (non-IE and IE data),
 *	excluding the Authentication algorithm number, i.e., starting at the
 *	Authentication transaction sequence number field. It is used with
 *	authentication algorithms that need special fields to be added into
 *	the frames (SAE and FILS). Currently, only the SAE cases use the
 *	initial two fields (Authentication transaction sequence number and
 *	Status code). However, those fields are included in the attribute data
 *	for all authentication algorithms to keep the attribute definition
 *	consistent.
 *
 * @NL80211_ATTR_VHT_CAPABILITY: VHT Capability information element (from
 *	association request when used with NL80211_CMD_NEW_STATION)
 *
 * @NL80211_ATTR_SCAN_FLAGS: scan request control flags (u32)
 *
 * @NL80211_ATTR_P2P_CTWINDOW: P2P GO Client Traffic Window (u8), used with
 *	the START_AP and SET_BSS commands
 * @NL80211_ATTR_P2P_OPPPS: P2P GO opportunistic PS (u8), used with the
 *	START_AP and SET_BSS commands. This can have the values 0 or 1;
 *	if not given in START_AP 0 is assumed, if not given in SET_BSS
 *	no change is made.
 *
 * @NL80211_ATTR_LOCAL_MESH_POWER_MODE: local mesh STA link-specific power mode
 *	defined in &enum nl80211_mesh_power_mode.
 *
 * @NL80211_ATTR_ACL_POLICY: ACL policy, see &enum nl80211_acl_policy,
 *	carried in a u32 attribute
 *
 * @NL80211_ATTR_MAC_ADDRS: Array of nested MAC addresses, used for
 *	MAC ACL.
 *
 * @NL80211_ATTR_MAC_ACL_MAX: u32 attribute to advertise the maximum
 *	number of MAC addresses that a device can support for MAC
 *	ACL.
 *
 * @NL80211_ATTR_RADAR_EVENT: Type of radar event for notification to userspace,
 *	contains a value of enum nl80211_radar_event (u32).
 *
 * @NL80211_ATTR_EXT_CAPA: 802.11 extended capabilities that the kernel driver
 *	has and handles. The format is the same as the IE contents. See
 *	802.11-2012 8.4.2.29 for more information.
 * @NL80211_ATTR_EXT_CAPA_MASK: Extended capabilities that the kernel driver
 *	has set in the %NL80211_ATTR_EXT_CAPA value, for multibit fields.
 *
 * @NL80211_ATTR_STA_CAPABILITY: Station capabilities (u16) are advertised to
 *	the driver, e.g., to enable TDLS power save (PU-APSD).
 *
 * @NL80211_ATTR_STA_EXT_CAPABILITY: Station extended capabilities are
 *	advertised to the driver, e.g., to enable TDLS off channel operations
 *	and PU-APSD.
 *
 * @NL80211_ATTR_PROTOCOL_FEATURES: global nl80211 feature flags, see
 *	&enum nl80211_protocol_features, the attribute is a u32.
 *
 * @NL80211_ATTR_SPLIT_WIPHY_DUMP: flag attribute, userspace supports
 *	receiving the data for a single wiphy split across multiple
 *	messages, given with wiphy dump message
 *
 * @NL80211_ATTR_MDID: Mobility Domain Identifier
 *
 * @NL80211_ATTR_IE_RIC: Resource Information Container Information
 *	Element
 *
 * @NL80211_ATTR_CRIT_PROT_ID: critical protocol identifier requiring increased
 *	reliability, see &enum nl80211_crit_proto_id (u16).
 * @NL80211_ATTR_MAX_CRIT_PROT_DURATION: duration in milliseconds in which
 *      the connection should have increased reliability (u16).
 *
 * @NL80211_ATTR_PEER_AID: Association ID for the peer TDLS station (u16).
 *	This is similar to @NL80211_ATTR_STA_AID but with a difference of being
 *	allowed to be used with the first @NL80211_CMD_SET_STATION command to
 *	update a TDLS peer STA entry.
 *
 * @NL80211_ATTR_COALESCE_RULE: Coalesce rule information.
 *
 * @NL80211_ATTR_CH_SWITCH_COUNT: u32 attribute specifying the number of TBTT's
 *	until the channel switch event.
 * @NL80211_ATTR_CH_SWITCH_BLOCK_TX: flag attribute specifying that transmission
 *	must be blocked on the current channel (before the channel switch
 *	operation). Also included in the channel switch started event if quiet
 *	was requested by the AP.
 * @NL80211_ATTR_CSA_IES: Nested set of attributes containing the IE information
 *	for the time while performing a channel switch.
 * @NL80211_ATTR_CNTDWN_OFFS_BEACON: An array of offsets (u16) to the channel
 *	switch or color change counters in the beacons tail (%NL80211_ATTR_BEACON_TAIL).
 * @NL80211_ATTR_CNTDWN_OFFS_PRESP: An array of offsets (u16) to the channel
 *	switch or color change counters in the probe response (%NL80211_ATTR_PROBE_RESP).
 *
 * @NL80211_ATTR_RXMGMT_FLAGS: flags for nl80211_send_mgmt(), u32.
 *	As specified in the &enum nl80211_rxmgmt_flags.
 *
 * @NL80211_ATTR_STA_SUPPORTED_CHANNELS: array of supported channels.
 *
 * @NL80211_ATTR_STA_SUPPORTED_OPER_CLASSES: array of supported
 *      operating classes.
 *
 * @NL80211_ATTR_HANDLE_DFS: A flag indicating whether user space
 *	controls DFS operation in IBSS mode. If the flag is included in
 *	%NL80211_CMD_JOIN_IBSS request, the driver will allow use of DFS
 *	channels and reports radar events to userspace. Userspace is required
 *	to react to radar events, e.g. initiate a channel switch or leave the
 *	IBSS network.
 *
 * @NL80211_ATTR_SUPPORT_5_MHZ: A flag indicating that the device supports
 *	5 MHz channel bandwidth.
 * @NL80211_ATTR_SUPPORT_10_MHZ: A flag indicating that the device supports
 *	10 MHz channel bandwidth.
 *
 * @NL80211_ATTR_OPMODE_NOTIF: Operating mode field from Operating Mode
 *	Notification Element based on association request when used with
 *	%NL80211_CMD_NEW_STATION or %NL80211_CMD_SET_STATION (only when
 *	%NL80211_FEATURE_FULL_AP_CLIENT_STATE is supported, or with TDLS);
 *	u8 attribute.
 *
 * @NL80211_ATTR_VENDOR_ID: The vendor ID, either a 24-bit OUI or, if
 *	%NL80211_VENDOR_ID_IS_LINUX is set, a special Linux ID (not used yet)
 * @NL80211_ATTR_VENDOR_SUBCMD: vendor sub-command
 * @NL80211_ATTR_VENDOR_DATA: data for the vendor command, if any; this
 *	attribute is also used for vendor command feature advertisement
 * @NL80211_ATTR_VENDOR_EVENTS: used for event list advertising in the wiphy
 *	info, containing a nested array of possible events
 *
 * @NL80211_ATTR_QOS_MAP: IP DSCP mapping for Interworking QoS mapping. This
 *	data is in the format defined for the payload of the QoS Map Set element
 *	in IEEE Std 802.11-2012, 8.4.2.97.
 *
 * @NL80211_ATTR_MAC_HINT: MAC address recommendation as initial BSS
 * @NL80211_ATTR_WIPHY_FREQ_HINT: frequency of the recommended initial BSS
 *
 * @NL80211_ATTR_MAX_AP_ASSOC_STA: Device attribute that indicates how many
 *	associated stations are supported in AP mode (including P2P GO); u32.
 *	Since drivers may not have a fixed limit on the maximum number (e.g.,
 *	other concurrent operations may affect this), drivers are allowed to
 *	advertise values that cannot always be met. In such cases, an attempt
 *	to add a new station entry with @NL80211_CMD_NEW_STATION may fail.
 *
 * @NL80211_ATTR_CSA_C_OFFSETS_TX: An array of csa counter offsets (u16) which
 *	should be updated when the frame is transmitted.
 * @NL80211_ATTR_MAX_CSA_COUNTERS: U8 attribute used to advertise the maximum
 *	supported number of csa counters.
 *
 * @NL80211_ATTR_TDLS_PEER_CAPABILITY: flags for TDLS peer capabilities, u32.
 *	As specified in the &enum nl80211_tdls_peer_capability.
 *
 * @NL80211_ATTR_SOCKET_OWNER: Flag attribute, if set during interface
 *	creation then the new interface will be owned by the netlink socket
 *	that created it and will be destroyed when the socket is closed.
 *	If set during scheduled scan start then the new scan req will be
 *	owned by the netlink socket that created it and the scheduled scan will
 *	be stopped when the socket is closed.
 *	If set during configuration of regulatory indoor operation then the
 *	regulatory indoor configuration would be owned by the netlink socket
 *	that configured the indoor setting, and the indoor operation would be
 *	cleared when the socket is closed.
 *	If set during NAN interface creation, the interface will be destroyed
 *	if the socket is closed just like any other interface. Moreover, NAN
 *	notifications will be sent in unicast to that socket. Without this
 *	attribute, the notifications will be sent to the %NL80211_MCGRP_NAN
 *	multicast group.
 *	If set during %NL80211_CMD_ASSOCIATE or %NL80211_CMD_CONNECT the
 *	station will deauthenticate when the socket is closed.
 *	If set during %NL80211_CMD_JOIN_IBSS the IBSS will be automatically
 *	torn down when the socket is closed.
 *	If set during %NL80211_CMD_JOIN_MESH the mesh setup will be
 *	automatically torn down when the socket is closed.
 *	If set during %NL80211_CMD_START_AP the AP will be automatically
 *	disabled when the socket is closed.
 *
 * @NL80211_ATTR_TDLS_INITIATOR: flag attribute indicating the current end is
 *	the TDLS link initiator.
 *
 * @NL80211_ATTR_USE_RRM: flag for indicating whether the current connection
 *	shall support Radio Resource Measurements (11k). This attribute can be
 *	used with %NL80211_CMD_ASSOCIATE and %NL80211_CMD_CONNECT requests.
 *	User space applications are expected to use this flag only if the
 *	underlying device supports these minimal RRM features:
 *		%NL80211_FEATURE_DS_PARAM_SET_IE_IN_PROBES,
 *		%NL80211_FEATURE_QUIET,
 *	Or, if global RRM is supported, see:
 *		%NL80211_EXT_FEATURE_RRM
 *	If this flag is used, driver must add the Power Capabilities IE to the
 *	association request. In addition, it must also set the RRM capability
 *	flag in the association request's Capability Info field.
 *
 * @NL80211_ATTR_WIPHY_DYN_ACK: flag attribute used to enable ACK timeout
 *	estimation algorithm (dynack). In order to activate dynack
 *	%NL80211_FEATURE_ACKTO_ESTIMATION feature flag must be set by lower
 *	drivers to indicate dynack capability. Dynack is automatically disabled
 *	setting valid value for coverage class.
 *
 * @NL80211_ATTR_TSID: a TSID value (u8 attribute)
 * @NL80211_ATTR_USER_PRIO: user priority value (u8 attribute)
 * @NL80211_ATTR_ADMITTED_TIME: admitted time in units of 32 microseconds
 *	(per second) (u16 attribute)
 *
 * @NL80211_ATTR_SMPS_MODE: SMPS mode to use (ap mode). see
 *	&enum nl80211_smps_mode.
 *
 * @NL80211_ATTR_OPER_CLASS: operating class
 *
 * @NL80211_ATTR_MAC_MASK: MAC address mask
 *
 * @NL80211_ATTR_WIPHY_SELF_MANAGED_REG: flag attribute indicating this device
 *	is self-managing its regulatory information and any regulatory domain
 *	obtained from it is coming from the device's wiphy and not the global
 *	cfg80211 regdomain.
 *
 * @NL80211_ATTR_EXT_FEATURES: extended feature flags contained in a byte
 *	array. The feature flags are identified by their bit index (see &enum
 *	nl80211_ext_feature_index). The bit index is ordered starting at the
 *	least-significant bit of the first byte in the array, ie. bit index 0
 *	is located at bit 0 of byte 0. bit index 25 would be located at bit 1
 *	of byte 3 (u8 array).
 *
 * @NL80211_ATTR_SURVEY_RADIO_STATS: Request overall radio statistics to be
 *	returned along with other survey data. If set, @NL80211_CMD_GET_SURVEY
 *	may return a survey entry without a channel indicating global radio
 *	statistics (only some values are valid and make sense.)
 *	For devices that don't return such an entry even then, the information
 *	should be contained in the result as the sum of the respective counters
 *	over all channels.
 *
 * @NL80211_ATTR_SCHED_SCAN_DELAY: delay before the first cycle of a
 *	scheduled scan is started.  Or the delay before a WoWLAN
 *	net-detect scan is started, counting from the moment the
 *	system is suspended.  This value is a u32, in seconds.

 * @NL80211_ATTR_REG_INDOOR: flag attribute, if set indicates that the device
 *      is operating in an indoor environment.
 *
 * @NL80211_ATTR_MAX_NUM_SCHED_SCAN_PLANS: maximum number of scan plans for
 *	scheduled scan supported by the device (u32), a wiphy attribute.
 * @NL80211_ATTR_MAX_SCAN_PLAN_INTERVAL: maximum interval (in seconds) for
 *	a scan plan (u32), a wiphy attribute.
 * @NL80211_ATTR_MAX_SCAN_PLAN_ITERATIONS: maximum number of iterations in
 *	a scan plan (u32), a wiphy attribute.
 * @NL80211_ATTR_SCHED_SCAN_PLANS: a list of scan plans for scheduled scan.
 *	Each scan plan defines the number of scan iterations and the interval
 *	between scans. The last scan plan will always run infinitely,
 *	thus it must not specify the number of iterations, only the interval
 *	between scans. The scan plans are executed sequentially.
 *	Each scan plan is a nested attribute of &enum nl80211_sched_scan_plan.
 * @NL80211_ATTR_PBSS: flag attribute. If set it means operate
 *	in a PBSS. Specified in %NL80211_CMD_CONNECT to request
 *	connecting to a PCP, and in %NL80211_CMD_START_AP to start
 *	a PCP instead of AP. Relevant for DMG networks only.
 * @NL80211_ATTR_BSS_SELECT: nested attribute for driver supporting the
 *	BSS selection feature. When used with %NL80211_CMD_GET_WIPHY it contains
 *	attributes according &enum nl80211_bss_select_attr to indicate what
 *	BSS selection behaviours are supported. When used with %NL80211_CMD_CONNECT
 *	it contains the behaviour-specific attribute containing the parameters for
 *	BSS selection to be done by driver and/or firmware.
 *
 * @NL80211_ATTR_STA_SUPPORT_P2P_PS: whether P2P PS mechanism supported
 *	or not. u8, one of the values of &enum nl80211_sta_p2p_ps_status
 *
 * @NL80211_ATTR_PAD: attribute used for padding for 64-bit alignment
 *
 * @NL80211_ATTR_IFTYPE_EXT_CAPA: Nested attribute of the following attributes:
 *	%NL80211_ATTR_IFTYPE, %NL80211_ATTR_EXT_CAPA,
 *	%NL80211_ATTR_EXT_CAPA_MASK, to specify the extended capabilities and
 *	other interface-type specific capabilities per interface type. For MLO,
 *	%NL80211_ATTR_EML_CAPABILITY and %NL80211_ATTR_MLD_CAPA_AND_OPS are
 *	present.
 *
 * @NL80211_ATTR_MU_MIMO_GROUP_DATA: array of 24 bytes that defines a MU-MIMO
 *	groupID for monitor mode.
 *	The first 8 bytes are a mask that defines the membership in each
 *	group (there are 64 groups, group 0 and 63 are reserved),
 *	each bit represents a group and set to 1 for being a member in
 *	that group and 0 for not being a member.
 *	The remaining 16 bytes define the position in each group: 2 bits for
 *	each group.
 *	(smaller group numbers represented on most significant bits and bigger
 *	group numbers on least significant bits.)
 *	This attribute is used only if all interfaces are in monitor mode.
 *	Set this attribute in order to monitor packets using the given MU-MIMO
 *	groupID data.
 *	to turn off that feature set all the bits of the groupID to zero.
 * @NL80211_ATTR_MU_MIMO_FOLLOW_MAC_ADDR: mac address for the sniffer to follow
 *	when using MU-MIMO air sniffer.
 *	to turn that feature off set an invalid mac address
 *	(e.g. FF:FF:FF:FF:FF:FF)
 *
 * @NL80211_ATTR_SCAN_START_TIME_TSF: The time at which the scan was actually
 *	started (u64). The time is the TSF of the BSS the interface that
 *	requested the scan is connected to (if available, otherwise this
 *	attribute must not be included).
 * @NL80211_ATTR_SCAN_START_TIME_TSF_BSSID: The BSS according to which
 *	%NL80211_ATTR_SCAN_START_TIME_TSF is set.
 * @NL80211_ATTR_MEASUREMENT_DURATION: measurement duration in TUs (u16). If
 *	%NL80211_ATTR_MEASUREMENT_DURATION_MANDATORY is not set, this is the
 *	maximum measurement duration allowed. This attribute is used with
 *	measurement requests. It can also be used with %NL80211_CMD_TRIGGER_SCAN
 *	if the scan is used for beacon report radio measurement.
 * @NL80211_ATTR_MEASUREMENT_DURATION_MANDATORY: flag attribute that indicates
 *	that the duration specified with %NL80211_ATTR_MEASUREMENT_DURATION is
 *	mandatory. If this flag is not set, the duration is the maximum duration
 *	and the actual measurement duration may be shorter.
 *
 * @NL80211_ATTR_MESH_PEER_AID: Association ID for the mesh peer (u16). This is
 *	used to pull the stored data for mesh peer in power save state.
 *
 * @NL80211_ATTR_NAN_MASTER_PREF: the master preference to be used by
 *	%NL80211_CMD_START_NAN and optionally with
 *	%NL80211_CMD_CHANGE_NAN_CONFIG. Its type is u8 and it can't be 0.
 *	Also, values 1 and 255 are reserved for certification purposes and
 *	should not be used during a normal device operation.
 * @NL80211_ATTR_BANDS: operating bands configuration.  This is a u32
 *	bitmask of BIT(NL80211_BAND_*) as described in %enum
 *	nl80211_band.  For instance, for NL80211_BAND_2GHZ, bit 0
 *	would be set.  This attribute is used with
 *	%NL80211_CMD_START_NAN and %NL80211_CMD_CHANGE_NAN_CONFIG, and
 *	it is optional.  If no bands are set, it means don't-care and
 *	the device will decide what to use.
 * @NL80211_ATTR_NAN_FUNC: a function that can be added to NAN. See
 *	&enum nl80211_nan_func_attributes for description of this nested
 *	attribute.
 * @NL80211_ATTR_NAN_MATCH: used to report a match. This is a nested attribute.
 *	See &enum nl80211_nan_match_attributes.
 * @NL80211_ATTR_FILS_KEK: KEK for FILS (Re)Association Request/Response frame
 *	protection.
 * @NL80211_ATTR_FILS_NONCES: Nonces (part of AAD) for FILS (Re)Association
 *	Request/Response frame protection. This attribute contains the 16 octet
 *	STA Nonce followed by 16 octets of AP Nonce.
 *
 * @NL80211_ATTR_MULTICAST_TO_UNICAST_ENABLED: Indicates whether or not multicast
 *	packets should be send out as unicast to all stations (flag attribute).
 *
 * @NL80211_ATTR_BSSID: The BSSID of the AP. Note that %NL80211_ATTR_MAC is also
 *	used in various commands/events for specifying the BSSID.
 *
 * @NL80211_ATTR_SCHED_SCAN_RELATIVE_RSSI: Relative RSSI threshold by which
 *	other BSSs has to be better or slightly worse than the current
 *	connected BSS so that they get reported to user space.
 *	This will give an opportunity to userspace to consider connecting to
 *	other matching BSSs which have better or slightly worse RSSI than
 *	the current connected BSS by using an offloaded operation to avoid
 *	unnecessary wakeups.
 *
 * @NL80211_ATTR_SCHED_SCAN_RSSI_ADJUST: When present the RSSI level for BSSs in
 *	the specified band is to be adjusted before doing
 *	%NL80211_ATTR_SCHED_SCAN_RELATIVE_RSSI based comparison to figure out
 *	better BSSs. The attribute value is a packed structure
 *	value as specified by &struct nl80211_bss_select_rssi_adjust.
 *
 * @NL80211_ATTR_TIMEOUT_REASON: The reason for which an operation timed out.
 *	u32 attribute with an &enum nl80211_timeout_reason value. This is used,
 *	e.g., with %NL80211_CMD_CONNECT event.
 *
 * @NL80211_ATTR_FILS_ERP_USERNAME: EAP Re-authentication Protocol (ERP)
 *	username part of NAI used to refer keys rRK and rIK. This is used with
 *	%NL80211_CMD_CONNECT.
 *
 * @NL80211_ATTR_FILS_ERP_REALM: EAP Re-authentication Protocol (ERP) realm part
 *	of NAI specifying the domain name of the ER server. This is used with
 *	%NL80211_CMD_CONNECT.
 *
 * @NL80211_ATTR_FILS_ERP_NEXT_SEQ_NUM: Unsigned 16-bit ERP next sequence number
 *	to use in ERP messages. This is used in generating the FILS wrapped data
 *	for FILS authentication and is used with %NL80211_CMD_CONNECT.
 *
 * @NL80211_ATTR_FILS_ERP_RRK: ERP re-authentication Root Key (rRK) for the
 *	NAI specified by %NL80211_ATTR_FILS_ERP_USERNAME and
 *	%NL80211_ATTR_FILS_ERP_REALM. This is used for generating rIK and rMSK
 *	from successful FILS authentication and is used with
 *	%NL80211_CMD_CONNECT.
 *
 * @NL80211_ATTR_FILS_CACHE_ID: A 2-octet identifier advertized by a FILS AP
 *	identifying the scope of PMKSAs. This is used with
 *	@NL80211_CMD_SET_PMKSA and @NL80211_CMD_DEL_PMKSA.
 *
 * @NL80211_ATTR_PMK: attribute for passing PMK key material. Used with
 *	%NL80211_CMD_SET_PMKSA for the PMKSA identified by %NL80211_ATTR_PMKID.
 *	For %NL80211_CMD_CONNECT and %NL80211_CMD_START_AP it is used to provide
 *	PSK for offloading 4-way handshake for WPA/WPA2-PSK networks. For 802.1X
 *	authentication it is used with %NL80211_CMD_SET_PMK. For offloaded FT
 *	support this attribute specifies the PMK-R0 if NL80211_ATTR_PMKR0_NAME
 *	is included as well.
 *
 * @NL80211_ATTR_SCHED_SCAN_MULTI: flag attribute which user-space shall use to
 *	indicate that it supports multiple active scheduled scan requests.
 * @NL80211_ATTR_SCHED_SCAN_MAX_REQS: indicates maximum number of scheduled
 *	scan request that may be active for the device (u32).
 *
 * @NL80211_ATTR_WANT_1X_4WAY_HS: flag attribute which user-space can include
 *	in %NL80211_CMD_CONNECT to indicate that for 802.1X authentication it
 *	wants to use the supported offload of the 4-way handshake.
 * @NL80211_ATTR_PMKR0_NAME: PMK-R0 Name for offloaded FT.
 * @NL80211_ATTR_PORT_AUTHORIZED: (reserved)
 *
 * @NL80211_ATTR_EXTERNAL_AUTH_ACTION: Identify the requested external
 *     authentication operation (u32 attribute with an
 *     &enum nl80211_external_auth_action value). This is used with the
 *     %NL80211_CMD_EXTERNAL_AUTH request event.
 * @NL80211_ATTR_EXTERNAL_AUTH_SUPPORT: Flag attribute indicating that the user
 *	space supports external authentication. This attribute shall be used
 *	with %NL80211_CMD_CONNECT and %NL80211_CMD_START_AP request. The driver
 *	may offload authentication processing to user space if this capability
 *	is indicated in the respective requests from the user space. (This flag
 *	attribute deprecated for %NL80211_CMD_START_AP, use
 *	%NL80211_ATTR_AP_SETTINGS_FLAGS)
 *
 * @NL80211_ATTR_NSS: Station's New/updated  RX_NSS value notified using this
 *	u8 attribute. This is used with %NL80211_CMD_STA_OPMODE_CHANGED.
 *
 * @NL80211_ATTR_TXQ_STATS: TXQ statistics (nested attribute, see &enum
 *      nl80211_txq_stats)
 * @NL80211_ATTR_TXQ_LIMIT: Total packet limit for the TXQ queues for this phy.
 *      The smaller of this and the memory limit is enforced.
 * @NL80211_ATTR_TXQ_MEMORY_LIMIT: Total memory limit (in bytes) for the
 *      TXQ queues for this phy. The smaller of this and the packet limit is
 *      enforced.
 * @NL80211_ATTR_TXQ_QUANTUM: TXQ scheduler quantum (bytes). Number of bytes
 *      a flow is assigned on each round of the DRR scheduler.
 * @NL80211_ATTR_HE_CAPABILITY: HE Capability information element (from
 *	association request when used with NL80211_CMD_NEW_STATION). Can be set
 *	only if %NL80211_STA_FLAG_WME is set.
 *
 * @NL80211_ATTR_FTM_RESPONDER: nested attribute which user-space can include
 *	in %NL80211_CMD_START_AP or %NL80211_CMD_SET_BEACON for fine timing
 *	measurement (FTM) responder functionality and containing parameters as
 *	possible, see &enum nl80211_ftm_responder_attr
 *
 * @NL80211_ATTR_FTM_RESPONDER_STATS: Nested attribute with FTM responder
 *	statistics, see &enum nl80211_ftm_responder_stats.
 *
 * @NL80211_ATTR_TIMEOUT: Timeout for the given operation in milliseconds (u32),
 *	if the attribute is not given no timeout is requested. Note that 0 is an
 *	invalid value.
 *
 * @NL80211_ATTR_PEER_MEASUREMENTS: peer measurements request (and result)
 *	data, uses nested attributes specified in
 *	&enum nl80211_peer_measurement_attrs.
 *	This is also used for capability advertisement in the wiphy information,
 *	with the appropriate sub-attributes.
 *
 * @NL80211_ATTR_AIRTIME_WEIGHT: Station's weight when scheduled by the airtime
 *	scheduler.
 *
 * @NL80211_ATTR_STA_TX_POWER_SETTING: Transmit power setting type (u8) for
 *	station associated with the AP. See &enum nl80211_tx_power_setting for
 *	possible values.
 * @NL80211_ATTR_STA_TX_POWER: Transmit power level (s16) in dBm units. This
 *	allows to set Tx power for a station. If this attribute is not included,
 *	the default per-interface tx power setting will be overriding. Driver
 *	should be picking up the lowest tx power, either tx power per-interface
 *	or per-station.
 *
 * @NL80211_ATTR_SAE_PASSWORD: attribute for passing SAE password material. It
 *	is used with %NL80211_CMD_CONNECT to provide password for offloading
 *	SAE authentication for WPA3-Personal networks.
 *
 * @NL80211_ATTR_TWT_RESPONDER: Enable target wait time responder support.
 *
 * @NL80211_ATTR_HE_OBSS_PD: nested attribute for OBSS Packet Detection
 *	functionality.
 *
 * @NL80211_ATTR_WIPHY_EDMG_CHANNELS: bitmap that indicates the 2.16 GHz
 *	channel(s) that are allowed to be used for EDMG transmissions.
 *	Defined by IEEE P802.11ay/D4.0 section 9.4.2.251. (u8 attribute)
 * @NL80211_ATTR_WIPHY_EDMG_BW_CONFIG: Channel BW Configuration subfield encodes
 *	the allowed channel bandwidth configurations. (u8 attribute)
 *	Defined by IEEE P802.11ay/D4.0 section 9.4.2.251, Table 13.
 *
 * @NL80211_ATTR_VLAN_ID: VLAN ID (1..4094) for the station and VLAN group key
 *	(u16).
 *
 * @NL80211_ATTR_HE_BSS_COLOR: nested attribute for BSS Color Settings.
 *
 * @NL80211_ATTR_IFTYPE_AKM_SUITES: nested array attribute, with each entry
 *	using attributes from &enum nl80211_iftype_akm_attributes. This
 *	attribute is sent in a response to %NL80211_CMD_GET_WIPHY indicating
 *	supported AKM suites capability per interface. AKMs advertised in
 *	%NL80211_ATTR_AKM_SUITES are default capabilities if AKM suites not
 *	advertised for a specific interface type.
 *
 * @NL80211_ATTR_TID_CONFIG: TID specific configuration in a
 *	nested attribute with &enum nl80211_tid_config_attr sub-attributes;
 *	on output (in wiphy attributes) it contains only the feature sub-
 *	attributes.
 *
 * @NL80211_ATTR_CONTROL_PORT_NO_PREAUTH: disable preauth frame rx on control
 *	port in order to forward/receive them as ordinary data frames.
 *
 * @NL80211_ATTR_PMK_LIFETIME: Maximum lifetime for PMKSA in seconds (u32,
 *	dot11RSNAConfigPMKReauthThreshold; 0 is not a valid value).
 *	An optional parameter configured through %NL80211_CMD_SET_PMKSA.
 *	Drivers that trigger roaming need to know the lifetime of the
 *	configured PMKSA for triggering the full vs. PMKSA caching based
 *	authentication. This timeout helps authentication methods like SAE,
 *	where PMK gets updated only by going through a full (new SAE)
 *	authentication instead of getting updated during an association for EAP
 *	authentication. No new full authentication within the PMK expiry shall
 *	result in a disassociation at the end of the lifetime.
 *
 * @NL80211_ATTR_PMK_REAUTH_THRESHOLD: Reauthentication threshold time, in
 *	terms of percentage of %NL80211_ATTR_PMK_LIFETIME
 *	(u8, dot11RSNAConfigPMKReauthThreshold, 1..100). This is an optional
 *	parameter configured through %NL80211_CMD_SET_PMKSA. Requests the
 *	driver to trigger a full authentication roam (without PMKSA caching)
 *	after the reauthentication threshold time, but before the PMK lifetime
 *	has expired.
 *
 *	Authentication methods like SAE need to be able to generate a new PMKSA
 *	entry without having to force a disconnection after the PMK timeout. If
 *	no roaming occurs between the reauth threshold and PMK expiration,
 *	disassociation is still forced.
 * @NL80211_ATTR_RECEIVE_MULTICAST: multicast flag for the
 *	%NL80211_CMD_REGISTER_FRAME command, see the description there.
 * @NL80211_ATTR_WIPHY_FREQ_OFFSET: offset of the associated
 *	%NL80211_ATTR_WIPHY_FREQ in positive KHz. Only valid when supplied with
 *	an %NL80211_ATTR_WIPHY_FREQ_OFFSET.
 * @NL80211_ATTR_CENTER_FREQ1_OFFSET: Center frequency offset in KHz for the
 *	first channel segment specified in %NL80211_ATTR_CENTER_FREQ1.
 * @NL80211_ATTR_SCAN_FREQ_KHZ: nested attribute with KHz frequencies
 *
 * @NL80211_ATTR_HE_6GHZ_CAPABILITY: HE 6 GHz Band Capability element (from
 *	association request when used with NL80211_CMD_NEW_STATION).
 *
 * @NL80211_ATTR_FILS_DISCOVERY: Optional parameter to configure FILS
 *	discovery. It is a nested attribute, see
 *	&enum nl80211_fils_discovery_attributes.
 *
 * @NL80211_ATTR_UNSOL_BCAST_PROBE_RESP: Optional parameter to configure
 *	unsolicited broadcast probe response. It is a nested attribute, see
 *	&enum nl80211_unsol_bcast_probe_resp_attributes.
 *
 * @NL80211_ATTR_S1G_CAPABILITY: S1G Capability information element (from
 *	association request when used with NL80211_CMD_NEW_STATION)
 * @NL80211_ATTR_S1G_CAPABILITY_MASK: S1G Capability Information element
 *	override mask. Used with NL80211_ATTR_S1G_CAPABILITY in
 *	NL80211_CMD_ASSOCIATE or NL80211_CMD_CONNECT.
 *
 * @NL80211_ATTR_SAE_PWE: Indicates the mechanism(s) allowed for SAE PWE
 *	derivation in WPA3-Personal networks which are using SAE authentication.
 *	This is a u8 attribute that encapsulates one of the values from
 *	&enum nl80211_sae_pwe_mechanism.
 *
 * @NL80211_ATTR_SAR_SPEC: SAR power limitation specification when
 *	used with %NL80211_CMD_SET_SAR_SPECS. The message contains fields
 *	of %nl80211_sar_attrs which specifies the sar type and related
 *	sar specs. Sar specs contains array of %nl80211_sar_specs_attrs.
 *
 * @NL80211_ATTR_RECONNECT_REQUESTED: flag attribute, used with deauth and
 *	disassoc events to indicate that an immediate reconnect to the AP
 *	is desired.
 *
 * @NL80211_ATTR_OBSS_COLOR_BITMAP: bitmap of the u64 BSS colors for the
 *	%NL80211_CMD_OBSS_COLOR_COLLISION event.
 *
 * @NL80211_ATTR_COLOR_CHANGE_COUNT: u8 attribute specifying the number of TBTT's
 *	until the color switch event.
 * @NL80211_ATTR_COLOR_CHANGE_COLOR: u8 attribute specifying the color that we are
 *	switching to
 * @NL80211_ATTR_COLOR_CHANGE_ELEMS: Nested set of attributes containing the IE
 *	information for the time while performing a color switch.
 *
 * @NL80211_ATTR_MBSSID_CONFIG: Nested attribute for multiple BSSID
 *	advertisements (MBSSID) parameters in AP mode.
 *	Kernel uses this attribute to indicate the driver's support for MBSSID
 *	and enhanced multi-BSSID advertisements (EMA AP) to the userspace.
 *	Userspace should use this attribute to configure per interface MBSSID
 *	parameters.
 *	See &enum nl80211_mbssid_config_attributes for details.
 *
 * @NL80211_ATTR_MBSSID_ELEMS: Nested parameter to pass multiple BSSID elements.
 *	Mandatory parameter for the transmitting interface to enable MBSSID.
 *	Optional for the non-transmitting interfaces.
 *
 * @NL80211_ATTR_RADAR_BACKGROUND: Configure dedicated offchannel chain
 *	available for radar/CAC detection on some hw. This chain can't be used
 *	to transmit or receive frames and it is bounded to a running wdev.
 *	Background radar/CAC detection allows to avoid the CAC downtime
 *	switching on a different channel during CAC detection on the selected
 *	radar channel.
 *
 * @NL80211_ATTR_AP_SETTINGS_FLAGS: u32 attribute contains ap settings flags,
 *	enumerated in &enum nl80211_ap_settings_flags. This attribute shall be
 *	used with %NL80211_CMD_START_AP request.
 *
 * @NL80211_ATTR_EHT_CAPABILITY: EHT Capability information element (from
 *	association request when used with NL80211_CMD_NEW_STATION). Can be set
 *	only if %NL80211_STA_FLAG_WME is set.
 *
 * @NL80211_ATTR_MLO_LINK_ID: A (u8) link ID for use with MLO, to be used with
 *	various commands that need a link ID to operate.
 * @NL80211_ATTR_MLO_LINKS: A nested array of links, each containing some
 *	per-link information and a link ID.
 * @NL80211_ATTR_MLD_ADDR: An MLD address, used with various commands such as
 *	authenticate/associate.
 *
 * @NL80211_ATTR_MLO_SUPPORT: Flag attribute to indicate user space supports MLO
 *	connection. Used with %NL80211_CMD_CONNECT. If this attribute is not
 *	included in NL80211_CMD_CONNECT drivers must not perform MLO connection.
 *
 * @NL80211_ATTR_MAX_NUM_AKM_SUITES: U16 attribute. Indicates maximum number of
 *	AKM suites allowed for %NL80211_CMD_CONNECT, %NL80211_CMD_ASSOCIATE and
 *	%NL80211_CMD_START_AP in %NL80211_CMD_GET_WIPHY response. If this
 *	attribute is not present userspace shall consider maximum number of AKM
 *	suites allowed as %NL80211_MAX_NR_AKM_SUITES which is the legacy maximum
 *	number prior to the introduction of this attribute.
 *
 * @NL80211_ATTR_EML_CAPABILITY: EML Capability information (u16)
 * @NL80211_ATTR_MLD_CAPA_AND_OPS: MLD Capabilities and Operations (u16)
 *
 * @NL80211_ATTR_TX_HW_TIMESTAMP: Hardware timestamp for TX operation in
 *	nanoseconds (u64). This is the device clock timestamp so it will
 *	probably reset when the device is stopped or the firmware is reset.
 *	When used with %NL80211_CMD_FRAME_TX_STATUS, indicates the frame TX
 *	timestamp. When used with %NL80211_CMD_FRAME RX notification, indicates
 *	the ack TX timestamp.
 * @NL80211_ATTR_RX_HW_TIMESTAMP: Hardware timestamp for RX operation in
 *	nanoseconds (u64). This is the device clock timestamp so it will
 *	probably reset when the device is stopped or the firmware is reset.
 *	When used with %NL80211_CMD_FRAME_TX_STATUS, indicates the ack RX
 *	timestamp. When used with %NL80211_CMD_FRAME RX notification, indicates
 *	the incoming frame RX timestamp.
 * @NUM_NL80211_ATTR: total number of nl80211_attrs available
 * @NL80211_ATTR_MAX: highest attribute number currently defined
 * @__NL80211_ATTR_AFTER_LAST: internal use
 */
enum nl80211_attrs {
/* don't change the order or add anything between, this is ABI! */
	NL80211_ATTR_UNSPEC,

	NL80211_ATTR_WIPHY,
	NL80211_ATTR_WIPHY_NAME,

	NL80211_ATTR_IFINDEX,
	NL80211_ATTR_IFNAME,
	NL80211_ATTR_IFTYPE,

	NL80211_ATTR_MAC,

	NL80211_ATTR_KEY_DATA,
	NL80211_ATTR_KEY_IDX,
	NL80211_ATTR_KEY_CIPHER,
	NL80211_ATTR_KEY_SEQ,
	NL80211_ATTR_KEY_DEFAULT,

	NL80211_ATTR_BEACON_INTERVAL,
	NL80211_ATTR_DTIM_PERIOD,
	NL80211_ATTR_BEACON_HEAD,
	NL80211_ATTR_BEACON_TAIL,

	NL80211_ATTR_STA_AID,
	NL80211_ATTR_STA_FLAGS,
	NL80211_ATTR_STA_LISTEN_INTERVAL,
	NL80211_ATTR_STA_SUPPORTED_RATES,
	NL80211_ATTR_STA_VLAN,
	NL80211_ATTR_STA_INFO,

	NL80211_ATTR_WIPHY_BANDS,

	NL80211_ATTR_MNTR_FLAGS,

	NL80211_ATTR_MESH_ID,
	NL80211_ATTR_STA_PLINK_ACTION,
	NL80211_ATTR_MPATH_NEXT_HOP,
	NL80211_ATTR_MPATH_INFO,

	NL80211_ATTR_BSS_CTS_PROT,
	NL80211_ATTR_BSS_SHORT_PREAMBLE,
	NL80211_ATTR_BSS_SHORT_SLOT_TIME,

	NL80211_ATTR_HT_CAPABILITY,

	NL80211_ATTR_SUPPORTED_IFTYPES,

	NL80211_ATTR_REG_ALPHA2,
	NL80211_ATTR_REG_RULES,

	NL80211_ATTR_MESH_CONFIG,

	NL80211_ATTR_BSS_BASIC_RATES,

	NL80211_ATTR_WIPHY_TXQ_PARAMS,
	NL80211_ATTR_WIPHY_FREQ,
	NL80211_ATTR_WIPHY_CHANNEL_TYPE,

	NL80211_ATTR_KEY_DEFAULT_MGMT,

	NL80211_ATTR_MGMT_SUBTYPE,
	NL80211_ATTR_IE,

	NL80211_ATTR_MAX_NUM_SCAN_SSIDS,

	NL80211_ATTR_SCAN_FREQUENCIES,
	NL80211_ATTR_SCAN_SSIDS,
	NL80211_ATTR_GENERATION, /* replaces old SCAN_GENERATION */
	NL80211_ATTR_BSS,

	NL80211_ATTR_REG_INITIATOR,
	NL80211_ATTR_REG_TYPE,

	NL80211_ATTR_SUPPORTED_COMMANDS,

	NL80211_ATTR_FRAME,
	NL80211_ATTR_SSID,
	NL80211_ATTR_AUTH_TYPE,
	NL80211_ATTR_REASON_CODE,

	NL80211_ATTR_KEY_TYPE,

	NL80211_ATTR_MAX_SCAN_IE_LEN,
	NL80211_ATTR_CIPHER_SUITES,

	NL80211_ATTR_FREQ_BEFORE,
	NL80211_ATTR_FREQ_AFTER,

	NL80211_ATTR_FREQ_FIXED,


	NL80211_ATTR_WIPHY_RETRY_SHORT,
	NL80211_ATTR_WIPHY_RETRY_LONG,
	NL80211_ATTR_WIPHY_FRAG_THRESHOLD,
	NL80211_ATTR_WIPHY_RTS_THRESHOLD,

	NL80211_ATTR_TIMED_OUT,

	NL80211_ATTR_USE_MFP,

	NL80211_ATTR_STA_FLAGS2,

	NL80211_ATTR_CONTROL_PORT,

	NL80211_ATTR_TESTDATA,

	NL80211_ATTR_PRIVACY,

	NL80211_ATTR_DISCONNECTED_BY_AP,
	NL80211_ATTR_STATUS_CODE,

	NL80211_ATTR_CIPHER_SUITES_PAIRWISE,
	NL80211_ATTR_CIPHER_SUITE_GROUP,
	NL80211_ATTR_WPA_VERSIONS,
	NL80211_ATTR_AKM_SUITES,

	NL80211_ATTR_REQ_IE,
	NL80211_ATTR_RESP_IE,

	NL80211_ATTR_PREV_BSSID,

	NL80211_ATTR_KEY,
	NL80211_ATTR_KEYS,

	NL80211_ATTR_PID,

	NL80211_ATTR_4ADDR,

	NL80211_ATTR_SURVEY_INFO,

	NL80211_ATTR_PMKID,
	NL80211_ATTR_MAX_NUM_PMKIDS,

	NL80211_ATTR_DURATION,

	NL80211_ATTR_COOKIE,

	NL80211_ATTR_WIPHY_COVERAGE_CLASS,

	NL80211_ATTR_TX_RATES,

	NL80211_ATTR_FRAME_MATCH,

	NL80211_ATTR_ACK,

	NL80211_ATTR_PS_STATE,

	NL80211_ATTR_CQM,

	NL80211_ATTR_LOCAL_STATE_CHANGE,

	NL80211_ATTR_AP_ISOLATE,

	NL80211_ATTR_WIPHY_TX_POWER_SETTING,
	NL80211_ATTR_WIPHY_TX_POWER_LEVEL,

	NL80211_ATTR_TX_FRAME_TYPES,
	NL80211_ATTR_RX_FRAME_TYPES,
	NL80211_ATTR_FRAME_TYPE,

	NL80211_ATTR_CONTROL_PORT_ETHERTYPE,
	NL80211_ATTR_CONTROL_PORT_NO_ENCRYPT,

	NL80211_ATTR_SUPPORT_IBSS_RSN,

	NL80211_ATTR_WIPHY_ANTENNA_TX,
	NL80211_ATTR_WIPHY_ANTENNA_RX,

	NL80211_ATTR_MCAST_RATE,

	NL80211_ATTR_OFFCHANNEL_TX_OK,

	NL80211_ATTR_BSS_HT_OPMODE,

	NL80211_ATTR_KEY_DEFAULT_TYPES,

	NL80211_ATTR_MAX_REMAIN_ON_CHANNEL_DURATION,

	NL80211_ATTR_MESH_SETUP,

	NL80211_ATTR_WIPHY_ANTENNA_AVAIL_TX,
	NL80211_ATTR_WIPHY_ANTENNA_AVAIL_RX,

	NL80211_ATTR_SUPPORT_MESH_AUTH,
	NL80211_ATTR_STA_PLINK_STATE,

	NL80211_ATTR_WOWLAN_TRIGGERS,
	NL80211_ATTR_WOWLAN_TRIGGERS_SUPPORTED,

	NL80211_ATTR_SCHED_SCAN_INTERVAL,

	NL80211_ATTR_INTERFACE_COMBINATIONS,
	NL80211_ATTR_SOFTWARE_IFTYPES,

	NL80211_ATTR_REKEY_DATA,

	NL80211_ATTR_MAX_NUM_SCHED_SCAN_SSIDS,
	NL80211_ATTR_MAX_SCHED_SCAN_IE_LEN,

	NL80211_ATTR_SCAN_SUPP_RATES,

	NL80211_ATTR_HIDDEN_SSID,

	NL80211_ATTR_IE_PROBE_RESP,
	NL80211_ATTR_IE_ASSOC_RESP,

	NL80211_ATTR_STA_WME,
	NL80211_ATTR_SUPPORT_AP_UAPSD,

	NL80211_ATTR_ROAM_SUPPORT,

	NL80211_ATTR_SCHED_SCAN_MATCH,
	NL80211_ATTR_MAX_MATCH_SETS,

	NL80211_ATTR_PMKSA_CANDIDATE,

	NL80211_ATTR_TX_NO_CCK_RATE,

	NL80211_ATTR_TDLS_ACTION,
	NL80211_ATTR_TDLS_DIALOG_TOKEN,
	NL80211_ATTR_TDLS_OPERATION,
	NL80211_ATTR_TDLS_SUPPORT,
	NL80211_ATTR_TDLS_EXTERNAL_SETUP,

	NL80211_ATTR_DEVICE_AP_SME,

	NL80211_ATTR_DONT_WAIT_FOR_ACK,

	NL80211_ATTR_FEATURE_FLAGS,

	NL80211_ATTR_PROBE_RESP_OFFLOAD,

	NL80211_ATTR_PROBE_RESP,

	NL80211_ATTR_DFS_REGION,

	NL80211_ATTR_DISABLE_HT,
	NL80211_ATTR_HT_CAPABILITY_MASK,

	NL80211_ATTR_NOACK_MAP,

	NL80211_ATTR_INACTIVITY_TIMEOUT,

	NL80211_ATTR_RX_SIGNAL_DBM,

	NL80211_ATTR_BG_SCAN_PERIOD,

	NL80211_ATTR_WDEV,

	NL80211_ATTR_USER_REG_HINT_TYPE,

	NL80211_ATTR_CONN_FAILED_REASON,

	NL80211_ATTR_AUTH_DATA,

	NL80211_ATTR_VHT_CAPABILITY,

	NL80211_ATTR_SCAN_FLAGS,

	NL80211_ATTR_CHANNEL_WIDTH,
	NL80211_ATTR_CENTER_FREQ1,
	NL80211_ATTR_CENTER_FREQ2,

	NL80211_ATTR_P2P_CTWINDOW,
	NL80211_ATTR_P2P_OPPPS,

	NL80211_ATTR_LOCAL_MESH_POWER_MODE,

	NL80211_ATTR_ACL_POLICY,

	NL80211_ATTR_MAC_ADDRS,

	NL80211_ATTR_MAC_ACL_MAX,

	NL80211_ATTR_RADAR_EVENT,

	NL80211_ATTR_EXT_CAPA,
	NL80211_ATTR_EXT_CAPA_MASK,

	NL80211_ATTR_STA_CAPABILITY,
	NL80211_ATTR_STA_EXT_CAPABILITY,

	NL80211_ATTR_PROTOCOL_FEATURES,
	NL80211_ATTR_SPLIT_WIPHY_DUMP,

	NL80211_ATTR_DISABLE_VHT,
	NL80211_ATTR_VHT_CAPABILITY_MASK,

	NL80211_ATTR_MDID,
	NL80211_ATTR_IE_RIC,

	NL80211_ATTR_CRIT_PROT_ID,
	NL80211_ATTR_MAX_CRIT_PROT_DURATION,

	NL80211_ATTR_PEER_AID,

	NL80211_ATTR_COALESCE_RULE,

	NL80211_ATTR_CH_SWITCH_COUNT,
	NL80211_ATTR_CH_SWITCH_BLOCK_TX,
	NL80211_ATTR_CSA_IES,
	NL80211_ATTR_CNTDWN_OFFS_BEACON,
	NL80211_ATTR_CNTDWN_OFFS_PRESP,

	NL80211_ATTR_RXMGMT_FLAGS,

	NL80211_ATTR_STA_SUPPORTED_CHANNELS,

	NL80211_ATTR_STA_SUPPORTED_OPER_CLASSES,

	NL80211_ATTR_HANDLE_DFS,

	NL80211_ATTR_SUPPORT_5_MHZ,
	NL80211_ATTR_SUPPORT_10_MHZ,

	NL80211_ATTR_OPMODE_NOTIF,

	NL80211_ATTR_VENDOR_ID,
	NL80211_ATTR_VENDOR_SUBCMD,
	NL80211_ATTR_VENDOR_DATA,
	NL80211_ATTR_VENDOR_EVENTS,

	NL80211_ATTR_QOS_MAP,

	NL80211_ATTR_MAC_HINT,
	NL80211_ATTR_WIPHY_FREQ_HINT,

	NL80211_ATTR_MAX_AP_ASSOC_STA,

	NL80211_ATTR_TDLS_PEER_CAPABILITY,

	NL80211_ATTR_SOCKET_OWNER,

	NL80211_ATTR_CSA_C_OFFSETS_TX,
	NL80211_ATTR_MAX_CSA_COUNTERS,

	NL80211_ATTR_TDLS_INITIATOR,

	NL80211_ATTR_USE_RRM,

	NL80211_ATTR_WIPHY_DYN_ACK,

	NL80211_ATTR_TSID,
	NL80211_ATTR_USER_PRIO,
	NL80211_ATTR_ADMITTED_TIME,

	NL80211_ATTR_SMPS_MODE,

	NL80211_ATTR_OPER_CLASS,

	NL80211_ATTR_MAC_MASK,

	NL80211_ATTR_WIPHY_SELF_MANAGED_REG,

	NL80211_ATTR_EXT_FEATURES,

	NL80211_ATTR_SURVEY_RADIO_STATS,

	NL80211_ATTR_NETNS_FD,

	NL80211_ATTR_SCHED_SCAN_DELAY,

	NL80211_ATTR_REG_INDOOR,

	NL80211_ATTR_MAX_NUM_SCHED_SCAN_PLANS,
	NL80211_ATTR_MAX_SCAN_PLAN_INTERVAL,
	NL80211_ATTR_MAX_SCAN_PLAN_ITERATIONS,
	NL80211_ATTR_SCHED_SCAN_PLANS,

	NL80211_ATTR_PBSS,

	NL80211_ATTR_BSS_SELECT,

	NL80211_ATTR_STA_SUPPORT_P2P_PS,

	NL80211_ATTR_PAD,

	NL80211_ATTR_IFTYPE_EXT_CAPA,

	NL80211_ATTR_MU_MIMO_GROUP_DATA,
	NL80211_ATTR_MU_MIMO_FOLLOW_MAC_ADDR,

	NL80211_ATTR_SCAN_START_TIME_TSF,
	NL80211_ATTR_SCAN_START_TIME_TSF_BSSID,
	NL80211_ATTR_MEASUREMENT_DURATION,
	NL80211_ATTR_MEASUREMENT_DURATION_MANDATORY,

	NL80211_ATTR_MESH_PEER_AID,

	NL80211_ATTR_NAN_MASTER_PREF,
	NL80211_ATTR_BANDS,
	NL80211_ATTR_NAN_FUNC,
	NL80211_ATTR_NAN_MATCH,

	NL80211_ATTR_FILS_KEK,
	NL80211_ATTR_FILS_NONCES,

	NL80211_ATTR_MULTICAST_TO_UNICAST_ENABLED,

	NL80211_ATTR_BSSID,

	NL80211_ATTR_SCHED_SCAN_RELATIVE_RSSI,
	NL80211_ATTR_SCHED_SCAN_RSSI_ADJUST,

	NL80211_ATTR_TIMEOUT_REASON,

	NL80211_ATTR_FILS_ERP_USERNAME,
	NL80211_ATTR_FILS_ERP_REALM,
	NL80211_ATTR_FILS_ERP_NEXT_SEQ_NUM,
	NL80211_ATTR_FILS_ERP_RRK,
	NL80211_ATTR_FILS_CACHE_ID,

	NL80211_ATTR_PMK,

	NL80211_ATTR_SCHED_SCAN_MULTI,
	NL80211_ATTR_SCHED_SCAN_MAX_REQS,

	NL80211_ATTR_WANT_1X_4WAY_HS,
	NL80211_ATTR_PMKR0_NAME,
	NL80211_ATTR_PORT_AUTHORIZED,

	NL80211_ATTR_EXTERNAL_AUTH_ACTION,
	NL80211_ATTR_EXTERNAL_AUTH_SUPPORT,

	NL80211_ATTR_NSS,
	NL80211_ATTR_ACK_SIGNAL,

	NL80211_ATTR_CONTROL_PORT_OVER_NL80211,

	NL80211_ATTR_TXQ_STATS,
	NL80211_ATTR_TXQ_LIMIT,
	NL80211_ATTR_TXQ_MEMORY_LIMIT,
	NL80211_ATTR_TXQ_QUANTUM,

	NL80211_ATTR_HE_CAPABILITY,

	NL80211_ATTR_FTM_RESPONDER,

	NL80211_ATTR_FTM_RESPONDER_STATS,

	NL80211_ATTR_TIMEOUT,

	NL80211_ATTR_PEER_MEASUREMENTS,

	NL80211_ATTR_AIRTIME_WEIGHT,
	NL80211_ATTR_STA_TX_POWER_SETTING,
	NL80211_ATTR_STA_TX_POWER,

	NL80211_ATTR_SAE_PASSWORD,

	NL80211_ATTR_TWT_RESPONDER,

	NL80211_ATTR_HE_OBSS_PD,

	NL80211_ATTR_WIPHY_EDMG_CHANNELS,
	NL80211_ATTR_WIPHY_EDMG_BW_CONFIG,

	NL80211_ATTR_VLAN_ID,

	NL80211_ATTR_HE_BSS_COLOR,

	NL80211_ATTR_IFTYPE_AKM_SUITES,

	NL80211_ATTR_TID_CONFIG,

	NL80211_ATTR_CONTROL_PORT_NO_PREAUTH,

	NL80211_ATTR_PMK_LIFETIME,
	NL80211_ATTR_PMK_REAUTH_THRESHOLD,

	NL80211_ATTR_RECEIVE_MULTICAST,
	NL80211_ATTR_WIPHY_FREQ_OFFSET,
	NL80211_ATTR_CENTER_FREQ1_OFFSET,
	NL80211_ATTR_SCAN_FREQ_KHZ,

	NL80211_ATTR_HE_6GHZ_CAPABILITY,

	NL80211_ATTR_FILS_DISCOVERY,

	NL80211_ATTR_UNSOL_BCAST_PROBE_RESP,

	NL80211_ATTR_S1G_CAPABILITY,
	NL80211_ATTR_S1G_CAPABILITY_MASK,

	NL80211_ATTR_SAE_PWE,

	NL80211_ATTR_RECONNECT_REQUESTED,

	NL80211_ATTR_SAR_SPEC,

	NL80211_ATTR_DISABLE_HE,

	NL80211_ATTR_OBSS_COLOR_BITMAP,

	NL80211_ATTR_COLOR_CHANGE_COUNT,
	NL80211_ATTR_COLOR_CHANGE_COLOR,
	NL80211_ATTR_COLOR_CHANGE_ELEMS,

	NL80211_ATTR_MBSSID_CONFIG,
	NL80211_ATTR_MBSSID_ELEMS,

	NL80211_ATTR_RADAR_BACKGROUND,

	NL80211_ATTR_AP_SETTINGS_FLAGS,

	NL80211_ATTR_EHT_CAPABILITY,

	NL80211_ATTR_DISABLE_EHT,

	NL80211_ATTR_MLO_LINKS,
	NL80211_ATTR_MLO_LINK_ID,
	NL80211_ATTR_MLD_ADDR,

	NL80211_ATTR_MLO_SUPPORT,

	NL80211_ATTR_MAX_NUM_AKM_SUITES,

	NL80211_ATTR_EML_CAPABILITY,
	NL80211_ATTR_MLD_CAPA_AND_OPS,

	NL80211_ATTR_TX_HW_TIMESTAMP,
	NL80211_ATTR_RX_HW_TIMESTAMP,

	/* add attributes here, update the policy in nl80211.c */

	__NL80211_ATTR_AFTER_LAST,
	NUM_NL80211_ATTR = __NL80211_ATTR_AFTER_LAST,
	NL80211_ATTR_MAX = __NL80211_ATTR_AFTER_LAST - 1
};

/* source-level API compatibility */
#define NL80211_ATTR_SCAN_GENERATION NL80211_ATTR_GENERATION
#define	NL80211_ATTR_MESH_PARAMS NL80211_ATTR_MESH_CONFIG
#define NL80211_ATTR_IFACE_SOCKET_OWNER NL80211_ATTR_SOCKET_OWNER
#define NL80211_ATTR_SAE_DATA NL80211_ATTR_AUTH_DATA
#define NL80211_ATTR_CSA_C_OFF_BEACON NL80211_ATTR_CNTDWN_OFFS_BEACON
#define NL80211_ATTR_CSA_C_OFF_PRESP NL80211_ATTR_CNTDWN_OFFS_PRESP

/*
 * Allow user space programs to use #ifdef on new attributes by defining them
 * here
 */
#define NL80211_CMD_CONNECT NL80211_CMD_CONNECT
#define NL80211_ATTR_HT_CAPABILITY NL80211_ATTR_HT_CAPABILITY
#define NL80211_ATTR_BSS_BASIC_RATES NL80211_ATTR_BSS_BASIC_RATES
#define NL80211_ATTR_WIPHY_TXQ_PARAMS NL80211_ATTR_WIPHY_TXQ_PARAMS
#define NL80211_ATTR_WIPHY_FREQ NL80211_ATTR_WIPHY_FREQ
#define NL80211_ATTR_WIPHY_CHANNEL_TYPE NL80211_ATTR_WIPHY_CHANNEL_TYPE
#define NL80211_ATTR_MGMT_SUBTYPE NL80211_ATTR_MGMT_SUBTYPE
#define NL80211_ATTR_IE NL80211_ATTR_IE
#define NL80211_ATTR_REG_INITIATOR NL80211_ATTR_REG_INITIATOR
#define NL80211_ATTR_REG_TYPE NL80211_ATTR_REG_TYPE
#define NL80211_ATTR_FRAME NL80211_ATTR_FRAME
#define NL80211_ATTR_SSID NL80211_ATTR_SSID
#define NL80211_ATTR_AUTH_TYPE NL80211_ATTR_AUTH_TYPE
#define NL80211_ATTR_REASON_CODE NL80211_ATTR_REASON_CODE
#define NL80211_ATTR_CIPHER_SUITES_PAIRWISE NL80211_ATTR_CIPHER_SUITES_PAIRWISE
#define NL80211_ATTR_CIPHER_SUITE_GROUP NL80211_ATTR_CIPHER_SUITE_GROUP
#define NL80211_ATTR_WPA_VERSIONS NL80211_ATTR_WPA_VERSIONS
#define NL80211_ATTR_AKM_SUITES NL80211_ATTR_AKM_SUITES
#define NL80211_ATTR_KEY NL80211_ATTR_KEY
#define NL80211_ATTR_KEYS NL80211_ATTR_KEYS
#define NL80211_ATTR_FEATURE_FLAGS NL80211_ATTR_FEATURE_FLAGS

#define NL80211_WIPHY_NAME_MAXLEN		64

#define NL80211_MAX_SUPP_RATES			32
#define NL80211_MAX_SUPP_HT_RATES		77
#define NL80211_MAX_SUPP_REG_RULES		128
#define NL80211_TKIP_DATA_OFFSET_ENCR_KEY	0
#define NL80211_TKIP_DATA_OFFSET_TX_MIC_KEY	16
#define NL80211_TKIP_DATA_OFFSET_RX_MIC_KEY	24
#define NL80211_HT_CAPABILITY_LEN		26
#define NL80211_VHT_CAPABILITY_LEN		12
#define NL80211_HE_MIN_CAPABILITY_LEN           16
#define NL80211_HE_MAX_CAPABILITY_LEN           54
#define NL80211_MAX_NR_CIPHER_SUITES		5

/*
 * NL80211_MAX_NR_AKM_SUITES is obsolete when %NL80211_ATTR_MAX_NUM_AKM_SUITES
 * present in %NL80211_CMD_GET_WIPHY response.
 */
#define NL80211_MAX_NR_AKM_SUITES		2
#define NL80211_EHT_MIN_CAPABILITY_LEN          13
#define NL80211_EHT_MAX_CAPABILITY_LEN          51

#define NL80211_MIN_REMAIN_ON_CHANNEL_TIME	10

/* default RSSI threshold for scan results if none specified. */
#define NL80211_SCAN_RSSI_THOLD_OFF		-300

#define NL80211_CQM_TXE_MAX_INTVL		1800

/**
 * enum nl80211_iftype - (virtual) interface types
 *
 * @NL80211_IFTYPE_UNSPECIFIED: unspecified type, driver decides
 * @NL80211_IFTYPE_ADHOC: independent BSS member
 * @NL80211_IFTYPE_STATION: managed BSS member
 * @NL80211_IFTYPE_AP: access point
 * @NL80211_IFTYPE_AP_VLAN: VLAN interface for access points; VLAN interfaces
 *	are a bit special in that they must always be tied to a pre-existing
 *	AP type interface.
 * @NL80211_IFTYPE_WDS: wireless distribution interface
 * @NL80211_IFTYPE_MONITOR: monitor interface receiving all frames
 * @NL80211_IFTYPE_MESH_POINT: mesh point
 * @NL80211_IFTYPE_P2P_CLIENT: P2P client
 * @NL80211_IFTYPE_P2P_GO: P2P group owner
 * @NL80211_IFTYPE_P2P_DEVICE: P2P device interface type, this is not a netdev
 *	and therefore can't be created in the normal ways, use the
 *	%NL80211_CMD_START_P2P_DEVICE and %NL80211_CMD_STOP_P2P_DEVICE
 *	commands to create and destroy one
 * @NL80211_IFTYPE_OCB: Outside Context of a BSS
 *	This mode corresponds to the MIB variable dot11OCBActivated=true
 * @NL80211_IFTYPE_NAN: NAN device interface type (not a netdev)
 * @NL80211_IFTYPE_MAX: highest interface type number currently defined
 * @NUM_NL80211_IFTYPES: number of defined interface types
 *
 * These values are used with the %NL80211_ATTR_IFTYPE
 * to set the type of an interface.
 *
 */
enum nl80211_iftype {
	NL80211_IFTYPE_UNSPECIFIED,
	NL80211_IFTYPE_ADHOC,
	NL80211_IFTYPE_STATION,
	NL80211_IFTYPE_AP,
	NL80211_IFTYPE_AP_VLAN,
	NL80211_IFTYPE_WDS,
	NL80211_IFTYPE_MONITOR,
	NL80211_IFTYPE_MESH_POINT,
	NL80211_IFTYPE_P2P_CLIENT,
	NL80211_IFTYPE_P2P_GO,
	NL80211_IFTYPE_P2P_DEVICE,
	NL80211_IFTYPE_OCB,
	NL80211_IFTYPE_NAN,

	/* keep last */
	NUM_NL80211_IFTYPES,
	NL80211_IFTYPE_MAX = NUM_NL80211_IFTYPES - 1
};

/**
 * enum nl80211_sta_flags - station flags
 *
 * Station flags. When a station is added to an AP interface, it is
 * assumed to be already associated (and hence authenticated.)
 *
 * @__NL80211_STA_FLAG_INVALID: attribute number 0 is reserved
 * @NL80211_STA_FLAG_AUTHORIZED: station is authorized (802.1X)
 * @NL80211_STA_FLAG_SHORT_PREAMBLE: station is capable of receiving frames
 *	with short barker preamble
 * @NL80211_STA_FLAG_WME: station is WME/QoS capable
 * @NL80211_STA_FLAG_MFP: station uses management frame protection
 * @NL80211_STA_FLAG_AUTHENTICATED: station is authenticated
 * @NL80211_STA_FLAG_TDLS_PEER: station is a TDLS peer -- this flag should
 *	only be used in managed mode (even in the flags mask). Note that the
 *	flag can't be changed, it is only valid while adding a station, and
 *	attempts to change it will silently be ignored (rather than rejected
 *	as errors.)
 * @NL80211_STA_FLAG_ASSOCIATED: station is associated; used with drivers
 *	that support %NL80211_FEATURE_FULL_AP_CLIENT_STATE to transition a
 *	previously added station into associated state
 * @NL80211_STA_FLAG_MAX: highest station flag number currently defined
 * @__NL80211_STA_FLAG_AFTER_LAST: internal use
 */
enum nl80211_sta_flags {
	__NL80211_STA_FLAG_INVALID,
	NL80211_STA_FLAG_AUTHORIZED,
	NL80211_STA_FLAG_SHORT_PREAMBLE,
	NL80211_STA_FLAG_WME,
	NL80211_STA_FLAG_MFP,
	NL80211_STA_FLAG_AUTHENTICATED,
	NL80211_STA_FLAG_TDLS_PEER,
	NL80211_STA_FLAG_ASSOCIATED,

	/* keep last */
	__NL80211_STA_FLAG_AFTER_LAST,
	NL80211_STA_FLAG_MAX = __NL80211_STA_FLAG_AFTER_LAST - 1
};

/**
 * enum nl80211_sta_p2p_ps_status - station support of P2P PS
 *
 * @NL80211_P2P_PS_UNSUPPORTED: station doesn't support P2P PS mechanism
 * @@NL80211_P2P_PS_SUPPORTED: station supports P2P PS mechanism
 * @NUM_NL80211_P2P_PS_STATUS: number of values
 */
enum nl80211_sta_p2p_ps_status {
	NL80211_P2P_PS_UNSUPPORTED = 0,
	NL80211_P2P_PS_SUPPORTED,

	NUM_NL80211_P2P_PS_STATUS,
};

#define NL80211_STA_FLAG_MAX_OLD_API	NL80211_STA_FLAG_TDLS_PEER

/**
 * struct nl80211_sta_flag_update - station flags mask/set
 * @mask: mask of station flags to set
 * @set: which values to set them to
 *
 * Both mask and set contain bits as per &enum nl80211_sta_flags.
 */
struct nl80211_sta_flag_update {
	__u32 mask;
	__u32 set;
} __attribute__((packed));

/**
 * enum nl80211_he_gi - HE guard interval
 * @NL80211_RATE_INFO_HE_GI_0_8: 0.8 usec
 * @NL80211_RATE_INFO_HE_GI_1_6: 1.6 usec
 * @NL80211_RATE_INFO_HE_GI_3_2: 3.2 usec
 */
enum nl80211_he_gi {
	NL80211_RATE_INFO_HE_GI_0_8,
	NL80211_RATE_INFO_HE_GI_1_6,
	NL80211_RATE_INFO_HE_GI_3_2,
};

/**
 * enum nl80211_he_ltf - HE long training field
 * @NL80211_RATE_INFO_HE_1xLTF: 3.2 usec
 * @NL80211_RATE_INFO_HE_2xLTF: 6.4 usec
 * @NL80211_RATE_INFO_HE_4xLTF: 12.8 usec
 */
enum nl80211_he_ltf {
	NL80211_RATE_INFO_HE_1XLTF,
	NL80211_RATE_INFO_HE_2XLTF,
	NL80211_RATE_INFO_HE_4XLTF,
};

/**
 * enum nl80211_he_ru_alloc - HE RU allocation values
 * @NL80211_RATE_INFO_HE_RU_ALLOC_26: 26-tone RU allocation
 * @NL80211_RATE_INFO_HE_RU_ALLOC_52: 52-tone RU allocation
 * @NL80211_RATE_INFO_HE_RU_ALLOC_106: 106-tone RU allocation
 * @NL80211_RATE_INFO_HE_RU_ALLOC_242: 242-tone RU allocation
 * @NL80211_RATE_INFO_HE_RU_ALLOC_484: 484-tone RU allocation
 * @NL80211_RATE_INFO_HE_RU_ALLOC_996: 996-tone RU allocation
 * @NL80211_RATE_INFO_HE_RU_ALLOC_2x996: 2x996-tone RU allocation
 */
enum nl80211_he_ru_alloc {
	NL80211_RATE_INFO_HE_RU_ALLOC_26,
	NL80211_RATE_INFO_HE_RU_ALLOC_52,
	NL80211_RATE_INFO_HE_RU_ALLOC_106,
	NL80211_RATE_INFO_HE_RU_ALLOC_242,
	NL80211_RATE_INFO_HE_RU_ALLOC_484,
	NL80211_RATE_INFO_HE_RU_ALLOC_996,
	NL80211_RATE_INFO_HE_RU_ALLOC_2x996,
};

/**
 * enum nl80211_eht_gi - EHT guard interval
 * @NL80211_RATE_INFO_EHT_GI_0_8: 0.8 usec
 * @NL80211_RATE_INFO_EHT_GI_1_6: 1.6 usec
 * @NL80211_RATE_INFO_EHT_GI_3_2: 3.2 usec
 */
enum nl80211_eht_gi {
	NL80211_RATE_INFO_EHT_GI_0_8,
	NL80211_RATE_INFO_EHT_GI_1_6,
	NL80211_RATE_INFO_EHT_GI_3_2,
};

/**
 * enum nl80211_eht_ru_alloc - EHT RU allocation values
 * @NL80211_RATE_INFO_EHT_RU_ALLOC_26: 26-tone RU allocation
 * @NL80211_RATE_INFO_EHT_RU_ALLOC_52: 52-tone RU allocation
 * @NL80211_RATE_INFO_EHT_RU_ALLOC_52P26: 52+26-tone RU allocation
 * @NL80211_RATE_INFO_EHT_RU_ALLOC_106: 106-tone RU allocation
 * @NL80211_RATE_INFO_EHT_RU_ALLOC_106P26: 106+26 tone RU allocation
 * @NL80211_RATE_INFO_EHT_RU_ALLOC_242: 242-tone RU allocation
 * @NL80211_RATE_INFO_EHT_RU_ALLOC_484: 484-tone RU allocation
 * @NL80211_RATE_INFO_EHT_RU_ALLOC_484P242: 484+242 tone RU allocation
 * @NL80211_RATE_INFO_EHT_RU_ALLOC_996: 996-tone RU allocation
 * @NL80211_RATE_INFO_EHT_RU_ALLOC_996P484: 996+484 tone RU allocation
 * @NL80211_RATE_INFO_EHT_RU_ALLOC_996P484P242: 996+484+242 tone RU allocation
 * @NL80211_RATE_INFO_EHT_RU_ALLOC_2x996: 2x996-tone RU allocation
 * @NL80211_RATE_INFO_EHT_RU_ALLOC_2x996P484: 2x996+484 tone RU allocation
 * @NL80211_RATE_INFO_EHT_RU_ALLOC_3x996: 3x996-tone RU allocation
 * @NL80211_RATE_INFO_EHT_RU_ALLOC_3x996P484: 3x996+484 tone RU allocation
 * @NL80211_RATE_INFO_EHT_RU_ALLOC_4x996: 4x996-tone RU allocation
 */
enum nl80211_eht_ru_alloc {
	NL80211_RATE_INFO_EHT_RU_ALLOC_26,
	NL80211_RATE_INFO_EHT_RU_ALLOC_52,
	NL80211_RATE_INFO_EHT_RU_ALLOC_52P26,
	NL80211_RATE_INFO_EHT_RU_ALLOC_106,
	NL80211_RATE_INFO_EHT_RU_ALLOC_106P26,
	NL80211_RATE_INFO_EHT_RU_ALLOC_242,
	NL80211_RATE_INFO_EHT_RU_ALLOC_484,
	NL80211_RATE_INFO_EHT_RU_ALLOC_484P242,
	NL80211_RATE_INFO_EHT_RU_ALLOC_996,
	NL80211_RATE_INFO_EHT_RU_ALLOC_996P484,
	NL80211_RATE_INFO_EHT_RU_ALLOC_996P484P242,
	NL80211_RATE_INFO_EHT_RU_ALLOC_2x996,
	NL80211_RATE_INFO_EHT_RU_ALLOC_2x996P484,
	NL80211_RATE_INFO_EHT_RU_ALLOC_3x996,
	NL80211_RATE_INFO_EHT_RU_ALLOC_3x996P484,
	NL80211_RATE_INFO_EHT_RU_ALLOC_4x996,
};

/**
 * enum nl80211_rate_info - bitrate information
 *
 * These attribute types are used with %NL80211_STA_INFO_TXRATE
 * when getting information about the bitrate of a station.
 * There are 2 attributes for bitrate, a legacy one that represents
 * a 16-bit value, and new one that represents a 32-bit value.
 * If the rate value fits into 16 bit, both attributes are reported
 * with the same value. If the rate is too high to fit into 16 bits
 * (>6.5535Gbps) only 32-bit attribute is included.
 * User space tools encouraged to use the 32-bit attribute and fall
 * back to the 16-bit one for compatibility with older kernels.
 *
 * @__NL80211_RATE_INFO_INVALID: attribute number 0 is reserved
 * @NL80211_RATE_INFO_BITRATE: total bitrate (u16, 100kbit/s)
 * @NL80211_RATE_INFO_MCS: mcs index for 802.11n (u8)
 * @NL80211_RATE_INFO_40_MHZ_WIDTH: 40 MHz dualchannel bitrate
 * @NL80211_RATE_INFO_SHORT_GI: 400ns guard interval
 * @NL80211_RATE_INFO_BITRATE32: total bitrate (u32, 100kbit/s)
 * @NL80211_RATE_INFO_MAX: highest rate_info number currently defined
 * @NL80211_RATE_INFO_VHT_MCS: MCS index for VHT (u8)
 * @NL80211_RATE_INFO_VHT_NSS: number of streams in VHT (u8)
 * @NL80211_RATE_INFO_80_MHZ_WIDTH: 80 MHz VHT rate
 * @NL80211_RATE_INFO_80P80_MHZ_WIDTH: unused - 80+80 is treated the
 *	same as 160 for purposes of the bitrates
 * @NL80211_RATE_INFO_160_MHZ_WIDTH: 160 MHz VHT rate
 * @NL80211_RATE_INFO_10_MHZ_WIDTH: 10 MHz width - note that this is
 *	a legacy rate and will be reported as the actual bitrate, i.e.
 *	half the base (20 MHz) rate
 * @NL80211_RATE_INFO_5_MHZ_WIDTH: 5 MHz width - note that this is
 *	a legacy rate and will be reported as the actual bitrate, i.e.
 *	a quarter of the base (20 MHz) rate
 * @NL80211_RATE_INFO_HE_MCS: HE MCS index (u8, 0-11)
 * @NL80211_RATE_INFO_HE_NSS: HE NSS value (u8, 1-8)
 * @NL80211_RATE_INFO_HE_GI: HE guard interval identifier
 *	(u8, see &enum nl80211_he_gi)
 * @NL80211_RATE_INFO_HE_DCM: HE DCM value (u8, 0/1)
 * @NL80211_RATE_INFO_RU_ALLOC: HE RU allocation, if not present then
 *	non-OFDMA was used (u8, see &enum nl80211_he_ru_alloc)
 * @NL80211_RATE_INFO_320_MHZ_WIDTH: 320 MHz bitrate
 * @NL80211_RATE_INFO_EHT_MCS: EHT MCS index (u8, 0-15)
 * @NL80211_RATE_INFO_EHT_NSS: EHT NSS value (u8, 1-8)
 * @NL80211_RATE_INFO_EHT_GI: EHT guard interval identifier
 *	(u8, see &enum nl80211_eht_gi)
 * @NL80211_RATE_INFO_EHT_RU_ALLOC: EHT RU allocation, if not present then
 *	non-OFDMA was used (u8, see &enum nl80211_eht_ru_alloc)
 * @__NL80211_RATE_INFO_AFTER_LAST: internal use
 */
enum nl80211_rate_info {
	__NL80211_RATE_INFO_INVALID,
	NL80211_RATE_INFO_BITRATE,
	NL80211_RATE_INFO_MCS,
	NL80211_RATE_INFO_40_MHZ_WIDTH,
	NL80211_RATE_INFO_SHORT_GI,
	NL80211_RATE_INFO_BITRATE32,
	NL80211_RATE_INFO_VHT_MCS,
	NL80211_RATE_INFO_VHT_NSS,
	NL80211_RATE_INFO_80_MHZ_WIDTH,
	NL80211_RATE_INFO_80P80_MHZ_WIDTH,
	NL80211_RATE_INFO_160_MHZ_WIDTH,
	NL80211_RATE_INFO_10_MHZ_WIDTH,
	NL80211_RATE_INFO_5_MHZ_WIDTH,
	NL80211_RATE_INFO_HE_MCS,
	NL80211_RATE_INFO_HE_NSS,
	NL80211_RATE_INFO_HE_GI,
	NL80211_RATE_INFO_HE_DCM,
	NL80211_RATE_INFO_HE_RU_ALLOC,
	NL80211_RATE_INFO_320_MHZ_WIDTH,
	NL80211_RATE_INFO_EHT_MCS,
	NL80211_RATE_INFO_EHT_NSS,
	NL80211_RATE_INFO_EHT_GI,
	NL80211_RATE_INFO_EHT_RU_ALLOC,

	/* keep last */
	__NL80211_RATE_INFO_AFTER_LAST,
	NL80211_RATE_INFO_MAX = __NL80211_RATE_INFO_AFTER_LAST - 1
};

/**
 * enum nl80211_sta_bss_param - BSS information collected by STA
 *
 * These attribute types are used with %NL80211_STA_INFO_BSS_PARAM
 * when getting information about the bitrate of a station.
 *
 * @__NL80211_STA_BSS_PARAM_INVALID: attribute number 0 is reserved
 * @NL80211_STA_BSS_PARAM_CTS_PROT: whether CTS protection is enabled (flag)
 * @NL80211_STA_BSS_PARAM_SHORT_PREAMBLE:  whether short preamble is enabled
 *	(flag)
 * @NL80211_STA_BSS_PARAM_SHORT_SLOT_TIME:  whether short slot time is enabled
 *	(flag)
 * @NL80211_STA_BSS_PARAM_DTIM_PERIOD: DTIM period for beaconing (u8)
 * @NL80211_STA_BSS_PARAM_BEACON_INTERVAL: Beacon interval (u16)
 * @NL80211_STA_BSS_PARAM_MAX: highest sta_bss_param number currently defined
 * @__NL80211_STA_BSS_PARAM_AFTER_LAST: internal use
 */
enum nl80211_sta_bss_param {
	__NL80211_STA_BSS_PARAM_INVALID,
	NL80211_STA_BSS_PARAM_CTS_PROT,
	NL80211_STA_BSS_PARAM_SHORT_PREAMBLE,
	NL80211_STA_BSS_PARAM_SHORT_SLOT_TIME,
	NL80211_STA_BSS_PARAM_DTIM_PERIOD,
	NL80211_STA_BSS_PARAM_BEACON_INTERVAL,

	/* keep last */
	__NL80211_STA_BSS_PARAM_AFTER_LAST,
	NL80211_STA_BSS_PARAM_MAX = __NL80211_STA_BSS_PARAM_AFTER_LAST - 1
};

/**
 * enum nl80211_sta_info - station information
 *
 * These attribute types are used with %NL80211_ATTR_STA_INFO
 * when getting information about a station.
 *
 * @__NL80211_STA_INFO_INVALID: attribute number 0 is reserved
 * @NL80211_STA_INFO_INACTIVE_TIME: time since last activity (u32, msecs)
 * @NL80211_STA_INFO_RX_BYTES: total received bytes (MPDU length)
 *	(u32, from this station)
 * @NL80211_STA_INFO_TX_BYTES: total transmitted bytes (MPDU length)
 *	(u32, to this station)
 * @NL80211_STA_INFO_RX_BYTES64: total received bytes (MPDU length)
 *	(u64, from this station)
 * @NL80211_STA_INFO_TX_BYTES64: total transmitted bytes (MPDU length)
 *	(u64, to this station)
 * @NL80211_STA_INFO_SIGNAL: signal strength of last received PPDU (u8, dBm)
 * @NL80211_STA_INFO_TX_BITRATE: current unicast tx rate, nested attribute
 * 	containing info as possible, see &enum nl80211_rate_info
 * @NL80211_STA_INFO_RX_PACKETS: total received packet (MSDUs and MMPDUs)
 *	(u32, from this station)
 * @NL80211_STA_INFO_TX_PACKETS: total transmitted packets (MSDUs and MMPDUs)
 *	(u32, to this station)
 * @NL80211_STA_INFO_TX_RETRIES: total retries (MPDUs) (u32, to this station)
 * @NL80211_STA_INFO_TX_FAILED: total failed packets (MPDUs)
 *	(u32, to this station)
 * @NL80211_STA_INFO_SIGNAL_AVG: signal strength average (u8, dBm)
 * @NL80211_STA_INFO_LLID: the station's mesh LLID
 * @NL80211_STA_INFO_PLID: the station's mesh PLID
 * @NL80211_STA_INFO_PLINK_STATE: peer link state for the station
 *	(see %enum nl80211_plink_state)
 * @NL80211_STA_INFO_RX_BITRATE: last unicast data frame rx rate, nested
 *	attribute, like NL80211_STA_INFO_TX_BITRATE.
 * @NL80211_STA_INFO_BSS_PARAM: current station's view of BSS, nested attribute
 *     containing info as possible, see &enum nl80211_sta_bss_param
 * @NL80211_STA_INFO_CONNECTED_TIME: time since the station is last connected
 * @NL80211_STA_INFO_STA_FLAGS: Contains a struct nl80211_sta_flag_update.
 * @NL80211_STA_INFO_BEACON_LOSS: count of times beacon loss was detected (u32)
 * @NL80211_STA_INFO_T_OFFSET: timing offset with respect to this STA (s64)
 * @NL80211_STA_INFO_LOCAL_PM: local mesh STA link-specific power mode
 * @NL80211_STA_INFO_PEER_PM: peer mesh STA link-specific power mode
 * @NL80211_STA_INFO_NONPEER_PM: neighbor mesh STA power save mode towards
 *	non-peer STA
 * @NL80211_STA_INFO_CHAIN_SIGNAL: per-chain signal strength of last PPDU
 *	Contains a nested array of signal strength attributes (u8, dBm)
 * @NL80211_STA_INFO_CHAIN_SIGNAL_AVG: per-chain signal strength average
 *	Same format as NL80211_STA_INFO_CHAIN_SIGNAL.
 * @NL80211_STA_EXPECTED_THROUGHPUT: expected throughput considering also the
 *	802.11 header (u32, kbps)
 * @NL80211_STA_INFO_RX_DROP_MISC: RX packets dropped for unspecified reasons
 *	(u64)
 * @NL80211_STA_INFO_BEACON_RX: number of beacons received from this peer (u64)
 * @NL80211_STA_INFO_BEACON_SIGNAL_AVG: signal strength average
 *	for beacons only (u8, dBm)
 * @NL80211_STA_INFO_TID_STATS: per-TID statistics (see &enum nl80211_tid_stats)
 *	This is a nested attribute where each the inner attribute number is the
 *	TID+1 and the special TID 16 (i.e. value 17) is used for non-QoS frames;
 *	each one of those is again nested with &enum nl80211_tid_stats
 *	attributes carrying the actual values.
 * @NL80211_STA_INFO_RX_DURATION: aggregate PPDU duration for all frames
 *	received from the station (u64, usec)
 * @NL80211_STA_INFO_PAD: attribute used for padding for 64-bit alignment
 * @NL80211_STA_INFO_ACK_SIGNAL: signal strength of the last ACK frame(u8, dBm)
 * @NL80211_STA_INFO_ACK_SIGNAL_AVG: avg signal strength of ACK frames (s8, dBm)
 * @NL80211_STA_INFO_RX_MPDUS: total number of received packets (MPDUs)
 *	(u32, from this station)
 * @NL80211_STA_INFO_FCS_ERROR_COUNT: total number of packets (MPDUs) received
 *	with an FCS error (u32, from this station). This count may not include
 *	some packets with an FCS error due to TA corruption. Hence this counter
 *	might not be fully accurate.
 * @NL80211_STA_INFO_CONNECTED_TO_GATE: set to true if STA has a path to a
 *	mesh gate (u8, 0 or 1)
 * @NL80211_STA_INFO_TX_DURATION: aggregate PPDU duration for all frames
 *	sent to the station (u64, usec)
 * @NL80211_STA_INFO_AIRTIME_WEIGHT: current airtime weight for station (u16)
 * @NL80211_STA_INFO_AIRTIME_LINK_METRIC: airtime link metric for mesh station
 * @NL80211_STA_INFO_ASSOC_AT_BOOTTIME: Timestamp (CLOCK_BOOTTIME, nanoseconds)
 *	of STA's association
 * @NL80211_STA_INFO_CONNECTED_TO_AS: set to true if STA has a path to a
 *	authentication server (u8, 0 or 1)
 * @__NL80211_STA_INFO_AFTER_LAST: internal
 * @NL80211_STA_INFO_MAX: highest possible station info attribute
 */
enum nl80211_sta_info {
	__NL80211_STA_INFO_INVALID,
	NL80211_STA_INFO_INACTIVE_TIME,
	NL80211_STA_INFO_RX_BYTES,
	NL80211_STA_INFO_TX_BYTES,
	NL80211_STA_INFO_LLID,
	NL80211_STA_INFO_PLID,
	NL80211_STA_INFO_PLINK_STATE,
	NL80211_STA_INFO_SIGNAL,
	NL80211_STA_INFO_TX_BITRATE,
	NL80211_STA_INFO_RX_PACKETS,
	NL80211_STA_INFO_TX_PACKETS,
	NL80211_STA_INFO_TX_RETRIES,
	NL80211_STA_INFO_TX_FAILED,
	NL80211_STA_INFO_SIGNAL_AVG,
	NL80211_STA_INFO_RX_BITRATE,
	NL80211_STA_INFO_BSS_PARAM,
	NL80211_STA_INFO_CONNECTED_TIME,
	NL80211_STA_INFO_STA_FLAGS,
	NL80211_STA_INFO_BEACON_LOSS,
	NL80211_STA_INFO_T_OFFSET,
	NL80211_STA_INFO_LOCAL_PM,
	NL80211_STA_INFO_PEER_PM,
	NL80211_STA_INFO_NONPEER_PM,
	NL80211_STA_INFO_RX_BYTES64,
	NL80211_STA_INFO_TX_BYTES64,
	NL80211_STA_INFO_CHAIN_SIGNAL,
	NL80211_STA_INFO_CHAIN_SIGNAL_AVG,
	NL80211_STA_INFO_EXPECTED_THROUGHPUT,
	NL80211_STA_INFO_RX_DROP_MISC,
	NL80211_STA_INFO_BEACON_RX,
	NL80211_STA_INFO_BEACON_SIGNAL_AVG,
	NL80211_STA_INFO_TID_STATS,
	NL80211_STA_INFO_RX_DURATION,
	NL80211_STA_INFO_PAD,
	NL80211_STA_INFO_ACK_SIGNAL,
	NL80211_STA_INFO_ACK_SIGNAL_AVG,
	NL80211_STA_INFO_RX_MPDUS,
	NL80211_STA_INFO_FCS_ERROR_COUNT,
	NL80211_STA_INFO_CONNECTED_TO_GATE,
	NL80211_STA_INFO_TX_DURATION,
	NL80211_STA_INFO_AIRTIME_WEIGHT,
	NL80211_STA_INFO_AIRTIME_LINK_METRIC,
	NL80211_STA_INFO_ASSOC_AT_BOOTTIME,
	NL80211_STA_INFO_CONNECTED_TO_AS,

	/* keep last */
	__NL80211_STA_INFO_AFTER_LAST,
	NL80211_STA_INFO_MAX = __NL80211_STA_INFO_AFTER_LAST - 1
};

/* we renamed this - stay compatible */
#define NL80211_STA_INFO_DATA_ACK_SIGNAL_AVG NL80211_STA_INFO_ACK_SIGNAL_AVG


/**
 * enum nl80211_tid_stats - per TID statistics attributes
 * @__NL80211_TID_STATS_INVALID: attribute number 0 is reserved
 * @NL80211_TID_STATS_RX_MSDU: number of MSDUs received (u64)
 * @NL80211_TID_STATS_TX_MSDU: number of MSDUs transmitted (or
 *	attempted to transmit; u64)
 * @NL80211_TID_STATS_TX_MSDU_RETRIES: number of retries for
 *	transmitted MSDUs (not counting the first attempt; u64)
 * @NL80211_TID_STATS_TX_MSDU_FAILED: number of failed transmitted
 *	MSDUs (u64)
 * @NL80211_TID_STATS_PAD: attribute used for padding for 64-bit alignment
 * @NL80211_TID_STATS_TXQ_STATS: TXQ stats (nested attribute)
 * @NUM_NL80211_TID_STATS: number of attributes here
 * @NL80211_TID_STATS_MAX: highest numbered attribute here
 */
enum nl80211_tid_stats {
	__NL80211_TID_STATS_INVALID,
	NL80211_TID_STATS_RX_MSDU,
	NL80211_TID_STATS_TX_MSDU,
	NL80211_TID_STATS_TX_MSDU_RETRIES,
	NL80211_TID_STATS_TX_MSDU_FAILED,
	NL80211_TID_STATS_PAD,
	NL80211_TID_STATS_TXQ_STATS,

	/* keep last */
	NUM_NL80211_TID_STATS,
	NL80211_TID_STATS_MAX = NUM_NL80211_TID_STATS - 1
};

/**
 * enum nl80211_txq_stats - per TXQ statistics attributes
 * @__NL80211_TXQ_STATS_INVALID: attribute number 0 is reserved
 * @NUM_NL80211_TXQ_STATS: number of attributes here
 * @NL80211_TXQ_STATS_BACKLOG_BYTES: number of bytes currently backlogged
 * @NL80211_TXQ_STATS_BACKLOG_PACKETS: number of packets currently
 *      backlogged
 * @NL80211_TXQ_STATS_FLOWS: total number of new flows seen
 * @NL80211_TXQ_STATS_DROPS: total number of packet drops
 * @NL80211_TXQ_STATS_ECN_MARKS: total number of packet ECN marks
 * @NL80211_TXQ_STATS_OVERLIMIT: number of drops due to queue space overflow
 * @NL80211_TXQ_STATS_OVERMEMORY: number of drops due to memory limit overflow
 *      (only for per-phy stats)
 * @NL80211_TXQ_STATS_COLLISIONS: number of hash collisions
 * @NL80211_TXQ_STATS_TX_BYTES: total number of bytes dequeued from TXQ
 * @NL80211_TXQ_STATS_TX_PACKETS: total number of packets dequeued from TXQ
 * @NL80211_TXQ_STATS_MAX_FLOWS: number of flow buckets for PHY
 * @NL80211_TXQ_STATS_MAX: highest numbered attribute here
 */
enum nl80211_txq_stats {
	__NL80211_TXQ_STATS_INVALID,
	NL80211_TXQ_STATS_BACKLOG_BYTES,
	NL80211_TXQ_STATS_BACKLOG_PACKETS,
	NL80211_TXQ_STATS_FLOWS,
	NL80211_TXQ_STATS_DROPS,
	NL80211_TXQ_STATS_ECN_MARKS,
	NL80211_TXQ_STATS_OVERLIMIT,
	NL80211_TXQ_STATS_OVERMEMORY,
	NL80211_TXQ_STATS_COLLISIONS,
	NL80211_TXQ_STATS_TX_BYTES,
	NL80211_TXQ_STATS_TX_PACKETS,
	NL80211_TXQ_STATS_MAX_FLOWS,

	/* keep last */
	NUM_NL80211_TXQ_STATS,
	NL80211_TXQ_STATS_MAX = NUM_NL80211_TXQ_STATS - 1
};

/**
 * enum nl80211_mpath_flags - nl80211 mesh path flags
 *
 * @NL80211_MPATH_FLAG_ACTIVE: the mesh path is active
 * @NL80211_MPATH_FLAG_RESOLVING: the mesh path discovery process is running
 * @NL80211_MPATH_FLAG_SN_VALID: the mesh path contains a valid SN
 * @NL80211_MPATH_FLAG_FIXED: the mesh path has been manually set
 * @NL80211_MPATH_FLAG_RESOLVED: the mesh path discovery process succeeded
 */
enum nl80211_mpath_flags {
	NL80211_MPATH_FLAG_ACTIVE =	1<<0,
	NL80211_MPATH_FLAG_RESOLVING =	1<<1,
	NL80211_MPATH_FLAG_SN_VALID =	1<<2,
	NL80211_MPATH_FLAG_FIXED =	1<<3,
	NL80211_MPATH_FLAG_RESOLVED =	1<<4,
};

/**
 * enum nl80211_mpath_info - mesh path information
 *
 * These attribute types are used with %NL80211_ATTR_MPATH_INFO when getting
 * information about a mesh path.
 *
 * @__NL80211_MPATH_INFO_INVALID: attribute number 0 is reserved
 * @NL80211_MPATH_INFO_FRAME_QLEN: number of queued frames for this destination
 * @NL80211_MPATH_INFO_SN: destination sequence number
 * @NL80211_MPATH_INFO_METRIC: metric (cost) of this mesh path
 * @NL80211_MPATH_INFO_EXPTIME: expiration time for the path, in msec from now
 * @NL80211_MPATH_INFO_FLAGS: mesh path flags, enumerated in
 * 	&enum nl80211_mpath_flags;
 * @NL80211_MPATH_INFO_DISCOVERY_TIMEOUT: total path discovery timeout, in msec
 * @NL80211_MPATH_INFO_DISCOVERY_RETRIES: mesh path discovery retries
 * @NL80211_MPATH_INFO_HOP_COUNT: hop count to destination
 * @NL80211_MPATH_INFO_PATH_CHANGE: total number of path changes to destination
 * @NL80211_MPATH_INFO_MAX: highest mesh path information attribute number
 *	currently defined
 * @__NL80211_MPATH_INFO_AFTER_LAST: internal use
 */
enum nl80211_mpath_info {
	__NL80211_MPATH_INFO_INVALID,
	NL80211_MPATH_INFO_FRAME_QLEN,
	NL80211_MPATH_INFO_SN,
	NL80211_MPATH_INFO_METRIC,
	NL80211_MPATH_INFO_EXPTIME,
	NL80211_MPATH_INFO_FLAGS,
	NL80211_MPATH_INFO_DISCOVERY_TIMEOUT,
	NL80211_MPATH_INFO_DISCOVERY_RETRIES,
	NL80211_MPATH_INFO_HOP_COUNT,
	NL80211_MPATH_INFO_PATH_CHANGE,

	/* keep last */
	__NL80211_MPATH_INFO_AFTER_LAST,
	NL80211_MPATH_INFO_MAX = __NL80211_MPATH_INFO_AFTER_LAST - 1
};

/**
 * enum nl80211_band_iftype_attr - Interface type data attributes
 *
 * @__NL80211_BAND_IFTYPE_ATTR_INVALID: attribute number 0 is reserved
 * @NL80211_BAND_IFTYPE_ATTR_IFTYPES: nested attribute containing a flag attribute
 *     for each interface type that supports the band data
 * @NL80211_BAND_IFTYPE_ATTR_HE_CAP_MAC: HE MAC capabilities as in HE
 *     capabilities IE
 * @NL80211_BAND_IFTYPE_ATTR_HE_CAP_PHY: HE PHY capabilities as in HE
 *     capabilities IE
 * @NL80211_BAND_IFTYPE_ATTR_HE_CAP_MCS_SET: HE supported NSS/MCS as in HE
 *     capabilities IE
 * @NL80211_BAND_IFTYPE_ATTR_HE_CAP_PPE: HE PPE thresholds information as
 *     defined in HE capabilities IE
 * @NL80211_BAND_IFTYPE_ATTR_HE_6GHZ_CAPA: HE 6GHz band capabilities (__le16),
 *	given for all 6 GHz band channels
 * @NL80211_BAND_IFTYPE_ATTR_VENDOR_ELEMS: vendor element capabilities that are
 *	advertised on this band/for this iftype (binary)
 * @NL80211_BAND_IFTYPE_ATTR_EHT_CAP_MAC: EHT MAC capabilities as in EHT
 *	capabilities element
 * @NL80211_BAND_IFTYPE_ATTR_EHT_CAP_PHY: EHT PHY capabilities as in EHT
 *	capabilities element
 * @NL80211_BAND_IFTYPE_ATTR_EHT_CAP_MCS_SET: EHT supported NSS/MCS as in EHT
 *	capabilities element
 * @NL80211_BAND_IFTYPE_ATTR_EHT_CAP_PPE: EHT PPE thresholds information as
 *	defined in EHT capabilities element
 * @__NL80211_BAND_IFTYPE_ATTR_AFTER_LAST: internal use
 * @NL80211_BAND_IFTYPE_ATTR_MAX: highest band attribute currently defined
 */
enum nl80211_band_iftype_attr {
	__NL80211_BAND_IFTYPE_ATTR_INVALID,

	NL80211_BAND_IFTYPE_ATTR_IFTYPES,
	NL80211_BAND_IFTYPE_ATTR_HE_CAP_MAC,
	NL80211_BAND_IFTYPE_ATTR_HE_CAP_PHY,
	NL80211_BAND_IFTYPE_ATTR_HE_CAP_MCS_SET,
	NL80211_BAND_IFTYPE_ATTR_HE_CAP_PPE,
	NL80211_BAND_IFTYPE_ATTR_HE_6GHZ_CAPA,
	NL80211_BAND_IFTYPE_ATTR_VENDOR_ELEMS,
	NL80211_BAND_IFTYPE_ATTR_EHT_CAP_MAC,
	NL80211_BAND_IFTYPE_ATTR_EHT_CAP_PHY,
	NL80211_BAND_IFTYPE_ATTR_EHT_CAP_MCS_SET,
	NL80211_BAND_IFTYPE_ATTR_EHT_CAP_PPE,

	/* keep last */
	__NL80211_BAND_IFTYPE_ATTR_AFTER_LAST,
	NL80211_BAND_IFTYPE_ATTR_MAX = __NL80211_BAND_IFTYPE_ATTR_AFTER_LAST - 1
};

/**
 * enum nl80211_band_attr - band attributes
 * @__NL80211_BAND_ATTR_INVALID: attribute number 0 is reserved
 * @NL80211_BAND_ATTR_FREQS: supported frequencies in this band,
 *	an array of nested frequency attributes
 * @NL80211_BAND_ATTR_RATES: supported bitrates in this band,
 *	an array of nested bitrate attributes
 * @NL80211_BAND_ATTR_HT_MCS_SET: 16-byte attribute containing the MCS set as
 *	defined in 802.11n
 * @NL80211_BAND_ATTR_HT_CAPA: HT capabilities, as in the HT information IE
 * @NL80211_BAND_ATTR_HT_AMPDU_FACTOR: A-MPDU factor, as in 11n
 * @NL80211_BAND_ATTR_HT_AMPDU_DENSITY: A-MPDU density, as in 11n
 * @NL80211_BAND_ATTR_VHT_MCS_SET: 32-byte attribute containing the MCS set as
 *	defined in 802.11ac
 * @NL80211_BAND_ATTR_VHT_CAPA: VHT capabilities, as in the HT information IE
 * @NL80211_BAND_ATTR_IFTYPE_DATA: nested array attribute, with each entry using
 *	attributes from &enum nl80211_band_iftype_attr
 * @NL80211_BAND_ATTR_EDMG_CHANNELS: bitmap that indicates the 2.16 GHz
 *	channel(s) that are allowed to be used for EDMG transmissions.
 *	Defined by IEEE P802.11ay/D4.0 section 9.4.2.251.
 * @NL80211_BAND_ATTR_EDMG_BW_CONFIG: Channel BW Configuration subfield encodes
 *	the allowed channel bandwidth configurations.
 *	Defined by IEEE P802.11ay/D4.0 section 9.4.2.251, Table 13.
 * @NL80211_BAND_ATTR_MAX: highest band attribute currently defined
 * @__NL80211_BAND_ATTR_AFTER_LAST: internal use
 */
enum nl80211_band_attr {
	__NL80211_BAND_ATTR_INVALID,
	NL80211_BAND_ATTR_FREQS,
	NL80211_BAND_ATTR_RATES,

	NL80211_BAND_ATTR_HT_MCS_SET,
	NL80211_BAND_ATTR_HT_CAPA,
	NL80211_BAND_ATTR_HT_AMPDU_FACTOR,
	NL80211_BAND_ATTR_HT_AMPDU_DENSITY,

	NL80211_BAND_ATTR_VHT_MCS_SET,
	NL80211_BAND_ATTR_VHT_CAPA,
	NL80211_BAND_ATTR_IFTYPE_DATA,

	NL80211_BAND_ATTR_EDMG_CHANNELS,
	NL80211_BAND_ATTR_EDMG_BW_CONFIG,

	/* keep last */
	__NL80211_BAND_ATTR_AFTER_LAST,
	NL80211_BAND_ATTR_MAX = __NL80211_BAND_ATTR_AFTER_LAST - 1
};

#define NL80211_BAND_ATTR_HT_CAPA NL80211_BAND_ATTR_HT_CAPA

/**
 * enum nl80211_wmm_rule - regulatory wmm rule
 *
 * @__NL80211_WMMR_INVALID: attribute number 0 is reserved
 * @NL80211_WMMR_CW_MIN: Minimum contention window slot.
 * @NL80211_WMMR_CW_MAX: Maximum contention window slot.
 * @NL80211_WMMR_AIFSN: Arbitration Inter Frame Space.
 * @NL80211_WMMR_TXOP: Maximum allowed tx operation time.
 * @nl80211_WMMR_MAX: highest possible wmm rule.
 * @__NL80211_WMMR_LAST: Internal use.
 */
enum nl80211_wmm_rule {
	__NL80211_WMMR_INVALID,
	NL80211_WMMR_CW_MIN,
	NL80211_WMMR_CW_MAX,
	NL80211_WMMR_AIFSN,
	NL80211_WMMR_TXOP,

	/* keep last */
	__NL80211_WMMR_LAST,
	NL80211_WMMR_MAX = __NL80211_WMMR_LAST - 1
};

/**
 * enum nl80211_frequency_attr - frequency attributes
 * @__NL80211_FREQUENCY_ATTR_INVALID: attribute number 0 is reserved
 * @NL80211_FREQUENCY_ATTR_FREQ: Frequency in MHz
 * @NL80211_FREQUENCY_ATTR_DISABLED: Channel is disabled in current
 *	regulatory domain.
 * @NL80211_FREQUENCY_ATTR_NO_IR: no mechanisms that initiate radiation
 * 	are permitted on this channel, this includes sending probe
 * 	requests, or modes of operation that require beaconing.
 * @NL80211_FREQUENCY_ATTR_RADAR: Radar detection is mandatory
 *	on this channel in current regulatory domain.
 * @NL80211_FREQUENCY_ATTR_MAX_TX_POWER: Maximum transmission power in mBm
 *	(100 * dBm).
 * @NL80211_FREQUENCY_ATTR_DFS_STATE: current state for DFS
 *	(enum nl80211_dfs_state)
 * @NL80211_FREQUENCY_ATTR_DFS_TIME: time in miliseconds for how long
 *	this channel is in this DFS state.
 * @NL80211_FREQUENCY_ATTR_NO_HT40_MINUS: HT40- isn't possible with this
 *	channel as the control channel
 * @NL80211_FREQUENCY_ATTR_NO_HT40_PLUS: HT40+ isn't possible with this
 *	channel as the control channel
 * @NL80211_FREQUENCY_ATTR_NO_80MHZ: any 80 MHz channel using this channel
 *	as the primary or any of the secondary channels isn't possible,
 *	this includes 80+80 channels
 * @NL80211_FREQUENCY_ATTR_NO_160MHZ: any 160 MHz (but not 80+80) channel
 *	using this channel as the primary or any of the secondary channels
 *	isn't possible
 * @NL80211_FREQUENCY_ATTR_DFS_CAC_TIME: DFS CAC time in milliseconds.
 * @NL80211_FREQUENCY_ATTR_INDOOR_ONLY: Only indoor use is permitted on this
 *	channel. A channel that has the INDOOR_ONLY attribute can only be
 *	used when there is a clear assessment that the device is operating in
 *	an indoor surroundings, i.e., it is connected to AC power (and not
 *	through portable DC inverters) or is under the control of a master
 *	that is acting as an AP and is connected to AC power.
 * @NL80211_FREQUENCY_ATTR_IR_CONCURRENT: IR operation is allowed on this
 *	channel if it's connected concurrently to a BSS on the same channel on
 *	the 2 GHz band or to a channel in the same UNII band (on the 5 GHz
 *	band), and IEEE80211_CHAN_RADAR is not set. Instantiating a GO or TDLS
 *	off-channel on a channel that has the IR_CONCURRENT attribute set can be
 *	done when there is a clear assessment that the device is operating under
 *	the guidance of an authorized master, i.e., setting up a GO or TDLS
 *	off-channel while the device is also connected to an AP with DFS and
 *	radar detection on the UNII band (it is up to user-space, i.e.,
 *	wpa_supplicant to perform the required verifications). Using this
 *	attribute for IR is disallowed for master interfaces (IBSS, AP).
 * @NL80211_FREQUENCY_ATTR_NO_20MHZ: 20 MHz operation is not allowed
 *	on this channel in current regulatory domain.
 * @NL80211_FREQUENCY_ATTR_NO_10MHZ: 10 MHz operation is not allowed
 *	on this channel in current regulatory domain.
 * @NL80211_FREQUENCY_ATTR_WMM: this channel has wmm limitations.
 *	This is a nested attribute that contains the wmm limitation per AC.
 *	(see &enum nl80211_wmm_rule)
 * @NL80211_FREQUENCY_ATTR_NO_HE: HE operation is not allowed on this channel
 *	in current regulatory domain.
 * @NL80211_FREQUENCY_ATTR_OFFSET: frequency offset in KHz
 * @NL80211_FREQUENCY_ATTR_1MHZ: 1 MHz operation is allowed
 *	on this channel in current regulatory domain.
 * @NL80211_FREQUENCY_ATTR_2MHZ: 2 MHz operation is allowed
 *	on this channel in current regulatory domain.
 * @NL80211_FREQUENCY_ATTR_4MHZ: 4 MHz operation is allowed
 *	on this channel in current regulatory domain.
 * @NL80211_FREQUENCY_ATTR_8MHZ: 8 MHz operation is allowed
 *	on this channel in current regulatory domain.
 * @NL80211_FREQUENCY_ATTR_16MHZ: 16 MHz operation is allowed
 *	on this channel in current regulatory domain.
 * @NL80211_FREQUENCY_ATTR_NO_320MHZ: any 320 MHz channel using this channel
 *	as the primary or any of the secondary channels isn't possible
 * @NL80211_FREQUENCY_ATTR_NO_EHT: EHT operation is not allowed on this channel
 *	in current regulatory domain.
 * @NL80211_FREQUENCY_ATTR_MAX: highest frequency attribute number
 *	currently defined
 * @__NL80211_FREQUENCY_ATTR_AFTER_LAST: internal use
 *
 * See https://apps.fcc.gov/eas/comments/GetPublishedDocument.html?id=327&tn=528122
 * for more information on the FCC description of the relaxations allowed
 * by NL80211_FREQUENCY_ATTR_INDOOR_ONLY and
 * NL80211_FREQUENCY_ATTR_IR_CONCURRENT.
 */
enum nl80211_frequency_attr {
	__NL80211_FREQUENCY_ATTR_INVALID,
	NL80211_FREQUENCY_ATTR_FREQ,
	NL80211_FREQUENCY_ATTR_DISABLED,
	NL80211_FREQUENCY_ATTR_NO_IR,
	__NL80211_FREQUENCY_ATTR_NO_IBSS,
	NL80211_FREQUENCY_ATTR_RADAR,
	NL80211_FREQUENCY_ATTR_MAX_TX_POWER,
	NL80211_FREQUENCY_ATTR_DFS_STATE,
	NL80211_FREQUENCY_ATTR_DFS_TIME,
	NL80211_FREQUENCY_ATTR_NO_HT40_MINUS,
	NL80211_FREQUENCY_ATTR_NO_HT40_PLUS,
	NL80211_FREQUENCY_ATTR_NO_80MHZ,
	NL80211_FREQUENCY_ATTR_NO_160MHZ,
	NL80211_FREQUENCY_ATTR_DFS_CAC_TIME,
	NL80211_FREQUENCY_ATTR_INDOOR_ONLY,
	NL80211_FREQUENCY_ATTR_IR_CONCURRENT,
	NL80211_FREQUENCY_ATTR_NO_20MHZ,
	NL80211_FREQUENCY_ATTR_NO_10MHZ,
	NL80211_FREQUENCY_ATTR_WMM,
	NL80211_FREQUENCY_ATTR_NO_HE,
	NL80211_FREQUENCY_ATTR_OFFSET,
	NL80211_FREQUENCY_ATTR_1MHZ,
	NL80211_FREQUENCY_ATTR_2MHZ,
	NL80211_FREQUENCY_ATTR_4MHZ,
	NL80211_FREQUENCY_ATTR_8MHZ,
	NL80211_FREQUENCY_ATTR_16MHZ,
	NL80211_FREQUENCY_ATTR_NO_320MHZ,
	NL80211_FREQUENCY_ATTR_NO_EHT,

	/* keep last */
	__NL80211_FREQUENCY_ATTR_AFTER_LAST,
	NL80211_FREQUENCY_ATTR_MAX = __NL80211_FREQUENCY_ATTR_AFTER_LAST - 1
};

#define NL80211_FREQUENCY_ATTR_MAX_TX_POWER NL80211_FREQUENCY_ATTR_MAX_TX_POWER
#define NL80211_FREQUENCY_ATTR_PASSIVE_SCAN	NL80211_FREQUENCY_ATTR_NO_IR
#define NL80211_FREQUENCY_ATTR_NO_IBSS		NL80211_FREQUENCY_ATTR_NO_IR
#define NL80211_FREQUENCY_ATTR_NO_IR		NL80211_FREQUENCY_ATTR_NO_IR
#define NL80211_FREQUENCY_ATTR_GO_CONCURRENT \
					NL80211_FREQUENCY_ATTR_IR_CONCURRENT

/**
 * enum nl80211_bitrate_attr - bitrate attributes
 * @__NL80211_BITRATE_ATTR_INVALID: attribute number 0 is reserved
 * @NL80211_BITRATE_ATTR_RATE: Bitrate in units of 100 kbps
 * @NL80211_BITRATE_ATTR_2GHZ_SHORTPREAMBLE: Short preamble supported
 *	in 2.4 GHz band.
 * @NL80211_BITRATE_ATTR_MAX: highest bitrate attribute number
 *	currently defined
 * @__NL80211_BITRATE_ATTR_AFTER_LAST: internal use
 */
enum nl80211_bitrate_attr {
	__NL80211_BITRATE_ATTR_INVALID,
	NL80211_BITRATE_ATTR_RATE,
	NL80211_BITRATE_ATTR_2GHZ_SHORTPREAMBLE,

	/* keep last */
	__NL80211_BITRATE_ATTR_AFTER_LAST,
	NL80211_BITRATE_ATTR_MAX = __NL80211_BITRATE_ATTR_AFTER_LAST - 1
};

/**
 * enum nl80211_initiator - Indicates the initiator of a reg domain request
 * @NL80211_REGDOM_SET_BY_CORE: Core queried CRDA for a dynamic world
 * 	regulatory domain.
 * @NL80211_REGDOM_SET_BY_USER: User asked the wireless core to set the
 * 	regulatory domain.
 * @NL80211_REGDOM_SET_BY_DRIVER: a wireless drivers has hinted to the
 * 	wireless core it thinks its knows the regulatory domain we should be in.
 * @NL80211_REGDOM_SET_BY_COUNTRY_IE: the wireless core has received an
 * 	802.11 country information element with regulatory information it
 * 	thinks we should consider. cfg80211 only processes the country
 *	code from the IE, and relies on the regulatory domain information
 *	structure passed by userspace (CRDA) from our wireless-regdb.
 *	If a channel is enabled but the country code indicates it should
 *	be disabled we disable the channel and re-enable it upon disassociation.
 */
enum nl80211_reg_initiator {
	NL80211_REGDOM_SET_BY_CORE,
	NL80211_REGDOM_SET_BY_USER,
	NL80211_REGDOM_SET_BY_DRIVER,
	NL80211_REGDOM_SET_BY_COUNTRY_IE,
};

/**
 * enum nl80211_reg_type - specifies the type of regulatory domain
 * @NL80211_REGDOM_TYPE_COUNTRY: the regulatory domain set is one that pertains
 *	to a specific country. When this is set you can count on the
 *	ISO / IEC 3166 alpha2 country code being valid.
 * @NL80211_REGDOM_TYPE_WORLD: the regulatory set domain is the world regulatory
 * 	domain.
 * @NL80211_REGDOM_TYPE_CUSTOM_WORLD: the regulatory domain set is a custom
 * 	driver specific world regulatory domain. These do not apply system-wide
 * 	and are only applicable to the individual devices which have requested
 * 	them to be applied.
 * @NL80211_REGDOM_TYPE_INTERSECTION: the regulatory domain set is the product
 *	of an intersection between two regulatory domains -- the previously
 *	set regulatory domain on the system and the last accepted regulatory
 *	domain request to be processed.
 */
enum nl80211_reg_type {
	NL80211_REGDOM_TYPE_COUNTRY,
	NL80211_REGDOM_TYPE_WORLD,
	NL80211_REGDOM_TYPE_CUSTOM_WORLD,
	NL80211_REGDOM_TYPE_INTERSECTION,
};

/**
 * enum nl80211_reg_rule_attr - regulatory rule attributes
 * @__NL80211_REG_RULE_ATTR_INVALID: attribute number 0 is reserved
 * @NL80211_ATTR_REG_RULE_FLAGS: a set of flags which specify additional
 * 	considerations for a given frequency range. These are the
 * 	&enum nl80211_reg_rule_flags.
 * @NL80211_ATTR_FREQ_RANGE_START: starting frequencry for the regulatory
 * 	rule in KHz. This is not a center of frequency but an actual regulatory
 * 	band edge.
 * @NL80211_ATTR_FREQ_RANGE_END: ending frequency for the regulatory rule
 * 	in KHz. This is not a center a frequency but an actual regulatory
 * 	band edge.
 * @NL80211_ATTR_FREQ_RANGE_MAX_BW: maximum allowed bandwidth for this
 *	frequency range, in KHz.
 * @NL80211_ATTR_POWER_RULE_MAX_ANT_GAIN: the maximum allowed antenna gain
 * 	for a given frequency range. The value is in mBi (100 * dBi).
 * 	If you don't have one then don't send this.
 * @NL80211_ATTR_POWER_RULE_MAX_EIRP: the maximum allowed EIRP for
 * 	a given frequency range. The value is in mBm (100 * dBm).
 * @NL80211_ATTR_DFS_CAC_TIME: DFS CAC time in milliseconds.
 *	If not present or 0 default CAC time will be used.
 * @NL80211_REG_RULE_ATTR_MAX: highest regulatory rule attribute number
 *	currently defined
 * @__NL80211_REG_RULE_ATTR_AFTER_LAST: internal use
 */
enum nl80211_reg_rule_attr {
	__NL80211_REG_RULE_ATTR_INVALID,
	NL80211_ATTR_REG_RULE_FLAGS,

	NL80211_ATTR_FREQ_RANGE_START,
	NL80211_ATTR_FREQ_RANGE_END,
	NL80211_ATTR_FREQ_RANGE_MAX_BW,

	NL80211_ATTR_POWER_RULE_MAX_ANT_GAIN,
	NL80211_ATTR_POWER_RULE_MAX_EIRP,

	NL80211_ATTR_DFS_CAC_TIME,

	/* keep last */
	__NL80211_REG_RULE_ATTR_AFTER_LAST,
	NL80211_REG_RULE_ATTR_MAX = __NL80211_REG_RULE_ATTR_AFTER_LAST - 1
};

/**
 * enum nl80211_sched_scan_match_attr - scheduled scan match attributes
 * @__NL80211_SCHED_SCAN_MATCH_ATTR_INVALID: attribute number 0 is reserved
 * @NL80211_SCHED_SCAN_MATCH_ATTR_SSID: SSID to be used for matching,
 *	only report BSS with matching SSID.
 *	(This cannot be used together with BSSID.)
 * @NL80211_SCHED_SCAN_MATCH_ATTR_RSSI: RSSI threshold (in dBm) for reporting a
 *	BSS in scan results. Filtering is turned off if not specified. Note that
 *	if this attribute is in a match set of its own, then it is treated as
 *	the default value for all matchsets with an SSID, rather than being a
 *	matchset of its own without an RSSI filter. This is due to problems with
 *	how this API was implemented in the past. Also, due to the same problem,
 *	the only way to create a matchset with only an RSSI filter (with this
 *	attribute) is if there's only a single matchset with the RSSI attribute.
 * @NL80211_SCHED_SCAN_MATCH_ATTR_RELATIVE_RSSI: Flag indicating whether
 *	%NL80211_SCHED_SCAN_MATCH_ATTR_RSSI to be used as absolute RSSI or
 *	relative to current bss's RSSI.
 * @NL80211_SCHED_SCAN_MATCH_ATTR_RSSI_ADJUST: When present the RSSI level for
 *	BSS-es in the specified band is to be adjusted before doing
 *	RSSI-based BSS selection. The attribute value is a packed structure
 *	value as specified by &struct nl80211_bss_select_rssi_adjust.
 * @NL80211_SCHED_SCAN_MATCH_ATTR_BSSID: BSSID to be used for matching
 *	(this cannot be used together with SSID).
 * @NL80211_SCHED_SCAN_MATCH_PER_BAND_RSSI: Nested attribute that carries the
 *	band specific minimum rssi thresholds for the bands defined in
 *	enum nl80211_band. The minimum rssi threshold value(s32) specific to a
 *	band shall be encapsulated in attribute with type value equals to one
 *	of the NL80211_BAND_* defined in enum nl80211_band. For example, the
 *	minimum rssi threshold value for 2.4GHZ band shall be encapsulated
 *	within an attribute of type NL80211_BAND_2GHZ. And one or more of such
 *	attributes will be nested within this attribute.
 * @NL80211_SCHED_SCAN_MATCH_ATTR_MAX: highest scheduled scan filter
 *	attribute number currently defined
 * @__NL80211_SCHED_SCAN_MATCH_ATTR_AFTER_LAST: internal use
 */
enum nl80211_sched_scan_match_attr {
	__NL80211_SCHED_SCAN_MATCH_ATTR_INVALID,

	NL80211_SCHED_SCAN_MATCH_ATTR_SSID,
	NL80211_SCHED_SCAN_MATCH_ATTR_RSSI,
	NL80211_SCHED_SCAN_MATCH_ATTR_RELATIVE_RSSI,
	NL80211_SCHED_SCAN_MATCH_ATTR_RSSI_ADJUST,
	NL80211_SCHED_SCAN_MATCH_ATTR_BSSID,
	NL80211_SCHED_SCAN_MATCH_PER_BAND_RSSI,

	/* keep last */
	__NL80211_SCHED_SCAN_MATCH_ATTR_AFTER_LAST,
	NL80211_SCHED_SCAN_MATCH_ATTR_MAX =
		__NL80211_SCHED_SCAN_MATCH_ATTR_AFTER_LAST - 1
};

/* only for backward compatibility */
#define NL80211_ATTR_SCHED_SCAN_MATCH_SSID NL80211_SCHED_SCAN_MATCH_ATTR_SSID

/**
 * enum nl80211_reg_rule_flags - regulatory rule flags
 *
 * @NL80211_RRF_NO_OFDM: OFDM modulation not allowed
 * @NL80211_RRF_NO_CCK: CCK modulation not allowed
 * @NL80211_RRF_NO_INDOOR: indoor operation not allowed
 * @NL80211_RRF_NO_OUTDOOR: outdoor operation not allowed
 * @NL80211_RRF_DFS: DFS support is required to be used
 * @NL80211_RRF_PTP_ONLY: this is only for Point To Point links
 * @NL80211_RRF_PTMP_ONLY: this is only for Point To Multi Point links
 * @NL80211_RRF_NO_IR: no mechanisms that initiate radiation are allowed,
 * 	this includes probe requests or modes of operation that require
 * 	beaconing.
 * @NL80211_RRF_AUTO_BW: maximum available bandwidth should be calculated
 *	base on contiguous rules and wider channels will be allowed to cross
 *	multiple contiguous/overlapping frequency ranges.
 * @NL80211_RRF_IR_CONCURRENT: See %NL80211_FREQUENCY_ATTR_IR_CONCURRENT
 * @NL80211_RRF_NO_HT40MINUS: channels can't be used in HT40- operation
 * @NL80211_RRF_NO_HT40PLUS: channels can't be used in HT40+ operation
 * @NL80211_RRF_NO_80MHZ: 80MHz operation not allowed
 * @NL80211_RRF_NO_160MHZ: 160MHz operation not allowed
 * @NL80211_RRF_NO_HE: HE operation not allowed
 * @NL80211_RRF_NO_320MHZ: 320MHz operation not allowed
 */
enum nl80211_reg_rule_flags {
	NL80211_RRF_NO_OFDM		= 1<<0,
	NL80211_RRF_NO_CCK		= 1<<1,
	NL80211_RRF_NO_INDOOR		= 1<<2,
	NL80211_RRF_NO_OUTDOOR		= 1<<3,
	NL80211_RRF_DFS			= 1<<4,
	NL80211_RRF_PTP_ONLY		= 1<<5,
	NL80211_RRF_PTMP_ONLY		= 1<<6,
	NL80211_RRF_NO_IR		= 1<<7,
	__NL80211_RRF_NO_IBSS		= 1<<8,
	NL80211_RRF_AUTO_BW		= 1<<11,
	NL80211_RRF_IR_CONCURRENT	= 1<<12,
	NL80211_RRF_NO_HT40MINUS	= 1<<13,
	NL80211_RRF_NO_HT40PLUS		= 1<<14,
	NL80211_RRF_NO_80MHZ		= 1<<15,
	NL80211_RRF_NO_160MHZ		= 1<<16,
	NL80211_RRF_NO_HE		= 1<<17,
	NL80211_RRF_NO_320MHZ		= 1<<18,
};

#define NL80211_RRF_PASSIVE_SCAN	NL80211_RRF_NO_IR
#define NL80211_RRF_NO_IBSS		NL80211_RRF_NO_IR
#define NL80211_RRF_NO_IR		NL80211_RRF_NO_IR
#define NL80211_RRF_NO_HT40		(NL80211_RRF_NO_HT40MINUS |\
					 NL80211_RRF_NO_HT40PLUS)
#define NL80211_RRF_GO_CONCURRENT	NL80211_RRF_IR_CONCURRENT

/* For backport compatibility with older userspace */
#define NL80211_RRF_NO_IR_ALL		(NL80211_RRF_NO_IR | __NL80211_RRF_NO_IBSS)

/**
 * enum nl80211_dfs_regions - regulatory DFS regions
 *
 * @NL80211_DFS_UNSET: Country has no DFS master region specified
 * @NL80211_DFS_FCC: Country follows DFS master rules from FCC
 * @NL80211_DFS_ETSI: Country follows DFS master rules from ETSI
 * @NL80211_DFS_JP: Country follows DFS master rules from JP/MKK/Telec
 */
enum nl80211_dfs_regions {
	NL80211_DFS_UNSET	= 0,
	NL80211_DFS_FCC		= 1,
	NL80211_DFS_ETSI	= 2,
	NL80211_DFS_JP		= 3,
};

/**
 * enum nl80211_user_reg_hint_type - type of user regulatory hint
 *
 * @NL80211_USER_REG_HINT_USER: a user sent the hint. This is always
 *	assumed if the attribute is not set.
 * @NL80211_USER_REG_HINT_CELL_BASE: the hint comes from a cellular
 *	base station. Device drivers that have been tested to work
 *	properly to support this type of hint can enable these hints
 *	by setting the NL80211_FEATURE_CELL_BASE_REG_HINTS feature
 *	capability on the struct wiphy. The wireless core will
 *	ignore all cell base station hints until at least one device
 *	present has been registered with the wireless core that
 *	has listed NL80211_FEATURE_CELL_BASE_REG_HINTS as a
 *	supported feature.
 * @NL80211_USER_REG_HINT_INDOOR: a user sent an hint indicating that the
 *	platform is operating in an indoor environment.
 */
enum nl80211_user_reg_hint_type {
	NL80211_USER_REG_HINT_USER	= 0,
	NL80211_USER_REG_HINT_CELL_BASE = 1,
	NL80211_USER_REG_HINT_INDOOR    = 2,
};

/**
 * enum nl80211_survey_info - survey information
 *
 * These attribute types are used with %NL80211_ATTR_SURVEY_INFO
 * when getting information about a survey.
 *
 * @__NL80211_SURVEY_INFO_INVALID: attribute number 0 is reserved
 * @NL80211_SURVEY_INFO_FREQUENCY: center frequency of channel
 * @NL80211_SURVEY_INFO_NOISE: noise level of channel (u8, dBm)
 * @NL80211_SURVEY_INFO_IN_USE: channel is currently being used
 * @NL80211_SURVEY_INFO_TIME: amount of time (in ms) that the radio
 *	was turned on (on channel or globally)
 * @NL80211_SURVEY_INFO_TIME_BUSY: amount of the time the primary
 *	channel was sensed busy (either due to activity or energy detect)
 * @NL80211_SURVEY_INFO_TIME_EXT_BUSY: amount of time the extension
 *	channel was sensed busy
 * @NL80211_SURVEY_INFO_TIME_RX: amount of time the radio spent
 *	receiving data (on channel or globally)
 * @NL80211_SURVEY_INFO_TIME_TX: amount of time the radio spent
 *	transmitting data (on channel or globally)
 * @NL80211_SURVEY_INFO_TIME_SCAN: time the radio spent for scan
 *	(on this channel or globally)
 * @NL80211_SURVEY_INFO_PAD: attribute used for padding for 64-bit alignment
 * @NL80211_SURVEY_INFO_TIME_BSS_RX: amount of time the radio spent
 *	receiving frames destined to the local BSS
 * @NL80211_SURVEY_INFO_MAX: highest survey info attribute number
 *	currently defined
 * @NL80211_SURVEY_INFO_FREQUENCY_OFFSET: center frequency offset in KHz
 * @__NL80211_SURVEY_INFO_AFTER_LAST: internal use
 */
enum nl80211_survey_info {
	__NL80211_SURVEY_INFO_INVALID,
	NL80211_SURVEY_INFO_FREQUENCY,
	NL80211_SURVEY_INFO_NOISE,
	NL80211_SURVEY_INFO_IN_USE,
	NL80211_SURVEY_INFO_TIME,
	NL80211_SURVEY_INFO_TIME_BUSY,
	NL80211_SURVEY_INFO_TIME_EXT_BUSY,
	NL80211_SURVEY_INFO_TIME_RX,
	NL80211_SURVEY_INFO_TIME_TX,
	NL80211_SURVEY_INFO_TIME_SCAN,
	NL80211_SURVEY_INFO_PAD,
	NL80211_SURVEY_INFO_TIME_BSS_RX,
	NL80211_SURVEY_INFO_FREQUENCY_OFFSET,

	/* keep last */
	__NL80211_SURVEY_INFO_AFTER_LAST,
	NL80211_SURVEY_INFO_MAX = __NL80211_SURVEY_INFO_AFTER_LAST - 1
};

/* keep old names for compatibility */
#define NL80211_SURVEY_INFO_CHANNEL_TIME		NL80211_SURVEY_INFO_TIME
#define NL80211_SURVEY_INFO_CHANNEL_TIME_BUSY		NL80211_SURVEY_INFO_TIME_BUSY
#define NL80211_SURVEY_INFO_CHANNEL_TIME_EXT_BUSY	NL80211_SURVEY_INFO_TIME_EXT_BUSY
#define NL80211_SURVEY_INFO_CHANNEL_TIME_RX		NL80211_SURVEY_INFO_TIME_RX
#define NL80211_SURVEY_INFO_CHANNEL_TIME_TX		NL80211_SURVEY_INFO_TIME_TX

/**
 * enum nl80211_mntr_flags - monitor configuration flags
 *
 * Monitor configuration flags.
 *
 * @__NL80211_MNTR_FLAG_INVALID: reserved
 *
 * @NL80211_MNTR_FLAG_FCSFAIL: pass frames with bad FCS
 * @NL80211_MNTR_FLAG_PLCPFAIL: pass frames with bad PLCP
 * @NL80211_MNTR_FLAG_CONTROL: pass control frames
 * @NL80211_MNTR_FLAG_OTHER_BSS: disable BSSID filtering
 * @NL80211_MNTR_FLAG_COOK_FRAMES: report frames after processing.
 *	overrides all other flags.
 * @NL80211_MNTR_FLAG_ACTIVE: use the configured MAC address
 *	and ACK incoming unicast packets.
 *
 * @__NL80211_MNTR_FLAG_AFTER_LAST: internal use
 * @NL80211_MNTR_FLAG_MAX: highest possible monitor flag
 */
enum nl80211_mntr_flags {
	__NL80211_MNTR_FLAG_INVALID,
	NL80211_MNTR_FLAG_FCSFAIL,
	NL80211_MNTR_FLAG_PLCPFAIL,
	NL80211_MNTR_FLAG_CONTROL,
	NL80211_MNTR_FLAG_OTHER_BSS,
	NL80211_MNTR_FLAG_COOK_FRAMES,
	NL80211_MNTR_FLAG_ACTIVE,

	/* keep last */
	__NL80211_MNTR_FLAG_AFTER_LAST,
	NL80211_MNTR_FLAG_MAX = __NL80211_MNTR_FLAG_AFTER_LAST - 1
};

/**
 * enum nl80211_mesh_power_mode - mesh power save modes
 *
 * @NL80211_MESH_POWER_UNKNOWN: The mesh power mode of the mesh STA is
 *	not known or has not been set yet.
 * @NL80211_MESH_POWER_ACTIVE: Active mesh power mode. The mesh STA is
 *	in Awake state all the time.
 * @NL80211_MESH_POWER_LIGHT_SLEEP: Light sleep mode. The mesh STA will
 *	alternate between Active and Doze states, but will wake up for
 *	neighbor's beacons.
 * @NL80211_MESH_POWER_DEEP_SLEEP: Deep sleep mode. The mesh STA will
 *	alternate between Active and Doze states, but may not wake up
 *	for neighbor's beacons.
 *
 * @__NL80211_MESH_POWER_AFTER_LAST - internal use
 * @NL80211_MESH_POWER_MAX - highest possible power save level
 */

enum nl80211_mesh_power_mode {
	NL80211_MESH_POWER_UNKNOWN,
	NL80211_MESH_POWER_ACTIVE,
	NL80211_MESH_POWER_LIGHT_SLEEP,
	NL80211_MESH_POWER_DEEP_SLEEP,

	__NL80211_MESH_POWER_AFTER_LAST,
	NL80211_MESH_POWER_MAX = __NL80211_MESH_POWER_AFTER_LAST - 1
};

/**
 * enum nl80211_meshconf_params - mesh configuration parameters
 *
 * Mesh configuration parameters. These can be changed while the mesh is
 * active.
 *
 * @__NL80211_MESHCONF_INVALID: internal use
 *
 * @NL80211_MESHCONF_RETRY_TIMEOUT: specifies the initial retry timeout in
 *	millisecond units, used by the Peer Link Open message
 *
 * @NL80211_MESHCONF_CONFIRM_TIMEOUT: specifies the initial confirm timeout, in
 *	millisecond units, used by the peer link management to close a peer link
 *
 * @NL80211_MESHCONF_HOLDING_TIMEOUT: specifies the holding timeout, in
 *	millisecond units
 *
 * @NL80211_MESHCONF_MAX_PEER_LINKS: maximum number of peer links allowed
 *	on this mesh interface
 *
 * @NL80211_MESHCONF_MAX_RETRIES: specifies the maximum number of peer link
 *	open retries that can be sent to establish a new peer link instance in a
 *	mesh
 *
 * @NL80211_MESHCONF_TTL: specifies the value of TTL field set at a source mesh
 *	point.
 *
 * @NL80211_MESHCONF_AUTO_OPEN_PLINKS: whether we should automatically open
 *	peer links when we detect compatible mesh peers. Disabled if
 *	@NL80211_MESH_SETUP_USERSPACE_MPM or @NL80211_MESH_SETUP_USERSPACE_AMPE are
 *	set.
 *
 * @NL80211_MESHCONF_HWMP_MAX_PREQ_RETRIES: the number of action frames
 *	containing a PREQ that an MP can send to a particular destination (path
 *	target)
 *
 * @NL80211_MESHCONF_PATH_REFRESH_TIME: how frequently to refresh mesh paths
 *	(in milliseconds)
 *
 * @NL80211_MESHCONF_MIN_DISCOVERY_TIMEOUT: minimum length of time to wait
 *	until giving up on a path discovery (in milliseconds)
 *
 * @NL80211_MESHCONF_HWMP_ACTIVE_PATH_TIMEOUT: The time (in TUs) for which mesh
 *	points receiving a PREQ shall consider the forwarding information from
 *	the root to be valid. (TU = time unit)
 *
 * @NL80211_MESHCONF_HWMP_PREQ_MIN_INTERVAL: The minimum interval of time (in
 *	TUs) during which an MP can send only one action frame containing a PREQ
 *	reference element
 *
 * @NL80211_MESHCONF_HWMP_NET_DIAM_TRVS_TIME: The interval of time (in TUs)
 *	that it takes for an HWMP information element to propagate across the
 *	mesh
 *
 * @NL80211_MESHCONF_HWMP_ROOTMODE: whether root mode is enabled or not
 *
 * @NL80211_MESHCONF_ELEMENT_TTL: specifies the value of TTL field set at a
 *	source mesh point for path selection elements.
 *
 * @NL80211_MESHCONF_HWMP_RANN_INTERVAL:  The interval of time (in TUs) between
 *	root announcements are transmitted.
 *
 * @NL80211_MESHCONF_GATE_ANNOUNCEMENTS: Advertise that this mesh station has
 *	access to a broader network beyond the MBSS.  This is done via Root
 *	Announcement frames.
 *
 * @NL80211_MESHCONF_HWMP_PERR_MIN_INTERVAL: The minimum interval of time (in
 *	TUs) during which a mesh STA can send only one Action frame containing a
 *	PERR element.
 *
 * @NL80211_MESHCONF_FORWARDING: set Mesh STA as forwarding or non-forwarding
 *	or forwarding entity (default is TRUE - forwarding entity)
 *
 * @NL80211_MESHCONF_RSSI_THRESHOLD: RSSI threshold in dBm. This specifies the
 *	threshold for average signal strength of candidate station to establish
 *	a peer link.
 *
 * @NL80211_MESHCONF_SYNC_OFFSET_MAX_NEIGHBOR: maximum number of neighbors
 *	to synchronize to for 11s default synchronization method
 *	(see 11C.12.2.2)
 *
 * @NL80211_MESHCONF_HT_OPMODE: set mesh HT protection mode.
 *
 * @NL80211_MESHCONF_ATTR_MAX: highest possible mesh configuration attribute
 *
 * @NL80211_MESHCONF_HWMP_PATH_TO_ROOT_TIMEOUT: The time (in TUs) for
 *	which mesh STAs receiving a proactive PREQ shall consider the forwarding
 *	information to the root mesh STA to be valid.
 *
 * @NL80211_MESHCONF_HWMP_ROOT_INTERVAL: The interval of time (in TUs) between
 *	proactive PREQs are transmitted.
 *
 * @NL80211_MESHCONF_HWMP_CONFIRMATION_INTERVAL: The minimum interval of time
 *	(in TUs) during which a mesh STA can send only one Action frame
 *	containing a PREQ element for root path confirmation.
 *
 * @NL80211_MESHCONF_POWER_MODE: Default mesh power mode for new peer links.
 *	type &enum nl80211_mesh_power_mode (u32)
 *
 * @NL80211_MESHCONF_AWAKE_WINDOW: awake window duration (in TUs)
 *
 * @NL80211_MESHCONF_PLINK_TIMEOUT: If no tx activity is seen from a STA we've
 *	established peering with for longer than this time (in seconds), then
 *	remove it from the STA's list of peers. You may set this to 0 to disable
 *	the removal of the STA. Default is 30 minutes.
 *
 * @NL80211_MESHCONF_CONNECTED_TO_GATE: If set to true then this mesh STA
 *	will advertise that it is connected to a gate in the mesh formation
 *	field.  If left unset then the mesh formation field will only
 *	advertise such if there is an active root mesh path.
 *
 * @NL80211_MESHCONF_NOLEARN: Try to avoid multi-hop path discovery (e.g.
 *      PREQ/PREP for HWMP) if the destination is a direct neighbor. Note that
 *      this might not be the optimal decision as a multi-hop route might be
 *      better. So if using this setting you will likely also want to disable
 *      dot11MeshForwarding and use another mesh routing protocol on top.
 *
 * @NL80211_MESHCONF_CONNECTED_TO_AS: If set to true then this mesh STA
 *	will advertise that it is connected to a authentication server
 *	in the mesh formation field.
 *
 * @__NL80211_MESHCONF_ATTR_AFTER_LAST: internal use
 */
enum nl80211_meshconf_params {
	__NL80211_MESHCONF_INVALID,
	NL80211_MESHCONF_RETRY_TIMEOUT,
	NL80211_MESHCONF_CONFIRM_TIMEOUT,
	NL80211_MESHCONF_HOLDING_TIMEOUT,
	NL80211_MESHCONF_MAX_PEER_LINKS,
	NL80211_MESHCONF_MAX_RETRIES,
	NL80211_MESHCONF_TTL,
	NL80211_MESHCONF_AUTO_OPEN_PLINKS,
	NL80211_MESHCONF_HWMP_MAX_PREQ_RETRIES,
	NL80211_MESHCONF_PATH_REFRESH_TIME,
	NL80211_MESHCONF_MIN_DISCOVERY_TIMEOUT,
	NL80211_MESHCONF_HWMP_ACTIVE_PATH_TIMEOUT,
	NL80211_MESHCONF_HWMP_PREQ_MIN_INTERVAL,
	NL80211_MESHCONF_HWMP_NET_DIAM_TRVS_TIME,
	NL80211_MESHCONF_HWMP_ROOTMODE,
	NL80211_MESHCONF_ELEMENT_TTL,
	NL80211_MESHCONF_HWMP_RANN_INTERVAL,
	NL80211_MESHCONF_GATE_ANNOUNCEMENTS,
	NL80211_MESHCONF_HWMP_PERR_MIN_INTERVAL,
	NL80211_MESHCONF_FORWARDING,
	NL80211_MESHCONF_RSSI_THRESHOLD,
	NL80211_MESHCONF_SYNC_OFFSET_MAX_NEIGHBOR,
	NL80211_MESHCONF_HT_OPMODE,
	NL80211_MESHCONF_HWMP_PATH_TO_ROOT_TIMEOUT,
	NL80211_MESHCONF_HWMP_ROOT_INTERVAL,
	NL80211_MESHCONF_HWMP_CONFIRMATION_INTERVAL,
	NL80211_MESHCONF_POWER_MODE,
	NL80211_MESHCONF_AWAKE_WINDOW,
	NL80211_MESHCONF_PLINK_TIMEOUT,
	NL80211_MESHCONF_CONNECTED_TO_GATE,
	NL80211_MESHCONF_NOLEARN,
	NL80211_MESHCONF_CONNECTED_TO_AS,

	/* keep last */
	__NL80211_MESHCONF_ATTR_AFTER_LAST,
	NL80211_MESHCONF_ATTR_MAX = __NL80211_MESHCONF_ATTR_AFTER_LAST - 1
};

/**
 * enum nl80211_mesh_setup_params - mesh setup parameters
 *
 * Mesh setup parameters.  These are used to start/join a mesh and cannot be
 * changed while the mesh is active.
 *
 * @__NL80211_MESH_SETUP_INVALID: Internal use
 *
 * @NL80211_MESH_SETUP_ENABLE_VENDOR_PATH_SEL: Enable this option to use a
 *	vendor specific path selection algorithm or disable it to use the
 *	default HWMP.
 *
 * @NL80211_MESH_SETUP_ENABLE_VENDOR_METRIC: Enable this option to use a
 *	vendor specific path metric or disable it to use the default Airtime
 *	metric.
 *
 * @NL80211_MESH_SETUP_IE: Information elements for this mesh, for instance, a
 *	robust security network ie, or a vendor specific information element
 *	that vendors will use to identify the path selection methods and
 *	metrics in use.
 *
 * @NL80211_MESH_SETUP_USERSPACE_AUTH: Enable this option if an authentication
 *	daemon will be authenticating mesh candidates.
 *
 * @NL80211_MESH_SETUP_USERSPACE_AMPE: Enable this option if an authentication
 *	daemon will be securing peer link frames.  AMPE is a secured version of
 *	Mesh Peering Management (MPM) and is implemented with the assistance of
 *	a userspace daemon.  When this flag is set, the kernel will send peer
 *	management frames to a userspace daemon that will implement AMPE
 *	functionality (security capabilities selection, key confirmation, and
 *	key management).  When the flag is unset (default), the kernel can
 *	autonomously complete (unsecured) mesh peering without the need of a
 *	userspace daemon.
 *
 * @NL80211_MESH_SETUP_ENABLE_VENDOR_SYNC: Enable this option to use a
 *	vendor specific synchronization method or disable it to use the default
 *	neighbor offset synchronization
 *
 * @NL80211_MESH_SETUP_USERSPACE_MPM: Enable this option if userspace will
 *	implement an MPM which handles peer allocation and state.
 *
 * @NL80211_MESH_SETUP_AUTH_PROTOCOL: Inform the kernel of the authentication
 *	method (u8, as defined in IEEE 8.4.2.100.6, e.g. 0x1 for SAE).
 *	Default is no authentication method required.
 *
 * @NL80211_MESH_SETUP_ATTR_MAX: highest possible mesh setup attribute number
 *
 * @__NL80211_MESH_SETUP_ATTR_AFTER_LAST: Internal use
 */
enum nl80211_mesh_setup_params {
	__NL80211_MESH_SETUP_INVALID,
	NL80211_MESH_SETUP_ENABLE_VENDOR_PATH_SEL,
	NL80211_MESH_SETUP_ENABLE_VENDOR_METRIC,
	NL80211_MESH_SETUP_IE,
	NL80211_MESH_SETUP_USERSPACE_AUTH,
	NL80211_MESH_SETUP_USERSPACE_AMPE,
	NL80211_MESH_SETUP_ENABLE_VENDOR_SYNC,
	NL80211_MESH_SETUP_USERSPACE_MPM,
	NL80211_MESH_SETUP_AUTH_PROTOCOL,

	/* keep last */
	__NL80211_MESH_SETUP_ATTR_AFTER_LAST,
	NL80211_MESH_SETUP_ATTR_MAX = __NL80211_MESH_SETUP_ATTR_AFTER_LAST - 1
};

/**
 * enum nl80211_txq_attr - TX queue parameter attributes
 * @__NL80211_TXQ_ATTR_INVALID: Attribute number 0 is reserved
 * @NL80211_TXQ_ATTR_AC: AC identifier (NL80211_AC_*)
 * @NL80211_TXQ_ATTR_TXOP: Maximum burst time in units of 32 usecs, 0 meaning
 *	disabled
 * @NL80211_TXQ_ATTR_CWMIN: Minimum contention window [a value of the form
 *	2^n-1 in the range 1..32767]
 * @NL80211_TXQ_ATTR_CWMAX: Maximum contention window [a value of the form
 *	2^n-1 in the range 1..32767]
 * @NL80211_TXQ_ATTR_AIFS: Arbitration interframe space [0..255]
 * @__NL80211_TXQ_ATTR_AFTER_LAST: Internal
 * @NL80211_TXQ_ATTR_MAX: Maximum TXQ attribute number
 */
enum nl80211_txq_attr {
	__NL80211_TXQ_ATTR_INVALID,
	NL80211_TXQ_ATTR_AC,
	NL80211_TXQ_ATTR_TXOP,
	NL80211_TXQ_ATTR_CWMIN,
	NL80211_TXQ_ATTR_CWMAX,
	NL80211_TXQ_ATTR_AIFS,

	/* keep last */
	__NL80211_TXQ_ATTR_AFTER_LAST,
	NL80211_TXQ_ATTR_MAX = __NL80211_TXQ_ATTR_AFTER_LAST - 1
};

enum nl80211_ac {
	NL80211_AC_VO,
	NL80211_AC_VI,
	NL80211_AC_BE,
	NL80211_AC_BK,
	NL80211_NUM_ACS
};

/* backward compat */
#define NL80211_TXQ_ATTR_QUEUE	NL80211_TXQ_ATTR_AC
#define NL80211_TXQ_Q_VO	NL80211_AC_VO
#define NL80211_TXQ_Q_VI	NL80211_AC_VI
#define NL80211_TXQ_Q_BE	NL80211_AC_BE
#define NL80211_TXQ_Q_BK	NL80211_AC_BK

/**
 * enum nl80211_channel_type - channel type
 * @NL80211_CHAN_NO_HT: 20 MHz, non-HT channel
 * @NL80211_CHAN_HT20: 20 MHz HT channel
 * @NL80211_CHAN_HT40MINUS: HT40 channel, secondary channel
 *	below the control channel
 * @NL80211_CHAN_HT40PLUS: HT40 channel, secondary channel
 *	above the control channel
 */
enum nl80211_channel_type {
	NL80211_CHAN_NO_HT,
	NL80211_CHAN_HT20,
	NL80211_CHAN_HT40MINUS,
	NL80211_CHAN_HT40PLUS
};

/**
 * enum nl80211_key_mode - Key mode
 *
 * @NL80211_KEY_RX_TX: (Default)
 *	Key can be used for Rx and Tx immediately
 *
 * The following modes can only be selected for unicast keys and when the
 * driver supports @NL80211_EXT_FEATURE_EXT_KEY_ID:
 *
 * @NL80211_KEY_NO_TX: Only allowed in combination with @NL80211_CMD_NEW_KEY:
 *	Unicast key can only be used for Rx, Tx not allowed, yet
 * @NL80211_KEY_SET_TX: Only allowed in combination with @NL80211_CMD_SET_KEY:
 *	The unicast key identified by idx and mac is cleared for Tx and becomes
 *	the preferred Tx key for the station.
 */
enum nl80211_key_mode {
	NL80211_KEY_RX_TX,
	NL80211_KEY_NO_TX,
	NL80211_KEY_SET_TX
};

/**
 * enum nl80211_chan_width - channel width definitions
 *
 * These values are used with the %NL80211_ATTR_CHANNEL_WIDTH
 * attribute.
 *
 * @NL80211_CHAN_WIDTH_20_NOHT: 20 MHz, non-HT channel
 * @NL80211_CHAN_WIDTH_20: 20 MHz HT channel
 * @NL80211_CHAN_WIDTH_40: 40 MHz channel, the %NL80211_ATTR_CENTER_FREQ1
 *	attribute must be provided as well
 * @NL80211_CHAN_WIDTH_80: 80 MHz channel, the %NL80211_ATTR_CENTER_FREQ1
 *	attribute must be provided as well
 * @NL80211_CHAN_WIDTH_80P80: 80+80 MHz channel, the %NL80211_ATTR_CENTER_FREQ1
 *	and %NL80211_ATTR_CENTER_FREQ2 attributes must be provided as well
 * @NL80211_CHAN_WIDTH_160: 160 MHz channel, the %NL80211_ATTR_CENTER_FREQ1
 *	attribute must be provided as well
 * @NL80211_CHAN_WIDTH_5: 5 MHz OFDM channel
 * @NL80211_CHAN_WIDTH_10: 10 MHz OFDM channel
 * @NL80211_CHAN_WIDTH_1: 1 MHz OFDM channel
 * @NL80211_CHAN_WIDTH_2: 2 MHz OFDM channel
 * @NL80211_CHAN_WIDTH_4: 4 MHz OFDM channel
 * @NL80211_CHAN_WIDTH_8: 8 MHz OFDM channel
 * @NL80211_CHAN_WIDTH_16: 16 MHz OFDM channel
 * @NL80211_CHAN_WIDTH_320: 320 MHz channel, the %NL80211_ATTR_CENTER_FREQ1
 *	attribute must be provided as well
 */
enum nl80211_chan_width {
	NL80211_CHAN_WIDTH_20_NOHT,
	NL80211_CHAN_WIDTH_20,
	NL80211_CHAN_WIDTH_40,
	NL80211_CHAN_WIDTH_80,
	NL80211_CHAN_WIDTH_80P80,
	NL80211_CHAN_WIDTH_160,
	NL80211_CHAN_WIDTH_5,
	NL80211_CHAN_WIDTH_10,
	NL80211_CHAN_WIDTH_1,
	NL80211_CHAN_WIDTH_2,
	NL80211_CHAN_WIDTH_4,
	NL80211_CHAN_WIDTH_8,
	NL80211_CHAN_WIDTH_16,
	NL80211_CHAN_WIDTH_320,
};

/**
 * enum nl80211_bss_scan_width - control channel width for a BSS
 *
 * These values are used with the %NL80211_BSS_CHAN_WIDTH attribute.
 *
 * @NL80211_BSS_CHAN_WIDTH_20: control channel is 20 MHz wide or compatible
 * @NL80211_BSS_CHAN_WIDTH_10: control channel is 10 MHz wide
 * @NL80211_BSS_CHAN_WIDTH_5: control channel is 5 MHz wide
 * @NL80211_BSS_CHAN_WIDTH_1: control channel is 1 MHz wide
 * @NL80211_BSS_CHAN_WIDTH_2: control channel is 2 MHz wide
 */
enum nl80211_bss_scan_width {
	NL80211_BSS_CHAN_WIDTH_20,
	NL80211_BSS_CHAN_WIDTH_10,
	NL80211_BSS_CHAN_WIDTH_5,
	NL80211_BSS_CHAN_WIDTH_1,
	NL80211_BSS_CHAN_WIDTH_2,
};

/**
 * enum nl80211_bss - netlink attributes for a BSS
 *
 * @__NL80211_BSS_INVALID: invalid
 * @NL80211_BSS_BSSID: BSSID of the BSS (6 octets)
 * @NL80211_BSS_FREQUENCY: frequency in MHz (u32)
 * @NL80211_BSS_TSF: TSF of the received probe response/beacon (u64)
 *	(if @NL80211_BSS_PRESP_DATA is present then this is known to be
 *	from a probe response, otherwise it may be from the same beacon
 *	that the NL80211_BSS_BEACON_TSF will be from)
 * @NL80211_BSS_BEACON_INTERVAL: beacon interval of the (I)BSS (u16)
 * @NL80211_BSS_CAPABILITY: capability field (CPU order, u16)
 * @NL80211_BSS_INFORMATION_ELEMENTS: binary attribute containing the
 *	raw information elements from the probe response/beacon (bin);
 *	if the %NL80211_BSS_BEACON_IES attribute is present and the data is
 *	different then the IEs here are from a Probe Response frame; otherwise
 *	they are from a Beacon frame.
 *	However, if the driver does not indicate the source of the IEs, these
 *	IEs may be from either frame subtype.
 *	If present, the @NL80211_BSS_PRESP_DATA attribute indicates that the
 *	data here is known to be from a probe response, without any heuristics.
 * @NL80211_BSS_SIGNAL_MBM: signal strength of probe response/beacon
 *	in mBm (100 * dBm) (s32)
 * @NL80211_BSS_SIGNAL_UNSPEC: signal strength of the probe response/beacon
 *	in unspecified units, scaled to 0..100 (u8)
 * @NL80211_BSS_STATUS: status, if this BSS is "used"
 * @NL80211_BSS_SEEN_MS_AGO: age of this BSS entry in ms
 * @NL80211_BSS_BEACON_IES: binary attribute containing the raw information
 *	elements from a Beacon frame (bin); not present if no Beacon frame has
 *	yet been received
 * @NL80211_BSS_CHAN_WIDTH: channel width of the control channel
 *	(u32, enum nl80211_bss_scan_width)
 * @NL80211_BSS_BEACON_TSF: TSF of the last received beacon (u64)
 *	(not present if no beacon frame has been received yet)
 * @NL80211_BSS_PRESP_DATA: the data in @NL80211_BSS_INFORMATION_ELEMENTS and
 *	@NL80211_BSS_TSF is known to be from a probe response (flag attribute)
 * @NL80211_BSS_LAST_SEEN_BOOTTIME: CLOCK_BOOTTIME timestamp when this entry
 *	was last updated by a received frame. The value is expected to be
 *	accurate to about 10ms. (u64, nanoseconds)
 * @NL80211_BSS_PAD: attribute used for padding for 64-bit alignment
 * @NL80211_BSS_PARENT_TSF: the time at the start of reception of the first
 *	octet of the timestamp field of the last beacon/probe received for
 *	this BSS. The time is the TSF of the BSS specified by
 *	@NL80211_BSS_PARENT_BSSID. (u64).
 * @NL80211_BSS_PARENT_BSSID: the BSS according to which @NL80211_BSS_PARENT_TSF
 *	is set.
 * @NL80211_BSS_CHAIN_SIGNAL: per-chain signal strength of last BSS update.
 *	Contains a nested array of signal strength attributes (u8, dBm),
 *	using the nesting index as the antenna number.
 * @NL80211_BSS_FREQUENCY_OFFSET: frequency offset in KHz
 * @NL80211_BSS_MLO_LINK_ID: MLO link ID of the BSS (u8).
<<<<<<< HEAD
=======
 * @NL80211_BSS_MLD_ADDR: MLD address of this BSS if connected to it.
>>>>>>> 7365df19
 * @__NL80211_BSS_AFTER_LAST: internal
 * @NL80211_BSS_MAX: highest BSS attribute
 */
enum nl80211_bss {
	__NL80211_BSS_INVALID,
	NL80211_BSS_BSSID,
	NL80211_BSS_FREQUENCY,
	NL80211_BSS_TSF,
	NL80211_BSS_BEACON_INTERVAL,
	NL80211_BSS_CAPABILITY,
	NL80211_BSS_INFORMATION_ELEMENTS,
	NL80211_BSS_SIGNAL_MBM,
	NL80211_BSS_SIGNAL_UNSPEC,
	NL80211_BSS_STATUS,
	NL80211_BSS_SEEN_MS_AGO,
	NL80211_BSS_BEACON_IES,
	NL80211_BSS_CHAN_WIDTH,
	NL80211_BSS_BEACON_TSF,
	NL80211_BSS_PRESP_DATA,
	NL80211_BSS_LAST_SEEN_BOOTTIME,
	NL80211_BSS_PAD,
	NL80211_BSS_PARENT_TSF,
	NL80211_BSS_PARENT_BSSID,
	NL80211_BSS_CHAIN_SIGNAL,
	NL80211_BSS_FREQUENCY_OFFSET,
	NL80211_BSS_MLO_LINK_ID,
<<<<<<< HEAD
=======
	NL80211_BSS_MLD_ADDR,
>>>>>>> 7365df19

	/* keep last */
	__NL80211_BSS_AFTER_LAST,
	NL80211_BSS_MAX = __NL80211_BSS_AFTER_LAST - 1
};

/**
 * enum nl80211_bss_status - BSS "status"
 * @NL80211_BSS_STATUS_AUTHENTICATED: Authenticated with this BSS.
 *	Note that this is no longer used since cfg80211 no longer
 *	keeps track of whether or not authentication was done with
 *	a given BSS.
 * @NL80211_BSS_STATUS_ASSOCIATED: Associated with this BSS.
 * @NL80211_BSS_STATUS_IBSS_JOINED: Joined to this IBSS.
 *
 * The BSS status is a BSS attribute in scan dumps, which
 * indicates the status the interface has wrt. this BSS.
 */
enum nl80211_bss_status {
	NL80211_BSS_STATUS_AUTHENTICATED,
	NL80211_BSS_STATUS_ASSOCIATED,
	NL80211_BSS_STATUS_IBSS_JOINED,
};

/**
 * enum nl80211_auth_type - AuthenticationType
 *
 * @NL80211_AUTHTYPE_OPEN_SYSTEM: Open System authentication
 * @NL80211_AUTHTYPE_SHARED_KEY: Shared Key authentication (WEP only)
 * @NL80211_AUTHTYPE_FT: Fast BSS Transition (IEEE 802.11r)
 * @NL80211_AUTHTYPE_NETWORK_EAP: Network EAP (some Cisco APs and mainly LEAP)
 * @NL80211_AUTHTYPE_SAE: Simultaneous authentication of equals
 * @NL80211_AUTHTYPE_FILS_SK: Fast Initial Link Setup shared key
 * @NL80211_AUTHTYPE_FILS_SK_PFS: Fast Initial Link Setup shared key with PFS
 * @NL80211_AUTHTYPE_FILS_PK: Fast Initial Link Setup public key
 * @__NL80211_AUTHTYPE_NUM: internal
 * @NL80211_AUTHTYPE_MAX: maximum valid auth algorithm
 * @NL80211_AUTHTYPE_AUTOMATIC: determine automatically (if necessary by
 *	trying multiple times); this is invalid in netlink -- leave out
 *	the attribute for this on CONNECT commands.
 */
enum nl80211_auth_type {
	NL80211_AUTHTYPE_OPEN_SYSTEM,
	NL80211_AUTHTYPE_SHARED_KEY,
	NL80211_AUTHTYPE_FT,
	NL80211_AUTHTYPE_NETWORK_EAP,
	NL80211_AUTHTYPE_SAE,
	NL80211_AUTHTYPE_FILS_SK,
	NL80211_AUTHTYPE_FILS_SK_PFS,
	NL80211_AUTHTYPE_FILS_PK,

	/* keep last */
	__NL80211_AUTHTYPE_NUM,
	NL80211_AUTHTYPE_MAX = __NL80211_AUTHTYPE_NUM - 1,
	NL80211_AUTHTYPE_AUTOMATIC
};

/**
 * enum nl80211_key_type - Key Type
 * @NL80211_KEYTYPE_GROUP: Group (broadcast/multicast) key
 * @NL80211_KEYTYPE_PAIRWISE: Pairwise (unicast/individual) key
 * @NL80211_KEYTYPE_PEERKEY: PeerKey (DLS)
 * @NUM_NL80211_KEYTYPES: number of defined key types
 */
enum nl80211_key_type {
	NL80211_KEYTYPE_GROUP,
	NL80211_KEYTYPE_PAIRWISE,
	NL80211_KEYTYPE_PEERKEY,

	NUM_NL80211_KEYTYPES
};

/**
 * enum nl80211_mfp - Management frame protection state
 * @NL80211_MFP_NO: Management frame protection not used
 * @NL80211_MFP_REQUIRED: Management frame protection required
 * @NL80211_MFP_OPTIONAL: Management frame protection is optional
 */
enum nl80211_mfp {
	NL80211_MFP_NO,
	NL80211_MFP_REQUIRED,
	NL80211_MFP_OPTIONAL,
};

enum nl80211_wpa_versions {
	NL80211_WPA_VERSION_1 = 1 << 0,
	NL80211_WPA_VERSION_2 = 1 << 1,
	NL80211_WPA_VERSION_3 = 1 << 2,
};

/**
 * enum nl80211_key_default_types - key default types
 * @__NL80211_KEY_DEFAULT_TYPE_INVALID: invalid
 * @NL80211_KEY_DEFAULT_TYPE_UNICAST: key should be used as default
 *	unicast key
 * @NL80211_KEY_DEFAULT_TYPE_MULTICAST: key should be used as default
 *	multicast key
 * @NUM_NL80211_KEY_DEFAULT_TYPES: number of default types
 */
enum nl80211_key_default_types {
	__NL80211_KEY_DEFAULT_TYPE_INVALID,
	NL80211_KEY_DEFAULT_TYPE_UNICAST,
	NL80211_KEY_DEFAULT_TYPE_MULTICAST,

	NUM_NL80211_KEY_DEFAULT_TYPES
};

/**
 * enum nl80211_key_attributes - key attributes
 * @__NL80211_KEY_INVALID: invalid
 * @NL80211_KEY_DATA: (temporal) key data; for TKIP this consists of
 *	16 bytes encryption key followed by 8 bytes each for TX and RX MIC
 *	keys
 * @NL80211_KEY_IDX: key ID (u8, 0-3)
 * @NL80211_KEY_CIPHER: key cipher suite (u32, as defined by IEEE 802.11
 *	section 7.3.2.25.1, e.g. 0x000FAC04)
 * @NL80211_KEY_SEQ: transmit key sequence number (IV/PN) for TKIP and
 *	CCMP keys, each six bytes in little endian
 * @NL80211_KEY_DEFAULT: flag indicating default key
 * @NL80211_KEY_DEFAULT_MGMT: flag indicating default management key
 * @NL80211_KEY_TYPE: the key type from enum nl80211_key_type, if not
 *	specified the default depends on whether a MAC address was
 *	given with the command using the key or not (u32)
 * @NL80211_KEY_DEFAULT_TYPES: A nested attribute containing flags
 *	attributes, specifying what a key should be set as default as.
 *	See &enum nl80211_key_default_types.
 * @NL80211_KEY_MODE: the mode from enum nl80211_key_mode.
 *	Defaults to @NL80211_KEY_RX_TX.
 * @NL80211_KEY_DEFAULT_BEACON: flag indicating default Beacon frame key
 *
 * @__NL80211_KEY_AFTER_LAST: internal
 * @NL80211_KEY_MAX: highest key attribute
 */
enum nl80211_key_attributes {
	__NL80211_KEY_INVALID,
	NL80211_KEY_DATA,
	NL80211_KEY_IDX,
	NL80211_KEY_CIPHER,
	NL80211_KEY_SEQ,
	NL80211_KEY_DEFAULT,
	NL80211_KEY_DEFAULT_MGMT,
	NL80211_KEY_TYPE,
	NL80211_KEY_DEFAULT_TYPES,
	NL80211_KEY_MODE,
	NL80211_KEY_DEFAULT_BEACON,

	/* keep last */
	__NL80211_KEY_AFTER_LAST,
	NL80211_KEY_MAX = __NL80211_KEY_AFTER_LAST - 1
};

/**
 * enum nl80211_tx_rate_attributes - TX rate set attributes
 * @__NL80211_TXRATE_INVALID: invalid
 * @NL80211_TXRATE_LEGACY: Legacy (non-MCS) rates allowed for TX rate selection
 *	in an array of rates as defined in IEEE 802.11 7.3.2.2 (u8 values with
 *	1 = 500 kbps) but without the IE length restriction (at most
 *	%NL80211_MAX_SUPP_RATES in a single array).
 * @NL80211_TXRATE_HT: HT (MCS) rates allowed for TX rate selection
 *	in an array of MCS numbers.
 * @NL80211_TXRATE_VHT: VHT rates allowed for TX rate selection,
 *	see &struct nl80211_txrate_vht
 * @NL80211_TXRATE_GI: configure GI, see &enum nl80211_txrate_gi
 * @NL80211_TXRATE_HE: HE rates allowed for TX rate selection,
 *	see &struct nl80211_txrate_he
 * @NL80211_TXRATE_HE_GI: configure HE GI, 0.8us, 1.6us and 3.2us.
 * @NL80211_TXRATE_HE_LTF: configure HE LTF, 1XLTF, 2XLTF and 4XLTF.
 * @__NL80211_TXRATE_AFTER_LAST: internal
 * @NL80211_TXRATE_MAX: highest TX rate attribute
 */
enum nl80211_tx_rate_attributes {
	__NL80211_TXRATE_INVALID,
	NL80211_TXRATE_LEGACY,
	NL80211_TXRATE_HT,
	NL80211_TXRATE_VHT,
	NL80211_TXRATE_GI,
	NL80211_TXRATE_HE,
	NL80211_TXRATE_HE_GI,
	NL80211_TXRATE_HE_LTF,

	/* keep last */
	__NL80211_TXRATE_AFTER_LAST,
	NL80211_TXRATE_MAX = __NL80211_TXRATE_AFTER_LAST - 1
};

#define NL80211_TXRATE_MCS NL80211_TXRATE_HT
#define NL80211_VHT_NSS_MAX		8

/**
 * struct nl80211_txrate_vht - VHT MCS/NSS txrate bitmap
 * @mcs: MCS bitmap table for each NSS (array index 0 for 1 stream, etc.)
 */
struct nl80211_txrate_vht {
	__u16 mcs[NL80211_VHT_NSS_MAX];
};

#define NL80211_HE_NSS_MAX		8
/**
 * struct nl80211_txrate_he - HE MCS/NSS txrate bitmap
 * @mcs: MCS bitmap table for each NSS (array index 0 for 1 stream, etc.)
 */
struct nl80211_txrate_he {
	__u16 mcs[NL80211_HE_NSS_MAX];
};

enum nl80211_txrate_gi {
	NL80211_TXRATE_DEFAULT_GI,
	NL80211_TXRATE_FORCE_SGI,
	NL80211_TXRATE_FORCE_LGI,
};

/**
 * enum nl80211_band - Frequency band
 * @NL80211_BAND_2GHZ: 2.4 GHz ISM band
 * @NL80211_BAND_5GHZ: around 5 GHz band (4.9 - 5.7 GHz)
 * @NL80211_BAND_60GHZ: around 60 GHz band (58.32 - 69.12 GHz)
 * @NL80211_BAND_6GHZ: around 6 GHz band (5.9 - 7.2 GHz)
 * @NL80211_BAND_S1GHZ: around 900MHz, supported by S1G PHYs
 * @NL80211_BAND_LC: light communication band (placeholder)
 * @NUM_NL80211_BANDS: number of bands, avoid using this in userspace
 *	since newer kernel versions may support more bands
 */
enum nl80211_band {
	NL80211_BAND_2GHZ,
	NL80211_BAND_5GHZ,
	NL80211_BAND_60GHZ,
	NL80211_BAND_6GHZ,
	NL80211_BAND_S1GHZ,
	NL80211_BAND_LC,

	NUM_NL80211_BANDS,
};

/**
 * enum nl80211_ps_state - powersave state
 * @NL80211_PS_DISABLED: powersave is disabled
 * @NL80211_PS_ENABLED: powersave is enabled
 */
enum nl80211_ps_state {
	NL80211_PS_DISABLED,
	NL80211_PS_ENABLED,
};

/**
 * enum nl80211_attr_cqm - connection quality monitor attributes
 * @__NL80211_ATTR_CQM_INVALID: invalid
 * @NL80211_ATTR_CQM_RSSI_THOLD: RSSI threshold in dBm. This value specifies
 *	the threshold for the RSSI level at which an event will be sent. Zero
 *	to disable.  Alternatively, if %NL80211_EXT_FEATURE_CQM_RSSI_LIST is
 *	set, multiple values can be supplied as a low-to-high sorted array of
 *	threshold values in dBm.  Events will be sent when the RSSI value
 *	crosses any of the thresholds.
 * @NL80211_ATTR_CQM_RSSI_HYST: RSSI hysteresis in dBm. This value specifies
 *	the minimum amount the RSSI level must change after an event before a
 *	new event may be issued (to reduce effects of RSSI oscillation).
 * @NL80211_ATTR_CQM_RSSI_THRESHOLD_EVENT: RSSI threshold event
 * @NL80211_ATTR_CQM_PKT_LOSS_EVENT: a u32 value indicating that this many
 *	consecutive packets were not acknowledged by the peer
 * @NL80211_ATTR_CQM_TXE_RATE: TX error rate in %. Minimum % of TX failures
 *	during the given %NL80211_ATTR_CQM_TXE_INTVL before an
 *	%NL80211_CMD_NOTIFY_CQM with reported %NL80211_ATTR_CQM_TXE_RATE and
 *	%NL80211_ATTR_CQM_TXE_PKTS is generated.
 * @NL80211_ATTR_CQM_TXE_PKTS: number of attempted packets in a given
 *	%NL80211_ATTR_CQM_TXE_INTVL before %NL80211_ATTR_CQM_TXE_RATE is
 *	checked.
 * @NL80211_ATTR_CQM_TXE_INTVL: interval in seconds. Specifies the periodic
 *	interval in which %NL80211_ATTR_CQM_TXE_PKTS and
 *	%NL80211_ATTR_CQM_TXE_RATE must be satisfied before generating an
 *	%NL80211_CMD_NOTIFY_CQM. Set to 0 to turn off TX error reporting.
 * @NL80211_ATTR_CQM_BEACON_LOSS_EVENT: flag attribute that's set in a beacon
 *	loss event
 * @NL80211_ATTR_CQM_RSSI_LEVEL: the RSSI value in dBm that triggered the
 *	RSSI threshold event.
 * @__NL80211_ATTR_CQM_AFTER_LAST: internal
 * @NL80211_ATTR_CQM_MAX: highest key attribute
 */
enum nl80211_attr_cqm {
	__NL80211_ATTR_CQM_INVALID,
	NL80211_ATTR_CQM_RSSI_THOLD,
	NL80211_ATTR_CQM_RSSI_HYST,
	NL80211_ATTR_CQM_RSSI_THRESHOLD_EVENT,
	NL80211_ATTR_CQM_PKT_LOSS_EVENT,
	NL80211_ATTR_CQM_TXE_RATE,
	NL80211_ATTR_CQM_TXE_PKTS,
	NL80211_ATTR_CQM_TXE_INTVL,
	NL80211_ATTR_CQM_BEACON_LOSS_EVENT,
	NL80211_ATTR_CQM_RSSI_LEVEL,

	/* keep last */
	__NL80211_ATTR_CQM_AFTER_LAST,
	NL80211_ATTR_CQM_MAX = __NL80211_ATTR_CQM_AFTER_LAST - 1
};

/**
 * enum nl80211_cqm_rssi_threshold_event - RSSI threshold event
 * @NL80211_CQM_RSSI_THRESHOLD_EVENT_LOW: The RSSI level is lower than the
 *      configured threshold
 * @NL80211_CQM_RSSI_THRESHOLD_EVENT_HIGH: The RSSI is higher than the
 *      configured threshold
 * @NL80211_CQM_RSSI_BEACON_LOSS_EVENT: (reserved, never sent)
 */
enum nl80211_cqm_rssi_threshold_event {
	NL80211_CQM_RSSI_THRESHOLD_EVENT_LOW,
	NL80211_CQM_RSSI_THRESHOLD_EVENT_HIGH,
	NL80211_CQM_RSSI_BEACON_LOSS_EVENT,
};


/**
 * enum nl80211_tx_power_setting - TX power adjustment
 * @NL80211_TX_POWER_AUTOMATIC: automatically determine transmit power
 * @NL80211_TX_POWER_LIMITED: limit TX power by the mBm parameter
 * @NL80211_TX_POWER_FIXED: fix TX power to the mBm parameter
 */
enum nl80211_tx_power_setting {
	NL80211_TX_POWER_AUTOMATIC,
	NL80211_TX_POWER_LIMITED,
	NL80211_TX_POWER_FIXED,
};

/**
 * enum nl80211_tid_config - TID config state
 * @NL80211_TID_CONFIG_ENABLE: Enable config for the TID
 * @NL80211_TID_CONFIG_DISABLE: Disable config for the TID
 */
enum nl80211_tid_config {
	NL80211_TID_CONFIG_ENABLE,
	NL80211_TID_CONFIG_DISABLE,
};

/* enum nl80211_tx_rate_setting - TX rate configuration type
 * @NL80211_TX_RATE_AUTOMATIC: automatically determine TX rate
 * @NL80211_TX_RATE_LIMITED: limit the TX rate by the TX rate parameter
 * @NL80211_TX_RATE_FIXED: fix TX rate to the TX rate parameter
 */
enum nl80211_tx_rate_setting {
	NL80211_TX_RATE_AUTOMATIC,
	NL80211_TX_RATE_LIMITED,
	NL80211_TX_RATE_FIXED,
};

/* enum nl80211_tid_config_attr - TID specific configuration.
 * @NL80211_TID_CONFIG_ATTR_PAD: pad attribute for 64-bit values
 * @NL80211_TID_CONFIG_ATTR_VIF_SUPP: a bitmap (u64) of attributes supported
 *	for per-vif configuration; doesn't list the ones that are generic
 *	(%NL80211_TID_CONFIG_ATTR_TIDS, %NL80211_TID_CONFIG_ATTR_OVERRIDE).
 * @NL80211_TID_CONFIG_ATTR_PEER_SUPP: same as the previous per-vif one, but
 *	per peer instead.
 * @NL80211_TID_CONFIG_ATTR_OVERRIDE: flag attribue, if set indicates
 *	that the new configuration overrides all previous peer
 *	configurations, otherwise previous peer specific configurations
 *	should be left untouched.
 * @NL80211_TID_CONFIG_ATTR_TIDS: a bitmask value of TIDs (bit 0 to 7)
 *	Its type is u16.
 * @NL80211_TID_CONFIG_ATTR_NOACK: Configure ack policy for the TID.
 *	specified in %NL80211_TID_CONFIG_ATTR_TID. see %enum nl80211_tid_config.
 *	Its type is u8.
 * @NL80211_TID_CONFIG_ATTR_RETRY_SHORT: Number of retries used with data frame
 *	transmission, user-space sets this configuration in
 *	&NL80211_CMD_SET_TID_CONFIG. It is u8 type, min value is 1 and
 *	the max value is advertised by the driver in this attribute on
 *	output in wiphy capabilities.
 * @NL80211_TID_CONFIG_ATTR_RETRY_LONG: Number of retries used with data frame
 *	transmission, user-space sets this configuration in
 *	&NL80211_CMD_SET_TID_CONFIG. Its type is u8, min value is 1 and
 *	the max value is advertised by the driver in this attribute on
 *	output in wiphy capabilities.
 * @NL80211_TID_CONFIG_ATTR_AMPDU_CTRL: Enable/Disable MPDU aggregation
 *	for the TIDs specified in %NL80211_TID_CONFIG_ATTR_TIDS.
 *	Its type is u8, using the values from &nl80211_tid_config.
 * @NL80211_TID_CONFIG_ATTR_RTSCTS_CTRL: Enable/Disable RTS_CTS for the TIDs
 *	specified in %NL80211_TID_CONFIG_ATTR_TIDS. It is u8 type, using
 *	the values from &nl80211_tid_config.
 * @NL80211_TID_CONFIG_ATTR_AMSDU_CTRL: Enable/Disable MSDU aggregation
 *	for the TIDs specified in %NL80211_TID_CONFIG_ATTR_TIDS.
 *	Its type is u8, using the values from &nl80211_tid_config.
 * @NL80211_TID_CONFIG_ATTR_TX_RATE_TYPE: This attribute will be useful
 *	to notfiy the driver that what type of txrate should be used
 *	for the TIDs specified in %NL80211_TID_CONFIG_ATTR_TIDS. using
 *	the values form &nl80211_tx_rate_setting.
 * @NL80211_TID_CONFIG_ATTR_TX_RATE: Data frame TX rate mask should be applied
 *	with the parameters passed through %NL80211_ATTR_TX_RATES.
 *	configuration is applied to the data frame for the tid to that connected
 *	station.
 */
enum nl80211_tid_config_attr {
	__NL80211_TID_CONFIG_ATTR_INVALID,
	NL80211_TID_CONFIG_ATTR_PAD,
	NL80211_TID_CONFIG_ATTR_VIF_SUPP,
	NL80211_TID_CONFIG_ATTR_PEER_SUPP,
	NL80211_TID_CONFIG_ATTR_OVERRIDE,
	NL80211_TID_CONFIG_ATTR_TIDS,
	NL80211_TID_CONFIG_ATTR_NOACK,
	NL80211_TID_CONFIG_ATTR_RETRY_SHORT,
	NL80211_TID_CONFIG_ATTR_RETRY_LONG,
	NL80211_TID_CONFIG_ATTR_AMPDU_CTRL,
	NL80211_TID_CONFIG_ATTR_RTSCTS_CTRL,
	NL80211_TID_CONFIG_ATTR_AMSDU_CTRL,
	NL80211_TID_CONFIG_ATTR_TX_RATE_TYPE,
	NL80211_TID_CONFIG_ATTR_TX_RATE,

	/* keep last */
	__NL80211_TID_CONFIG_ATTR_AFTER_LAST,
	NL80211_TID_CONFIG_ATTR_MAX = __NL80211_TID_CONFIG_ATTR_AFTER_LAST - 1
};

/**
 * enum nl80211_packet_pattern_attr - packet pattern attribute
 * @__NL80211_PKTPAT_INVALID: invalid number for nested attribute
 * @NL80211_PKTPAT_PATTERN: the pattern, values where the mask has
 *	a zero bit are ignored
 * @NL80211_PKTPAT_MASK: pattern mask, must be long enough to have
 *	a bit for each byte in the pattern. The lowest-order bit corresponds
 *	to the first byte of the pattern, but the bytes of the pattern are
 *	in a little-endian-like format, i.e. the 9th byte of the pattern
 *	corresponds to the lowest-order bit in the second byte of the mask.
 *	For example: The match 00:xx:00:00:xx:00:00:00:00:xx:xx:xx (where
 *	xx indicates "don't care") would be represented by a pattern of
 *	twelve zero bytes, and a mask of "0xed,0x01".
 *	Note that the pattern matching is done as though frames were not
 *	802.11 frames but 802.3 frames, i.e. the frame is fully unpacked
 *	first (including SNAP header unpacking) and then matched.
 * @NL80211_PKTPAT_OFFSET: packet offset, pattern is matched after
 *	these fixed number of bytes of received packet
 * @NUM_NL80211_PKTPAT: number of attributes
 * @MAX_NL80211_PKTPAT: max attribute number
 */
enum nl80211_packet_pattern_attr {
	__NL80211_PKTPAT_INVALID,
	NL80211_PKTPAT_MASK,
	NL80211_PKTPAT_PATTERN,
	NL80211_PKTPAT_OFFSET,

	NUM_NL80211_PKTPAT,
	MAX_NL80211_PKTPAT = NUM_NL80211_PKTPAT - 1,
};

/**
 * struct nl80211_pattern_support - packet pattern support information
 * @max_patterns: maximum number of patterns supported
 * @min_pattern_len: minimum length of each pattern
 * @max_pattern_len: maximum length of each pattern
 * @max_pkt_offset: maximum Rx packet offset
 *
 * This struct is carried in %NL80211_WOWLAN_TRIG_PKT_PATTERN when
 * that is part of %NL80211_ATTR_WOWLAN_TRIGGERS_SUPPORTED or in
 * %NL80211_ATTR_COALESCE_RULE_PKT_PATTERN when that is part of
 * %NL80211_ATTR_COALESCE_RULE in the capability information given
 * by the kernel to userspace.
 */
struct nl80211_pattern_support {
	__u32 max_patterns;
	__u32 min_pattern_len;
	__u32 max_pattern_len;
	__u32 max_pkt_offset;
} __attribute__((packed));

/* only for backward compatibility */
#define __NL80211_WOWLAN_PKTPAT_INVALID __NL80211_PKTPAT_INVALID
#define NL80211_WOWLAN_PKTPAT_MASK NL80211_PKTPAT_MASK
#define NL80211_WOWLAN_PKTPAT_PATTERN NL80211_PKTPAT_PATTERN
#define NL80211_WOWLAN_PKTPAT_OFFSET NL80211_PKTPAT_OFFSET
#define NUM_NL80211_WOWLAN_PKTPAT NUM_NL80211_PKTPAT
#define MAX_NL80211_WOWLAN_PKTPAT MAX_NL80211_PKTPAT
#define nl80211_wowlan_pattern_support nl80211_pattern_support

/**
 * enum nl80211_wowlan_triggers - WoWLAN trigger definitions
 * @__NL80211_WOWLAN_TRIG_INVALID: invalid number for nested attributes
 * @NL80211_WOWLAN_TRIG_ANY: wake up on any activity, do not really put
 *	the chip into a special state -- works best with chips that have
 *	support for low-power operation already (flag)
 *	Note that this mode is incompatible with all of the others, if
 *	any others are even supported by the device.
 * @NL80211_WOWLAN_TRIG_DISCONNECT: wake up on disconnect, the way disconnect
 *	is detected is implementation-specific (flag)
 * @NL80211_WOWLAN_TRIG_MAGIC_PKT: wake up on magic packet (6x 0xff, followed
 *	by 16 repetitions of MAC addr, anywhere in payload) (flag)
 * @NL80211_WOWLAN_TRIG_PKT_PATTERN: wake up on the specified packet patterns
 *	which are passed in an array of nested attributes, each nested attribute
 *	defining a with attributes from &struct nl80211_wowlan_trig_pkt_pattern.
 *	Each pattern defines a wakeup packet. Packet offset is associated with
 *	each pattern which is used while matching the pattern. The matching is
 *	done on the MSDU, i.e. as though the packet was an 802.3 packet, so the
 *	pattern matching is done after the packet is converted to the MSDU.
 *
 *	In %NL80211_ATTR_WOWLAN_TRIGGERS_SUPPORTED, it is a binary attribute
 *	carrying a &struct nl80211_pattern_support.
 *
 *	When reporting wakeup. it is a u32 attribute containing the 0-based
 *	index of the pattern that caused the wakeup, in the patterns passed
 *	to the kernel when configuring.
 * @NL80211_WOWLAN_TRIG_GTK_REKEY_SUPPORTED: Not a real trigger, and cannot be
 *	used when setting, used only to indicate that GTK rekeying is supported
 *	by the device (flag)
 * @NL80211_WOWLAN_TRIG_GTK_REKEY_FAILURE: wake up on GTK rekey failure (if
 *	done by the device) (flag)
 * @NL80211_WOWLAN_TRIG_EAP_IDENT_REQUEST: wake up on EAP Identity Request
 *	packet (flag)
 * @NL80211_WOWLAN_TRIG_4WAY_HANDSHAKE: wake up on 4-way handshake (flag)
 * @NL80211_WOWLAN_TRIG_RFKILL_RELEASE: wake up when rfkill is released
 *	(on devices that have rfkill in the device) (flag)
 * @NL80211_WOWLAN_TRIG_WAKEUP_PKT_80211: For wakeup reporting only, contains
 *	the 802.11 packet that caused the wakeup, e.g. a deauth frame. The frame
 *	may be truncated, the @NL80211_WOWLAN_TRIG_WAKEUP_PKT_80211_LEN
 *	attribute contains the original length.
 * @NL80211_WOWLAN_TRIG_WAKEUP_PKT_80211_LEN: Original length of the 802.11
 *	packet, may be bigger than the @NL80211_WOWLAN_TRIG_WAKEUP_PKT_80211
 *	attribute if the packet was truncated somewhere.
 * @NL80211_WOWLAN_TRIG_WAKEUP_PKT_8023: For wakeup reporting only, contains the
 *	802.11 packet that caused the wakeup, e.g. a magic packet. The frame may
 *	be truncated, the @NL80211_WOWLAN_TRIG_WAKEUP_PKT_8023_LEN attribute
 *	contains the original length.
 * @NL80211_WOWLAN_TRIG_WAKEUP_PKT_8023_LEN: Original length of the 802.3
 *	packet, may be bigger than the @NL80211_WOWLAN_TRIG_WAKEUP_PKT_8023
 *	attribute if the packet was truncated somewhere.
 * @NL80211_WOWLAN_TRIG_TCP_CONNECTION: TCP connection wake, see DOC section
 *	"TCP connection wakeup" for more details. This is a nested attribute
 *	containing the exact information for establishing and keeping alive
 *	the TCP connection.
 * @NL80211_WOWLAN_TRIG_TCP_WAKEUP_MATCH: For wakeup reporting only, the
 *	wakeup packet was received on the TCP connection
 * @NL80211_WOWLAN_TRIG_WAKEUP_TCP_CONNLOST: For wakeup reporting only, the
 *	TCP connection was lost or failed to be established
 * @NL80211_WOWLAN_TRIG_WAKEUP_TCP_NOMORETOKENS: For wakeup reporting only,
 *	the TCP connection ran out of tokens to use for data to send to the
 *	service
 * @NL80211_WOWLAN_TRIG_NET_DETECT: wake up when a configured network
 *	is detected.  This is a nested attribute that contains the
 *	same attributes used with @NL80211_CMD_START_SCHED_SCAN.  It
 *	specifies how the scan is performed (e.g. the interval, the
 *	channels to scan and the initial delay) as well as the scan
 *	results that will trigger a wake (i.e. the matchsets).  This
 *	attribute is also sent in a response to
 *	@NL80211_CMD_GET_WIPHY, indicating the number of match sets
 *	supported by the driver (u32).
 * @NL80211_WOWLAN_TRIG_NET_DETECT_RESULTS: nested attribute
 *	containing an array with information about what triggered the
 *	wake up.  If no elements are present in the array, it means
 *	that the information is not available.  If more than one
 *	element is present, it means that more than one match
 *	occurred.
 *	Each element in the array is a nested attribute that contains
 *	one optional %NL80211_ATTR_SSID attribute and one optional
 *	%NL80211_ATTR_SCAN_FREQUENCIES attribute.  At least one of
 *	these attributes must be present.  If
 *	%NL80211_ATTR_SCAN_FREQUENCIES contains more than one
 *	frequency, it means that the match occurred in more than one
 *	channel.
 * @NUM_NL80211_WOWLAN_TRIG: number of wake on wireless triggers
 * @MAX_NL80211_WOWLAN_TRIG: highest wowlan trigger attribute number
 *
 * These nested attributes are used to configure the wakeup triggers and
 * to report the wakeup reason(s).
 */
enum nl80211_wowlan_triggers {
	__NL80211_WOWLAN_TRIG_INVALID,
	NL80211_WOWLAN_TRIG_ANY,
	NL80211_WOWLAN_TRIG_DISCONNECT,
	NL80211_WOWLAN_TRIG_MAGIC_PKT,
	NL80211_WOWLAN_TRIG_PKT_PATTERN,
	NL80211_WOWLAN_TRIG_GTK_REKEY_SUPPORTED,
	NL80211_WOWLAN_TRIG_GTK_REKEY_FAILURE,
	NL80211_WOWLAN_TRIG_EAP_IDENT_REQUEST,
	NL80211_WOWLAN_TRIG_4WAY_HANDSHAKE,
	NL80211_WOWLAN_TRIG_RFKILL_RELEASE,
	NL80211_WOWLAN_TRIG_WAKEUP_PKT_80211,
	NL80211_WOWLAN_TRIG_WAKEUP_PKT_80211_LEN,
	NL80211_WOWLAN_TRIG_WAKEUP_PKT_8023,
	NL80211_WOWLAN_TRIG_WAKEUP_PKT_8023_LEN,
	NL80211_WOWLAN_TRIG_TCP_CONNECTION,
	NL80211_WOWLAN_TRIG_WAKEUP_TCP_MATCH,
	NL80211_WOWLAN_TRIG_WAKEUP_TCP_CONNLOST,
	NL80211_WOWLAN_TRIG_WAKEUP_TCP_NOMORETOKENS,
	NL80211_WOWLAN_TRIG_NET_DETECT,
	NL80211_WOWLAN_TRIG_NET_DETECT_RESULTS,

	/* keep last */
	NUM_NL80211_WOWLAN_TRIG,
	MAX_NL80211_WOWLAN_TRIG = NUM_NL80211_WOWLAN_TRIG - 1
};

/**
 * DOC: TCP connection wakeup
 *
 * Some devices can establish a TCP connection in order to be woken up by a
 * packet coming in from outside their network segment, or behind NAT. If
 * configured, the device will establish a TCP connection to the given
 * service, and periodically send data to that service. The first data
 * packet is usually transmitted after SYN/ACK, also ACKing the SYN/ACK.
 * The data packets can optionally include a (little endian) sequence
 * number (in the TCP payload!) that is generated by the device, and, also
 * optionally, a token from a list of tokens. This serves as a keep-alive
 * with the service, and for NATed connections, etc.
 *
 * During this keep-alive period, the server doesn't send any data to the
 * client. When receiving data, it is compared against the wakeup pattern
 * (and mask) and if it matches, the host is woken up. Similarly, if the
 * connection breaks or cannot be established to start with, the host is
 * also woken up.
 *
 * Developer's note: ARP offload is required for this, otherwise TCP
 * response packets might not go through correctly.
 */

/**
 * struct nl80211_wowlan_tcp_data_seq - WoWLAN TCP data sequence
 * @start: starting value
 * @offset: offset of sequence number in packet
 * @len: length of the sequence value to write, 1 through 4
 *
 * Note: don't confuse with the TCP sequence number(s), this is for the
 * keepalive packet payload. The actual value is written into the packet
 * in little endian.
 */
struct nl80211_wowlan_tcp_data_seq {
	__u32 start, offset, len;
};

/**
 * struct nl80211_wowlan_tcp_data_token - WoWLAN TCP data token config
 * @offset: offset of token in packet
 * @len: length of each token
 * @token_stream: stream of data to be used for the tokens, the length must
 *	be a multiple of @len for this to make sense
 */
struct nl80211_wowlan_tcp_data_token {
	__u32 offset, len;
	__u8 token_stream[];
};

/**
 * struct nl80211_wowlan_tcp_data_token_feature - data token features
 * @min_len: minimum token length
 * @max_len: maximum token length
 * @bufsize: total available token buffer size (max size of @token_stream)
 */
struct nl80211_wowlan_tcp_data_token_feature {
	__u32 min_len, max_len, bufsize;
};

/**
 * enum nl80211_wowlan_tcp_attrs - WoWLAN TCP connection parameters
 * @__NL80211_WOWLAN_TCP_INVALID: invalid number for nested attributes
 * @NL80211_WOWLAN_TCP_SRC_IPV4: source IPv4 address (in network byte order)
 * @NL80211_WOWLAN_TCP_DST_IPV4: destination IPv4 address
 *	(in network byte order)
 * @NL80211_WOWLAN_TCP_DST_MAC: destination MAC address, this is given because
 *	route lookup when configured might be invalid by the time we suspend,
 *	and doing a route lookup when suspending is no longer possible as it
 *	might require ARP querying.
 * @NL80211_WOWLAN_TCP_SRC_PORT: source port (u16); optional, if not given a
 *	socket and port will be allocated
 * @NL80211_WOWLAN_TCP_DST_PORT: destination port (u16)
 * @NL80211_WOWLAN_TCP_DATA_PAYLOAD: data packet payload, at least one byte.
 *	For feature advertising, a u32 attribute holding the maximum length
 *	of the data payload.
 * @NL80211_WOWLAN_TCP_DATA_PAYLOAD_SEQ: data packet sequence configuration
 *	(if desired), a &struct nl80211_wowlan_tcp_data_seq. For feature
 *	advertising it is just a flag
 * @NL80211_WOWLAN_TCP_DATA_PAYLOAD_TOKEN: data packet token configuration,
 *	see &struct nl80211_wowlan_tcp_data_token and for advertising see
 *	&struct nl80211_wowlan_tcp_data_token_feature.
 * @NL80211_WOWLAN_TCP_DATA_INTERVAL: data interval in seconds, maximum
 *	interval in feature advertising (u32)
 * @NL80211_WOWLAN_TCP_WAKE_PAYLOAD: wake packet payload, for advertising a
 *	u32 attribute holding the maximum length
 * @NL80211_WOWLAN_TCP_WAKE_MASK: Wake packet payload mask, not used for
 *	feature advertising. The mask works like @NL80211_PKTPAT_MASK
 *	but on the TCP payload only.
 * @NUM_NL80211_WOWLAN_TCP: number of TCP attributes
 * @MAX_NL80211_WOWLAN_TCP: highest attribute number
 */
enum nl80211_wowlan_tcp_attrs {
	__NL80211_WOWLAN_TCP_INVALID,
	NL80211_WOWLAN_TCP_SRC_IPV4,
	NL80211_WOWLAN_TCP_DST_IPV4,
	NL80211_WOWLAN_TCP_DST_MAC,
	NL80211_WOWLAN_TCP_SRC_PORT,
	NL80211_WOWLAN_TCP_DST_PORT,
	NL80211_WOWLAN_TCP_DATA_PAYLOAD,
	NL80211_WOWLAN_TCP_DATA_PAYLOAD_SEQ,
	NL80211_WOWLAN_TCP_DATA_PAYLOAD_TOKEN,
	NL80211_WOWLAN_TCP_DATA_INTERVAL,
	NL80211_WOWLAN_TCP_WAKE_PAYLOAD,
	NL80211_WOWLAN_TCP_WAKE_MASK,

	/* keep last */
	NUM_NL80211_WOWLAN_TCP,
	MAX_NL80211_WOWLAN_TCP = NUM_NL80211_WOWLAN_TCP - 1
};

/**
 * struct nl80211_coalesce_rule_support - coalesce rule support information
 * @max_rules: maximum number of rules supported
 * @pat: packet pattern support information
 * @max_delay: maximum supported coalescing delay in msecs
 *
 * This struct is carried in %NL80211_ATTR_COALESCE_RULE in the
 * capability information given by the kernel to userspace.
 */
struct nl80211_coalesce_rule_support {
	__u32 max_rules;
	struct nl80211_pattern_support pat;
	__u32 max_delay;
} __attribute__((packed));

/**
 * enum nl80211_attr_coalesce_rule - coalesce rule attribute
 * @__NL80211_COALESCE_RULE_INVALID: invalid number for nested attribute
 * @NL80211_ATTR_COALESCE_RULE_DELAY: delay in msecs used for packet coalescing
 * @NL80211_ATTR_COALESCE_RULE_CONDITION: condition for packet coalescence,
 *	see &enum nl80211_coalesce_condition.
 * @NL80211_ATTR_COALESCE_RULE_PKT_PATTERN: packet offset, pattern is matched
 *	after these fixed number of bytes of received packet
 * @NUM_NL80211_ATTR_COALESCE_RULE: number of attributes
 * @NL80211_ATTR_COALESCE_RULE_MAX: max attribute number
 */
enum nl80211_attr_coalesce_rule {
	__NL80211_COALESCE_RULE_INVALID,
	NL80211_ATTR_COALESCE_RULE_DELAY,
	NL80211_ATTR_COALESCE_RULE_CONDITION,
	NL80211_ATTR_COALESCE_RULE_PKT_PATTERN,

	/* keep last */
	NUM_NL80211_ATTR_COALESCE_RULE,
	NL80211_ATTR_COALESCE_RULE_MAX = NUM_NL80211_ATTR_COALESCE_RULE - 1
};

/**
 * enum nl80211_coalesce_condition - coalesce rule conditions
 * @NL80211_COALESCE_CONDITION_MATCH: coalaesce Rx packets when patterns
 *	in a rule are matched.
 * @NL80211_COALESCE_CONDITION_NO_MATCH: coalesce Rx packets when patterns
 *	in a rule are not matched.
 */
enum nl80211_coalesce_condition {
	NL80211_COALESCE_CONDITION_MATCH,
	NL80211_COALESCE_CONDITION_NO_MATCH
};

/**
 * enum nl80211_iface_limit_attrs - limit attributes
 * @NL80211_IFACE_LIMIT_UNSPEC: (reserved)
 * @NL80211_IFACE_LIMIT_MAX: maximum number of interfaces that
 *	can be chosen from this set of interface types (u32)
 * @NL80211_IFACE_LIMIT_TYPES: nested attribute containing a
 *	flag attribute for each interface type in this set
 * @NUM_NL80211_IFACE_LIMIT: number of attributes
 * @MAX_NL80211_IFACE_LIMIT: highest attribute number
 */
enum nl80211_iface_limit_attrs {
	NL80211_IFACE_LIMIT_UNSPEC,
	NL80211_IFACE_LIMIT_MAX,
	NL80211_IFACE_LIMIT_TYPES,

	/* keep last */
	NUM_NL80211_IFACE_LIMIT,
	MAX_NL80211_IFACE_LIMIT = NUM_NL80211_IFACE_LIMIT - 1
};

/**
 * enum nl80211_if_combination_attrs -- interface combination attributes
 *
 * @NL80211_IFACE_COMB_UNSPEC: (reserved)
 * @NL80211_IFACE_COMB_LIMITS: Nested attributes containing the limits
 *	for given interface types, see &enum nl80211_iface_limit_attrs.
 * @NL80211_IFACE_COMB_MAXNUM: u32 attribute giving the total number of
 *	interfaces that can be created in this group. This number doesn't
 *	apply to interfaces purely managed in software, which are listed
 *	in a separate attribute %NL80211_ATTR_INTERFACES_SOFTWARE.
 * @NL80211_IFACE_COMB_STA_AP_BI_MATCH: flag attribute specifying that
 *	beacon intervals within this group must be all the same even for
 *	infrastructure and AP/GO combinations, i.e. the GO(s) must adopt
 *	the infrastructure network's beacon interval.
 * @NL80211_IFACE_COMB_NUM_CHANNELS: u32 attribute specifying how many
 *	different channels may be used within this group.
 * @NL80211_IFACE_COMB_RADAR_DETECT_WIDTHS: u32 attribute containing the bitmap
 *	of supported channel widths for radar detection.
 * @NL80211_IFACE_COMB_RADAR_DETECT_REGIONS: u32 attribute containing the bitmap
 *	of supported regulatory regions for radar detection.
 * @NL80211_IFACE_COMB_BI_MIN_GCD: u32 attribute specifying the minimum GCD of
 *	different beacon intervals supported by all the interface combinations
 *	in this group (if not present, all beacon intervals be identical).
 * @NUM_NL80211_IFACE_COMB: number of attributes
 * @MAX_NL80211_IFACE_COMB: highest attribute number
 *
 * Examples:
 *	limits = [ #{STA} <= 1, #{AP} <= 1 ], matching BI, channels = 1, max = 2
 *	=> allows an AP and a STA that must match BIs
 *
 *	numbers = [ #{AP, P2P-GO} <= 8 ], BI min gcd, channels = 1, max = 8,
 *	=> allows 8 of AP/GO that can have BI gcd >= min gcd
 *
 *	numbers = [ #{STA} <= 2 ], channels = 2, max = 2
 *	=> allows two STAs on the same or on different channels
 *
 *	numbers = [ #{STA} <= 1, #{P2P-client,P2P-GO} <= 3 ], max = 4
 *	=> allows a STA plus three P2P interfaces
 *
 * The list of these four possibilities could completely be contained
 * within the %NL80211_ATTR_INTERFACE_COMBINATIONS attribute to indicate
 * that any of these groups must match.
 *
 * "Combinations" of just a single interface will not be listed here,
 * a single interface of any valid interface type is assumed to always
 * be possible by itself. This means that implicitly, for each valid
 * interface type, the following group always exists:
 *	numbers = [ #{<type>} <= 1 ], channels = 1, max = 1
 */
enum nl80211_if_combination_attrs {
	NL80211_IFACE_COMB_UNSPEC,
	NL80211_IFACE_COMB_LIMITS,
	NL80211_IFACE_COMB_MAXNUM,
	NL80211_IFACE_COMB_STA_AP_BI_MATCH,
	NL80211_IFACE_COMB_NUM_CHANNELS,
	NL80211_IFACE_COMB_RADAR_DETECT_WIDTHS,
	NL80211_IFACE_COMB_RADAR_DETECT_REGIONS,
	NL80211_IFACE_COMB_BI_MIN_GCD,

	/* keep last */
	NUM_NL80211_IFACE_COMB,
	MAX_NL80211_IFACE_COMB = NUM_NL80211_IFACE_COMB - 1
};


/**
 * enum nl80211_plink_state - state of a mesh peer link finite state machine
 *
 * @NL80211_PLINK_LISTEN: initial state, considered the implicit
 *	state of non existent mesh peer links
 * @NL80211_PLINK_OPN_SNT: mesh plink open frame has been sent to
 *	this mesh peer
 * @NL80211_PLINK_OPN_RCVD: mesh plink open frame has been received
 *	from this mesh peer
 * @NL80211_PLINK_CNF_RCVD: mesh plink confirm frame has been
 *	received from this mesh peer
 * @NL80211_PLINK_ESTAB: mesh peer link is established
 * @NL80211_PLINK_HOLDING: mesh peer link is being closed or cancelled
 * @NL80211_PLINK_BLOCKED: all frames transmitted from this mesh
 *	plink are discarded, except for authentication frames
 * @NUM_NL80211_PLINK_STATES: number of peer link states
 * @MAX_NL80211_PLINK_STATES: highest numerical value of plink states
 */
enum nl80211_plink_state {
	NL80211_PLINK_LISTEN,
	NL80211_PLINK_OPN_SNT,
	NL80211_PLINK_OPN_RCVD,
	NL80211_PLINK_CNF_RCVD,
	NL80211_PLINK_ESTAB,
	NL80211_PLINK_HOLDING,
	NL80211_PLINK_BLOCKED,

	/* keep last */
	NUM_NL80211_PLINK_STATES,
	MAX_NL80211_PLINK_STATES = NUM_NL80211_PLINK_STATES - 1
};

/**
 * enum nl80211_plink_action - actions to perform in mesh peers
 *
 * @NL80211_PLINK_ACTION_NO_ACTION: perform no action
 * @NL80211_PLINK_ACTION_OPEN: start mesh peer link establishment
 * @NL80211_PLINK_ACTION_BLOCK: block traffic from this mesh peer
 * @NUM_NL80211_PLINK_ACTIONS: number of possible actions
 */
enum plink_actions {
	NL80211_PLINK_ACTION_NO_ACTION,
	NL80211_PLINK_ACTION_OPEN,
	NL80211_PLINK_ACTION_BLOCK,

	NUM_NL80211_PLINK_ACTIONS,
};


#define NL80211_KCK_LEN			16
#define NL80211_KEK_LEN			16
#define NL80211_KCK_EXT_LEN		24
#define NL80211_KEK_EXT_LEN		32
#define NL80211_REPLAY_CTR_LEN		8

/**
 * enum nl80211_rekey_data - attributes for GTK rekey offload
 * @__NL80211_REKEY_DATA_INVALID: invalid number for nested attributes
 * @NL80211_REKEY_DATA_KEK: key encryption key (binary)
 * @NL80211_REKEY_DATA_KCK: key confirmation key (binary)
 * @NL80211_REKEY_DATA_REPLAY_CTR: replay counter (binary)
 * @NL80211_REKEY_DATA_AKM: AKM data (OUI, suite type)
 * @NUM_NL80211_REKEY_DATA: number of rekey attributes (internal)
 * @MAX_NL80211_REKEY_DATA: highest rekey attribute (internal)
 */
enum nl80211_rekey_data {
	__NL80211_REKEY_DATA_INVALID,
	NL80211_REKEY_DATA_KEK,
	NL80211_REKEY_DATA_KCK,
	NL80211_REKEY_DATA_REPLAY_CTR,
	NL80211_REKEY_DATA_AKM,

	/* keep last */
	NUM_NL80211_REKEY_DATA,
	MAX_NL80211_REKEY_DATA = NUM_NL80211_REKEY_DATA - 1
};

/**
 * enum nl80211_hidden_ssid - values for %NL80211_ATTR_HIDDEN_SSID
 * @NL80211_HIDDEN_SSID_NOT_IN_USE: do not hide SSID (i.e., broadcast it in
 *	Beacon frames)
 * @NL80211_HIDDEN_SSID_ZERO_LEN: hide SSID by using zero-length SSID element
 *	in Beacon frames
 * @NL80211_HIDDEN_SSID_ZERO_CONTENTS: hide SSID by using correct length of SSID
 *	element in Beacon frames but zero out each byte in the SSID
 */
enum nl80211_hidden_ssid {
	NL80211_HIDDEN_SSID_NOT_IN_USE,
	NL80211_HIDDEN_SSID_ZERO_LEN,
	NL80211_HIDDEN_SSID_ZERO_CONTENTS
};

/**
 * enum nl80211_sta_wme_attr - station WME attributes
 * @__NL80211_STA_WME_INVALID: invalid number for nested attribute
 * @NL80211_STA_WME_UAPSD_QUEUES: bitmap of uapsd queues. the format
 *	is the same as the AC bitmap in the QoS info field.
 * @NL80211_STA_WME_MAX_SP: max service period. the format is the same
 *	as the MAX_SP field in the QoS info field (but already shifted down).
 * @__NL80211_STA_WME_AFTER_LAST: internal
 * @NL80211_STA_WME_MAX: highest station WME attribute
 */
enum nl80211_sta_wme_attr {
	__NL80211_STA_WME_INVALID,
	NL80211_STA_WME_UAPSD_QUEUES,
	NL80211_STA_WME_MAX_SP,

	/* keep last */
	__NL80211_STA_WME_AFTER_LAST,
	NL80211_STA_WME_MAX = __NL80211_STA_WME_AFTER_LAST - 1
};

/**
 * enum nl80211_pmksa_candidate_attr - attributes for PMKSA caching candidates
 * @__NL80211_PMKSA_CANDIDATE_INVALID: invalid number for nested attributes
 * @NL80211_PMKSA_CANDIDATE_INDEX: candidate index (u32; the smaller, the higher
 *	priority)
 * @NL80211_PMKSA_CANDIDATE_BSSID: candidate BSSID (6 octets)
 * @NL80211_PMKSA_CANDIDATE_PREAUTH: RSN pre-authentication supported (flag)
 * @NUM_NL80211_PMKSA_CANDIDATE: number of PMKSA caching candidate attributes
 *	(internal)
 * @MAX_NL80211_PMKSA_CANDIDATE: highest PMKSA caching candidate attribute
 *	(internal)
 */
enum nl80211_pmksa_candidate_attr {
	__NL80211_PMKSA_CANDIDATE_INVALID,
	NL80211_PMKSA_CANDIDATE_INDEX,
	NL80211_PMKSA_CANDIDATE_BSSID,
	NL80211_PMKSA_CANDIDATE_PREAUTH,

	/* keep last */
	NUM_NL80211_PMKSA_CANDIDATE,
	MAX_NL80211_PMKSA_CANDIDATE = NUM_NL80211_PMKSA_CANDIDATE - 1
};

/**
 * enum nl80211_tdls_operation - values for %NL80211_ATTR_TDLS_OPERATION
 * @NL80211_TDLS_DISCOVERY_REQ: Send a TDLS discovery request
 * @NL80211_TDLS_SETUP: Setup TDLS link
 * @NL80211_TDLS_TEARDOWN: Teardown a TDLS link which is already established
 * @NL80211_TDLS_ENABLE_LINK: Enable TDLS link
 * @NL80211_TDLS_DISABLE_LINK: Disable TDLS link
 */
enum nl80211_tdls_operation {
	NL80211_TDLS_DISCOVERY_REQ,
	NL80211_TDLS_SETUP,
	NL80211_TDLS_TEARDOWN,
	NL80211_TDLS_ENABLE_LINK,
	NL80211_TDLS_DISABLE_LINK,
};

/**
 * enum nl80211_ap_sme_features - device-integrated AP features
 * @NL80211_AP_SME_SA_QUERY_OFFLOAD: SA Query procedures offloaded to driver
 *	when user space indicates support for SA Query procedures offload during
 *	"start ap" with %NL80211_AP_SETTINGS_SA_QUERY_OFFLOAD_SUPPORT.
 */
enum nl80211_ap_sme_features {
	NL80211_AP_SME_SA_QUERY_OFFLOAD		= 1 << 0,
};

/**
 * enum nl80211_feature_flags - device/driver features
 * @NL80211_FEATURE_SK_TX_STATUS: This driver supports reflecting back
 *	TX status to the socket error queue when requested with the
 *	socket option.
 * @NL80211_FEATURE_HT_IBSS: This driver supports IBSS with HT datarates.
 * @NL80211_FEATURE_INACTIVITY_TIMER: This driver takes care of freeing up
 *	the connected inactive stations in AP mode.
 * @NL80211_FEATURE_CELL_BASE_REG_HINTS: This driver has been tested
 *	to work properly to support receiving regulatory hints from
 *	cellular base stations.
 * @NL80211_FEATURE_P2P_DEVICE_NEEDS_CHANNEL: (no longer available, only
 *	here to reserve the value for API/ABI compatibility)
 * @NL80211_FEATURE_SAE: This driver supports simultaneous authentication of
 *	equals (SAE) with user space SME (NL80211_CMD_AUTHENTICATE) in station
 *	mode
 * @NL80211_FEATURE_LOW_PRIORITY_SCAN: This driver supports low priority scan
 * @NL80211_FEATURE_SCAN_FLUSH: Scan flush is supported
 * @NL80211_FEATURE_AP_SCAN: Support scanning using an AP vif
 * @NL80211_FEATURE_VIF_TXPOWER: The driver supports per-vif TX power setting
 * @NL80211_FEATURE_NEED_OBSS_SCAN: The driver expects userspace to perform
 *	OBSS scans and generate 20/40 BSS coex reports. This flag is used only
 *	for drivers implementing the CONNECT API, for AUTH/ASSOC it is implied.
 * @NL80211_FEATURE_P2P_GO_CTWIN: P2P GO implementation supports CT Window
 *	setting
 * @NL80211_FEATURE_P2P_GO_OPPPS: P2P GO implementation supports opportunistic
 *	powersave
 * @NL80211_FEATURE_FULL_AP_CLIENT_STATE: The driver supports full state
 *	transitions for AP clients. Without this flag (and if the driver
 *	doesn't have the AP SME in the device) the driver supports adding
 *	stations only when they're associated and adds them in associated
 *	state (to later be transitioned into authorized), with this flag
 *	they should be added before even sending the authentication reply
 *	and then transitioned into authenticated, associated and authorized
 *	states using station flags.
 *	Note that even for drivers that support this, the default is to add
 *	stations in authenticated/associated state, so to add unauthenticated
 *	stations the authenticated/associated bits have to be set in the mask.
 * @NL80211_FEATURE_ADVERTISE_CHAN_LIMITS: cfg80211 advertises channel limits
 *	(HT40, VHT 80/160 MHz) if this flag is set
 * @NL80211_FEATURE_USERSPACE_MPM: This driver supports a userspace Mesh
 *	Peering Management entity which may be implemented by registering for
 *	beacons or NL80211_CMD_NEW_PEER_CANDIDATE events. The mesh beacon is
 *	still generated by the driver.
 * @NL80211_FEATURE_ACTIVE_MONITOR: This driver supports an active monitor
 *	interface. An active monitor interface behaves like a normal monitor
 *	interface, but gets added to the driver. It ensures that incoming
 *	unicast packets directed at the configured interface address get ACKed.
 * @NL80211_FEATURE_AP_MODE_CHAN_WIDTH_CHANGE: This driver supports dynamic
 *	channel bandwidth change (e.g., HT 20 <-> 40 MHz channel) during the
 *	lifetime of a BSS.
 * @NL80211_FEATURE_DS_PARAM_SET_IE_IN_PROBES: This device adds a DS Parameter
 *	Set IE to probe requests.
 * @NL80211_FEATURE_WFA_TPC_IE_IN_PROBES: This device adds a WFA TPC Report IE
 *	to probe requests.
 * @NL80211_FEATURE_QUIET: This device, in client mode, supports Quiet Period
 *	requests sent to it by an AP.
 * @NL80211_FEATURE_TX_POWER_INSERTION: This device is capable of inserting the
 *	current tx power value into the TPC Report IE in the spectrum
 *	management TPC Report action frame, and in the Radio Measurement Link
 *	Measurement Report action frame.
 * @NL80211_FEATURE_ACKTO_ESTIMATION: This driver supports dynamic ACK timeout
 *	estimation (dynack). %NL80211_ATTR_WIPHY_DYN_ACK flag attribute is used
 *	to enable dynack.
 * @NL80211_FEATURE_STATIC_SMPS: Device supports static spatial
 *	multiplexing powersave, ie. can turn off all but one chain
 *	even on HT connections that should be using more chains.
 * @NL80211_FEATURE_DYNAMIC_SMPS: Device supports dynamic spatial
 *	multiplexing powersave, ie. can turn off all but one chain
 *	and then wake the rest up as required after, for example,
 *	rts/cts handshake.
 * @NL80211_FEATURE_SUPPORTS_WMM_ADMISSION: the device supports setting up WMM
 *	TSPEC sessions (TID aka TSID 0-7) with the %NL80211_CMD_ADD_TX_TS
 *	command. Standard IEEE 802.11 TSPEC setup is not yet supported, it
 *	needs to be able to handle Block-Ack agreements and other things.
 * @NL80211_FEATURE_MAC_ON_CREATE: Device supports configuring
 *	the vif's MAC address upon creation.
 *	See 'macaddr' field in the vif_params (cfg80211.h).
 * @NL80211_FEATURE_TDLS_CHANNEL_SWITCH: Driver supports channel switching when
 *	operating as a TDLS peer.
 * @NL80211_FEATURE_SCAN_RANDOM_MAC_ADDR: This device/driver supports using a
 *	random MAC address during scan (if the device is unassociated); the
 *	%NL80211_SCAN_FLAG_RANDOM_ADDR flag may be set for scans and the MAC
 *	address mask/value will be used.
 * @NL80211_FEATURE_SCHED_SCAN_RANDOM_MAC_ADDR: This device/driver supports
 *	using a random MAC address for every scan iteration during scheduled
 *	scan (while not associated), the %NL80211_SCAN_FLAG_RANDOM_ADDR may
 *	be set for scheduled scan and the MAC address mask/value will be used.
 * @NL80211_FEATURE_ND_RANDOM_MAC_ADDR: This device/driver supports using a
 *	random MAC address for every scan iteration during "net detect", i.e.
 *	scan in unassociated WoWLAN, the %NL80211_SCAN_FLAG_RANDOM_ADDR may
 *	be set for scheduled scan and the MAC address mask/value will be used.
 */
enum nl80211_feature_flags {
	NL80211_FEATURE_SK_TX_STATUS			= 1 << 0,
	NL80211_FEATURE_HT_IBSS				= 1 << 1,
	NL80211_FEATURE_INACTIVITY_TIMER		= 1 << 2,
	NL80211_FEATURE_CELL_BASE_REG_HINTS		= 1 << 3,
	NL80211_FEATURE_P2P_DEVICE_NEEDS_CHANNEL	= 1 << 4,
	NL80211_FEATURE_SAE				= 1 << 5,
	NL80211_FEATURE_LOW_PRIORITY_SCAN		= 1 << 6,
	NL80211_FEATURE_SCAN_FLUSH			= 1 << 7,
	NL80211_FEATURE_AP_SCAN				= 1 << 8,
	NL80211_FEATURE_VIF_TXPOWER			= 1 << 9,
	NL80211_FEATURE_NEED_OBSS_SCAN			= 1 << 10,
	NL80211_FEATURE_P2P_GO_CTWIN			= 1 << 11,
	NL80211_FEATURE_P2P_GO_OPPPS			= 1 << 12,
	/* bit 13 is reserved */
	NL80211_FEATURE_ADVERTISE_CHAN_LIMITS		= 1 << 14,
	NL80211_FEATURE_FULL_AP_CLIENT_STATE		= 1 << 15,
	NL80211_FEATURE_USERSPACE_MPM			= 1 << 16,
	NL80211_FEATURE_ACTIVE_MONITOR			= 1 << 17,
	NL80211_FEATURE_AP_MODE_CHAN_WIDTH_CHANGE	= 1 << 18,
	NL80211_FEATURE_DS_PARAM_SET_IE_IN_PROBES	= 1 << 19,
	NL80211_FEATURE_WFA_TPC_IE_IN_PROBES		= 1 << 20,
	NL80211_FEATURE_QUIET				= 1 << 21,
	NL80211_FEATURE_TX_POWER_INSERTION		= 1 << 22,
	NL80211_FEATURE_ACKTO_ESTIMATION		= 1 << 23,
	NL80211_FEATURE_STATIC_SMPS			= 1 << 24,
	NL80211_FEATURE_DYNAMIC_SMPS			= 1 << 25,
	NL80211_FEATURE_SUPPORTS_WMM_ADMISSION		= 1 << 26,
	NL80211_FEATURE_MAC_ON_CREATE			= 1 << 27,
	NL80211_FEATURE_TDLS_CHANNEL_SWITCH		= 1 << 28,
	NL80211_FEATURE_SCAN_RANDOM_MAC_ADDR		= 1 << 29,
	NL80211_FEATURE_SCHED_SCAN_RANDOM_MAC_ADDR	= 1 << 30,
	NL80211_FEATURE_ND_RANDOM_MAC_ADDR		= 1U << 31,
};

/**
 * enum nl80211_ext_feature_index - bit index of extended features.
 * @NL80211_EXT_FEATURE_VHT_IBSS: This driver supports IBSS with VHT datarates.
 * @NL80211_EXT_FEATURE_RRM: This driver supports RRM. When featured, user can
 *	request to use RRM (see %NL80211_ATTR_USE_RRM) with
 *	%NL80211_CMD_ASSOCIATE and %NL80211_CMD_CONNECT requests, which will set
 *	the ASSOC_REQ_USE_RRM flag in the association request even if
 *	NL80211_FEATURE_QUIET is not advertized.
 * @NL80211_EXT_FEATURE_MU_MIMO_AIR_SNIFFER: This device supports MU-MIMO air
 *	sniffer which means that it can be configured to hear packets from
 *	certain groups which can be configured by the
 *	%NL80211_ATTR_MU_MIMO_GROUP_DATA attribute,
 *	or can be configured to follow a station by configuring the
 *	%NL80211_ATTR_MU_MIMO_FOLLOW_MAC_ADDR attribute.
 * @NL80211_EXT_FEATURE_SCAN_START_TIME: This driver includes the actual
 *	time the scan started in scan results event. The time is the TSF of
 *	the BSS that the interface that requested the scan is connected to
 *	(if available).
 * @NL80211_EXT_FEATURE_BSS_PARENT_TSF: Per BSS, this driver reports the
 *	time the last beacon/probe was received. The time is the TSF of the
 *	BSS that the interface that requested the scan is connected to
 *	(if available).
 * @NL80211_EXT_FEATURE_SET_SCAN_DWELL: This driver supports configuration of
 *	channel dwell time.
 * @NL80211_EXT_FEATURE_BEACON_RATE_LEGACY: Driver supports beacon rate
 *	configuration (AP/mesh), supporting a legacy (non HT/VHT) rate.
 * @NL80211_EXT_FEATURE_BEACON_RATE_HT: Driver supports beacon rate
 *	configuration (AP/mesh) with HT rates.
 * @NL80211_EXT_FEATURE_BEACON_RATE_VHT: Driver supports beacon rate
 *	configuration (AP/mesh) with VHT rates.
 * @NL80211_EXT_FEATURE_FILS_STA: This driver supports Fast Initial Link Setup
 *	with user space SME (NL80211_CMD_AUTHENTICATE) in station mode.
 * @NL80211_EXT_FEATURE_MGMT_TX_RANDOM_TA: This driver supports randomized TA
 *	in @NL80211_CMD_FRAME while not associated.
 * @NL80211_EXT_FEATURE_MGMT_TX_RANDOM_TA_CONNECTED: This driver supports
 *	randomized TA in @NL80211_CMD_FRAME while associated.
 * @NL80211_EXT_FEATURE_SCHED_SCAN_RELATIVE_RSSI: The driver supports sched_scan
 *	for reporting BSSs with better RSSI than the current connected BSS
 *	(%NL80211_ATTR_SCHED_SCAN_RELATIVE_RSSI).
 * @NL80211_EXT_FEATURE_CQM_RSSI_LIST: With this driver the
 *	%NL80211_ATTR_CQM_RSSI_THOLD attribute accepts a list of zero or more
 *	RSSI threshold values to monitor rather than exactly one threshold.
 * @NL80211_EXT_FEATURE_FILS_SK_OFFLOAD: Driver SME supports FILS shared key
 *	authentication with %NL80211_CMD_CONNECT.
 * @NL80211_EXT_FEATURE_4WAY_HANDSHAKE_STA_PSK: Device wants to do 4-way
 *	handshake with PSK in station mode (PSK is passed as part of the connect
 *	and associate commands), doing it in the host might not be supported.
 * @NL80211_EXT_FEATURE_4WAY_HANDSHAKE_STA_1X: Device wants to do doing 4-way
 *	handshake with 802.1X in station mode (will pass EAP frames to the host
 *	and accept the set_pmk/del_pmk commands), doing it in the host might not
 *	be supported.
 * @NL80211_EXT_FEATURE_FILS_MAX_CHANNEL_TIME: Driver is capable of overriding
 *	the max channel attribute in the FILS request params IE with the
 *	actual dwell time.
 * @NL80211_EXT_FEATURE_ACCEPT_BCAST_PROBE_RESP: Driver accepts broadcast probe
 *	response
 * @NL80211_EXT_FEATURE_OCE_PROBE_REQ_HIGH_TX_RATE: Driver supports sending
 *	the first probe request in each channel at rate of at least 5.5Mbps.
 * @NL80211_EXT_FEATURE_OCE_PROBE_REQ_DEFERRAL_SUPPRESSION: Driver supports
 *	probe request tx deferral and suppression
 * @NL80211_EXT_FEATURE_MFP_OPTIONAL: Driver supports the %NL80211_MFP_OPTIONAL
 *	value in %NL80211_ATTR_USE_MFP.
 * @NL80211_EXT_FEATURE_LOW_SPAN_SCAN: Driver supports low span scan.
 * @NL80211_EXT_FEATURE_LOW_POWER_SCAN: Driver supports low power scan.
 * @NL80211_EXT_FEATURE_HIGH_ACCURACY_SCAN: Driver supports high accuracy scan.
 * @NL80211_EXT_FEATURE_DFS_OFFLOAD: HW/driver will offload DFS actions.
 *	Device or driver will do all DFS-related actions by itself,
 *	informing user-space about CAC progress, radar detection event,
 *	channel change triggered by radar detection event.
 *	No need to start CAC from user-space, no need to react to
 *	"radar detected" event.
 * @NL80211_EXT_FEATURE_CONTROL_PORT_OVER_NL80211: Driver supports sending and
 *	receiving control port frames over nl80211 instead of the netdevice.
 * @NL80211_EXT_FEATURE_ACK_SIGNAL_SUPPORT: This driver/device supports
 *	(average) ACK signal strength reporting.
 * @NL80211_EXT_FEATURE_TXQS: Driver supports FQ-CoDel-enabled intermediate
 *      TXQs.
 * @NL80211_EXT_FEATURE_SCAN_RANDOM_SN: Driver/device supports randomizing the
 *	SN in probe request frames if requested by %NL80211_SCAN_FLAG_RANDOM_SN.
 * @NL80211_EXT_FEATURE_SCAN_MIN_PREQ_CONTENT: Driver/device can omit all data
 *	except for supported rates from the probe request content if requested
 *	by the %NL80211_SCAN_FLAG_MIN_PREQ_CONTENT flag.
 * @NL80211_EXT_FEATURE_ENABLE_FTM_RESPONDER: Driver supports enabling fine
 *	timing measurement responder role.
 *
 * @NL80211_EXT_FEATURE_CAN_REPLACE_PTK0: Driver/device confirm that they are
 *      able to rekey an in-use key correctly. Userspace must not rekey PTK keys
 *      if this flag is not set. Ignoring this can leak clear text packets and/or
 *      freeze the connection.
 * @NL80211_EXT_FEATURE_EXT_KEY_ID: Driver supports "Extended Key ID for
 *      Individually Addressed Frames" from IEEE802.11-2016.
 *
 * @NL80211_EXT_FEATURE_AIRTIME_FAIRNESS: Driver supports getting airtime
 *	fairness for transmitted packets and has enabled airtime fairness
 *	scheduling.
 *
 * @NL80211_EXT_FEATURE_AP_PMKSA_CACHING: Driver/device supports PMKSA caching
 *	(set/del PMKSA operations) in AP mode.
 *
 * @NL80211_EXT_FEATURE_SCHED_SCAN_BAND_SPECIFIC_RSSI_THOLD: Driver supports
 *	filtering of sched scan results using band specific RSSI thresholds.
 *
 * @NL80211_EXT_FEATURE_STA_TX_PWR: This driver supports controlling tx power
 *	to a station.
 *
 * @NL80211_EXT_FEATURE_SAE_OFFLOAD: Device wants to do SAE authentication in
 *	station mode (SAE password is passed as part of the connect command).
 *
 * @NL80211_EXT_FEATURE_VLAN_OFFLOAD: The driver supports a single netdev
 *	with VLAN tagged frames and separate VLAN-specific netdevs added using
 *	vconfig similarly to the Ethernet case.
 *
 * @NL80211_EXT_FEATURE_AQL: The driver supports the Airtime Queue Limit (AQL)
 *	feature, which prevents bufferbloat by using the expected transmission
 *	time to limit the amount of data buffered in the hardware.
 *
 * @NL80211_EXT_FEATURE_BEACON_PROTECTION: The driver supports Beacon protection
 *	and can receive key configuration for BIGTK using key indexes 6 and 7.
 * @NL80211_EXT_FEATURE_BEACON_PROTECTION_CLIENT: The driver supports Beacon
 *	protection as a client only and cannot transmit protected beacons.
 *
 * @NL80211_EXT_FEATURE_CONTROL_PORT_NO_PREAUTH: The driver can disable the
 *	forwarding of preauth frames over the control port. They are then
 *	handled as ordinary data frames.
 *
 * @NL80211_EXT_FEATURE_PROTECTED_TWT: Driver supports protected TWT frames
 *
 * @NL80211_EXT_FEATURE_DEL_IBSS_STA: The driver supports removing stations
 *      in IBSS mode, essentially by dropping their state.
 *
 * @NL80211_EXT_FEATURE_MULTICAST_REGISTRATIONS: management frame registrations
 *	are possible for multicast frames and those will be reported properly.
 *
 * @NL80211_EXT_FEATURE_SCAN_FREQ_KHZ: This driver supports receiving and
 *	reporting scan request with %NL80211_ATTR_SCAN_FREQ_KHZ. In order to
 *	report %NL80211_ATTR_SCAN_FREQ_KHZ, %NL80211_SCAN_FLAG_FREQ_KHZ must be
 *	included in the scan request.
 *
 * @NL80211_EXT_FEATURE_CONTROL_PORT_OVER_NL80211_TX_STATUS: The driver
 *	can report tx status for control port over nl80211 tx operations.
 *
 * @NL80211_EXT_FEATURE_OPERATING_CHANNEL_VALIDATION: Driver supports Operating
 *	Channel Validation (OCV) when using driver's SME for RSNA handshakes.
 *
 * @NL80211_EXT_FEATURE_4WAY_HANDSHAKE_AP_PSK: Device wants to do 4-way
 *	handshake with PSK in AP mode (PSK is passed as part of the start AP
 *	command).
 *
 * @NL80211_EXT_FEATURE_SAE_OFFLOAD_AP: Device wants to do SAE authentication
 *	in AP mode (SAE password is passed as part of the start AP command).
 *
 * @NL80211_EXT_FEATURE_FILS_DISCOVERY: Driver/device supports FILS discovery
 *	frames transmission
 *
 * @NL80211_EXT_FEATURE_UNSOL_BCAST_PROBE_RESP: Driver/device supports
 *	unsolicited broadcast probe response transmission
 *
 * @NL80211_EXT_FEATURE_BEACON_RATE_HE: Driver supports beacon rate
 *	configuration (AP/mesh) with HE rates.
 *
 * @NL80211_EXT_FEATURE_SECURE_LTF: Device supports secure LTF measurement
 *      exchange protocol.
 *
 * @NL80211_EXT_FEATURE_SECURE_RTT: Device supports secure RTT measurement
 *      exchange protocol.
 *
 * @NL80211_EXT_FEATURE_PROT_RANGE_NEGO_AND_MEASURE: Device supports management
 *      frame protection for all management frames exchanged during the
 *      negotiation and range measurement procedure.
 *
 * @NL80211_EXT_FEATURE_BSS_COLOR: The driver supports BSS color collision
 *	detection and change announcemnts.
 *
 * @NL80211_EXT_FEATURE_FILS_CRYPTO_OFFLOAD: Driver running in AP mode supports
 *	FILS encryption and decryption for (Re)Association Request and Response
 *	frames. Userspace has to share FILS AAD details to the driver by using
 *	@NL80211_CMD_SET_FILS_AAD.
 *
 * @NL80211_EXT_FEATURE_RADAR_BACKGROUND: Device supports background radar/CAC
 *	detection.
 *
 * @NL80211_EXT_FEATURE_POWERED_ADDR_CHANGE: Device can perform a MAC address
 *	change without having to bring the underlying network device down
 *	first. For example, in station mode this can be used to vary the
 *	origin MAC address prior to a connection to a new AP for privacy
 *	or other reasons. Note that certain driver specific restrictions
 *	might apply, e.g. no scans in progress, no offchannel operations
 *	in progress, and no active connections.
 *
 * @NUM_NL80211_EXT_FEATURES: number of extended features.
 * @MAX_NL80211_EXT_FEATURES: highest extended feature index.
 */
enum nl80211_ext_feature_index {
	NL80211_EXT_FEATURE_VHT_IBSS,
	NL80211_EXT_FEATURE_RRM,
	NL80211_EXT_FEATURE_MU_MIMO_AIR_SNIFFER,
	NL80211_EXT_FEATURE_SCAN_START_TIME,
	NL80211_EXT_FEATURE_BSS_PARENT_TSF,
	NL80211_EXT_FEATURE_SET_SCAN_DWELL,
	NL80211_EXT_FEATURE_BEACON_RATE_LEGACY,
	NL80211_EXT_FEATURE_BEACON_RATE_HT,
	NL80211_EXT_FEATURE_BEACON_RATE_VHT,
	NL80211_EXT_FEATURE_FILS_STA,
	NL80211_EXT_FEATURE_MGMT_TX_RANDOM_TA,
	NL80211_EXT_FEATURE_MGMT_TX_RANDOM_TA_CONNECTED,
	NL80211_EXT_FEATURE_SCHED_SCAN_RELATIVE_RSSI,
	NL80211_EXT_FEATURE_CQM_RSSI_LIST,
	NL80211_EXT_FEATURE_FILS_SK_OFFLOAD,
	NL80211_EXT_FEATURE_4WAY_HANDSHAKE_STA_PSK,
	NL80211_EXT_FEATURE_4WAY_HANDSHAKE_STA_1X,
	NL80211_EXT_FEATURE_FILS_MAX_CHANNEL_TIME,
	NL80211_EXT_FEATURE_ACCEPT_BCAST_PROBE_RESP,
	NL80211_EXT_FEATURE_OCE_PROBE_REQ_HIGH_TX_RATE,
	NL80211_EXT_FEATURE_OCE_PROBE_REQ_DEFERRAL_SUPPRESSION,
	NL80211_EXT_FEATURE_MFP_OPTIONAL,
	NL80211_EXT_FEATURE_LOW_SPAN_SCAN,
	NL80211_EXT_FEATURE_LOW_POWER_SCAN,
	NL80211_EXT_FEATURE_HIGH_ACCURACY_SCAN,
	NL80211_EXT_FEATURE_DFS_OFFLOAD,
	NL80211_EXT_FEATURE_CONTROL_PORT_OVER_NL80211,
	NL80211_EXT_FEATURE_ACK_SIGNAL_SUPPORT,
	/* we renamed this - stay compatible */
	NL80211_EXT_FEATURE_DATA_ACK_SIGNAL_SUPPORT = NL80211_EXT_FEATURE_ACK_SIGNAL_SUPPORT,
	NL80211_EXT_FEATURE_TXQS,
	NL80211_EXT_FEATURE_SCAN_RANDOM_SN,
	NL80211_EXT_FEATURE_SCAN_MIN_PREQ_CONTENT,
	NL80211_EXT_FEATURE_CAN_REPLACE_PTK0,
	NL80211_EXT_FEATURE_ENABLE_FTM_RESPONDER,
	NL80211_EXT_FEATURE_AIRTIME_FAIRNESS,
	NL80211_EXT_FEATURE_AP_PMKSA_CACHING,
	NL80211_EXT_FEATURE_SCHED_SCAN_BAND_SPECIFIC_RSSI_THOLD,
	NL80211_EXT_FEATURE_EXT_KEY_ID,
	NL80211_EXT_FEATURE_STA_TX_PWR,
	NL80211_EXT_FEATURE_SAE_OFFLOAD,
	NL80211_EXT_FEATURE_VLAN_OFFLOAD,
	NL80211_EXT_FEATURE_AQL,
	NL80211_EXT_FEATURE_BEACON_PROTECTION,
	NL80211_EXT_FEATURE_CONTROL_PORT_NO_PREAUTH,
	NL80211_EXT_FEATURE_PROTECTED_TWT,
	NL80211_EXT_FEATURE_DEL_IBSS_STA,
	NL80211_EXT_FEATURE_MULTICAST_REGISTRATIONS,
	NL80211_EXT_FEATURE_BEACON_PROTECTION_CLIENT,
	NL80211_EXT_FEATURE_SCAN_FREQ_KHZ,
	NL80211_EXT_FEATURE_CONTROL_PORT_OVER_NL80211_TX_STATUS,
	NL80211_EXT_FEATURE_OPERATING_CHANNEL_VALIDATION,
	NL80211_EXT_FEATURE_4WAY_HANDSHAKE_AP_PSK,
	NL80211_EXT_FEATURE_SAE_OFFLOAD_AP,
	NL80211_EXT_FEATURE_FILS_DISCOVERY,
	NL80211_EXT_FEATURE_UNSOL_BCAST_PROBE_RESP,
	NL80211_EXT_FEATURE_BEACON_RATE_HE,
	NL80211_EXT_FEATURE_SECURE_LTF,
	NL80211_EXT_FEATURE_SECURE_RTT,
	NL80211_EXT_FEATURE_PROT_RANGE_NEGO_AND_MEASURE,
	NL80211_EXT_FEATURE_BSS_COLOR,
	NL80211_EXT_FEATURE_FILS_CRYPTO_OFFLOAD,
	NL80211_EXT_FEATURE_RADAR_BACKGROUND,
	NL80211_EXT_FEATURE_POWERED_ADDR_CHANGE,

	/* add new features before the definition below */
	NUM_NL80211_EXT_FEATURES,
	MAX_NL80211_EXT_FEATURES = NUM_NL80211_EXT_FEATURES - 1
};

/**
 * enum nl80211_probe_resp_offload_support_attr - optional supported
 *	protocols for probe-response offloading by the driver/FW.
 *	To be used with the %NL80211_ATTR_PROBE_RESP_OFFLOAD attribute.
 *	Each enum value represents a bit in the bitmap of supported
 *	protocols. Typically a subset of probe-requests belonging to a
 *	supported protocol will be excluded from offload and uploaded
 *	to the host.
 *
 * @NL80211_PROBE_RESP_OFFLOAD_SUPPORT_WPS: Support for WPS ver. 1
 * @NL80211_PROBE_RESP_OFFLOAD_SUPPORT_WPS2: Support for WPS ver. 2
 * @NL80211_PROBE_RESP_OFFLOAD_SUPPORT_P2P: Support for P2P
 * @NL80211_PROBE_RESP_OFFLOAD_SUPPORT_80211U: Support for 802.11u
 */
enum nl80211_probe_resp_offload_support_attr {
	NL80211_PROBE_RESP_OFFLOAD_SUPPORT_WPS =	1<<0,
	NL80211_PROBE_RESP_OFFLOAD_SUPPORT_WPS2 =	1<<1,
	NL80211_PROBE_RESP_OFFLOAD_SUPPORT_P2P =	1<<2,
	NL80211_PROBE_RESP_OFFLOAD_SUPPORT_80211U =	1<<3,
};

/**
 * enum nl80211_connect_failed_reason - connection request failed reasons
 * @NL80211_CONN_FAIL_MAX_CLIENTS: Maximum number of clients that can be
 *	handled by the AP is reached.
 * @NL80211_CONN_FAIL_BLOCKED_CLIENT: Connection request is rejected due to ACL.
 */
enum nl80211_connect_failed_reason {
	NL80211_CONN_FAIL_MAX_CLIENTS,
	NL80211_CONN_FAIL_BLOCKED_CLIENT,
};

/**
 * enum nl80211_timeout_reason - timeout reasons
 *
 * @NL80211_TIMEOUT_UNSPECIFIED: Timeout reason unspecified.
 * @NL80211_TIMEOUT_SCAN: Scan (AP discovery) timed out.
 * @NL80211_TIMEOUT_AUTH: Authentication timed out.
 * @NL80211_TIMEOUT_ASSOC: Association timed out.
 */
enum nl80211_timeout_reason {
	NL80211_TIMEOUT_UNSPECIFIED,
	NL80211_TIMEOUT_SCAN,
	NL80211_TIMEOUT_AUTH,
	NL80211_TIMEOUT_ASSOC,
};

/**
 * enum nl80211_scan_flags -  scan request control flags
 *
 * Scan request control flags are used to control the handling
 * of NL80211_CMD_TRIGGER_SCAN and NL80211_CMD_START_SCHED_SCAN
 * requests.
 *
 * NL80211_SCAN_FLAG_LOW_SPAN, NL80211_SCAN_FLAG_LOW_POWER, and
 * NL80211_SCAN_FLAG_HIGH_ACCURACY flags are exclusive of each other, i.e., only
 * one of them can be used in the request.
 *
 * @NL80211_SCAN_FLAG_LOW_PRIORITY: scan request has low priority
 * @NL80211_SCAN_FLAG_FLUSH: flush cache before scanning
 * @NL80211_SCAN_FLAG_AP: force a scan even if the interface is configured
 *	as AP and the beaconing has already been configured. This attribute is
 *	dangerous because will destroy stations performance as a lot of frames
 *	will be lost while scanning off-channel, therefore it must be used only
 *	when really needed
 * @NL80211_SCAN_FLAG_RANDOM_ADDR: use a random MAC address for this scan (or
 *	for scheduled scan: a different one for every scan iteration). When the
 *	flag is set, depending on device capabilities the @NL80211_ATTR_MAC and
 *	@NL80211_ATTR_MAC_MASK attributes may also be given in which case only
 *	the masked bits will be preserved from the MAC address and the remainder
 *	randomised. If the attributes are not given full randomisation (46 bits,
 *	locally administered 1, multicast 0) is assumed.
 *	This flag must not be requested when the feature isn't supported, check
 *	the nl80211 feature flags for the device.
 * @NL80211_SCAN_FLAG_FILS_MAX_CHANNEL_TIME: fill the dwell time in the FILS
 *	request parameters IE in the probe request
 * @NL80211_SCAN_FLAG_ACCEPT_BCAST_PROBE_RESP: accept broadcast probe responses
 * @NL80211_SCAN_FLAG_OCE_PROBE_REQ_HIGH_TX_RATE: send probe request frames at
 *	rate of at least 5.5M. In case non OCE AP is discovered in the channel,
 *	only the first probe req in the channel will be sent in high rate.
 * @NL80211_SCAN_FLAG_OCE_PROBE_REQ_DEFERRAL_SUPPRESSION: allow probe request
 *	tx deferral (dot11FILSProbeDelay shall be set to 15ms)
 *	and suppression (if it has received a broadcast Probe Response frame,
 *	Beacon frame or FILS Discovery frame from an AP that the STA considers
 *	a suitable candidate for (re-)association - suitable in terms of
 *	SSID and/or RSSI.
 * @NL80211_SCAN_FLAG_LOW_SPAN: Span corresponds to the total time taken to
 *	accomplish the scan. Thus, this flag intends the driver to perform the
 *	scan request with lesser span/duration. It is specific to the driver
 *	implementations on how this is accomplished. Scan accuracy may get
 *	impacted with this flag.
 * @NL80211_SCAN_FLAG_LOW_POWER: This flag intends the scan attempts to consume
 *	optimal possible power. Drivers can resort to their specific means to
 *	optimize the power. Scan accuracy may get impacted with this flag.
 * @NL80211_SCAN_FLAG_HIGH_ACCURACY: Accuracy here intends to the extent of scan
 *	results obtained. Thus HIGH_ACCURACY scan flag aims to get maximum
 *	possible scan results. This flag hints the driver to use the best
 *	possible scan configuration to improve the accuracy in scanning.
 *	Latency and power use may get impacted with this flag.
 * @NL80211_SCAN_FLAG_RANDOM_SN: randomize the sequence number in probe
 *	request frames from this scan to avoid correlation/tracking being
 *	possible.
 * @NL80211_SCAN_FLAG_MIN_PREQ_CONTENT: minimize probe request content to
 *	only have supported rates and no additional capabilities (unless
 *	added by userspace explicitly.)
 * @NL80211_SCAN_FLAG_FREQ_KHZ: report scan results with
 *	%NL80211_ATTR_SCAN_FREQ_KHZ. This also means
 *	%NL80211_ATTR_SCAN_FREQUENCIES will not be included.
 * @NL80211_SCAN_FLAG_COLOCATED_6GHZ: scan for colocated APs reported by
 *	2.4/5 GHz APs
 */
enum nl80211_scan_flags {
	NL80211_SCAN_FLAG_LOW_PRIORITY				= 1<<0,
	NL80211_SCAN_FLAG_FLUSH					= 1<<1,
	NL80211_SCAN_FLAG_AP					= 1<<2,
	NL80211_SCAN_FLAG_RANDOM_ADDR				= 1<<3,
	NL80211_SCAN_FLAG_FILS_MAX_CHANNEL_TIME			= 1<<4,
	NL80211_SCAN_FLAG_ACCEPT_BCAST_PROBE_RESP		= 1<<5,
	NL80211_SCAN_FLAG_OCE_PROBE_REQ_HIGH_TX_RATE		= 1<<6,
	NL80211_SCAN_FLAG_OCE_PROBE_REQ_DEFERRAL_SUPPRESSION	= 1<<7,
	NL80211_SCAN_FLAG_LOW_SPAN				= 1<<8,
	NL80211_SCAN_FLAG_LOW_POWER				= 1<<9,
	NL80211_SCAN_FLAG_HIGH_ACCURACY				= 1<<10,
	NL80211_SCAN_FLAG_RANDOM_SN				= 1<<11,
	NL80211_SCAN_FLAG_MIN_PREQ_CONTENT			= 1<<12,
	NL80211_SCAN_FLAG_FREQ_KHZ				= 1<<13,
	NL80211_SCAN_FLAG_COLOCATED_6GHZ			= 1<<14,
};

/**
 * enum nl80211_acl_policy - access control policy
 *
 * Access control policy is applied on a MAC list set by
 * %NL80211_CMD_START_AP and %NL80211_CMD_SET_MAC_ACL, to
 * be used with %NL80211_ATTR_ACL_POLICY.
 *
 * @NL80211_ACL_POLICY_ACCEPT_UNLESS_LISTED: Deny stations which are
 *	listed in ACL, i.e. allow all the stations which are not listed
 *	in ACL to authenticate.
 * @NL80211_ACL_POLICY_DENY_UNLESS_LISTED: Allow the stations which are listed
 *	in ACL, i.e. deny all the stations which are not listed in ACL.
 */
enum nl80211_acl_policy {
	NL80211_ACL_POLICY_ACCEPT_UNLESS_LISTED,
	NL80211_ACL_POLICY_DENY_UNLESS_LISTED,
};

/**
 * enum nl80211_smps_mode - SMPS mode
 *
 * Requested SMPS mode (for AP mode)
 *
 * @NL80211_SMPS_OFF: SMPS off (use all antennas).
 * @NL80211_SMPS_STATIC: static SMPS (use a single antenna)
 * @NL80211_SMPS_DYNAMIC: dynamic smps (start with a single antenna and
 *	turn on other antennas after CTS/RTS).
 */
enum nl80211_smps_mode {
	NL80211_SMPS_OFF,
	NL80211_SMPS_STATIC,
	NL80211_SMPS_DYNAMIC,

	__NL80211_SMPS_AFTER_LAST,
	NL80211_SMPS_MAX = __NL80211_SMPS_AFTER_LAST - 1
};

/**
 * enum nl80211_radar_event - type of radar event for DFS operation
 *
 * Type of event to be used with NL80211_ATTR_RADAR_EVENT to inform userspace
 * about detected radars or success of the channel available check (CAC)
 *
 * @NL80211_RADAR_DETECTED: A radar pattern has been detected. The channel is
 *	now unusable.
 * @NL80211_RADAR_CAC_FINISHED: Channel Availability Check has been finished,
 *	the channel is now available.
 * @NL80211_RADAR_CAC_ABORTED: Channel Availability Check has been aborted, no
 *	change to the channel status.
 * @NL80211_RADAR_NOP_FINISHED: The Non-Occupancy Period for this channel is
 *	over, channel becomes usable.
 * @NL80211_RADAR_PRE_CAC_EXPIRED: Channel Availability Check done on this
 *	non-operating channel is expired and no longer valid. New CAC must
 *	be done on this channel before starting the operation. This is not
 *	applicable for ETSI dfs domain where pre-CAC is valid for ever.
 * @NL80211_RADAR_CAC_STARTED: Channel Availability Check has been started,
 *	should be generated by HW if NL80211_EXT_FEATURE_DFS_OFFLOAD is enabled.
 */
enum nl80211_radar_event {
	NL80211_RADAR_DETECTED,
	NL80211_RADAR_CAC_FINISHED,
	NL80211_RADAR_CAC_ABORTED,
	NL80211_RADAR_NOP_FINISHED,
	NL80211_RADAR_PRE_CAC_EXPIRED,
	NL80211_RADAR_CAC_STARTED,
};

/**
 * enum nl80211_dfs_state - DFS states for channels
 *
 * Channel states used by the DFS code.
 *
 * @NL80211_DFS_USABLE: The channel can be used, but channel availability
 *	check (CAC) must be performed before using it for AP or IBSS.
 * @NL80211_DFS_UNAVAILABLE: A radar has been detected on this channel, it
 *	is therefore marked as not available.
 * @NL80211_DFS_AVAILABLE: The channel has been CAC checked and is available.
 */
enum nl80211_dfs_state {
	NL80211_DFS_USABLE,
	NL80211_DFS_UNAVAILABLE,
	NL80211_DFS_AVAILABLE,
};

/**
 * enum nl80211_protocol_features - nl80211 protocol features
 * @NL80211_PROTOCOL_FEATURE_SPLIT_WIPHY_DUMP: nl80211 supports splitting
 *	wiphy dumps (if requested by the application with the attribute
 *	%NL80211_ATTR_SPLIT_WIPHY_DUMP. Also supported is filtering the
 *	wiphy dump by %NL80211_ATTR_WIPHY, %NL80211_ATTR_IFINDEX or
 *	%NL80211_ATTR_WDEV.
 */
enum nl80211_protocol_features {
	NL80211_PROTOCOL_FEATURE_SPLIT_WIPHY_DUMP =	1 << 0,
};

/**
 * enum nl80211_crit_proto_id - nl80211 critical protocol identifiers
 *
 * @NL80211_CRIT_PROTO_UNSPEC: protocol unspecified.
 * @NL80211_CRIT_PROTO_DHCP: BOOTP or DHCPv6 protocol.
 * @NL80211_CRIT_PROTO_EAPOL: EAPOL protocol.
 * @NL80211_CRIT_PROTO_APIPA: APIPA protocol.
 * @NUM_NL80211_CRIT_PROTO: must be kept last.
 */
enum nl80211_crit_proto_id {
	NL80211_CRIT_PROTO_UNSPEC,
	NL80211_CRIT_PROTO_DHCP,
	NL80211_CRIT_PROTO_EAPOL,
	NL80211_CRIT_PROTO_APIPA,
	/* add other protocols before this one */
	NUM_NL80211_CRIT_PROTO
};

/* maximum duration for critical protocol measures */
#define NL80211_CRIT_PROTO_MAX_DURATION		5000 /* msec */

/**
 * enum nl80211_rxmgmt_flags - flags for received management frame.
 *
 * Used by cfg80211_rx_mgmt()
 *
 * @NL80211_RXMGMT_FLAG_ANSWERED: frame was answered by device/driver.
 * @NL80211_RXMGMT_FLAG_EXTERNAL_AUTH: Host driver intends to offload
 *	the authentication. Exclusively defined for host drivers that
 *	advertises the SME functionality but would like the userspace
 *	to handle certain authentication algorithms (e.g. SAE).
 */
enum nl80211_rxmgmt_flags {
	NL80211_RXMGMT_FLAG_ANSWERED = 1 << 0,
	NL80211_RXMGMT_FLAG_EXTERNAL_AUTH = 1 << 1,
};

/*
 * If this flag is unset, the lower 24 bits are an OUI, if set
 * a Linux nl80211 vendor ID is used (no such IDs are allocated
 * yet, so that's not valid so far)
 */
#define NL80211_VENDOR_ID_IS_LINUX	0x80000000

/**
 * struct nl80211_vendor_cmd_info - vendor command data
 * @vendor_id: If the %NL80211_VENDOR_ID_IS_LINUX flag is clear, then the
 *	value is a 24-bit OUI; if it is set then a separately allocated ID
 *	may be used, but no such IDs are allocated yet. New IDs should be
 *	added to this file when needed.
 * @subcmd: sub-command ID for the command
 */
struct nl80211_vendor_cmd_info {
	__u32 vendor_id;
	__u32 subcmd;
};

/**
 * enum nl80211_tdls_peer_capability - TDLS peer flags.
 *
 * Used by tdls_mgmt() to determine which conditional elements need
 * to be added to TDLS Setup frames.
 *
 * @NL80211_TDLS_PEER_HT: TDLS peer is HT capable.
 * @NL80211_TDLS_PEER_VHT: TDLS peer is VHT capable.
 * @NL80211_TDLS_PEER_WMM: TDLS peer is WMM capable.
 * @NL80211_TDLS_PEER_HE: TDLS peer is HE capable.
 */
enum nl80211_tdls_peer_capability {
	NL80211_TDLS_PEER_HT = 1<<0,
	NL80211_TDLS_PEER_VHT = 1<<1,
	NL80211_TDLS_PEER_WMM = 1<<2,
	NL80211_TDLS_PEER_HE = 1<<3,
};

/**
 * enum nl80211_sched_scan_plan - scanning plan for scheduled scan
 * @__NL80211_SCHED_SCAN_PLAN_INVALID: attribute number 0 is reserved
 * @NL80211_SCHED_SCAN_PLAN_INTERVAL: interval between scan iterations. In
 *	seconds (u32).
 * @NL80211_SCHED_SCAN_PLAN_ITERATIONS: number of scan iterations in this
 *	scan plan (u32). The last scan plan must not specify this attribute
 *	because it will run infinitely. A value of zero is invalid as it will
 *	make the scan plan meaningless.
 * @NL80211_SCHED_SCAN_PLAN_MAX: highest scheduled scan plan attribute number
 *	currently defined
 * @__NL80211_SCHED_SCAN_PLAN_AFTER_LAST: internal use
 */
enum nl80211_sched_scan_plan {
	__NL80211_SCHED_SCAN_PLAN_INVALID,
	NL80211_SCHED_SCAN_PLAN_INTERVAL,
	NL80211_SCHED_SCAN_PLAN_ITERATIONS,

	/* keep last */
	__NL80211_SCHED_SCAN_PLAN_AFTER_LAST,
	NL80211_SCHED_SCAN_PLAN_MAX =
		__NL80211_SCHED_SCAN_PLAN_AFTER_LAST - 1
};

/**
 * struct nl80211_bss_select_rssi_adjust - RSSI adjustment parameters.
 *
 * @band: band of BSS that must match for RSSI value adjustment. The value
 *	of this field is according to &enum nl80211_band.
 * @delta: value used to adjust the RSSI value of matching BSS in dB.
 */
struct nl80211_bss_select_rssi_adjust {
	__u8 band;
	__s8 delta;
} __attribute__((packed));

/**
 * enum nl80211_bss_select_attr - attributes for bss selection.
 *
 * @__NL80211_BSS_SELECT_ATTR_INVALID: reserved.
 * @NL80211_BSS_SELECT_ATTR_RSSI: Flag indicating only RSSI-based BSS selection
 *	is requested.
 * @NL80211_BSS_SELECT_ATTR_BAND_PREF: attribute indicating BSS
 *	selection should be done such that the specified band is preferred.
 *	When there are multiple BSS-es in the preferred band, the driver
 *	shall use RSSI-based BSS selection as a second step. The value of
 *	this attribute is according to &enum nl80211_band (u32).
 * @NL80211_BSS_SELECT_ATTR_RSSI_ADJUST: When present the RSSI level for
 *	BSS-es in the specified band is to be adjusted before doing
 *	RSSI-based BSS selection. The attribute value is a packed structure
 *	value as specified by &struct nl80211_bss_select_rssi_adjust.
 * @NL80211_BSS_SELECT_ATTR_MAX: highest bss select attribute number.
 * @__NL80211_BSS_SELECT_ATTR_AFTER_LAST: internal use.
 *
 * One and only one of these attributes are found within %NL80211_ATTR_BSS_SELECT
 * for %NL80211_CMD_CONNECT. It specifies the required BSS selection behaviour
 * which the driver shall use.
 */
enum nl80211_bss_select_attr {
	__NL80211_BSS_SELECT_ATTR_INVALID,
	NL80211_BSS_SELECT_ATTR_RSSI,
	NL80211_BSS_SELECT_ATTR_BAND_PREF,
	NL80211_BSS_SELECT_ATTR_RSSI_ADJUST,

	/* keep last */
	__NL80211_BSS_SELECT_ATTR_AFTER_LAST,
	NL80211_BSS_SELECT_ATTR_MAX = __NL80211_BSS_SELECT_ATTR_AFTER_LAST - 1
};

/**
 * enum nl80211_nan_function_type - NAN function type
 *
 * Defines the function type of a NAN function
 *
 * @NL80211_NAN_FUNC_PUBLISH: function is publish
 * @NL80211_NAN_FUNC_SUBSCRIBE: function is subscribe
 * @NL80211_NAN_FUNC_FOLLOW_UP: function is follow-up
 */
enum nl80211_nan_function_type {
	NL80211_NAN_FUNC_PUBLISH,
	NL80211_NAN_FUNC_SUBSCRIBE,
	NL80211_NAN_FUNC_FOLLOW_UP,

	/* keep last */
	__NL80211_NAN_FUNC_TYPE_AFTER_LAST,
	NL80211_NAN_FUNC_MAX_TYPE = __NL80211_NAN_FUNC_TYPE_AFTER_LAST - 1,
};

/**
 * enum nl80211_nan_publish_type - NAN publish tx type
 *
 * Defines how to send publish Service Discovery Frames
 *
 * @NL80211_NAN_SOLICITED_PUBLISH: publish function is solicited
 * @NL80211_NAN_UNSOLICITED_PUBLISH: publish function is unsolicited
 */
enum nl80211_nan_publish_type {
	NL80211_NAN_SOLICITED_PUBLISH = 1 << 0,
	NL80211_NAN_UNSOLICITED_PUBLISH = 1 << 1,
};

/**
 * enum nl80211_nan_func_term_reason - NAN functions termination reason
 *
 * Defines termination reasons of a NAN function
 *
 * @NL80211_NAN_FUNC_TERM_REASON_USER_REQUEST: requested by user
 * @NL80211_NAN_FUNC_TERM_REASON_TTL_EXPIRED: timeout
 * @NL80211_NAN_FUNC_TERM_REASON_ERROR: errored
 */
enum nl80211_nan_func_term_reason {
	NL80211_NAN_FUNC_TERM_REASON_USER_REQUEST,
	NL80211_NAN_FUNC_TERM_REASON_TTL_EXPIRED,
	NL80211_NAN_FUNC_TERM_REASON_ERROR,
};

#define NL80211_NAN_FUNC_SERVICE_ID_LEN 6
#define NL80211_NAN_FUNC_SERVICE_SPEC_INFO_MAX_LEN 0xff
#define NL80211_NAN_FUNC_SRF_MAX_LEN 0xff

/**
 * enum nl80211_nan_func_attributes - NAN function attributes
 * @__NL80211_NAN_FUNC_INVALID: invalid
 * @NL80211_NAN_FUNC_TYPE: &enum nl80211_nan_function_type (u8).
 * @NL80211_NAN_FUNC_SERVICE_ID: 6 bytes of the service ID hash as
 *	specified in NAN spec. This is a binary attribute.
 * @NL80211_NAN_FUNC_PUBLISH_TYPE: relevant if the function's type is
 *	publish. Defines the transmission type for the publish Service Discovery
 *	Frame, see &enum nl80211_nan_publish_type. Its type is u8.
 * @NL80211_NAN_FUNC_PUBLISH_BCAST: relevant if the function is a solicited
 *	publish. Should the solicited publish Service Discovery Frame be sent to
 *	the NAN Broadcast address. This is a flag.
 * @NL80211_NAN_FUNC_SUBSCRIBE_ACTIVE: relevant if the function's type is
 *	subscribe. Is the subscribe active. This is a flag.
 * @NL80211_NAN_FUNC_FOLLOW_UP_ID: relevant if the function's type is follow up.
 *	The instance ID for the follow up Service Discovery Frame. This is u8.
 * @NL80211_NAN_FUNC_FOLLOW_UP_REQ_ID: relevant if the function's type
 *	is follow up. This is a u8.
 *	The requestor instance ID for the follow up Service Discovery Frame.
 * @NL80211_NAN_FUNC_FOLLOW_UP_DEST: the MAC address of the recipient of the
 *	follow up Service Discovery Frame. This is a binary attribute.
 * @NL80211_NAN_FUNC_CLOSE_RANGE: is this function limited for devices in a
 *	close range. The range itself (RSSI) is defined by the device.
 *	This is a flag.
 * @NL80211_NAN_FUNC_TTL: strictly positive number of DWs this function should
 *	stay active. If not present infinite TTL is assumed. This is a u32.
 * @NL80211_NAN_FUNC_SERVICE_INFO: array of bytes describing the service
 *	specific info. This is a binary attribute.
 * @NL80211_NAN_FUNC_SRF: Service Receive Filter. This is a nested attribute.
 *	See &enum nl80211_nan_srf_attributes.
 * @NL80211_NAN_FUNC_RX_MATCH_FILTER: Receive Matching filter. This is a nested
 *	attribute. It is a list of binary values.
 * @NL80211_NAN_FUNC_TX_MATCH_FILTER: Transmit Matching filter. This is a
 *	nested attribute. It is a list of binary values.
 * @NL80211_NAN_FUNC_INSTANCE_ID: The instance ID of the function.
 *	Its type is u8 and it cannot be 0.
 * @NL80211_NAN_FUNC_TERM_REASON: NAN function termination reason.
 *	See &enum nl80211_nan_func_term_reason.
 *
 * @NUM_NL80211_NAN_FUNC_ATTR: internal
 * @NL80211_NAN_FUNC_ATTR_MAX: highest NAN function attribute
 */
enum nl80211_nan_func_attributes {
	__NL80211_NAN_FUNC_INVALID,
	NL80211_NAN_FUNC_TYPE,
	NL80211_NAN_FUNC_SERVICE_ID,
	NL80211_NAN_FUNC_PUBLISH_TYPE,
	NL80211_NAN_FUNC_PUBLISH_BCAST,
	NL80211_NAN_FUNC_SUBSCRIBE_ACTIVE,
	NL80211_NAN_FUNC_FOLLOW_UP_ID,
	NL80211_NAN_FUNC_FOLLOW_UP_REQ_ID,
	NL80211_NAN_FUNC_FOLLOW_UP_DEST,
	NL80211_NAN_FUNC_CLOSE_RANGE,
	NL80211_NAN_FUNC_TTL,
	NL80211_NAN_FUNC_SERVICE_INFO,
	NL80211_NAN_FUNC_SRF,
	NL80211_NAN_FUNC_RX_MATCH_FILTER,
	NL80211_NAN_FUNC_TX_MATCH_FILTER,
	NL80211_NAN_FUNC_INSTANCE_ID,
	NL80211_NAN_FUNC_TERM_REASON,

	/* keep last */
	NUM_NL80211_NAN_FUNC_ATTR,
	NL80211_NAN_FUNC_ATTR_MAX = NUM_NL80211_NAN_FUNC_ATTR - 1
};

/**
 * enum nl80211_nan_srf_attributes - NAN Service Response filter attributes
 * @__NL80211_NAN_SRF_INVALID: invalid
 * @NL80211_NAN_SRF_INCLUDE: present if the include bit of the SRF set.
 *	This is a flag.
 * @NL80211_NAN_SRF_BF: Bloom Filter. Present if and only if
 *	%NL80211_NAN_SRF_MAC_ADDRS isn't present. This attribute is binary.
 * @NL80211_NAN_SRF_BF_IDX: index of the Bloom Filter. Mandatory if
 *	%NL80211_NAN_SRF_BF is present. This is a u8.
 * @NL80211_NAN_SRF_MAC_ADDRS: list of MAC addresses for the SRF. Present if
 *	and only if %NL80211_NAN_SRF_BF isn't present. This is a nested
 *	attribute. Each nested attribute is a MAC address.
 * @NUM_NL80211_NAN_SRF_ATTR: internal
 * @NL80211_NAN_SRF_ATTR_MAX: highest NAN SRF attribute
 */
enum nl80211_nan_srf_attributes {
	__NL80211_NAN_SRF_INVALID,
	NL80211_NAN_SRF_INCLUDE,
	NL80211_NAN_SRF_BF,
	NL80211_NAN_SRF_BF_IDX,
	NL80211_NAN_SRF_MAC_ADDRS,

	/* keep last */
	NUM_NL80211_NAN_SRF_ATTR,
	NL80211_NAN_SRF_ATTR_MAX = NUM_NL80211_NAN_SRF_ATTR - 1,
};

/**
 * enum nl80211_nan_match_attributes - NAN match attributes
 * @__NL80211_NAN_MATCH_INVALID: invalid
 * @NL80211_NAN_MATCH_FUNC_LOCAL: the local function that had the
 *	match. This is a nested attribute.
 *	See &enum nl80211_nan_func_attributes.
 * @NL80211_NAN_MATCH_FUNC_PEER: the peer function
 *	that caused the match. This is a nested attribute.
 *	See &enum nl80211_nan_func_attributes.
 *
 * @NUM_NL80211_NAN_MATCH_ATTR: internal
 * @NL80211_NAN_MATCH_ATTR_MAX: highest NAN match attribute
 */
enum nl80211_nan_match_attributes {
	__NL80211_NAN_MATCH_INVALID,
	NL80211_NAN_MATCH_FUNC_LOCAL,
	NL80211_NAN_MATCH_FUNC_PEER,

	/* keep last */
	NUM_NL80211_NAN_MATCH_ATTR,
	NL80211_NAN_MATCH_ATTR_MAX = NUM_NL80211_NAN_MATCH_ATTR - 1
};

/**
 * nl80211_external_auth_action - Action to perform with external
 *     authentication request. Used by NL80211_ATTR_EXTERNAL_AUTH_ACTION.
 * @NL80211_EXTERNAL_AUTH_START: Start the authentication.
 * @NL80211_EXTERNAL_AUTH_ABORT: Abort the ongoing authentication.
 */
enum nl80211_external_auth_action {
	NL80211_EXTERNAL_AUTH_START,
	NL80211_EXTERNAL_AUTH_ABORT,
};

/**
 * enum nl80211_ftm_responder_attributes - fine timing measurement
 *	responder attributes
 * @__NL80211_FTM_RESP_ATTR_INVALID: Invalid
 * @NL80211_FTM_RESP_ATTR_ENABLED: FTM responder is enabled
 * @NL80211_FTM_RESP_ATTR_LCI: The content of Measurement Report Element
 *	(9.4.2.22 in 802.11-2016) with type 8 - LCI (9.4.2.22.10),
 *	i.e. starting with the measurement token
 * @NL80211_FTM_RESP_ATTR_CIVIC: The content of Measurement Report Element
 *	(9.4.2.22 in 802.11-2016) with type 11 - Civic (Section 9.4.2.22.13),
 *	i.e. starting with the measurement token
 * @__NL80211_FTM_RESP_ATTR_LAST: Internal
 * @NL80211_FTM_RESP_ATTR_MAX: highest FTM responder attribute.
 */
enum nl80211_ftm_responder_attributes {
	__NL80211_FTM_RESP_ATTR_INVALID,

	NL80211_FTM_RESP_ATTR_ENABLED,
	NL80211_FTM_RESP_ATTR_LCI,
	NL80211_FTM_RESP_ATTR_CIVICLOC,

	/* keep last */
	__NL80211_FTM_RESP_ATTR_LAST,
	NL80211_FTM_RESP_ATTR_MAX = __NL80211_FTM_RESP_ATTR_LAST - 1,
};

/*
 * enum nl80211_ftm_responder_stats - FTM responder statistics
 *
 * These attribute types are used with %NL80211_ATTR_FTM_RESPONDER_STATS
 * when getting FTM responder statistics.
 *
 * @__NL80211_FTM_STATS_INVALID: attribute number 0 is reserved
 * @NL80211_FTM_STATS_SUCCESS_NUM: number of FTM sessions in which all frames
 *	were ssfully answered (u32)
 * @NL80211_FTM_STATS_PARTIAL_NUM: number of FTM sessions in which part of the
 *	frames were successfully answered (u32)
 * @NL80211_FTM_STATS_FAILED_NUM: number of failed FTM sessions (u32)
 * @NL80211_FTM_STATS_ASAP_NUM: number of ASAP sessions (u32)
 * @NL80211_FTM_STATS_NON_ASAP_NUM: number of non-ASAP sessions (u32)
 * @NL80211_FTM_STATS_TOTAL_DURATION_MSEC: total sessions durations - gives an
 *	indication of how much time the responder was busy (u64, msec)
 * @NL80211_FTM_STATS_UNKNOWN_TRIGGERS_NUM: number of unknown FTM triggers -
 *	triggers from initiators that didn't finish successfully the negotiation
 *	phase with the responder (u32)
 * @NL80211_FTM_STATS_RESCHEDULE_REQUESTS_NUM: number of FTM reschedule requests
 *	- initiator asks for a new scheduling although it already has scheduled
 *	FTM slot (u32)
 * @NL80211_FTM_STATS_OUT_OF_WINDOW_TRIGGERS_NUM: number of FTM triggers out of
 *	scheduled window (u32)
 * @NL80211_FTM_STATS_PAD: used for padding, ignore
 * @__NL80211_TXQ_ATTR_AFTER_LAST: Internal
 * @NL80211_FTM_STATS_MAX: highest possible FTM responder stats attribute
 */
enum nl80211_ftm_responder_stats {
	__NL80211_FTM_STATS_INVALID,
	NL80211_FTM_STATS_SUCCESS_NUM,
	NL80211_FTM_STATS_PARTIAL_NUM,
	NL80211_FTM_STATS_FAILED_NUM,
	NL80211_FTM_STATS_ASAP_NUM,
	NL80211_FTM_STATS_NON_ASAP_NUM,
	NL80211_FTM_STATS_TOTAL_DURATION_MSEC,
	NL80211_FTM_STATS_UNKNOWN_TRIGGERS_NUM,
	NL80211_FTM_STATS_RESCHEDULE_REQUESTS_NUM,
	NL80211_FTM_STATS_OUT_OF_WINDOW_TRIGGERS_NUM,
	NL80211_FTM_STATS_PAD,

	/* keep last */
	__NL80211_FTM_STATS_AFTER_LAST,
	NL80211_FTM_STATS_MAX = __NL80211_FTM_STATS_AFTER_LAST - 1
};

/**
 * enum nl80211_preamble - frame preamble types
 * @NL80211_PREAMBLE_LEGACY: legacy (HR/DSSS, OFDM, ERP PHY) preamble
 * @NL80211_PREAMBLE_HT: HT preamble
 * @NL80211_PREAMBLE_VHT: VHT preamble
 * @NL80211_PREAMBLE_DMG: DMG preamble
 * @NL80211_PREAMBLE_HE: HE preamble
 */
enum nl80211_preamble {
	NL80211_PREAMBLE_LEGACY,
	NL80211_PREAMBLE_HT,
	NL80211_PREAMBLE_VHT,
	NL80211_PREAMBLE_DMG,
	NL80211_PREAMBLE_HE,
};

/**
 * enum nl80211_peer_measurement_type - peer measurement types
 * @NL80211_PMSR_TYPE_INVALID: invalid/unused, needed as we use
 *	these numbers also for attributes
 *
 * @NL80211_PMSR_TYPE_FTM: flight time measurement
 *
 * @NUM_NL80211_PMSR_TYPES: internal
 * @NL80211_PMSR_TYPE_MAX: highest type number
 */
enum nl80211_peer_measurement_type {
	NL80211_PMSR_TYPE_INVALID,

	NL80211_PMSR_TYPE_FTM,

	NUM_NL80211_PMSR_TYPES,
	NL80211_PMSR_TYPE_MAX = NUM_NL80211_PMSR_TYPES - 1
};

/**
 * enum nl80211_peer_measurement_status - peer measurement status
 * @NL80211_PMSR_STATUS_SUCCESS: measurement completed successfully
 * @NL80211_PMSR_STATUS_REFUSED: measurement was locally refused
 * @NL80211_PMSR_STATUS_TIMEOUT: measurement timed out
 * @NL80211_PMSR_STATUS_FAILURE: measurement failed, a type-dependent
 *	reason may be available in the response data
 */
enum nl80211_peer_measurement_status {
	NL80211_PMSR_STATUS_SUCCESS,
	NL80211_PMSR_STATUS_REFUSED,
	NL80211_PMSR_STATUS_TIMEOUT,
	NL80211_PMSR_STATUS_FAILURE,
};

/**
 * enum nl80211_peer_measurement_req - peer measurement request attributes
 * @__NL80211_PMSR_REQ_ATTR_INVALID: invalid
 *
 * @NL80211_PMSR_REQ_ATTR_DATA: This is a nested attribute with measurement
 *	type-specific request data inside. The attributes used are from the
 *	enums named nl80211_peer_measurement_<type>_req.
 * @NL80211_PMSR_REQ_ATTR_GET_AP_TSF: include AP TSF timestamp, if supported
 *	(flag attribute)
 *
 * @NUM_NL80211_PMSR_REQ_ATTRS: internal
 * @NL80211_PMSR_REQ_ATTR_MAX: highest attribute number
 */
enum nl80211_peer_measurement_req {
	__NL80211_PMSR_REQ_ATTR_INVALID,

	NL80211_PMSR_REQ_ATTR_DATA,
	NL80211_PMSR_REQ_ATTR_GET_AP_TSF,

	/* keep last */
	NUM_NL80211_PMSR_REQ_ATTRS,
	NL80211_PMSR_REQ_ATTR_MAX = NUM_NL80211_PMSR_REQ_ATTRS - 1
};

/**
 * enum nl80211_peer_measurement_resp - peer measurement response attributes
 * @__NL80211_PMSR_RESP_ATTR_INVALID: invalid
 *
 * @NL80211_PMSR_RESP_ATTR_DATA: This is a nested attribute with measurement
 *	type-specific results inside. The attributes used are from the enums
 *	named nl80211_peer_measurement_<type>_resp.
 * @NL80211_PMSR_RESP_ATTR_STATUS: u32 value with the measurement status
 *	(using values from &enum nl80211_peer_measurement_status.)
 * @NL80211_PMSR_RESP_ATTR_HOST_TIME: host time (%CLOCK_BOOTTIME) when the
 *	result was measured; this value is not expected to be accurate to
 *	more than 20ms. (u64, nanoseconds)
 * @NL80211_PMSR_RESP_ATTR_AP_TSF: TSF of the AP that the interface
 *	doing the measurement is connected to when the result was measured.
 *	This shall be accurately reported if supported and requested
 *	(u64, usec)
 * @NL80211_PMSR_RESP_ATTR_FINAL: If results are sent to the host partially
 *	(*e.g. with FTM per-burst data) this flag will be cleared on all but
 *	the last result; if all results are combined it's set on the single
 *	result.
 * @NL80211_PMSR_RESP_ATTR_PAD: padding for 64-bit attributes, ignore
 *
 * @NUM_NL80211_PMSR_RESP_ATTRS: internal
 * @NL80211_PMSR_RESP_ATTR_MAX: highest attribute number
 */
enum nl80211_peer_measurement_resp {
	__NL80211_PMSR_RESP_ATTR_INVALID,

	NL80211_PMSR_RESP_ATTR_DATA,
	NL80211_PMSR_RESP_ATTR_STATUS,
	NL80211_PMSR_RESP_ATTR_HOST_TIME,
	NL80211_PMSR_RESP_ATTR_AP_TSF,
	NL80211_PMSR_RESP_ATTR_FINAL,
	NL80211_PMSR_RESP_ATTR_PAD,

	/* keep last */
	NUM_NL80211_PMSR_RESP_ATTRS,
	NL80211_PMSR_RESP_ATTR_MAX = NUM_NL80211_PMSR_RESP_ATTRS - 1
};

/**
 * enum nl80211_peer_measurement_peer_attrs - peer attributes for measurement
 * @__NL80211_PMSR_PEER_ATTR_INVALID: invalid
 *
 * @NL80211_PMSR_PEER_ATTR_ADDR: peer's MAC address
 * @NL80211_PMSR_PEER_ATTR_CHAN: channel definition, nested, using top-level
 *	attributes like %NL80211_ATTR_WIPHY_FREQ etc.
 * @NL80211_PMSR_PEER_ATTR_REQ: This is a nested attribute indexed by
 *	measurement type, with attributes from the
 *	&enum nl80211_peer_measurement_req inside.
 * @NL80211_PMSR_PEER_ATTR_RESP: This is a nested attribute indexed by
 *	measurement type, with attributes from the
 *	&enum nl80211_peer_measurement_resp inside.
 *
 * @NUM_NL80211_PMSR_PEER_ATTRS: internal
 * @NL80211_PMSR_PEER_ATTR_MAX: highest attribute number
 */
enum nl80211_peer_measurement_peer_attrs {
	__NL80211_PMSR_PEER_ATTR_INVALID,

	NL80211_PMSR_PEER_ATTR_ADDR,
	NL80211_PMSR_PEER_ATTR_CHAN,
	NL80211_PMSR_PEER_ATTR_REQ,
	NL80211_PMSR_PEER_ATTR_RESP,

	/* keep last */
	NUM_NL80211_PMSR_PEER_ATTRS,
	NL80211_PMSR_PEER_ATTR_MAX = NUM_NL80211_PMSR_PEER_ATTRS - 1,
};

/**
 * enum nl80211_peer_measurement_attrs - peer measurement attributes
 * @__NL80211_PMSR_ATTR_INVALID: invalid
 *
 * @NL80211_PMSR_ATTR_MAX_PEERS: u32 attribute used for capability
 *	advertisement only, indicates the maximum number of peers
 *	measurements can be done with in a single request
 * @NL80211_PMSR_ATTR_REPORT_AP_TSF: flag attribute in capability
 *	indicating that the connected AP's TSF can be reported in
 *	measurement results
 * @NL80211_PMSR_ATTR_RANDOMIZE_MAC_ADDR: flag attribute in capability
 *	indicating that MAC address randomization is supported.
 * @NL80211_PMSR_ATTR_TYPE_CAPA: capabilities reported by the device,
 *	this contains a nesting indexed by measurement type, and
 *	type-specific capabilities inside, which are from the enums
 *	named nl80211_peer_measurement_<type>_capa.
 * @NL80211_PMSR_ATTR_PEERS: nested attribute, the nesting index is
 *	meaningless, just a list of peers to measure with, with the
 *	sub-attributes taken from
 *	&enum nl80211_peer_measurement_peer_attrs.
 *
 * @NUM_NL80211_PMSR_ATTR: internal
 * @NL80211_PMSR_ATTR_MAX: highest attribute number
 */
enum nl80211_peer_measurement_attrs {
	__NL80211_PMSR_ATTR_INVALID,

	NL80211_PMSR_ATTR_MAX_PEERS,
	NL80211_PMSR_ATTR_REPORT_AP_TSF,
	NL80211_PMSR_ATTR_RANDOMIZE_MAC_ADDR,
	NL80211_PMSR_ATTR_TYPE_CAPA,
	NL80211_PMSR_ATTR_PEERS,

	/* keep last */
	NUM_NL80211_PMSR_ATTR,
	NL80211_PMSR_ATTR_MAX = NUM_NL80211_PMSR_ATTR - 1
};

/**
 * enum nl80211_peer_measurement_ftm_capa - FTM capabilities
 * @__NL80211_PMSR_FTM_CAPA_ATTR_INVALID: invalid
 *
 * @NL80211_PMSR_FTM_CAPA_ATTR_ASAP: flag attribute indicating ASAP mode
 *	is supported
 * @NL80211_PMSR_FTM_CAPA_ATTR_NON_ASAP: flag attribute indicating non-ASAP
 *	mode is supported
 * @NL80211_PMSR_FTM_CAPA_ATTR_REQ_LCI: flag attribute indicating if LCI
 *	data can be requested during the measurement
 * @NL80211_PMSR_FTM_CAPA_ATTR_REQ_CIVICLOC: flag attribute indicating if civic
 *	location data can be requested during the measurement
 * @NL80211_PMSR_FTM_CAPA_ATTR_PREAMBLES: u32 bitmap attribute of bits
 *	from &enum nl80211_preamble.
 * @NL80211_PMSR_FTM_CAPA_ATTR_BANDWIDTHS: bitmap of values from
 *	&enum nl80211_chan_width indicating the supported channel
 *	bandwidths for FTM. Note that a higher channel bandwidth may be
 *	configured to allow for other measurements types with different
 *	bandwidth requirement in the same measurement.
 * @NL80211_PMSR_FTM_CAPA_ATTR_MAX_BURSTS_EXPONENT: u32 attribute indicating
 *	the maximum bursts exponent that can be used (if not present anything
 *	is valid)
 * @NL80211_PMSR_FTM_CAPA_ATTR_MAX_FTMS_PER_BURST: u32 attribute indicating
 *	the maximum FTMs per burst (if not present anything is valid)
 * @NL80211_PMSR_FTM_CAPA_ATTR_TRIGGER_BASED: flag attribute indicating if
 *	trigger based ranging measurement is supported
 * @NL80211_PMSR_FTM_CAPA_ATTR_NON_TRIGGER_BASED: flag attribute indicating
 *	if non trigger based ranging measurement is supported
 *
 * @NUM_NL80211_PMSR_FTM_CAPA_ATTR: internal
 * @NL80211_PMSR_FTM_CAPA_ATTR_MAX: highest attribute number
 */
enum nl80211_peer_measurement_ftm_capa {
	__NL80211_PMSR_FTM_CAPA_ATTR_INVALID,

	NL80211_PMSR_FTM_CAPA_ATTR_ASAP,
	NL80211_PMSR_FTM_CAPA_ATTR_NON_ASAP,
	NL80211_PMSR_FTM_CAPA_ATTR_REQ_LCI,
	NL80211_PMSR_FTM_CAPA_ATTR_REQ_CIVICLOC,
	NL80211_PMSR_FTM_CAPA_ATTR_PREAMBLES,
	NL80211_PMSR_FTM_CAPA_ATTR_BANDWIDTHS,
	NL80211_PMSR_FTM_CAPA_ATTR_MAX_BURSTS_EXPONENT,
	NL80211_PMSR_FTM_CAPA_ATTR_MAX_FTMS_PER_BURST,
	NL80211_PMSR_FTM_CAPA_ATTR_TRIGGER_BASED,
	NL80211_PMSR_FTM_CAPA_ATTR_NON_TRIGGER_BASED,

	/* keep last */
	NUM_NL80211_PMSR_FTM_CAPA_ATTR,
	NL80211_PMSR_FTM_CAPA_ATTR_MAX = NUM_NL80211_PMSR_FTM_CAPA_ATTR - 1
};

/**
 * enum nl80211_peer_measurement_ftm_req - FTM request attributes
 * @__NL80211_PMSR_FTM_REQ_ATTR_INVALID: invalid
 *
 * @NL80211_PMSR_FTM_REQ_ATTR_ASAP: ASAP mode requested (flag)
 * @NL80211_PMSR_FTM_REQ_ATTR_PREAMBLE: preamble type (see
 *	&enum nl80211_preamble), optional for DMG (u32)
 * @NL80211_PMSR_FTM_REQ_ATTR_NUM_BURSTS_EXP: number of bursts exponent as in
 *	802.11-2016 9.4.2.168 "Fine Timing Measurement Parameters element"
 *	(u8, 0-15, optional with default 15 i.e. "no preference")
 * @NL80211_PMSR_FTM_REQ_ATTR_BURST_PERIOD: interval between bursts in units
 *	of 100ms (u16, optional with default 0)
 * @NL80211_PMSR_FTM_REQ_ATTR_BURST_DURATION: burst duration, as in 802.11-2016
 *	Table 9-257 "Burst Duration field encoding" (u8, 0-15, optional with
 *	default 15 i.e. "no preference")
 * @NL80211_PMSR_FTM_REQ_ATTR_FTMS_PER_BURST: number of successful FTM frames
 *	requested per burst
 *	(u8, 0-31, optional with default 0 i.e. "no preference")
 * @NL80211_PMSR_FTM_REQ_ATTR_NUM_FTMR_RETRIES: number of FTMR frame retries
 *	(u8, default 3)
 * @NL80211_PMSR_FTM_REQ_ATTR_REQUEST_LCI: request LCI data (flag)
 * @NL80211_PMSR_FTM_REQ_ATTR_REQUEST_CIVICLOC: request civic location data
 *	(flag)
 * @NL80211_PMSR_FTM_REQ_ATTR_TRIGGER_BASED: request trigger based ranging
 *	measurement (flag).
 *	This attribute and %NL80211_PMSR_FTM_REQ_ATTR_NON_TRIGGER_BASED are
 *	mutually exclusive.
 *      if neither %NL80211_PMSR_FTM_REQ_ATTR_TRIGGER_BASED nor
 *	%NL80211_PMSR_FTM_REQ_ATTR_NON_TRIGGER_BASED is set, EDCA based
 *	ranging will be used.
 * @NL80211_PMSR_FTM_REQ_ATTR_NON_TRIGGER_BASED: request non trigger based
 *	ranging measurement (flag)
 *	This attribute and %NL80211_PMSR_FTM_REQ_ATTR_TRIGGER_BASED are
 *	mutually exclusive.
 *      if neither %NL80211_PMSR_FTM_REQ_ATTR_TRIGGER_BASED nor
 *	%NL80211_PMSR_FTM_REQ_ATTR_NON_TRIGGER_BASED is set, EDCA based
 *	ranging will be used.
 * @NL80211_PMSR_FTM_REQ_ATTR_LMR_FEEDBACK: negotiate for LMR feedback. Only
 *	valid if either %NL80211_PMSR_FTM_REQ_ATTR_TRIGGER_BASED or
 *	%NL80211_PMSR_FTM_REQ_ATTR_NON_TRIGGER_BASED is set.
 * @NL80211_PMSR_FTM_REQ_ATTR_BSS_COLOR: optional. The BSS color of the
 *	responder. Only valid if %NL80211_PMSR_FTM_REQ_ATTR_NON_TRIGGER_BASED
 *	or %NL80211_PMSR_FTM_REQ_ATTR_TRIGGER_BASED is set.
 *
 * @NUM_NL80211_PMSR_FTM_REQ_ATTR: internal
 * @NL80211_PMSR_FTM_REQ_ATTR_MAX: highest attribute number
 */
enum nl80211_peer_measurement_ftm_req {
	__NL80211_PMSR_FTM_REQ_ATTR_INVALID,

	NL80211_PMSR_FTM_REQ_ATTR_ASAP,
	NL80211_PMSR_FTM_REQ_ATTR_PREAMBLE,
	NL80211_PMSR_FTM_REQ_ATTR_NUM_BURSTS_EXP,
	NL80211_PMSR_FTM_REQ_ATTR_BURST_PERIOD,
	NL80211_PMSR_FTM_REQ_ATTR_BURST_DURATION,
	NL80211_PMSR_FTM_REQ_ATTR_FTMS_PER_BURST,
	NL80211_PMSR_FTM_REQ_ATTR_NUM_FTMR_RETRIES,
	NL80211_PMSR_FTM_REQ_ATTR_REQUEST_LCI,
	NL80211_PMSR_FTM_REQ_ATTR_REQUEST_CIVICLOC,
	NL80211_PMSR_FTM_REQ_ATTR_TRIGGER_BASED,
	NL80211_PMSR_FTM_REQ_ATTR_NON_TRIGGER_BASED,
	NL80211_PMSR_FTM_REQ_ATTR_LMR_FEEDBACK,
	NL80211_PMSR_FTM_REQ_ATTR_BSS_COLOR,

	/* keep last */
	NUM_NL80211_PMSR_FTM_REQ_ATTR,
	NL80211_PMSR_FTM_REQ_ATTR_MAX = NUM_NL80211_PMSR_FTM_REQ_ATTR - 1
};

/**
 * enum nl80211_peer_measurement_ftm_failure_reasons - FTM failure reasons
 * @NL80211_PMSR_FTM_FAILURE_UNSPECIFIED: unspecified failure, not used
 * @NL80211_PMSR_FTM_FAILURE_NO_RESPONSE: no response from the FTM responder
 * @NL80211_PMSR_FTM_FAILURE_REJECTED: FTM responder rejected measurement
 * @NL80211_PMSR_FTM_FAILURE_WRONG_CHANNEL: we already know the peer is
 *	on a different channel, so can't measure (if we didn't know, we'd
 *	try and get no response)
 * @NL80211_PMSR_FTM_FAILURE_PEER_NOT_CAPABLE: peer can't actually do FTM
 * @NL80211_PMSR_FTM_FAILURE_INVALID_TIMESTAMP: invalid T1/T4 timestamps
 *	received
 * @NL80211_PMSR_FTM_FAILURE_PEER_BUSY: peer reports busy, you may retry
 *	later (see %NL80211_PMSR_FTM_RESP_ATTR_BUSY_RETRY_TIME)
 * @NL80211_PMSR_FTM_FAILURE_BAD_CHANGED_PARAMS: parameters were changed
 *	by the peer and are no longer supported
 */
enum nl80211_peer_measurement_ftm_failure_reasons {
	NL80211_PMSR_FTM_FAILURE_UNSPECIFIED,
	NL80211_PMSR_FTM_FAILURE_NO_RESPONSE,
	NL80211_PMSR_FTM_FAILURE_REJECTED,
	NL80211_PMSR_FTM_FAILURE_WRONG_CHANNEL,
	NL80211_PMSR_FTM_FAILURE_PEER_NOT_CAPABLE,
	NL80211_PMSR_FTM_FAILURE_INVALID_TIMESTAMP,
	NL80211_PMSR_FTM_FAILURE_PEER_BUSY,
	NL80211_PMSR_FTM_FAILURE_BAD_CHANGED_PARAMS,
};

/**
 * enum nl80211_peer_measurement_ftm_resp - FTM response attributes
 * @__NL80211_PMSR_FTM_RESP_ATTR_INVALID: invalid
 *
 * @NL80211_PMSR_FTM_RESP_ATTR_FAIL_REASON: FTM-specific failure reason
 *	(u32, optional)
 * @NL80211_PMSR_FTM_RESP_ATTR_BURST_INDEX: optional, if bursts are reported
 *	as separate results then it will be the burst index 0...(N-1) and
 *	the top level will indicate partial results (u32)
 * @NL80211_PMSR_FTM_RESP_ATTR_NUM_FTMR_ATTEMPTS: number of FTM Request frames
 *	transmitted (u32, optional)
 * @NL80211_PMSR_FTM_RESP_ATTR_NUM_FTMR_SUCCESSES: number of FTM Request frames
 *	that were acknowleged (u32, optional)
 * @NL80211_PMSR_FTM_RESP_ATTR_BUSY_RETRY_TIME: retry time received from the
 *	busy peer (u32, seconds)
 * @NL80211_PMSR_FTM_RESP_ATTR_NUM_BURSTS_EXP: actual number of bursts exponent
 *	used by the responder (similar to request, u8)
 * @NL80211_PMSR_FTM_RESP_ATTR_BURST_DURATION: actual burst duration used by
 *	the responder (similar to request, u8)
 * @NL80211_PMSR_FTM_RESP_ATTR_FTMS_PER_BURST: actual FTMs per burst used
 *	by the responder (similar to request, u8)
 * @NL80211_PMSR_FTM_RESP_ATTR_RSSI_AVG: average RSSI across all FTM action
 *	frames (optional, s32, 1/2 dBm)
 * @NL80211_PMSR_FTM_RESP_ATTR_RSSI_SPREAD: RSSI spread across all FTM action
 *	frames (optional, s32, 1/2 dBm)
 * @NL80211_PMSR_FTM_RESP_ATTR_TX_RATE: bitrate we used for the response to the
 *	FTM action frame (optional, nested, using &enum nl80211_rate_info
 *	attributes)
 * @NL80211_PMSR_FTM_RESP_ATTR_RX_RATE: bitrate the responder used for the FTM
 *	action frame (optional, nested, using &enum nl80211_rate_info attrs)
 * @NL80211_PMSR_FTM_RESP_ATTR_RTT_AVG: average RTT (s64, picoseconds, optional
 *	but one of RTT/DIST must be present)
 * @NL80211_PMSR_FTM_RESP_ATTR_RTT_VARIANCE: RTT variance (u64, ps^2, note that
 *	standard deviation is the square root of variance, optional)
 * @NL80211_PMSR_FTM_RESP_ATTR_RTT_SPREAD: RTT spread (u64, picoseconds,
 *	optional)
 * @NL80211_PMSR_FTM_RESP_ATTR_DIST_AVG: average distance (s64, mm, optional
 *	but one of RTT/DIST must be present)
 * @NL80211_PMSR_FTM_RESP_ATTR_DIST_VARIANCE: distance variance (u64, mm^2, note
 *	that standard deviation is the square root of variance, optional)
 * @NL80211_PMSR_FTM_RESP_ATTR_DIST_SPREAD: distance spread (u64, mm, optional)
 * @NL80211_PMSR_FTM_RESP_ATTR_LCI: LCI data from peer (binary, optional);
 *	this is the contents of the Measurement Report Element (802.11-2016
 *	9.4.2.22.1) starting with the Measurement Token, with Measurement
 *	Type 8.
 * @NL80211_PMSR_FTM_RESP_ATTR_CIVICLOC: civic location data from peer
 *	(binary, optional);
 *	this is the contents of the Measurement Report Element (802.11-2016
 *	9.4.2.22.1) starting with the Measurement Token, with Measurement
 *	Type 11.
 * @NL80211_PMSR_FTM_RESP_ATTR_PAD: ignore, for u64/s64 padding only
 *
 * @NUM_NL80211_PMSR_FTM_RESP_ATTR: internal
 * @NL80211_PMSR_FTM_RESP_ATTR_MAX: highest attribute number
 */
enum nl80211_peer_measurement_ftm_resp {
	__NL80211_PMSR_FTM_RESP_ATTR_INVALID,

	NL80211_PMSR_FTM_RESP_ATTR_FAIL_REASON,
	NL80211_PMSR_FTM_RESP_ATTR_BURST_INDEX,
	NL80211_PMSR_FTM_RESP_ATTR_NUM_FTMR_ATTEMPTS,
	NL80211_PMSR_FTM_RESP_ATTR_NUM_FTMR_SUCCESSES,
	NL80211_PMSR_FTM_RESP_ATTR_BUSY_RETRY_TIME,
	NL80211_PMSR_FTM_RESP_ATTR_NUM_BURSTS_EXP,
	NL80211_PMSR_FTM_RESP_ATTR_BURST_DURATION,
	NL80211_PMSR_FTM_RESP_ATTR_FTMS_PER_BURST,
	NL80211_PMSR_FTM_RESP_ATTR_RSSI_AVG,
	NL80211_PMSR_FTM_RESP_ATTR_RSSI_SPREAD,
	NL80211_PMSR_FTM_RESP_ATTR_TX_RATE,
	NL80211_PMSR_FTM_RESP_ATTR_RX_RATE,
	NL80211_PMSR_FTM_RESP_ATTR_RTT_AVG,
	NL80211_PMSR_FTM_RESP_ATTR_RTT_VARIANCE,
	NL80211_PMSR_FTM_RESP_ATTR_RTT_SPREAD,
	NL80211_PMSR_FTM_RESP_ATTR_DIST_AVG,
	NL80211_PMSR_FTM_RESP_ATTR_DIST_VARIANCE,
	NL80211_PMSR_FTM_RESP_ATTR_DIST_SPREAD,
	NL80211_PMSR_FTM_RESP_ATTR_LCI,
	NL80211_PMSR_FTM_RESP_ATTR_CIVICLOC,
	NL80211_PMSR_FTM_RESP_ATTR_PAD,

	/* keep last */
	NUM_NL80211_PMSR_FTM_RESP_ATTR,
	NL80211_PMSR_FTM_RESP_ATTR_MAX = NUM_NL80211_PMSR_FTM_RESP_ATTR - 1
};

/**
 * enum nl80211_obss_pd_attributes - OBSS packet detection attributes
 * @__NL80211_HE_OBSS_PD_ATTR_INVALID: Invalid
 *
 * @NL80211_HE_OBSS_PD_ATTR_MIN_OFFSET: the OBSS PD minimum tx power offset.
 * @NL80211_HE_OBSS_PD_ATTR_MAX_OFFSET: the OBSS PD maximum tx power offset.
 * @NL80211_HE_OBSS_PD_ATTR_NON_SRG_MAX_OFFSET: the non-SRG OBSS PD maximum
 *	tx power offset.
 * @NL80211_HE_OBSS_PD_ATTR_BSS_COLOR_BITMAP: bitmap that indicates the BSS color
 *	values used by members of the SRG.
 * @NL80211_HE_OBSS_PD_ATTR_PARTIAL_BSSID_BITMAP: bitmap that indicates the partial
 *	BSSID values used by members of the SRG.
 * @NL80211_HE_OBSS_PD_ATTR_SR_CTRL: The SR Control field of SRP element.
 *
 * @__NL80211_HE_OBSS_PD_ATTR_LAST: Internal
 * @NL80211_HE_OBSS_PD_ATTR_MAX: highest OBSS PD attribute.
 */
enum nl80211_obss_pd_attributes {
	__NL80211_HE_OBSS_PD_ATTR_INVALID,

	NL80211_HE_OBSS_PD_ATTR_MIN_OFFSET,
	NL80211_HE_OBSS_PD_ATTR_MAX_OFFSET,
	NL80211_HE_OBSS_PD_ATTR_NON_SRG_MAX_OFFSET,
	NL80211_HE_OBSS_PD_ATTR_BSS_COLOR_BITMAP,
	NL80211_HE_OBSS_PD_ATTR_PARTIAL_BSSID_BITMAP,
	NL80211_HE_OBSS_PD_ATTR_SR_CTRL,

	/* keep last */
	__NL80211_HE_OBSS_PD_ATTR_LAST,
	NL80211_HE_OBSS_PD_ATTR_MAX = __NL80211_HE_OBSS_PD_ATTR_LAST - 1,
};

/**
 * enum nl80211_bss_color_attributes - BSS Color attributes
 * @__NL80211_HE_BSS_COLOR_ATTR_INVALID: Invalid
 *
 * @NL80211_HE_BSS_COLOR_ATTR_COLOR: the current BSS Color.
 * @NL80211_HE_BSS_COLOR_ATTR_DISABLED: is BSS coloring disabled.
 * @NL80211_HE_BSS_COLOR_ATTR_PARTIAL: the AID equation to be used..
 *
 * @__NL80211_HE_BSS_COLOR_ATTR_LAST: Internal
 * @NL80211_HE_BSS_COLOR_ATTR_MAX: highest BSS Color attribute.
 */
enum nl80211_bss_color_attributes {
	__NL80211_HE_BSS_COLOR_ATTR_INVALID,

	NL80211_HE_BSS_COLOR_ATTR_COLOR,
	NL80211_HE_BSS_COLOR_ATTR_DISABLED,
	NL80211_HE_BSS_COLOR_ATTR_PARTIAL,

	/* keep last */
	__NL80211_HE_BSS_COLOR_ATTR_LAST,
	NL80211_HE_BSS_COLOR_ATTR_MAX = __NL80211_HE_BSS_COLOR_ATTR_LAST - 1,
};

/**
 * enum nl80211_iftype_akm_attributes - interface type AKM attributes
 * @__NL80211_IFTYPE_AKM_ATTR_INVALID: Invalid
 *
 * @NL80211_IFTYPE_AKM_ATTR_IFTYPES: nested attribute containing a flag
 *	attribute for each interface type that supports AKM suites specified in
 *	%NL80211_IFTYPE_AKM_ATTR_SUITES
 * @NL80211_IFTYPE_AKM_ATTR_SUITES: an array of u32. Used to indicate supported
 *	AKM suites for the specified interface types.
 *
 * @__NL80211_IFTYPE_AKM_ATTR_LAST: Internal
 * @NL80211_IFTYPE_AKM_ATTR_MAX: highest interface type AKM attribute.
 */
enum nl80211_iftype_akm_attributes {
	__NL80211_IFTYPE_AKM_ATTR_INVALID,

	NL80211_IFTYPE_AKM_ATTR_IFTYPES,
	NL80211_IFTYPE_AKM_ATTR_SUITES,

	/* keep last */
	__NL80211_IFTYPE_AKM_ATTR_LAST,
	NL80211_IFTYPE_AKM_ATTR_MAX = __NL80211_IFTYPE_AKM_ATTR_LAST - 1,
};

/**
 * enum nl80211_fils_discovery_attributes - FILS discovery configuration
 * from IEEE Std 802.11ai-2016, Annex C.3 MIB detail.
 *
 * @__NL80211_FILS_DISCOVERY_ATTR_INVALID: Invalid
 *
 * @NL80211_FILS_DISCOVERY_ATTR_INT_MIN: Minimum packet interval (u32, TU).
 *	Allowed range: 0..10000 (TU = Time Unit)
 * @NL80211_FILS_DISCOVERY_ATTR_INT_MAX: Maximum packet interval (u32, TU).
 *	Allowed range: 0..10000 (TU = Time Unit)
 * @NL80211_FILS_DISCOVERY_ATTR_TMPL: Template data for FILS discovery action
 *	frame including the headers.
 *
 * @__NL80211_FILS_DISCOVERY_ATTR_LAST: Internal
 * @NL80211_FILS_DISCOVERY_ATTR_MAX: highest attribute
 */
enum nl80211_fils_discovery_attributes {
	__NL80211_FILS_DISCOVERY_ATTR_INVALID,

	NL80211_FILS_DISCOVERY_ATTR_INT_MIN,
	NL80211_FILS_DISCOVERY_ATTR_INT_MAX,
	NL80211_FILS_DISCOVERY_ATTR_TMPL,

	/* keep last */
	__NL80211_FILS_DISCOVERY_ATTR_LAST,
	NL80211_FILS_DISCOVERY_ATTR_MAX = __NL80211_FILS_DISCOVERY_ATTR_LAST - 1
};

/*
 * FILS discovery template minimum length with action frame headers and
 * mandatory fields.
 */
#define NL80211_FILS_DISCOVERY_TMPL_MIN_LEN 42

/**
 * enum nl80211_unsol_bcast_probe_resp_attributes - Unsolicited broadcast probe
 *	response configuration. Applicable only in 6GHz.
 *
 * @__NL80211_UNSOL_BCAST_PROBE_RESP_ATTR_INVALID: Invalid
 *
 * @NL80211_UNSOL_BCAST_PROBE_RESP_ATTR_INT: Maximum packet interval (u32, TU).
 *	Allowed range: 0..20 (TU = Time Unit). IEEE P802.11ax/D6.0
 *	26.17.2.3.2 (AP behavior for fast passive scanning).
 * @NL80211_UNSOL_BCAST_PROBE_RESP_ATTR_TMPL: Unsolicited broadcast probe response
 *	frame template (binary).
 *
 * @__NL80211_UNSOL_BCAST_PROBE_RESP_ATTR_LAST: Internal
 * @NL80211_UNSOL_BCAST_PROBE_RESP_ATTR_MAX: highest attribute
 */
enum nl80211_unsol_bcast_probe_resp_attributes {
	__NL80211_UNSOL_BCAST_PROBE_RESP_ATTR_INVALID,

	NL80211_UNSOL_BCAST_PROBE_RESP_ATTR_INT,
	NL80211_UNSOL_BCAST_PROBE_RESP_ATTR_TMPL,

	/* keep last */
	__NL80211_UNSOL_BCAST_PROBE_RESP_ATTR_LAST,
	NL80211_UNSOL_BCAST_PROBE_RESP_ATTR_MAX =
		__NL80211_UNSOL_BCAST_PROBE_RESP_ATTR_LAST - 1
};

/**
 * enum nl80211_sae_pwe_mechanism - The mechanism(s) allowed for SAE PWE
 *	derivation. Applicable only when WPA3-Personal SAE authentication is
 *	used.
 *
 * @NL80211_SAE_PWE_UNSPECIFIED: not specified, used internally to indicate that
 *	attribute is not present from userspace.
 * @NL80211_SAE_PWE_HUNT_AND_PECK: hunting-and-pecking loop only
 * @NL80211_SAE_PWE_HASH_TO_ELEMENT: hash-to-element only
 * @NL80211_SAE_PWE_BOTH: both hunting-and-pecking loop and hash-to-element
 *	can be used.
 */
enum nl80211_sae_pwe_mechanism {
	NL80211_SAE_PWE_UNSPECIFIED,
	NL80211_SAE_PWE_HUNT_AND_PECK,
	NL80211_SAE_PWE_HASH_TO_ELEMENT,
	NL80211_SAE_PWE_BOTH,
};

/**
 * enum nl80211_sar_type - type of SAR specs
 *
 * @NL80211_SAR_TYPE_POWER: power limitation specified in 0.25dBm unit
 *
 */
enum nl80211_sar_type {
	NL80211_SAR_TYPE_POWER,

	/* add new type here */

	/* Keep last */
	NUM_NL80211_SAR_TYPE,
};

/**
 * enum nl80211_sar_attrs - Attributes for SAR spec
 *
 * @NL80211_SAR_ATTR_TYPE: the SAR type as defined in &enum nl80211_sar_type.
 *
 * @NL80211_SAR_ATTR_SPECS: Nested array of SAR power
 *	limit specifications. Each specification contains a set
 *	of %nl80211_sar_specs_attrs.
 *
 *	For SET operation, it contains array of %NL80211_SAR_ATTR_SPECS_POWER
 *	and %NL80211_SAR_ATTR_SPECS_RANGE_INDEX.
 *
 *	For sar_capa dump, it contains array of
 *	%NL80211_SAR_ATTR_SPECS_START_FREQ
 *	and %NL80211_SAR_ATTR_SPECS_END_FREQ.
 *
 * @__NL80211_SAR_ATTR_LAST: Internal
 * @NL80211_SAR_ATTR_MAX: highest sar attribute
 *
 * These attributes are used with %NL80211_CMD_SET_SAR_SPEC
 */
enum nl80211_sar_attrs {
	__NL80211_SAR_ATTR_INVALID,

	NL80211_SAR_ATTR_TYPE,
	NL80211_SAR_ATTR_SPECS,

	__NL80211_SAR_ATTR_LAST,
	NL80211_SAR_ATTR_MAX = __NL80211_SAR_ATTR_LAST - 1,
};

/**
 * enum nl80211_sar_specs_attrs - Attributes for SAR power limit specs
 *
 * @NL80211_SAR_ATTR_SPECS_POWER: Required (s32)value to specify the actual
 *	power limit value in units of 0.25 dBm if type is
 *	NL80211_SAR_TYPE_POWER. (i.e., a value of 44 represents 11 dBm).
 *	0 means userspace doesn't have SAR limitation on this associated range.
 *
 * @NL80211_SAR_ATTR_SPECS_RANGE_INDEX: Required (u32) value to specify the
 *	index of exported freq range table and the associated power limitation
 *	is applied to this range.
 *
 *	Userspace isn't required to set all the ranges advertised by WLAN driver,
 *	and userspace can skip some certain ranges. These skipped ranges don't
 *	have SAR limitations, and they are same as setting the
 *	%NL80211_SAR_ATTR_SPECS_POWER to any unreasonable high value because any
 *	value higher than regulatory allowed value just means SAR power
 *	limitation is removed, but it's required to set at least one range.
 *	It's not allowed to set duplicated range in one SET operation.
 *
 *	Every SET operation overwrites previous SET operation.
 *
 * @NL80211_SAR_ATTR_SPECS_START_FREQ: Required (u32) value to specify the start
 *	frequency of this range edge when registering SAR capability to wiphy.
 *	It's not a channel center frequency. The unit is kHz.
 *
 * @NL80211_SAR_ATTR_SPECS_END_FREQ: Required (u32) value to specify the end
 *	frequency of this range edge when registering SAR capability to wiphy.
 *	It's not a channel center frequency. The unit is kHz.
 *
 * @__NL80211_SAR_ATTR_SPECS_LAST: Internal
 * @NL80211_SAR_ATTR_SPECS_MAX: highest sar specs attribute
 */
enum nl80211_sar_specs_attrs {
	__NL80211_SAR_ATTR_SPECS_INVALID,

	NL80211_SAR_ATTR_SPECS_POWER,
	NL80211_SAR_ATTR_SPECS_RANGE_INDEX,
	NL80211_SAR_ATTR_SPECS_START_FREQ,
	NL80211_SAR_ATTR_SPECS_END_FREQ,

	__NL80211_SAR_ATTR_SPECS_LAST,
	NL80211_SAR_ATTR_SPECS_MAX = __NL80211_SAR_ATTR_SPECS_LAST - 1,
};

/**
 * enum nl80211_mbssid_config_attributes - multiple BSSID (MBSSID) and enhanced
 * multi-BSSID advertisements (EMA) in AP mode.
 * Kernel uses some of these attributes to advertise driver's support for
 * MBSSID and EMA.
 * Remaining attributes should be used by the userspace to configure the
 * features.
 *
 * @__NL80211_MBSSID_CONFIG_ATTR_INVALID: Invalid
 *
 * @NL80211_MBSSID_CONFIG_ATTR_MAX_INTERFACES: Used by the kernel to advertise
 *	the maximum number of MBSSID interfaces supported by the driver.
 *	Driver should indicate MBSSID support by setting
 *	wiphy->mbssid_max_interfaces to a value more than or equal to 2.
 *
 * @NL80211_MBSSID_CONFIG_ATTR_MAX_EMA_PROFILE_PERIODICITY: Used by the kernel
 *	to advertise the maximum profile periodicity supported by the driver
 *	if EMA is enabled. Driver should indicate EMA support to the userspace
 *	by setting wiphy->ema_max_profile_periodicity to
 *	a non-zero value.
 *
 * @NL80211_MBSSID_CONFIG_ATTR_INDEX: Mandatory parameter to pass the index of
 *	this BSS (u8) in the multiple BSSID set.
 *	Value must be set to 0 for the transmitting interface and non-zero for
 *	all non-transmitting interfaces. The userspace will be responsible
 *	for using unique indices for the interfaces.
 *	Range: 0 to wiphy->mbssid_max_interfaces-1.
 *
 * @NL80211_MBSSID_CONFIG_ATTR_TX_IFINDEX: Mandatory parameter for
 *	a non-transmitted profile which provides the interface index (u32) of
 *	the transmitted profile. The value must match one of the interface
 *	indices advertised by the kernel. Optional if the interface being set up
 *	is the transmitting one, however, if provided then the value must match
 *	the interface index of the same.
 *
 * @NL80211_MBSSID_CONFIG_ATTR_EMA: Flag used to enable EMA AP feature.
 *	Setting this flag is permitted only if the driver advertises EMA support
 *	by setting wiphy->ema_max_profile_periodicity to non-zero.
 *
 * @__NL80211_MBSSID_CONFIG_ATTR_LAST: Internal
 * @NL80211_MBSSID_CONFIG_ATTR_MAX: highest attribute
 */
enum nl80211_mbssid_config_attributes {
	__NL80211_MBSSID_CONFIG_ATTR_INVALID,

	NL80211_MBSSID_CONFIG_ATTR_MAX_INTERFACES,
	NL80211_MBSSID_CONFIG_ATTR_MAX_EMA_PROFILE_PERIODICITY,
	NL80211_MBSSID_CONFIG_ATTR_INDEX,
	NL80211_MBSSID_CONFIG_ATTR_TX_IFINDEX,
	NL80211_MBSSID_CONFIG_ATTR_EMA,

	/* keep last */
	__NL80211_MBSSID_CONFIG_ATTR_LAST,
	NL80211_MBSSID_CONFIG_ATTR_MAX = __NL80211_MBSSID_CONFIG_ATTR_LAST - 1,
};

/**
 * enum nl80211_ap_settings_flags - AP settings flags
 *
 * @NL80211_AP_SETTINGS_EXTERNAL_AUTH_SUPPORT: AP supports external
 *	authentication.
 * @NL80211_AP_SETTINGS_SA_QUERY_OFFLOAD_SUPPORT: Userspace supports SA Query
 *	procedures offload to driver. If driver advertises
 *	%NL80211_AP_SME_SA_QUERY_OFFLOAD in AP SME features, userspace shall
 *	ignore SA Query procedures and validations when this flag is set by
 *	userspace.
 */
enum nl80211_ap_settings_flags {
	NL80211_AP_SETTINGS_EXTERNAL_AUTH_SUPPORT	= 1 << 0,
	NL80211_AP_SETTINGS_SA_QUERY_OFFLOAD_SUPPORT	= 1 << 1,
};

#endif /* __LINUX_NL80211_H */<|MERGE_RESOLUTION|>--- conflicted
+++ resolved
@@ -4959,10 +4959,7 @@
  *	using the nesting index as the antenna number.
  * @NL80211_BSS_FREQUENCY_OFFSET: frequency offset in KHz
  * @NL80211_BSS_MLO_LINK_ID: MLO link ID of the BSS (u8).
-<<<<<<< HEAD
-=======
  * @NL80211_BSS_MLD_ADDR: MLD address of this BSS if connected to it.
->>>>>>> 7365df19
  * @__NL80211_BSS_AFTER_LAST: internal
  * @NL80211_BSS_MAX: highest BSS attribute
  */
@@ -4989,10 +4986,7 @@
 	NL80211_BSS_CHAIN_SIGNAL,
 	NL80211_BSS_FREQUENCY_OFFSET,
 	NL80211_BSS_MLO_LINK_ID,
-<<<<<<< HEAD
-=======
 	NL80211_BSS_MLD_ADDR,
->>>>>>> 7365df19
 
 	/* keep last */
 	__NL80211_BSS_AFTER_LAST,
