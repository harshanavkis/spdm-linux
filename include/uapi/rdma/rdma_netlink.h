--- conflicted
+++ resolved
@@ -293,13 +293,10 @@
 
 	RDMA_NLDEV_CMD_RES_MR_GET_RAW,
 
-<<<<<<< HEAD
-=======
 	RDMA_NLDEV_CMD_RES_CTX_GET, /* can dump */
 
 	RDMA_NLDEV_CMD_RES_SRQ_GET, /* can dump */
 
->>>>>>> 7d2a07b7
 	RDMA_NLDEV_NUM_OPS
 };
 
@@ -540,8 +537,6 @@
 
 	RDMA_NLDEV_ATTR_RES_RAW,	/* binary */
 
-<<<<<<< HEAD
-=======
 	RDMA_NLDEV_ATTR_RES_CTX,		/* nested table */
 	RDMA_NLDEV_ATTR_RES_CTX_ENTRY,		/* nested table */
 
@@ -554,7 +549,6 @@
 
 	RDMA_NLDEV_SYS_ATTR_COPY_ON_FORK,	/* u8 */
 
->>>>>>> 7d2a07b7
 	/*
 	 * Always the end
 	 */
