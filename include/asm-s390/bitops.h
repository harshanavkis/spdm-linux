--- conflicted
+++ resolved
@@ -799,11 +799,6 @@
 #include <asm-generic/bitops/fls64.h>
 
 #include <asm-generic/bitops/hweight.h>
-<<<<<<< HEAD
-
-#ifdef __KERNEL__
-=======
->>>>>>> 120bda20
 
 /*
  * ATTENTION: intel byte ordering convention for ext2 and minix !!
