--- conflicted
+++ resolved
@@ -42,11 +42,7 @@
 	__asm__ __volatile__ (
 		"0:  cksm %0,%1\n"	/* do checksum on longs */
 		"    jo   0b\n"
-<<<<<<< HEAD
-		: "+&d" (sum), "+&a" (rp) : "m" (*(char *) buff) : "cc" );
-=======
 		: "+&d" (sum), "+&a" (rp) : : "cc", "memory" );
->>>>>>> 7508df7c
 #else /* __s390x__ */
         __asm__ __volatile__ (
                 "    lgr  2,%1\n"    /* address in gpr 2 */
@@ -54,13 +50,8 @@
                 "0:  cksm %0,2\n"    /* do checksum on longs */
                 "    jo   0b\n"
                 : "+&d" (sum)
-<<<<<<< HEAD
-                : "d" (buff), "d" (len), "m" (*(char *) buff)
-                : "cc", "2", "3" );
-=======
                 : "d" (buff), "d" (len)
                 : "cc", "memory", "2", "3" );
->>>>>>> 7508df7c
 #endif /* __s390x__ */
 	return sum;
 }
@@ -79,12 +70,7 @@
 	__asm__ __volatile__ (
 		"0:  cksm %0,%1\n"    /* do checksum on longs */
 		"    jo   0b\n"
-<<<<<<< HEAD
-                : "+&d" (sum), "+&a" (rp) : "m" (*(char *) buff)
-		: "cc", "memory" );
-=======
                 : "+&d" (sum), "+&a" (rp) : : "cc", "memory" );
->>>>>>> 7508df7c
 #else /* __s390x__ */
 	__asm__ __volatile__ (
 		"    lgr  2,%1\n"    /* address in gpr 2 */
@@ -92,11 +78,7 @@
 		"0:  cksm %0,2\n"    /* do checksum on longs */
 		"    jo   0b\n"
                 : "+&d" (sum)
-<<<<<<< HEAD
-		: "d" (buff), "d" (len), "m" (*(char *) buff)
-=======
 		: "d" (buff), "d" (len)
->>>>>>> 7508df7c
                 : "cc", "memory", "2", "3" );
 #endif /* __s390x__ */
 	return sum;
@@ -183,12 +165,7 @@
 		"    sr   %0,%0\n"   /* set sum to zero */
                 "0:  cksm %0,%1\n"   /* do checksum on longs */
                 "    jo   0b\n"
-<<<<<<< HEAD
-                : "=&d" (sum), "+&a" (rp) : "m" (*(char *) iph)
-		: "cc", "memory" );
-=======
                 : "=&d" (sum), "+&a" (rp) : : "cc", "memory" );
->>>>>>> 7508df7c
 #else /* __s390x__ */
         __asm__ __volatile__ (
 		"    slgr %0,%0\n"   /* set sum to zero */
@@ -197,11 +174,7 @@
                 "0:  cksm %0,2\n"    /* do checksum on ints */
                 "    jo   0b\n"
                 : "=&d" (sum)
-<<<<<<< HEAD
-                : "d" (iph), "d" (ihl*4), "m" (*(char *) iph)
-=======
                 : "d" (iph), "d" (ihl*4)
->>>>>>> 7508df7c
                 : "cc", "memory", "2", "3" );
 #endif /* __s390x__ */
         return csum_fold(sum);
