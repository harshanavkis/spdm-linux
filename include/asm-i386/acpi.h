/*
 *  asm-i386/acpi.h
 *
 *  Copyright (C) 2001 Paul Diefenbaugh <paul.s.diefenbaugh@intel.com>
 *  Copyright (C) 2001 Patrick Mochel <mochel@osdl.org>
  *
 * ~~~~~~~~~~~~~~~~~~~~~~~~~~~~~~~~~~~~~~~~~~~~~~~~~~~~~~~~~~~~~~~~~~~~~~~~~~
 *
 *  This program is free software; you can redistribute it and/or modify
 *  it under the terms of the GNU General Public License as published by
 *  the Free Software Foundation; either version 2 of the License, or
 *  (at your option) any later version.
 *
 *  This program is distributed in the hope that it will be useful,
 *  but WITHOUT ANY WARRANTY; without even the implied warranty of
 *  MERCHANTABILITY or FITNESS FOR A PARTICULAR PURPOSE.  See the
 *  GNU General Public License for more details.
 *
 *  You should have received a copy of the GNU General Public License
 *  along with this program; if not, write to the Free Software
 *  Foundation, Inc., 59 Temple Place, Suite 330, Boston, MA  02111-1307  USA
 *
 * ~~~~~~~~~~~~~~~~~~~~~~~~~~~~~~~~~~~~~~~~~~~~~~~~~~~~~~~~~~~~~~~~~~~~~~~~~~
 */

#ifndef _ASM_ACPI_H
#define _ASM_ACPI_H

#ifdef __KERNEL__

#include <asm/system.h>		/* defines cmpxchg */

#define COMPILER_DEPENDENT_INT64   long long
#define COMPILER_DEPENDENT_UINT64  unsigned long long

/*
 * Calling conventions:
 *
 * ACPI_SYSTEM_XFACE        - Interfaces to host OS (handlers, threads)
 * ACPI_EXTERNAL_XFACE      - External ACPI interfaces 
 * ACPI_INTERNAL_XFACE      - Internal ACPI interfaces
 * ACPI_INTERNAL_VAR_XFACE  - Internal variable-parameter list interfaces
 */
#define ACPI_SYSTEM_XFACE
#define ACPI_EXTERNAL_XFACE
#define ACPI_INTERNAL_XFACE
#define ACPI_INTERNAL_VAR_XFACE

/* Asm macros */

#define ACPI_ASM_MACROS
#define BREAKPOINT3
#define ACPI_DISABLE_IRQS() local_irq_disable()
#define ACPI_ENABLE_IRQS()  local_irq_enable()
#define ACPI_FLUSH_CPU_CACHE()	wbinvd()

<<<<<<< HEAD
/*
 * A brief explanation as GNU inline assembly is a bit hairy
 *  %0 is the output parameter in EAX ("=a")
 *  %1 and %2 are the input parameters in ECX ("c")
 *  and an immediate value ("i") respectively
 *  All actual register references are preceded with "%%" as in "%%edx"
 *  Immediate values in the assembly are preceded by "$" as in "$0x1"
 *  The final asm parameter are the operation altered non-output registers.
 */
=======
>>>>>>> 196c4ebd

static inline int
__acpi_acquire_global_lock (unsigned int *lock)
{
	unsigned int old, new, val;
	do {
		old = *lock;
		new = (((old & ~0x3) + 2) + ((old >> 1) & 0x1));
		val = cmpxchg(lock, old, new);
	} while (unlikely (val != old));
	return (new < 3) ? -1 : 0;
}

static inline int
__acpi_release_global_lock (unsigned int *lock)
{
	unsigned int old, new, val;
	do {
		old = *lock;
		new = old & ~0x3;
		val = cmpxchg(lock, old, new);
	} while (unlikely (val != old));
	return old & 0x1;
}

#define ACPI_ACQUIRE_GLOBAL_LOCK(GLptr, Acq) \
	((Acq) = __acpi_acquire_global_lock((unsigned int *) GLptr))

#define ACPI_RELEASE_GLOBAL_LOCK(GLptr, Acq) \
	((Acq) = __acpi_release_global_lock((unsigned int *) GLptr))

/*
 * Math helper asm macros
 */
#define ACPI_DIV_64_BY_32(n_hi, n_lo, d32, q32, r32) \
        asm("divl %2;"        \
        :"=a"(q32), "=d"(r32) \
        :"r"(d32),            \
        "0"(n_lo), "1"(n_hi))


#define ACPI_SHIFT_RIGHT_64(n_hi, n_lo) \
    asm("shrl   $1,%2;"             \
        "rcrl   $1,%3;"             \
        :"=r"(n_hi), "=r"(n_lo)     \
        :"0"(n_hi), "1"(n_lo))


#ifdef CONFIG_ACPI_BOOT 
extern int acpi_lapic;
extern int acpi_ioapic;
extern int acpi_noirq;
extern int acpi_strict;
extern int acpi_disabled;
extern int acpi_ht;
static inline void disable_acpi(void) { acpi_disabled = 1; acpi_ht = 0; }

/* Fixmap pages to reserve for ACPI boot-time tables (see fixmap.h) */
#define FIX_ACPI_PAGES 4

extern int acpi_gsi_to_irq(u32 gsi, unsigned int *irq);
#ifdef CONFIG_X86_IO_APIC
extern int skip_ioapic_setup;
extern int acpi_irq_to_vector(u32 irq);	/* deprecated in favor of acpi_gsi_to_irq */

static inline void disable_ioapic_setup(void)
{
	skip_ioapic_setup = 1;
}

static inline int ioapic_setup_disabled(void)
{
	return skip_ioapic_setup;
}

#else
static inline void disable_ioapic_setup(void)
{ }

#endif

#else	/* CONFIG_ACPI_BOOT */
#  define acpi_lapic 0
#  define acpi_ioapic 0

#endif

#ifdef CONFIG_ACPI_PCI
static inline void acpi_noirq_set(void) { acpi_noirq = 1; }
extern int acpi_irq_balance_set(char *str);
#else
static inline void acpi_noirq_set(void) { }
static inline int acpi_irq_balance_set(char *str) { return 0; }
#endif

#ifdef CONFIG_ACPI_SLEEP

/* routines for saving/restoring kernel state */
extern int acpi_save_state_mem(void);
extern int acpi_save_state_disk(void);
extern void acpi_restore_state_mem(void);

extern unsigned long acpi_wakeup_address;

/* early initialization routine */
extern void acpi_reserve_bootmem(void);

#endif /*CONFIG_ACPI_SLEEP*/

#endif /*__KERNEL__*/

#endif /*_ASM_ACPI_H*/<|MERGE_RESOLUTION|>--- conflicted
+++ resolved
@@ -54,18 +54,6 @@
 #define ACPI_ENABLE_IRQS()  local_irq_enable()
 #define ACPI_FLUSH_CPU_CACHE()	wbinvd()
 
-<<<<<<< HEAD
-/*
- * A brief explanation as GNU inline assembly is a bit hairy
- *  %0 is the output parameter in EAX ("=a")
- *  %1 and %2 are the input parameters in ECX ("c")
- *  and an immediate value ("i") respectively
- *  All actual register references are preceded with "%%" as in "%%edx"
- *  Immediate values in the assembly are preceded by "$" as in "$0x1"
- *  The final asm parameter are the operation altered non-output registers.
- */
-=======
->>>>>>> 196c4ebd
 
 static inline int
 __acpi_acquire_global_lock (unsigned int *lock)
