--- conflicted
+++ resolved
@@ -32,10 +32,7 @@
 #include <net/netns/mpls.h>
 #include <net/netns/can.h>
 #include <net/netns/xdp.h>
-<<<<<<< HEAD
-=======
 #include <net/netns/smc.h>
->>>>>>> 7d2a07b7
 #include <net/netns/bpf.h>
 #include <linux/ns_common.h>
 #include <linux/idr.h>
@@ -156,11 +153,7 @@
 	struct netns_xfrm	xfrm;
 #endif
 
-<<<<<<< HEAD
-	atomic64_t		net_cookie; /* written once */
-=======
 	u64			net_cookie; /* written once */
->>>>>>> 7d2a07b7
 
 #if IS_ENABLED(CONFIG_IP_VS)
 	struct netns_ipvs	*ipvs;
@@ -178,12 +171,9 @@
 	struct sock		*crypto_nlsk;
 #endif
 	struct sock		*diag_nlsk;
-<<<<<<< HEAD
-=======
 #if IS_ENABLED(CONFIG_SMC)
 	struct netns_smc	smc;
 #endif
->>>>>>> 7d2a07b7
 } __randomize_layout;
 
 #include <linux/seq_file_net.h>
@@ -236,8 +226,6 @@
 extern struct list_head net_namespace_list;
 
 struct net *get_net_ns_by_pid(pid_t pid);
-
-u64 net_gen_cookie(struct net *net);
 
 #ifdef CONFIG_SYSCTL
 void ipx_register_sysctl(void);
@@ -361,15 +349,9 @@
 #endif
 
 int peernet2id_alloc(struct net *net, struct net *peer, gfp_t gfp);
-<<<<<<< HEAD
-int peernet2id(struct net *net, struct net *peer);
-bool peernet_has_id(struct net *net, struct net *peer);
-struct net *get_net_ns_by_id(struct net *net, int id);
-=======
 int peernet2id(const struct net *net, struct net *peer);
 bool peernet_has_id(const struct net *net, struct net *peer);
 struct net *get_net_ns_by_id(const struct net *net, int id);
->>>>>>> 7d2a07b7
 
 struct pernet_operations {
 	struct list_head list;
