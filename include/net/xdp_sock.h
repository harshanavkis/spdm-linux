/* SPDX-License-Identifier: GPL-2.0 */
/* AF_XDP internal functions
 * Copyright(c) 2018 Intel Corporation.
 */

#ifndef _LINUX_XDP_SOCK_H
#define _LINUX_XDP_SOCK_H

#include <linux/workqueue.h>
#include <linux/if_xdp.h>
#include <linux/mutex.h>
#include <linux/spinlock.h>
#include <linux/mm.h>
#include <net/sock.h>

struct net_device;
struct xsk_queue;
struct xdp_buff;

struct xdp_umem {
<<<<<<< HEAD
	struct xsk_queue *fq;
	struct xsk_queue *cq;
	struct xsk_buff_pool *pool;
	u64 size;
	u32 headroom;
	u32 chunk_size;
=======
	void *addrs;
	u64 size;
	u32 headroom;
	u32 chunk_size;
	u32 chunks;
	u32 npgs;
>>>>>>> 7d2a07b7
	struct user_struct *user;
	refcount_t users;
	u8 flags;
	bool zc;
	struct page **pgs;
<<<<<<< HEAD
	u32 npgs;
	u16 queue_id;
	u8 need_wakeup;
	u8 flags;
	int id;
	struct net_device *dev;
	bool zc;
	spinlock_t xsk_tx_list_lock;
	struct list_head xsk_tx_list;
=======
	int id;
	struct list_head xsk_dma_list;
	struct work_struct work;
>>>>>>> 7d2a07b7
};

struct xsk_map {
	struct bpf_map map;
	spinlock_t lock; /* Synchronize map updates */
<<<<<<< HEAD
	struct xdp_sock *xsk_map[];
=======
	struct xdp_sock __rcu *xsk_map[];
>>>>>>> 7d2a07b7
};

struct xdp_sock {
	/* struct sock must be the first member of struct xdp_sock */
	struct sock sk;
	struct xsk_queue *rx ____cacheline_aligned_in_smp;
	struct net_device *dev;
	struct xdp_umem *umem;
	struct list_head flush_node;
	struct xsk_buff_pool *pool;
	u16 queue_id;
	bool zc;
	enum {
		XSK_READY = 0,
		XSK_BOUND,
		XSK_UNBOUND,
	} state;

	struct xsk_queue *tx ____cacheline_aligned_in_smp;
	struct list_head tx_list;
	/* Protects generic receive. */
	spinlock_t rx_lock;

	/* Statistics */
	u64 rx_dropped;
	u64 rx_queue_full;

	struct list_head map_list;
	/* Protects map_list */
	spinlock_t map_list_lock;
<<<<<<< HEAD
};

#ifdef CONFIG_XDP_SOCKETS

int xsk_generic_rcv(struct xdp_sock *xs, struct xdp_buff *xdp);
int __xsk_map_redirect(struct xdp_sock *xs, struct xdp_buff *xdp);
void __xsk_map_flush(void);

static inline struct xdp_sock *__xsk_map_lookup_elem(struct bpf_map *map,
						     u32 key)
{
	struct xsk_map *m = container_of(map, struct xsk_map, map);
	struct xdp_sock *xs;

	if (key >= map->max_entries)
		return NULL;

	xs = READ_ONCE(m->xsk_map[key]);
	return xs;
}
=======
	/* Protects multiple processes in the control path */
	struct mutex mutex;
	struct xsk_queue *fq_tmp; /* Only as tmp storage before bind */
	struct xsk_queue *cq_tmp; /* Only as tmp storage before bind */
};

#ifdef CONFIG_XDP_SOCKETS

int xsk_generic_rcv(struct xdp_sock *xs, struct xdp_buff *xdp);
int __xsk_map_redirect(struct xdp_sock *xs, struct xdp_buff *xdp);
void __xsk_map_flush(void);
>>>>>>> 7d2a07b7

#else

static inline int xsk_generic_rcv(struct xdp_sock *xs, struct xdp_buff *xdp)
{
	return -ENOTSUPP;
}

static inline int __xsk_map_redirect(struct xdp_sock *xs, struct xdp_buff *xdp)
{
	return -EOPNOTSUPP;
}

static inline void __xsk_map_flush(void)
{
}

<<<<<<< HEAD
static inline struct xdp_sock *__xsk_map_lookup_elem(struct bpf_map *map,
						     u32 key)
{
	return NULL;
}

=======
>>>>>>> 7d2a07b7
#endif /* CONFIG_XDP_SOCKETS */

#endif /* _LINUX_XDP_SOCK_H */<|MERGE_RESOLUTION|>--- conflicted
+++ resolved
@@ -18,51 +18,26 @@
 struct xdp_buff;
 
 struct xdp_umem {
-<<<<<<< HEAD
-	struct xsk_queue *fq;
-	struct xsk_queue *cq;
-	struct xsk_buff_pool *pool;
-	u64 size;
-	u32 headroom;
-	u32 chunk_size;
-=======
 	void *addrs;
 	u64 size;
 	u32 headroom;
 	u32 chunk_size;
 	u32 chunks;
 	u32 npgs;
->>>>>>> 7d2a07b7
 	struct user_struct *user;
 	refcount_t users;
 	u8 flags;
 	bool zc;
 	struct page **pgs;
-<<<<<<< HEAD
-	u32 npgs;
-	u16 queue_id;
-	u8 need_wakeup;
-	u8 flags;
-	int id;
-	struct net_device *dev;
-	bool zc;
-	spinlock_t xsk_tx_list_lock;
-	struct list_head xsk_tx_list;
-=======
 	int id;
 	struct list_head xsk_dma_list;
 	struct work_struct work;
->>>>>>> 7d2a07b7
 };
 
 struct xsk_map {
 	struct bpf_map map;
 	spinlock_t lock; /* Synchronize map updates */
-<<<<<<< HEAD
-	struct xdp_sock *xsk_map[];
-=======
 	struct xdp_sock __rcu *xsk_map[];
->>>>>>> 7d2a07b7
 };
 
 struct xdp_sock {
@@ -93,28 +68,6 @@
 	struct list_head map_list;
 	/* Protects map_list */
 	spinlock_t map_list_lock;
-<<<<<<< HEAD
-};
-
-#ifdef CONFIG_XDP_SOCKETS
-
-int xsk_generic_rcv(struct xdp_sock *xs, struct xdp_buff *xdp);
-int __xsk_map_redirect(struct xdp_sock *xs, struct xdp_buff *xdp);
-void __xsk_map_flush(void);
-
-static inline struct xdp_sock *__xsk_map_lookup_elem(struct bpf_map *map,
-						     u32 key)
-{
-	struct xsk_map *m = container_of(map, struct xsk_map, map);
-	struct xdp_sock *xs;
-
-	if (key >= map->max_entries)
-		return NULL;
-
-	xs = READ_ONCE(m->xsk_map[key]);
-	return xs;
-}
-=======
 	/* Protects multiple processes in the control path */
 	struct mutex mutex;
 	struct xsk_queue *fq_tmp; /* Only as tmp storage before bind */
@@ -126,7 +79,6 @@
 int xsk_generic_rcv(struct xdp_sock *xs, struct xdp_buff *xdp);
 int __xsk_map_redirect(struct xdp_sock *xs, struct xdp_buff *xdp);
 void __xsk_map_flush(void);
->>>>>>> 7d2a07b7
 
 #else
 
@@ -144,15 +96,6 @@
 {
 }
 
-<<<<<<< HEAD
-static inline struct xdp_sock *__xsk_map_lookup_elem(struct bpf_map *map,
-						     u32 key)
-{
-	return NULL;
-}
-
-=======
->>>>>>> 7d2a07b7
 #endif /* CONFIG_XDP_SOCKETS */
 
 #endif /* _LINUX_XDP_SOCK_H */