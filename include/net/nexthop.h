--- conflicted
+++ resolved
@@ -119,13 +119,9 @@
 struct nh_group {
 	struct nh_group		*spare; /* spare group for removals */
 	u16			num_nh;
-<<<<<<< HEAD
-	bool			mpath;
-=======
 	bool			is_multipath;
 	bool			hash_threshold;
 	bool			resilient;
->>>>>>> 7d2a07b7
 	bool			fdb_nh;
 	bool			has_v4;
 
@@ -157,17 +153,6 @@
 };
 
 enum nexthop_event_type {
-<<<<<<< HEAD
-	NEXTHOP_EVENT_ADD,
-	NEXTHOP_EVENT_DEL
-};
-
-int call_nexthop_notifier(struct notifier_block *nb, struct net *net,
-			  enum nexthop_event_type event_type,
-			  struct nexthop *nh);
-int register_nexthop_notifier(struct net *net, struct notifier_block *nb);
-int unregister_nexthop_notifier(struct net *net, struct notifier_block *nb);
-=======
 	NEXTHOP_EVENT_DEL,
 	NEXTHOP_EVENT_REPLACE,
 	NEXTHOP_EVENT_RES_TABLE_PRE_REPLACE,
@@ -239,7 +224,6 @@
 				 bool offload, bool trap);
 void nexthop_res_grp_activity_update(struct net *net, u32 id, u16 num_buckets,
 				     unsigned long *activity);
->>>>>>> 7d2a07b7
 
 /* caller is holding rcu or rtnl; no reference taken to nexthop */
 struct nexthop *nexthop_find_by_id(struct net *net, u32 id);
