/* SCTP kernel reference Implementation
 * (C) Copyright IBM Corp. 2001, 2004
 * Copyright (c) 1999-2000 Cisco, Inc.
 * Copyright (c) 1999-2001 Motorola, Inc.
 * Copyright (c) 2001 Intel Corp.
 *
 * This file is part of the SCTP kernel reference Implementation
 *
 * The SCTP reference implementation is free software;
 * you can redistribute it and/or modify it under the terms of
 * the GNU General Public License as published by
 * the Free Software Foundation; either version 2, or (at your option)
 * any later version.
 *
 * The SCTP reference implementation is distributed in the hope that it
 * will be useful, but WITHOUT ANY WARRANTY; without even the implied
 *		   ************************
 * warranty of MERCHANTABILITY or FITNESS FOR A PARTICULAR PURPOSE.
 * See the GNU General Public License for more details.
 *
 * You should have received a copy of the GNU General Public License
 * along with GNU CC; see the file COPYING.  If not, write to
 * the Free Software Foundation, 59 Temple Place - Suite 330,
 * Boston, MA 02111-1307, USA.
 *
 * Please send any bug reports or fixes you make to the
 * email addresses:
 *    lksctp developers <lksctp-developers@lists.sourceforge.net>
 *
 * Or submit a bug report through the following website:
 *    http://www.sf.net/projects/lksctp
 *
 * Written or modified by:
 *    Randall Stewart	    <randall@sctp.chicago.il.us>
 *    Ken Morneau	    <kmorneau@cisco.com>
 *    Qiaobing Xie	    <qxie1@email.mot.com>
 *    La Monte H.P. Yarroll <piggy@acm.org>
 *    Karl Knutson	    <karl@athena.chicago.il.us>
 *    Jon Grimm		    <jgrimm@us.ibm.com>
 *    Xingang Guo	    <xingang.guo@intel.com>
 *    Hui Huang		    <hui.huang@nokia.com>
 *    Sridhar Samudrala	    <sri@us.ibm.com>
 *    Daisy Chang	    <daisyc@us.ibm.com>
 *    Dajiang Zhang	    <dajiang.zhang@nokia.com>
 *    Ardelle Fan	    <ardelle.fan@intel.com>
 *    Ryan Layer	    <rmlayer@us.ibm.com>
 *    Anup Pemmaiah	    <pemmaiah@cc.usu.edu>
 *    Kevin Gao             <kevin.gao@intel.com>
 *
 * Any bugs reported given to us we will try to fix... any fixes shared will
 * be incorporated into the next SCTP release.
 */

#ifndef __sctp_structs_h__
#define __sctp_structs_h__

#include <linux/time.h>		/* We get struct timespec.    */
#include <linux/socket.h>	/* linux/in.h needs this!!    */
#include <linux/in.h>		/* We get struct sockaddr_in. */
#include <linux/in6.h>		/* We get struct in6_addr     */
#include <linux/ipv6.h>
#include <asm/param.h>		/* We get MAXHOSTNAMELEN.     */
#include <asm/atomic.h>		/* This gets us atomic counters.  */
#include <linux/skbuff.h>	/* We need sk_buff_head. */
#include <linux/workqueue.h>	/* We need tq_struct.	 */
#include <linux/sctp.h>		/* We need sctp* header structs.  */
#include <net/sctp/auth.h>	/* We need auth specific structs */

/* A convenience structure for handling sockaddr structures.
 * We should wean ourselves off this.
 */
union sctp_addr {
	struct sockaddr_in v4;
	struct sockaddr_in6 v6;
	struct sockaddr sa;
};

/* Forward declarations for data structures. */
struct sctp_globals;
struct sctp_endpoint;
struct sctp_association;
struct sctp_transport;
struct sctp_packet;
struct sctp_chunk;
struct sctp_inq;
struct sctp_outq;
struct sctp_bind_addr;
struct sctp_ulpq;
struct sctp_ep_common;
struct sctp_ssnmap;
struct crypto_hash;


#include <net/sctp/tsnmap.h>
#include <net/sctp/ulpevent.h>
#include <net/sctp/ulpqueue.h>

/* Structures useful for managing bind/connect. */

struct sctp_bind_bucket {
	unsigned short	port;
	unsigned short	fastreuse;
	struct hlist_node	node;
	struct hlist_head	owner;
};

struct sctp_bind_hashbucket {
	spinlock_t	lock;
	struct hlist_head	chain;
};

/* Used for hashing all associations.  */
struct sctp_hashbucket {
	rwlock_t	lock;
	struct hlist_head	chain;
} __attribute__((__aligned__(8)));


/* The SCTP globals structure. */
extern struct sctp_globals {
	/* RFC2960 Section 14. Suggested SCTP Protocol Parameter Values
	 *
	 * The following protocol parameters are RECOMMENDED:
	 *
	 * RTO.Initial		    - 3	 seconds
	 * RTO.Min		    - 1	 second
	 * RTO.Max		   -  60 seconds
	 * RTO.Alpha		    - 1/8  (3 when converted to right shifts.)
	 * RTO.Beta		    - 1/4  (2 when converted to right shifts.)
	 */
	unsigned int rto_initial;
	unsigned int rto_min;
	unsigned int rto_max;

	/* Note: rto_alpha and rto_beta are really defined as inverse
	 * powers of two to facilitate integer operations.
	 */
	int rto_alpha;
	int rto_beta;

	/* Max.Burst		    - 4 */
	int max_burst;

	/* Whether Cookie Preservative is enabled(1) or not(0) */
	int cookie_preserve_enable;

	/* Valid.Cookie.Life	    - 60  seconds  */
	unsigned int valid_cookie_life;

	/* Delayed SACK timeout  200ms default*/
	unsigned int sack_timeout;

	/* HB.interval		    - 30 seconds  */
	unsigned int hb_interval;

	/* Association.Max.Retrans  - 10 attempts
	 * Path.Max.Retrans	    - 5	 attempts (per destination address)
	 * Max.Init.Retransmits	    - 8	 attempts
	 */
	int max_retrans_association;
	int max_retrans_path;
	int max_retrans_init;

	/*
	 * Policy for preforming sctp/socket accounting
	 * 0   - do socket level accounting, all assocs share sk_sndbuf
	 * 1   - do sctp accounting, each asoc may use sk_sndbuf bytes
	 */
	int sndbuf_policy;

	/*
	 * Policy for preforming sctp/socket accounting
	 * 0   - do socket level accounting, all assocs share sk_rcvbuf
	 * 1   - do sctp accounting, each asoc may use sk_rcvbuf bytes
	 */
	int rcvbuf_policy;

	/* The following variables are implementation specific.	 */

	/* Default initialization values to be applied to new associations. */
	__u16 max_instreams;
	__u16 max_outstreams;

	/* This is a list of groups of functions for each address
	 * family that we support.
	 */
	struct list_head address_families;

	/* This is the hash of all endpoints. */
	int ep_hashsize;
	struct sctp_hashbucket *ep_hashtable;

	/* This is the hash of all associations. */
	int assoc_hashsize;
	struct sctp_hashbucket *assoc_hashtable;

	/* This is the sctp port control hash.	*/
	int port_hashsize;
	struct sctp_bind_hashbucket *port_hashtable;

	/* This is the global local address list.
	 * We actively maintain this complete list of addresses on
	 * the system by catching address add/delete events.
	 *
	 * It is a list of sctp_sockaddr_entry.
	 */
	struct list_head local_addr_list;

	/* Lock that protects the local_addr_list writers */
	spinlock_t addr_list_lock;
	
	/* Flag to indicate if addip is enabled. */
	int addip_enable;
	int addip_noauth_enable;

	/* Flag to indicate if PR-SCTP is enabled. */
	int prsctp_enable;

	/* Flag to idicate if SCTP-AUTH is enabled */
	int auth_enable;
} sctp_globals;

#define sctp_rto_initial		(sctp_globals.rto_initial)
#define sctp_rto_min			(sctp_globals.rto_min)
#define sctp_rto_max			(sctp_globals.rto_max)
#define sctp_rto_alpha			(sctp_globals.rto_alpha)
#define sctp_rto_beta			(sctp_globals.rto_beta)
#define sctp_max_burst			(sctp_globals.max_burst)
#define sctp_valid_cookie_life		(sctp_globals.valid_cookie_life)
#define sctp_cookie_preserve_enable	(sctp_globals.cookie_preserve_enable)
#define sctp_max_retrans_association	(sctp_globals.max_retrans_association)
#define sctp_sndbuf_policy	 	(sctp_globals.sndbuf_policy)
#define sctp_rcvbuf_policy	 	(sctp_globals.rcvbuf_policy)
#define sctp_max_retrans_path		(sctp_globals.max_retrans_path)
#define sctp_max_retrans_init		(sctp_globals.max_retrans_init)
#define sctp_sack_timeout		(sctp_globals.sack_timeout)
#define sctp_hb_interval		(sctp_globals.hb_interval)
#define sctp_max_instreams		(sctp_globals.max_instreams)
#define sctp_max_outstreams		(sctp_globals.max_outstreams)
#define sctp_address_families		(sctp_globals.address_families)
#define sctp_ep_hashsize		(sctp_globals.ep_hashsize)
#define sctp_ep_hashtable		(sctp_globals.ep_hashtable)
#define sctp_assoc_hashsize		(sctp_globals.assoc_hashsize)
#define sctp_assoc_hashtable		(sctp_globals.assoc_hashtable)
#define sctp_port_hashsize		(sctp_globals.port_hashsize)
#define sctp_port_rover			(sctp_globals.port_rover)
#define sctp_port_alloc_lock		(sctp_globals.port_alloc_lock)
#define sctp_port_hashtable		(sctp_globals.port_hashtable)
#define sctp_local_addr_list		(sctp_globals.local_addr_list)
#define sctp_local_addr_lock		(sctp_globals.addr_list_lock)
#define sctp_addip_enable		(sctp_globals.addip_enable)
#define sctp_addip_noauth		(sctp_globals.addip_noauth_enable)
#define sctp_prsctp_enable		(sctp_globals.prsctp_enable)
#define sctp_auth_enable		(sctp_globals.auth_enable)

/* SCTP Socket type: UDP or TCP style. */
typedef enum {
	SCTP_SOCKET_UDP = 0,
	SCTP_SOCKET_UDP_HIGH_BANDWIDTH,
	SCTP_SOCKET_TCP
} sctp_socket_type_t;

/* Per socket SCTP information. */
struct sctp_sock {
	/* inet_sock has to be the first member of sctp_sock */
	struct inet_sock inet;
	/* What kind of a socket is this? */
	sctp_socket_type_t type;

	/* PF_ family specific functions.  */
	struct sctp_pf *pf;

	/* Access to HMAC transform. */
	struct crypto_hash *hmac;

	/* What is our base endpointer? */
	struct sctp_endpoint *ep;

	struct sctp_bind_bucket *bind_hash;
	/* Various Socket Options.  */
	__u16 default_stream;
	__u32 default_ppid;
	__u16 default_flags;
	__u32 default_context;
	__u32 default_timetolive;
	__u32 default_rcv_context;
	int max_burst;

	/* Heartbeat interval: The endpoint sends out a Heartbeat chunk to
	 * the destination address every heartbeat interval. This value
	 * will be inherited by all new associations.
	 */
	__u32 hbinterval;

	/* This is the max_retrans value for new associations. */
	__u16 pathmaxrxt;

	/* The initial Path MTU to use for new associations. */
	__u32 pathmtu;

	/* The default SACK delay timeout for new associations. */
	__u32 sackdelay;

	/* Flags controling Heartbeat, SACK delay, and Path MTU Discovery. */
	__u32 param_flags;

	struct sctp_initmsg initmsg;
	struct sctp_rtoinfo rtoinfo;
	struct sctp_paddrparams paddrparam;
	struct sctp_event_subscribe subscribe;
	struct sctp_assocparams assocparams;
	int user_frag;
	__u32 autoclose;
	__u8 nodelay;
	__u8 disable_fragments;
	__u8 v4mapped;
	__u8 frag_interleave;
	__u32 adaptation_ind;
	__u32 pd_point;

	atomic_t pd_mode;
	/* Receive to here while partial delivery is in effect. */
	struct sk_buff_head pd_lobby;
};

static inline struct sctp_sock *sctp_sk(const struct sock *sk)
{
       return (struct sctp_sock *)sk;
}

static inline struct sock *sctp_opt2sk(const struct sctp_sock *sp)
{
       return (struct sock *)sp;
}

#if defined(CONFIG_IPV6) || defined(CONFIG_IPV6_MODULE)
struct sctp6_sock {
       struct sctp_sock  sctp;
       struct ipv6_pinfo inet6;
};
#endif /* CONFIG_IPV6 */


/* This is our APPLICATION-SPECIFIC state cookie.
 * THIS IS NOT DICTATED BY THE SPECIFICATION.
 */
/* These are the parts of an association which we send in the cookie.
 * Most of these are straight out of:
 * RFC2960 12.2 Parameters necessary per association (i.e. the TCB)
 *
 */

struct sctp_cookie {

	/* My	       : Tag expected in every inbound packet and sent
	 * Verification: in the INIT or INIT ACK chunk.
	 * Tag	       :
	 */
	__u32 my_vtag;

	/* Peer's      : Tag expected in every outbound packet except
	 * Verification: in the INIT chunk.
	 * Tag	       :
	 */
	__u32 peer_vtag;

	/* The rest of these are not from the spec, but really need to
	 * be in the cookie.
	 */

	/* My Tie Tag  : Assist in discovering a restarting association. */
	__u32 my_ttag;

	/* Peer's Tie Tag: Assist in discovering a restarting association. */
	__u32 peer_ttag;

	/* When does this cookie expire? */
	struct timeval expiration;

	/* Number of inbound/outbound streams which are set
	 * and negotiated during the INIT process.
	 */
	__u16 sinit_num_ostreams;
	__u16 sinit_max_instreams;

	/* This is the first sequence number I used.  */
	__u32 initial_tsn;

	/* This holds the originating address of the INIT packet.  */
	union sctp_addr peer_addr;

	/* IG Section 2.35.3 
	 * Include the source port of the INIT-ACK
	 */
	__u16		my_port;

	__u8 prsctp_capable;

	/* Padding for future use */
	__u8 padding;  		

	__u32 adaptation_ind;

	__u8 auth_random[sizeof(sctp_paramhdr_t) + SCTP_AUTH_RANDOM_LENGTH];
	__u8 auth_hmacs[SCTP_AUTH_NUM_HMACS + 2];
	__u8 auth_chunks[sizeof(sctp_paramhdr_t) + SCTP_AUTH_MAX_CHUNKS];

	/* This is a shim for my peer's INIT packet, followed by
	 * a copy of the raw address list of the association.
	 * The length of the raw address list is saved in the
	 * raw_addr_list_len field, which will be used at the time when
	 * the association TCB is re-constructed from the cookie.
	 */
	__u32 raw_addr_list_len;
	struct sctp_init_chunk peer_init[0];
};


/* The format of our cookie that we send to our peer. */
struct sctp_signed_cookie {
	__u8 signature[SCTP_SECRET_SIZE];
	__u32 __pad;		/* force sctp_cookie alignment to 64 bits */
	struct sctp_cookie c;
} __attribute__((packed));

/* This is another convenience type to allocate memory for address
 * params for the maximum size and pass such structures around
 * internally.
 */
union sctp_addr_param {
	struct sctp_paramhdr p;
	struct sctp_ipv4addr_param v4;
	struct sctp_ipv6addr_param v6;
};

/* A convenience type to allow walking through the various
 * parameters and avoid casting all over the place.
 */
union sctp_params {
	void *v;
	struct sctp_paramhdr *p;
	struct sctp_cookie_preserve_param *life;
	struct sctp_hostname_param *dns;
	struct sctp_cookie_param *cookie;
	struct sctp_supported_addrs_param *sat;
	struct sctp_ipv4addr_param *v4;
	struct sctp_ipv6addr_param *v6;
	union sctp_addr_param *addr;
	struct sctp_adaptation_ind_param *aind;
	struct sctp_supported_ext_param *ext;
	struct sctp_random_param *random;
	struct sctp_chunks_param *chunks;
	struct sctp_hmac_algo_param *hmac_algo;
};

/* RFC 2960.  Section 3.3.5 Heartbeat.
 *    Heartbeat Information: variable length
 *    The Sender-specific Heartbeat Info field should normally include
 *    information about the sender's current time when this HEARTBEAT
 *    chunk is sent and the destination transport address to which this
 *    HEARTBEAT is sent (see Section 8.3).
 */
typedef struct sctp_sender_hb_info {
	struct sctp_paramhdr param_hdr;
	union sctp_addr daddr;
	unsigned long sent_at;
	__u64 hb_nonce;
} __attribute__((packed)) sctp_sender_hb_info_t;

/*
 *  RFC 2960 1.3.2 Sequenced Delivery within Streams
 *
 *  The term "stream" is used in SCTP to refer to a sequence of user
 *  messages that are to be delivered to the upper-layer protocol in
 *  order with respect to other messages within the same stream.  This is
 *  in contrast to its usage in TCP, where it refers to a sequence of
 *  bytes (in this document a byte is assumed to be eight bits).
 *  ...
 *
 *  This is the structure we use to track both our outbound and inbound
 *  SSN, or Stream Sequence Numbers.
 */

struct sctp_stream {
	__u16 *ssn;
	unsigned int len;
};

struct sctp_ssnmap {
	struct sctp_stream in;
	struct sctp_stream out;
	int malloced;
};

struct sctp_ssnmap *sctp_ssnmap_new(__u16 in, __u16 out,
				    gfp_t gfp);
void sctp_ssnmap_free(struct sctp_ssnmap *map);
void sctp_ssnmap_clear(struct sctp_ssnmap *map);

/* What is the current SSN number for this stream? */
static inline __u16 sctp_ssn_peek(struct sctp_stream *stream, __u16 id)
{
	return stream->ssn[id];
}

/* Return the next SSN number for this stream.	*/
static inline __u16 sctp_ssn_next(struct sctp_stream *stream, __u16 id)
{
	return stream->ssn[id]++;
}

/* Skip over this ssn and all below. */
static inline void sctp_ssn_skip(struct sctp_stream *stream, __u16 id, 
				 __u16 ssn)
{
	stream->ssn[id] = ssn+1;
}
              
/*
 * Pointers to address related SCTP functions.
 * (i.e. things that depend on the address family.)
 */
struct sctp_af {
	int		(*sctp_xmit)	(struct sk_buff *skb,
					 struct sctp_transport *,
					 int ipfragok);
	int		(*setsockopt)	(struct sock *sk,
					 int level,
					 int optname,
					 char __user *optval,
					 int optlen);
	int		(*getsockopt)	(struct sock *sk,
					 int level,
					 int optname,
					 char __user *optval,
					 int __user *optlen);
	int		(*compat_setsockopt)	(struct sock *sk,
					 int level,
					 int optname,
					 char __user *optval,
					 int optlen);
	int		(*compat_getsockopt)	(struct sock *sk,
					 int level,
					 int optname,
					 char __user *optval,
					 int __user *optlen);
	struct dst_entry *(*get_dst)	(struct sctp_association *asoc,
					 union sctp_addr *daddr,
					 union sctp_addr *saddr);
	void		(*get_saddr)	(struct sctp_association *asoc,
					 struct dst_entry *dst,
					 union sctp_addr *daddr,
					 union sctp_addr *saddr);
	void		(*copy_addrlist) (struct list_head *,
					  struct net_device *);
	void		(*dst_saddr)	(union sctp_addr *saddr,
					 struct dst_entry *dst,
					 __be16 port);
	int		(*cmp_addr)	(const union sctp_addr *addr1,
					 const union sctp_addr *addr2);
	void		(*addr_copy)	(union sctp_addr *dst,
					 union sctp_addr *src);
	void		(*from_skb)	(union sctp_addr *,
					 struct sk_buff *skb,
					 int saddr);
	void		(*from_sk)	(union sctp_addr *,
					 struct sock *sk);
	void		(*to_sk_saddr)	(union sctp_addr *,
					 struct sock *sk);
	void		(*to_sk_daddr)	(union sctp_addr *,
					 struct sock *sk);
	void		(*from_addr_param) (union sctp_addr *,
					    union sctp_addr_param *,
					    __be16 port, int iif);
	int		(*to_addr_param) (const union sctp_addr *,
					  union sctp_addr_param *); 
	int		(*addr_valid)	(union sctp_addr *,
					 struct sctp_sock *,
					 const struct sk_buff *);
	sctp_scope_t	(*scope) (union sctp_addr *);
	void		(*inaddr_any)	(union sctp_addr *, __be16);
	int		(*is_any)	(const union sctp_addr *);
	int		(*available)	(union sctp_addr *,
					 struct sctp_sock *);
	int		(*skb_iif)	(const struct sk_buff *sk);
	int		(*is_ce)	(const struct sk_buff *sk);
	void		(*seq_dump_addr)(struct seq_file *seq,
					 union sctp_addr *addr);
	__u16		net_header_len;
	int		sockaddr_len;
	sa_family_t	sa_family;
	struct list_head list;
};

struct sctp_af *sctp_get_af_specific(sa_family_t);
int sctp_register_af(struct sctp_af *);

/* Protocol family functions. */
struct sctp_pf {
	void (*event_msgname)(struct sctp_ulpevent *, char *, int *);
	void (*skb_msgname)  (struct sk_buff *, char *, int *);
	int  (*af_supported) (sa_family_t, struct sctp_sock *);
	int  (*cmp_addr) (const union sctp_addr *,
			  const union sctp_addr *,
			  struct sctp_sock *);
	int  (*bind_verify) (struct sctp_sock *, union sctp_addr *);
	int  (*send_verify) (struct sctp_sock *, union sctp_addr *);
	int  (*supported_addrs)(const struct sctp_sock *, __be16 *);
	struct sock *(*create_accept_sk) (struct sock *sk,
					  struct sctp_association *asoc);
	void (*addr_v4map) (struct sctp_sock *, union sctp_addr *);
	struct sctp_af *af;
};


/* Structure to track chunk fragments that have been acked, but peer
 * fragments of the same message have not.
 */
struct sctp_datamsg {
	/* Chunks waiting to be submitted to lower layer. */
	struct list_head chunks;
	/* Chunks that have been transmitted. */
	struct list_head track;
	/* Reference counting. */
	atomic_t refcnt;
	/* When is this message no longer interesting to the peer? */
	unsigned long expires_at;
	/* Did the messenge fail to send? */
	int send_error;
	char send_failed;
	/* Control whether chunks from this message can be abandoned. */
	char can_abandon;
};

struct sctp_datamsg *sctp_datamsg_from_user(struct sctp_association *,
					    struct sctp_sndrcvinfo *,
					    struct msghdr *, int len);
void sctp_datamsg_put(struct sctp_datamsg *);
void sctp_datamsg_free(struct sctp_datamsg *);
void sctp_datamsg_track(struct sctp_chunk *);
void sctp_chunk_fail(struct sctp_chunk *, int error);
int sctp_chunk_abandoned(struct sctp_chunk *);

/* RFC2960 1.4 Key Terms
 *
 * o Chunk: A unit of information within an SCTP packet, consisting of
 * a chunk header and chunk-specific content.
 *
 * As a matter of convenience, we remember the SCTP common header for
 * each chunk as well as a few other header pointers...
 */
struct sctp_chunk {
	struct list_head list;

	atomic_t refcnt;

	/* This is our link to the per-transport transmitted list.  */
	struct list_head transmitted_list;

	/* This field is used by chunks that hold fragmented data.
	 * For the first fragment this is the list that holds the rest of
	 * fragments. For the remaining fragments, this is the link to the
	 * frag_list maintained in the first fragment.
	 */
	struct list_head frag_list;

	/* This points to the sk_buff containing the actual data.  */
	struct sk_buff *skb;

	/* These are the SCTP headers by reverse order in a packet.
	 * Note that some of these may happen more than once.  In that
	 * case, we point at the "current" one, whatever that means
	 * for that level of header.
	 */

	/* We point this at the FIRST TLV parameter to chunk_hdr.  */
	union sctp_params param_hdr;
	union {
		__u8 *v;
		struct sctp_datahdr *data_hdr;
		struct sctp_inithdr *init_hdr;
		struct sctp_sackhdr *sack_hdr;
		struct sctp_heartbeathdr *hb_hdr;
		struct sctp_sender_hb_info *hbs_hdr;
		struct sctp_shutdownhdr *shutdown_hdr;
		struct sctp_signed_cookie *cookie_hdr;
		struct sctp_ecnehdr *ecne_hdr;
		struct sctp_cwrhdr *ecn_cwr_hdr;
		struct sctp_errhdr *err_hdr;
		struct sctp_addiphdr *addip_hdr;
		struct sctp_fwdtsn_hdr *fwdtsn_hdr;
		struct sctp_authhdr *auth_hdr;
	} subh;

	__u8 *chunk_end;

	struct sctp_chunkhdr *chunk_hdr;
	struct sctphdr *sctp_hdr;

	/* This needs to be recoverable for SCTP_SEND_FAILED events. */
	struct sctp_sndrcvinfo sinfo;

	/* Which association does this belong to?  */
	struct sctp_association *asoc;

	/* What endpoint received this chunk? */
	struct sctp_ep_common *rcvr;

	/* We fill this in if we are calculating RTT. */
	unsigned long sent_at;

	/* What is the origin IP address for this chunk?  */
	union sctp_addr source;
	/* Destination address for this chunk. */
	union sctp_addr dest;

	/* For outbound message, track all fragments for SEND_FAILED. */
	struct sctp_datamsg *msg;

	/* For an inbound chunk, this tells us where it came from.
	 * For an outbound chunk, it tells us where we'd like it to
	 * go.	It is NULL if we have no preference.
	 */
	struct sctp_transport *transport;

	/* SCTP-AUTH:  For the special case inbound processing of COOKIE-ECHO
	 * we need save a pointer to the AUTH chunk, since the SCTP-AUTH
	 * spec violates the principle premis that all chunks are processed
	 * in order.
	 */
	struct sk_buff *auth_chunk;

	__u8 rtt_in_progress;	/* Is this chunk used for RTT calculation? */
	__u8 resent;		/* Has this chunk ever been retransmitted. */
	__u8 has_tsn;		/* Does this chunk have a TSN yet? */
	__u8 has_ssn;		/* Does this chunk have a SSN yet? */
	__u8 singleton;		/* Was this the only chunk in the packet? */
	__u8 end_of_packet;	/* Was this the last chunk in the packet? */
	__u8 ecn_ce_done;	/* Have we processed the ECN CE bit? */
	__u8 pdiscard;		/* Discard the whole packet now? */
	__u8 tsn_gap_acked;	/* Is this chunk acked by a GAP ACK? */
	__s8 fast_retransmit;	 /* Is this chunk fast retransmitted? */
	__u8 tsn_missing_report; /* Data chunk missing counter. */
	__u8 data_accepted; 	/* At least 1 chunk in this packet accepted */
	__u8 auth;		/* IN: was auth'ed | OUT: needs auth */
};

void sctp_chunk_hold(struct sctp_chunk *);
void sctp_chunk_put(struct sctp_chunk *);
int sctp_user_addto_chunk(struct sctp_chunk *chunk, int off, int len,
			  struct iovec *data);
void sctp_chunk_free(struct sctp_chunk *);
void  *sctp_addto_chunk(struct sctp_chunk *, int len, const void *data);
struct sctp_chunk *sctp_chunkify(struct sk_buff *,
				 const struct sctp_association *,
				 struct sock *);
void sctp_init_addrs(struct sctp_chunk *, union sctp_addr *,
		     union sctp_addr *);
const union sctp_addr *sctp_source(const struct sctp_chunk *chunk);

/* This is a structure for holding either an IPv6 or an IPv4 address.  */
struct sctp_sockaddr_entry {
	struct list_head list;
	struct rcu_head	rcu;
	union sctp_addr a;
	__u8 use_as_src;
	__u8 valid;
};

typedef struct sctp_chunk *(sctp_packet_phandler_t)(struct sctp_association *);

/* This structure holds lists of chunks as we are assembling for
 * transmission.
 */
struct sctp_packet {
	/* These are the SCTP header values (host order) for the packet. */
	__u16 source_port;
	__u16 destination_port;
	__u32 vtag;

	/* This contains the payload chunks.  */
	struct list_head chunk_list;

	/* This is the overhead of the sctp and ip headers. */
	size_t overhead;
	/* This is the total size of all chunks INCLUDING padding.  */
	size_t size;

	/* The packet is destined for this transport address.
	 * The function we finally use to pass down to the next lower
	 * layer lives in the transport structure.
	 */
	struct sctp_transport *transport;

	/* pointer to the auth chunk for this packet */
	struct sctp_chunk *auth;

	/* This packet contains a COOKIE-ECHO chunk. */
	__u8 has_cookie_echo;
<<<<<<< HEAD

	/* This packet contains a SACK chunk. */
	__u8 has_sack;

	/* This packet contains an AUTH chunk */
	__u8 has_auth;

=======

	/* This packet contains a SACK chunk. */
	__u8 has_sack;

	/* This packet contains an AUTH chunk */
	__u8 has_auth;

>>>>>>> 9418d5dc
	/* This packet contains at least 1 DATA chunk */
	__u8 has_data;

	/* SCTP cannot fragment this packet. So let ip fragment it. */
	__u8 ipfragok;

	__u8 malloced;
};

struct sctp_packet *sctp_packet_init(struct sctp_packet *,
				     struct sctp_transport *,
				     __u16 sport, __u16 dport);
struct sctp_packet *sctp_packet_config(struct sctp_packet *, __u32 vtag, int);
sctp_xmit_t sctp_packet_transmit_chunk(struct sctp_packet *,
                                       struct sctp_chunk *);
sctp_xmit_t sctp_packet_append_chunk(struct sctp_packet *,
                                     struct sctp_chunk *);
int sctp_packet_transmit(struct sctp_packet *);
void sctp_packet_free(struct sctp_packet *);

static inline int sctp_packet_empty(struct sctp_packet *packet)
{
	return (packet->size == packet->overhead);
}

/* This represents a remote transport address.
 * For local transport addresses, we just use union sctp_addr.
 *
 * RFC2960 Section 1.4 Key Terms
 *
 *   o	Transport address:  A Transport Address is traditionally defined
 *	by Network Layer address, Transport Layer protocol and Transport
 *	Layer port number.  In the case of SCTP running over IP, a
 *	transport address is defined by the combination of an IP address
 *	and an SCTP port number (where SCTP is the Transport protocol).
 *
 * RFC2960 Section 7.1 SCTP Differences from TCP Congestion control
 *
 *   o	The sender keeps a separate congestion control parameter set for
 *	each of the destination addresses it can send to (not each
 *	source-destination pair but for each destination).  The parameters
 *	should decay if the address is not used for a long enough time
 *	period.
 *
 */
struct sctp_transport {
	/* A list of transports. */
	struct list_head transports;

	/* Reference counting. */
	atomic_t refcnt;
	int	 dead;

	/* This is the peer's IP address and port. */
	union sctp_addr ipaddr;

	/* These are the functions we call to handle LLP stuff.	 */
	struct sctp_af *af_specific;

	/* Which association do we belong to?  */
	struct sctp_association *asoc;

	/* RFC2960
	 *
	 * 12.3 Per Transport Address Data
	 *
	 * For each destination transport address in the peer's
	 * address list derived from the INIT or INIT ACK chunk, a
	 * number of data elements needs to be maintained including:
	 */
	/* RTO	       : The current retransmission timeout value.  */
	unsigned long rto;
	unsigned long last_rto;

	__u32 rtt;		/* This is the most recent RTT.	 */

	/* RTTVAR      : The current RTT variation.  */
	__u32 rttvar;

	/* SRTT	       : The current smoothed round trip time.	*/
	__u32 srtt;

	/* RTO-Pending : A flag used to track if one of the DATA
	 *		chunks sent to this address is currently being
	 *		used to compute a RTT. If this flag is 0,
	 *		the next DATA chunk sent to this destination
	 *		should be used to compute a RTT and this flag
	 *		should be set. Every time the RTT
	 *		calculation completes (i.e. the DATA chunk
	 *		is SACK'd) clear this flag.
	 */
	int rto_pending;

	/*
	 * These are the congestion stats.
	 */
	/* cwnd	       : The current congestion window.	 */
	__u32 cwnd;		  /* This is the actual cwnd.  */

	/* ssthresh    : The current slow start threshold value.  */
	__u32 ssthresh;

	/* partial     : The tracking method for increase of cwnd when in
	 * bytes acked : congestion avoidance mode (see Section 6.2.2)
	 */
	__u32 partial_bytes_acked;

	/* Data that has been sent, but not acknowledged. */
	__u32 flight_size;

	/* Destination */
	struct dst_entry *dst;
	/* Source address. */
	union sctp_addr saddr;

	/* When was the last time(in jiffies) that a data packet was sent on
	 * this transport?  This is used to adjust the cwnd when the transport
	 * becomes inactive.
	 */
	unsigned long last_time_used;

	/* Heartbeat interval: The endpoint sends out a Heartbeat chunk to
	 * the destination address every heartbeat interval.
	 */
	unsigned long hbinterval;

	/* SACK delay timeout */
	unsigned long sackdelay;

	/* When was the last time (in jiffies) that we heard from this
	 * transport?  We use this to pick new active and retran paths.
	 */
	unsigned long last_time_heard;

	/* Last time(in jiffies) when cwnd is reduced due to the congestion
	 * indication based on ECNE chunk.
	 */
	unsigned long last_time_ecne_reduced;

	/* This is the max_retrans value for the transport and will
	 * be initialized from the assocs value.  This can be changed
	 * using SCTP_SET_PEER_ADDR_PARAMS socket option.
	 */
	__u16 pathmaxrxt;

	/* is the Path MTU update pending on this tranport */
	__u8 pmtu_pending;

	/* PMTU	      : The current known path MTU.  */
	__u32 pathmtu;

	/* Flags controling Heartbeat, SACK delay, and Path MTU Discovery. */
	__u32 param_flags;

	/* The number of times INIT has been sent on this transport. */
	int init_sent_count;

	/* state       : The current state of this destination,
	 *             : i.e. SCTP_ACTIVE, SCTP_INACTIVE, SCTP_UNKOWN.
	 */
	int state;

	/* These are the error stats for this destination.  */

	/* Error count : The current error count for this destination.	*/
	unsigned short error_count;

	/* Per	       : A timer used by each destination.
	 * Destination :
	 * Timer       :
	 *
	 * [Everywhere else in the text this is called T3-rtx. -ed]
	 */
	struct timer_list T3_rtx_timer;

	/* Heartbeat timer is per destination. */
	struct timer_list hb_timer;

	/* Since we're using per-destination retransmission timers
	 * (see above), we're also using per-destination "transmitted"
	 * queues.  This probably ought to be a private struct
	 * accessible only within the outqueue, but it's not, yet.
	 */
	struct list_head transmitted;

	/* We build bundle-able packets for this transport here.  */
	struct sctp_packet packet;

	/* This is the list of transports that have chunks to send.  */
	struct list_head send_ready;

	int malloced; /* Is this structure kfree()able? */

	/* State information saved for SFR_CACC algorithm. The key
	 * idea in SFR_CACC is to maintain state at the sender on a
	 * per-destination basis when a changeover happens.
	 *	char changeover_active;
	 *	char cycling_changeover;
	 *	__u32 next_tsn_at_change;
	 *	char cacc_saw_newack;
	 */
	struct {
		/* An unsigned integer, which stores the next TSN to be
		 * used by the sender, at the moment of changeover.
		 */
		__u32 next_tsn_at_change;

		/* A flag which indicates the occurrence of a changeover */
		char changeover_active;

		/* A flag which indicates whether the change of primary is
		 * the first switch to this destination address during an
		 * active switch.
		 */
		char cycling_changeover;

		/* A temporary flag, which is used during the processing of
		 * a SACK to estimate the causative TSN(s)'s group.
		 */
		char cacc_saw_newack;
	} cacc;

	/* 64-bit random number sent with heartbeat. */
	__u64 hb_nonce;
};

struct sctp_transport *sctp_transport_new(const union sctp_addr *,
					  gfp_t);
void sctp_transport_set_owner(struct sctp_transport *,
			      struct sctp_association *);
void sctp_transport_route(struct sctp_transport *, union sctp_addr *,
			  struct sctp_sock *);
void sctp_transport_pmtu(struct sctp_transport *);
void sctp_transport_free(struct sctp_transport *);
void sctp_transport_reset_timers(struct sctp_transport *);
void sctp_transport_hold(struct sctp_transport *);
void sctp_transport_put(struct sctp_transport *);
void sctp_transport_update_rto(struct sctp_transport *, __u32);
void sctp_transport_raise_cwnd(struct sctp_transport *, __u32, __u32);
void sctp_transport_lower_cwnd(struct sctp_transport *, sctp_lower_cwnd_t);
unsigned long sctp_transport_timeout(struct sctp_transport *);
void sctp_transport_reset(struct sctp_transport *);
void sctp_transport_update_pmtu(struct sctp_transport *, u32);


/* This is the structure we use to queue packets as they come into
 * SCTP.  We write packets to it and read chunks from it.
 */
struct sctp_inq {
	/* This is actually a queue of sctp_chunk each
	 * containing a partially decoded packet.
	 */
	struct list_head in_chunk_list;
	/* This is the packet which is currently off the in queue and is
	 * being worked on through the inbound chunk processing.
	 */
	struct sctp_chunk *in_progress;

	/* This is the delayed task to finish delivering inbound
	 * messages.
	 */
	struct work_struct immediate;

	int malloced;	     /* Is this structure kfree()able?	*/
};

void sctp_inq_init(struct sctp_inq *);
void sctp_inq_free(struct sctp_inq *);
void sctp_inq_push(struct sctp_inq *, struct sctp_chunk *packet);
struct sctp_chunk *sctp_inq_pop(struct sctp_inq *);
struct sctp_chunkhdr *sctp_inq_peek(struct sctp_inq *);
void sctp_inq_set_th_handler(struct sctp_inq *, work_func_t);

/* This is the structure we use to hold outbound chunks.  You push
 * chunks in and they automatically pop out the other end as bundled
 * packets (it calls (*output_handler)()).
 *
 * This structure covers sections 6.3, 6.4, 6.7, 6.8, 6.10, 7., 8.1,
 * and 8.2 of the v13 draft.
 *
 * It handles retransmissions.	The connection to the timeout portion
 * of the state machine is through sctp_..._timeout() and timeout_handler.
 *
 * If you feed it SACKs, it will eat them.
 *
 * If you give it big chunks, it will fragment them.
 *
 * It assigns TSN's to data chunks.  This happens at the last possible
 * instant before transmission.
 *
 * When free()'d, it empties itself out via output_handler().
 */
struct sctp_outq {
	struct sctp_association *asoc;

	/* Data pending that has never been transmitted.  */
	struct list_head out_chunk_list;

	unsigned out_qlen;	/* Total length of queued data chunks. */

	/* Error of send failed, may used in SCTP_SEND_FAILED event. */
	unsigned error;

	/* These are control chunks we want to send.  */
	struct list_head control_chunk_list;

	/* These are chunks that have been sacked but are above the
	 * CTSN, or cumulative tsn ack point.
	 */
	struct list_head sacked;

	/* Put chunks on this list to schedule them for
	 * retransmission.
	 */
	struct list_head retransmit;

	/* Put chunks on this list to save them for FWD TSN processing as
	 * they were abandoned.
	 */
	struct list_head abandoned;

	/* How many unackd bytes do we have in-flight?	*/
	__u32 outstanding_bytes;

	/* Corked? */
	char cork;

	/* Is this structure empty?  */
	char empty;

	/* Are we kfree()able? */
	char malloced;
};

void sctp_outq_init(struct sctp_association *, struct sctp_outq *);
void sctp_outq_teardown(struct sctp_outq *);
void sctp_outq_free(struct sctp_outq*);
int sctp_outq_tail(struct sctp_outq *, struct sctp_chunk *chunk);
int sctp_outq_flush(struct sctp_outq *, int);
int sctp_outq_sack(struct sctp_outq *, struct sctp_sackhdr *);
int sctp_outq_is_empty(const struct sctp_outq *);
void sctp_outq_restart(struct sctp_outq *);

void sctp_retransmit(struct sctp_outq *, struct sctp_transport *,
		     sctp_retransmit_reason_t);
void sctp_retransmit_mark(struct sctp_outq *, struct sctp_transport *, __u8);
int sctp_outq_uncork(struct sctp_outq *);
/* Uncork and flush an outqueue.  */
static inline void sctp_outq_cork(struct sctp_outq *q)
{
	q->cork = 1;
}

/* These bind address data fields common between endpoints and associations */
struct sctp_bind_addr {

	/* RFC 2960 12.1 Parameters necessary for the SCTP instance
	 *
	 * SCTP Port:	The local SCTP port number the endpoint is
	 *		bound to.
	 */
	__u16 port;

	/* RFC 2960 12.1 Parameters necessary for the SCTP instance
	 *
	 * Address List: The list of IP addresses that this instance
	 *	has bound.  This information is passed to one's
	 *	peer(s) in INIT and INIT ACK chunks.
	 */
	struct list_head address_list;

	int malloced;	     /* Are we kfree()able?  */
};

void sctp_bind_addr_init(struct sctp_bind_addr *, __u16 port);
void sctp_bind_addr_free(struct sctp_bind_addr *);
int sctp_bind_addr_copy(struct sctp_bind_addr *dest,
			const struct sctp_bind_addr *src,
			sctp_scope_t scope, gfp_t gfp,
			int flags);
int sctp_add_bind_addr(struct sctp_bind_addr *, union sctp_addr *,
		       __u8 use_as_src, gfp_t gfp);
int sctp_del_bind_addr(struct sctp_bind_addr *, union sctp_addr *);
int sctp_bind_addr_match(struct sctp_bind_addr *, const union sctp_addr *,
			 struct sctp_sock *);
union sctp_addr *sctp_find_unmatch_addr(struct sctp_bind_addr	*bp,
					const union sctp_addr	*addrs,
					int			addrcnt,
					struct sctp_sock	*opt);
union sctp_params sctp_bind_addrs_to_raw(const struct sctp_bind_addr *bp,
					 int *addrs_len,
					 gfp_t gfp);
int sctp_raw_to_bind_addrs(struct sctp_bind_addr *bp, __u8 *raw, int len,
			   __u16 port, gfp_t gfp);

sctp_scope_t sctp_scope(const union sctp_addr *);
int sctp_in_scope(const union sctp_addr *addr, const sctp_scope_t scope);
int sctp_is_any(const union sctp_addr *addr);
int sctp_addr_is_valid(const union sctp_addr *addr);


/* What type of endpoint?  */
typedef enum {
	SCTP_EP_TYPE_SOCKET,
	SCTP_EP_TYPE_ASSOCIATION,
} sctp_endpoint_type_t;

/*
 * A common base class to bridge the implmentation view of a
 * socket (usually listening) endpoint versus an association's
 * local endpoint.
 * This common structure is useful for several purposes:
 *   1) Common interface for lookup routines.
 *	a) Subfunctions work for either endpoint or association
 *	b) Single interface to lookup allows hiding the lookup lock rather
 *	   than acquiring it externally.
 *   2) Common interface for the inbound chunk handling/state machine.
 *   3) Common object handling routines for reference counting, etc.
 *   4) Disentangle association lookup from endpoint lookup, where we
 *	do not have to find our endpoint to find our association.
 *
 */

struct sctp_ep_common {
	/* Fields to help us manage our entries in the hash tables. */
	struct hlist_node node;
	int hashent;

	/* Runtime type information.  What kind of endpoint is this? */
	sctp_endpoint_type_t type;

	/* Some fields to help us manage this object.
	 *   refcnt   - Reference count access to this object.
	 *   dead     - Do not attempt to use this object.
	 *   malloced - Do we need to kfree this object?
	 */
	atomic_t    refcnt;
	char	    dead;
	char	    malloced;

	/* What socket does this endpoint belong to?  */
	struct sock *sk;

	/* This is where we receive inbound chunks.  */
	struct sctp_inq	  inqueue;

	/* This substructure includes the defining parameters of the
	 * endpoint:
	 * bind_addr.port is our shared port number.
	 * bind_addr.address_list is our set of local IP addresses.
	 */
	struct sctp_bind_addr bind_addr;
};


/* RFC Section 1.4 Key Terms
 *
 * o SCTP endpoint: The logical sender/receiver of SCTP packets. On a
 *   multi-homed host, an SCTP endpoint is represented to its peers as a
 *   combination of a set of eligible destination transport addresses to
 *   which SCTP packets can be sent and a set of eligible source
 *   transport addresses from which SCTP packets can be received.
 *   All transport addresses used by an SCTP endpoint must use the
 *   same port number, but can use multiple IP addresses. A transport
 *   address used by an SCTP endpoint must not be used by another
 *   SCTP endpoint. In other words, a transport address is unique
 *   to an SCTP endpoint.
 *
 * From an implementation perspective, each socket has one of these.
 * A TCP-style socket will have exactly one association on one of
 * these.  An UDP-style socket will have multiple associations hanging
 * off one of these.
 */

struct sctp_endpoint {
	/* Common substructure for endpoint and association. */
	struct sctp_ep_common base;

	/* Associations: A list of current associations and mappings
	 *	      to the data consumers for each association. This
	 *	      may be in the form of a hash table or other
	 *	      implementation dependent structure. The data
	 *	      consumers may be process identification
	 *	      information such as file descriptors, named pipe
	 *	      pointer, or table pointers dependent on how SCTP
	 *	      is implemented.
	 */
	/* This is really a list of struct sctp_association entries. */
	struct list_head asocs;

	/* Secret Key: A secret key used by this endpoint to compute
	 *	      the MAC.	This SHOULD be a cryptographic quality
	 *	      random number with a sufficient length.
	 *	      Discussion in [RFC1750] can be helpful in
	 *	      selection of the key.
	 */
	__u8 secret_key[SCTP_HOW_MANY_SECRETS][SCTP_SECRET_SIZE];
	int current_key;
	int last_key;
	int key_changed_at;

 	/* digest:  This is a digest of the sctp cookie.  This field is
 	 * 	    only used on the receive path when we try to validate
 	 * 	    that the cookie has not been tampered with.  We put
 	 * 	    this here so we pre-allocate this once and can re-use
 	 * 	    on every receive.
 	 */
 	__u8 *digest;
 
	/* sendbuf acct. policy.	*/
	__u32 sndbuf_policy;

	/* rcvbuf acct. policy.	*/
	__u32 rcvbuf_policy;

	/* SCTP AUTH: array of the HMACs that will be allocated
	 * we need this per association so that we don't serialize
	 */
	struct crypto_hash **auth_hmacs;

	/* SCTP-AUTH: hmacs for the endpoint encoded into parameter */
	 struct sctp_hmac_algo_param *auth_hmacs_list;

	/* SCTP-AUTH: chunks to authenticate encoded into parameter */
	struct sctp_chunks_param *auth_chunk_list;

	/* SCTP-AUTH: endpoint shared keys */
	struct list_head endpoint_shared_keys;
	__u16 active_key_id;
};

/* Recover the outter endpoint structure. */
static inline struct sctp_endpoint *sctp_ep(struct sctp_ep_common *base)
{
	struct sctp_endpoint *ep;

	ep = container_of(base, struct sctp_endpoint, base);
	return ep;
}

/* These are function signatures for manipulating endpoints.  */
struct sctp_endpoint *sctp_endpoint_new(struct sock *, gfp_t);
void sctp_endpoint_free(struct sctp_endpoint *);
void sctp_endpoint_put(struct sctp_endpoint *);
void sctp_endpoint_hold(struct sctp_endpoint *);
void sctp_endpoint_add_asoc(struct sctp_endpoint *, struct sctp_association *);
struct sctp_association *sctp_endpoint_lookup_assoc(
	const struct sctp_endpoint *ep,
	const union sctp_addr *paddr,
	struct sctp_transport **);
int sctp_endpoint_is_peeled_off(struct sctp_endpoint *,
				const union sctp_addr *);
struct sctp_endpoint *sctp_endpoint_is_match(struct sctp_endpoint *,
					const union sctp_addr *);
int sctp_has_association(const union sctp_addr *laddr,
			 const union sctp_addr *paddr);

int sctp_verify_init(const struct sctp_association *asoc, sctp_cid_t,
		     sctp_init_chunk_t *peer_init, struct sctp_chunk *chunk,
		     struct sctp_chunk **err_chunk);
int sctp_process_init(struct sctp_association *, sctp_cid_t cid,
		      const union sctp_addr *peer,
		      sctp_init_chunk_t *init, gfp_t gfp);
__u32 sctp_generate_tag(const struct sctp_endpoint *);
__u32 sctp_generate_tsn(const struct sctp_endpoint *);

struct sctp_inithdr_host {
	__u32 init_tag;
	__u32 a_rwnd;
	__u16 num_outbound_streams;
	__u16 num_inbound_streams;
	__u32 initial_tsn;
};

/* RFC2960
 *
 * 12. Recommended Transmission Control Block (TCB) Parameters
 *
 * This section details a recommended set of parameters that should
 * be contained within the TCB for an implementation. This section is
 * for illustrative purposes and should not be deemed as requirements
 * on an implementation or as an exhaustive list of all parameters
 * inside an SCTP TCB. Each implementation may need its own additional
 * parameters for optimization.
 */


/* Here we have information about each individual association. */
struct sctp_association {

	/* A base structure common to endpoint and association.
	 * In this context, it represents the associations's view
	 * of the local endpoint of the association.
	 */
	struct sctp_ep_common base;

	/* Associations on the same socket. */
	struct list_head asocs;

	/* association id. */
	sctp_assoc_t assoc_id;

	/* This is our parent endpoint.	 */
	struct sctp_endpoint *ep;

	/* These are those association elements needed in the cookie.  */
	struct sctp_cookie c;

	/* This is all information about our peer.  */
	struct {
		/* rwnd
		 *
		 * Peer Rwnd   : Current calculated value of the peer's rwnd.
		 */
		__u32 rwnd;

		/* transport_addr_list
		 *
		 * Peer	       : A list of SCTP transport addresses that the
		 * Transport   : peer is bound to. This information is derived
		 * Address     : from the INIT or INIT ACK and is used to
		 * List	       : associate an inbound packet with a given
		 *	       : association. Normally this information is
		 *	       : hashed or keyed for quick lookup and access
		 *	       : of the TCB.
		 *	       : The list is also initialized with the list
		 *	       : of addresses passed with the sctp_connectx()
		 *	       : call.
		 *
		 * It is a list of SCTP_transport's.
		 */
		struct list_head transport_addr_list;

		/* transport_count
		 *
		 * Peer        : A count of the number of peer addresses
		 * Transport   : in the Peer Transport Address List.
		 * Address     :
		 * Count       :
		 */
		__u16 transport_count;

		/* port
		 *   The transport layer port number.
		 */
		__u16 port;

		/* primary_path
		 *
		 * Primary     : This is the current primary destination
		 * Path	       : transport address of the peer endpoint.  It
		 *	       : may also specify a source transport address
		 *	       : on this endpoint.
		 *
		 * All of these paths live on transport_addr_list.
		 *
		 * At the bakeoffs, we discovered that the intent of
		 * primaryPath is that it only changes when the ULP
		 * asks to have it changed.  We add the activePath to
		 * designate the connection we are currently using to
		 * transmit new data and most control chunks.
		 */
		struct sctp_transport *primary_path;

		/* Cache the primary path address here, when we
		 * need a an address for msg_name.
		 */
		union sctp_addr primary_addr;

		/* active_path
		 *   The path that we are currently using to
		 *   transmit new data and most control chunks.
		 */
		struct sctp_transport *active_path;

		/* retran_path
		 *
		 * RFC2960 6.4 Multi-homed SCTP Endpoints
		 * ...
		 * Furthermore, when its peer is multi-homed, an
		 * endpoint SHOULD try to retransmit a chunk to an
		 * active destination transport address that is
		 * different from the last destination address to
		 * which the DATA chunk was sent.
		 */
		struct sctp_transport *retran_path;

		/* Pointer to last transport I have sent on.  */
		struct sctp_transport *last_sent_to;

		/* This is the last transport I have received DATA on.	*/
		struct sctp_transport *last_data_from;

		/*
		 * Mapping  An array of bits or bytes indicating which out of
		 * Array    order TSN's have been received (relative to the
		 *	    Last Rcvd TSN). If no gaps exist, i.e. no out of
		 *	    order packets have been received, this array
		 *	    will be set to all zero. This structure may be
		 *	    in the form of a circular buffer or bit array.
		 *
		 * Last Rcvd   : This is the last TSN received in
		 * TSN	       : sequence. This value is set initially by
		 *	       : taking the peer's Initial TSN, received in
		 *	       : the INIT or INIT ACK chunk, and subtracting
		 *	       : one from it.
		 *
		 * Throughout most of the specification this is called the
		 * "Cumulative TSN ACK Point".	In this case, we
		 * ignore the advice in 12.2 in favour of the term
		 * used in the bulk of the text.  This value is hidden
		 * in tsn_map--we get it by calling sctp_tsnmap_get_ctsn().
		 */
		struct sctp_tsnmap tsn_map;
		__u8 _map[sctp_tsnmap_storage_size(SCTP_TSN_MAP_SIZE)];

		/* Ack State   : This flag indicates if the next received
		 *             : packet is to be responded to with a
		 *             : SACK. This is initializedto 0.  When a packet
		 *             : is received it is incremented. If this value
		 *             : reaches 2 or more, a SACK is sent and the
		 *             : value is reset to 0. Note: This is used only
		 *             : when no DATA chunks are received out of
		 *             : order.  When DATA chunks are out of order,
		 *             : SACK's are not delayed (see Section 6).
		 */
		__u8    sack_needed;     /* Do we need to sack the peer? */

		/* These are capabilities which our peer advertised.  */
		__u8	ecn_capable;	 /* Can peer do ECN? */
		__u8	ipv4_address;	 /* Peer understands IPv4 addresses? */
		__u8	ipv6_address;	 /* Peer understands IPv6 addresses? */
		__u8	hostname_address;/* Peer understands DNS addresses? */
		__u8    asconf_capable;  /* Does peer support ADDIP? */
		__u8    prsctp_capable;  /* Can peer do PR-SCTP? */
		__u8	auth_capable;	 /* Is peer doing SCTP-AUTH? */
<<<<<<< HEAD
		__u8	addip_capable;	 /* Can peer do ADD-IP */
=======
>>>>>>> 9418d5dc

		__u32   adaptation_ind;	 /* Adaptation Code point. */

		/* This mask is used to disable sending the ASCONF chunk
		 * with specified parameter to peer.
		 */
		__be16 addip_disabled_mask;

		struct sctp_inithdr_host i;
		int cookie_len;
		void *cookie;

		/* ADDIP Section 4.2 Upon reception of an ASCONF Chunk.
		 * C1) ... "Peer-Serial-Number'. This value MUST be initialized to the
		 * Initial TSN Value minus 1
		 */
		__u32 addip_serial;

		/* SCTP-AUTH: We need to know pears random number, hmac list
		 * and authenticated chunk list.  All that is part of the
		 * cookie and these are just pointers to those locations
		 */
		sctp_random_param_t *peer_random;
		sctp_chunks_param_t *peer_chunks;
		sctp_hmac_algo_param_t *peer_hmacs;
	} peer;

	/* State       : A state variable indicating what state the
	 *	       : association is in, i.e. COOKIE-WAIT,
	 *	       : COOKIE-ECHOED, ESTABLISHED, SHUTDOWN-PENDING,
	 *	       : SHUTDOWN-SENT, SHUTDOWN-RECEIVED, SHUTDOWN-ACK-SENT.
	 *
	 *		Note: No "CLOSED" state is illustrated since if a
	 *		association is "CLOSED" its TCB SHOULD be removed.
	 *
	 *		In this implementation we DO have a CLOSED
	 *		state which is used during initiation and shutdown.
	 *
	 *		State takes values from SCTP_STATE_*.
	 */
	sctp_state_t state;

	/* The cookie life I award for any cookie.  */
	struct timeval cookie_life;

	/* Overall     : The overall association error count.
	 * Error Count : [Clear this any time I get something.]
	 */
	int overall_error_count;

	/* These are the association's initial, max, and min RTO values.
	 * These values will be initialized by system defaults, but can
	 * be modified via the SCTP_RTOINFO socket option.
	 */
	unsigned long rto_initial;
	unsigned long rto_max;
	unsigned long rto_min;

	/* Maximum number of new data packets that can be sent in a burst.  */
	int max_burst;

	/* This is the max_retrans value for the association.  This value will
	 * be initialized initialized from system defaults, but can be
	 * modified by the SCTP_ASSOCINFO socket option.
	 */
	int max_retrans;

	/* Maximum number of times the endpoint will retransmit INIT  */
	__u16 max_init_attempts;

	/* How many times have we resent an INIT? */
	__u16 init_retries;

	/* The largest timeout or RTO value to use in attempting an INIT */
	unsigned long max_init_timeo;

	/* Heartbeat interval: The endpoint sends out a Heartbeat chunk to
	 * the destination address every heartbeat interval. This value
	 * will be inherited by all new transports.
	 */
	unsigned long hbinterval;

	/* This is the max_retrans value for new transports in the
	 * association.
	 */
	__u16 pathmaxrxt;

	/* Flag that path mtu update is pending */
	__u8   pmtu_pending;

	/* Association : The smallest PMTU discovered for all of the
	 * PMTU	       : peer's transport addresses.
	 */
	__u32 pathmtu;

	/* Flags controling Heartbeat, SACK delay, and Path MTU Discovery. */
	__u32 param_flags;

	/* SACK delay timeout */
	unsigned long sackdelay;


	unsigned long timeouts[SCTP_NUM_TIMEOUT_TYPES];
	struct timer_list timers[SCTP_NUM_TIMEOUT_TYPES];

	/* Transport to which SHUTDOWN chunk was last sent.  */
	struct sctp_transport *shutdown_last_sent_to;

	/* Transport to which INIT chunk was last sent.  */
	struct sctp_transport *init_last_sent_to;

	/* Next TSN    : The next TSN number to be assigned to a new
	 *	       : DATA chunk.  This is sent in the INIT or INIT
	 *	       : ACK chunk to the peer and incremented each
	 *	       : time a DATA chunk is assigned a TSN
	 *	       : (normally just prior to transmit or during
	 *	       : fragmentation).
	 */
	__u32 next_tsn;

	/*
	 * Last Rcvd   : This is the last TSN received in sequence.  This value
	 * TSN	       : is set initially by taking the peer's Initial TSN,
	 *	       : received in the INIT or INIT ACK chunk, and
	 *	       : subtracting one from it.
	 *
	 * Most of RFC 2960 refers to this as the Cumulative TSN Ack Point.
	 */

	__u32 ctsn_ack_point;

	/* PR-SCTP Advanced.Peer.Ack.Point */
	__u32 adv_peer_ack_point;

	/* Highest TSN that is acknowledged by incoming SACKs. */
	__u32 highest_sacked;

	/* The number of unacknowledged data chunks.  Reported through
	 * the SCTP_STATUS sockopt.
	 */
	__u16 unack_data;

	/* This is the association's receive buffer space.  This value is used
	 * to set a_rwnd field in an INIT or a SACK chunk.
	 */
	__u32 rwnd;

	/* This is the last advertised value of rwnd over a SACK chunk. */
	__u32 a_rwnd;

	/* Number of bytes by which the rwnd has slopped.  The rwnd is allowed
	 * to slop over a maximum of the association's frag_point.
	 */
	__u32 rwnd_over;

	/* This is the sndbuf size in use for the association.
	 * This corresponds to the sndbuf size for the association,
	 * as specified in the sk->sndbuf.
	 */
	int sndbuf_used;

	/* This is the amount of memory that this association has allocated
	 * in the receive path at any given time.
	 */
	atomic_t rmem_alloc;

	/* This is the wait queue head for send requests waiting on
	 * the association sndbuf space.
	 */
	wait_queue_head_t	wait;

	/* The message size at which SCTP fragmentation will occur. */
	__u32 frag_point;

	/* Counter used to count INIT errors. */
	int init_err_counter;

	/* Count the number of INIT cycles (for doubling timeout). */
	int init_cycle;

	/* Default send parameters. */
	__u16 default_stream;
	__u16 default_flags;
	__u32 default_ppid;
	__u32 default_context;
	__u32 default_timetolive;

	/* Default receive parameters */
	__u32 default_rcv_context;

	/* This tracks outbound ssn for a given stream.	 */
	struct sctp_ssnmap *ssnmap;

	/* All outbound chunks go through this structure.  */
	struct sctp_outq outqueue;

	/* A smart pipe that will handle reordering and fragmentation,
	 * as well as handle passing events up to the ULP.
	 */
	struct sctp_ulpq ulpq;

	/* Last TSN that caused an ECNE Chunk to be sent.  */
	__u32 last_ecne_tsn;

	/* Last TSN that caused a CWR Chunk to be sent.	 */
	__u32 last_cwr_tsn;

	/* How many duplicated TSNs have we seen?  */
	int numduptsns;

	/* Number of seconds of idle time before an association is closed.
	 * In the association context, this is really used as a boolean
	 * since the real timeout is stored in the timeouts array
	 */
	__u32 autoclose;

	/* These are to support
	 * "SCTP Extensions for Dynamic Reconfiguration of IP Addresses
	 *  and Enforcement of Flow and Message Limits"
	 * <draft-ietf-tsvwg-addip-sctp-02.txt>
	 * or "ADDIP" for short.
	 */



	/* ADDIP Section 4.1.1 Congestion Control of ASCONF Chunks
	 *
	 * R1) One and only one ASCONF Chunk MAY be in transit and
	 * unacknowledged at any one time.  If a sender, after sending
	 * an ASCONF chunk, decides it needs to transfer another
	 * ASCONF Chunk, it MUST wait until the ASCONF-ACK Chunk
	 * returns from the previous ASCONF Chunk before sending a
	 * subsequent ASCONF. Note this restriction binds each side,
	 * so at any time two ASCONF may be in-transit on any given
	 * association (one sent from each endpoint).
	 *
	 * [This is our one-and-only-one ASCONF in flight.  If we do
	 * not have an ASCONF in flight, this is NULL.]
	 */
	struct sctp_chunk *addip_last_asconf;

	/* ADDIP Section 4.2 Upon reception of an ASCONF Chunk.
	 *
	 * IMPLEMENTATION NOTE: As an optimization a receiver may wish
	 * to save the last ASCONF-ACK for some predetermined period
	 * of time and instead of re-processing the ASCONF (with the
	 * same serial number) it may just re-transmit the
	 * ASCONF-ACK. It may wish to use the arrival of a new serial
	 * number to discard the previously saved ASCONF-ACK or any
	 * other means it may choose to expire the saved ASCONF-ACK.
	 *
	 * [This is our saved ASCONF-ACK.  We invalidate it when a new
	 * ASCONF serial number arrives.]
	 */
	struct sctp_chunk *addip_last_asconf_ack;

	/* These ASCONF chunks are waiting to be sent.
	 *
	 * These chunaks can't be pushed to outqueue until receiving
	 * ASCONF_ACK for the previous ASCONF indicated by
	 * addip_last_asconf, so as to guarantee that only one ASCONF
	 * is in flight at any time.
	 *
	 * ADDIP Section 4.1.1 Congestion Control of ASCONF Chunks
	 *
	 * In defining the ASCONF Chunk transfer procedures, it is
	 * essential that these transfers MUST NOT cause congestion
	 * within the network.	To achieve this, we place these
	 * restrictions on the transfer of ASCONF Chunks:
	 *
	 * R1) One and only one ASCONF Chunk MAY be in transit and
	 * unacknowledged at any one time.  If a sender, after sending
	 * an ASCONF chunk, decides it needs to transfer another
	 * ASCONF Chunk, it MUST wait until the ASCONF-ACK Chunk
	 * returns from the previous ASCONF Chunk before sending a
	 * subsequent ASCONF. Note this restriction binds each side,
	 * so at any time two ASCONF may be in-transit on any given
	 * association (one sent from each endpoint).
	 *
	 *
	 * [I really think this is EXACTLY the sort of intelligence
	 *  which already resides in sctp_outq.	 Please move this
	 *  queue and its supporting logic down there.	--piggy]
	 */
	struct list_head addip_chunk_list;

	/* ADDIP Section 4.1 ASCONF Chunk Procedures
	 *
	 * A2) A serial number should be assigned to the Chunk. The
	 * serial number SHOULD be a monotonically increasing
	 * number. The serial number SHOULD be initialized at
	 * the start of the association to the same value as the
	 * Initial TSN and every time a new ASCONF chunk is created
	 * it is incremented by one after assigning the serial number
	 * to the newly created chunk.
	 *
	 * ADDIP
	 * 3.1.1  Address/Stream Configuration Change Chunk (ASCONF)
	 *
	 * Serial Number : 32 bits (unsigned integer)
	 *
	 * This value represents a Serial Number for the ASCONF
	 * Chunk. The valid range of Serial Number is from 0 to
	 * 4294967295 (2^32 - 1).  Serial Numbers wrap back to 0
	 * after reaching 4294967295.
	 */
	__u32 addip_serial;

	/* SCTP AUTH: list of the endpoint shared keys.  These
	 * keys are provided out of band by the user applicaton
	 * and can't change during the lifetime of the association
	 */
	struct list_head endpoint_shared_keys;

	/* SCTP AUTH:
	 * The current generated assocaition shared key (secret)
	 */
	struct sctp_auth_bytes *asoc_shared_key;

	/* SCTP AUTH: hmac id of the first peer requested algorithm
	 * that we support.
	 */
	__u16 default_hmac_id;

	__u16 active_key_id;

	/* Need to send an ECNE Chunk? */
	char need_ecne;

	/* Is it a temporary association? */
	char temp;
};


/* An eyecatcher for determining if we are really looking at an
 * association data structure.
 */
enum {
	SCTP_ASSOC_EYECATCHER = 0xa550c123,
};

/* Recover the outter association structure. */
static inline struct sctp_association *sctp_assoc(struct sctp_ep_common *base)
{
	struct sctp_association *asoc;

	asoc = container_of(base, struct sctp_association, base);
	return asoc;
}

/* These are function signatures for manipulating associations.	 */


struct sctp_association *
sctp_association_new(const struct sctp_endpoint *, const struct sock *,
		     sctp_scope_t scope, gfp_t gfp);
void sctp_association_free(struct sctp_association *);
void sctp_association_put(struct sctp_association *);
void sctp_association_hold(struct sctp_association *);

struct sctp_transport *sctp_assoc_choose_init_transport(
	struct sctp_association *);
struct sctp_transport *sctp_assoc_choose_shutdown_transport(
	struct sctp_association *);
void sctp_assoc_update_retran_path(struct sctp_association *);
struct sctp_transport *sctp_assoc_lookup_paddr(const struct sctp_association *,
					  const union sctp_addr *);
int sctp_assoc_lookup_laddr(struct sctp_association *asoc,
			    const union sctp_addr *laddr);
struct sctp_transport *sctp_assoc_add_peer(struct sctp_association *,
				     const union sctp_addr *address,
				     const gfp_t gfp,
				     const int peer_state);
void sctp_assoc_del_peer(struct sctp_association *asoc,
			 const union sctp_addr *addr);
void sctp_assoc_rm_peer(struct sctp_association *asoc,
			 struct sctp_transport *peer);
void sctp_assoc_control_transport(struct sctp_association *,
				  struct sctp_transport *,
				  sctp_transport_cmd_t, sctp_sn_error_t);
struct sctp_transport *sctp_assoc_lookup_tsn(struct sctp_association *, __u32);
struct sctp_transport *sctp_assoc_is_match(struct sctp_association *,
					   const union sctp_addr *,
					   const union sctp_addr *);
void sctp_assoc_migrate(struct sctp_association *, struct sock *);
void sctp_assoc_update(struct sctp_association *old,
		       struct sctp_association *new);

__u32 sctp_association_get_next_tsn(struct sctp_association *);

void sctp_assoc_sync_pmtu(struct sctp_association *);
void sctp_assoc_rwnd_increase(struct sctp_association *, unsigned);
void sctp_assoc_rwnd_decrease(struct sctp_association *, unsigned);
void sctp_assoc_set_primary(struct sctp_association *,
			    struct sctp_transport *);
int sctp_assoc_set_bind_addr_from_ep(struct sctp_association *,
				     gfp_t);
int sctp_assoc_set_bind_addr_from_cookie(struct sctp_association *,
					 struct sctp_cookie*,
					 gfp_t gfp);
int sctp_assoc_set_id(struct sctp_association *, gfp_t);

int sctp_cmp_addr_exact(const union sctp_addr *ss1,
			const union sctp_addr *ss2);
struct sctp_chunk *sctp_get_ecne_prepend(struct sctp_association *asoc);

/* A convenience structure to parse out SCTP specific CMSGs. */
typedef struct sctp_cmsgs {
	struct sctp_initmsg *init;
	struct sctp_sndrcvinfo *info;
} sctp_cmsgs_t;

/* Structure for tracking memory objects */
typedef struct {
	char *label;
	atomic_t *counter;
} sctp_dbg_objcnt_entry_t;

#endif /* __sctp_structs_h__ */<|MERGE_RESOLUTION|>--- conflicted
+++ resolved
@@ -797,7 +797,6 @@
 
 	/* This packet contains a COOKIE-ECHO chunk. */
 	__u8 has_cookie_echo;
-<<<<<<< HEAD
 
 	/* This packet contains a SACK chunk. */
 	__u8 has_sack;
@@ -805,15 +804,6 @@
 	/* This packet contains an AUTH chunk */
 	__u8 has_auth;
 
-=======
-
-	/* This packet contains a SACK chunk. */
-	__u8 has_sack;
-
-	/* This packet contains an AUTH chunk */
-	__u8 has_auth;
-
->>>>>>> 9418d5dc
 	/* This packet contains at least 1 DATA chunk */
 	__u8 has_data;
 
@@ -1550,10 +1540,6 @@
 		__u8    asconf_capable;  /* Does peer support ADDIP? */
 		__u8    prsctp_capable;  /* Can peer do PR-SCTP? */
 		__u8	auth_capable;	 /* Is peer doing SCTP-AUTH? */
-<<<<<<< HEAD
-		__u8	addip_capable;	 /* Can peer do ADD-IP */
-=======
->>>>>>> 9418d5dc
 
 		__u32   adaptation_ind;	 /* Adaptation Code point. */
 
