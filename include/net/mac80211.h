/* SPDX-License-Identifier: GPL-2.0-only */
/*
 * mac80211 <-> driver interface
 *
 * Copyright 2002-2005, Devicescape Software, Inc.
 * Copyright 2006-2007	Jiri Benc <jbenc@suse.cz>
 * Copyright 2007-2010	Johannes Berg <johannes@sipsolutions.net>
 * Copyright 2013-2014  Intel Mobile Communications GmbH
 * Copyright (C) 2015 - 2017 Intel Deutschland GmbH
<<<<<<< HEAD
 * Copyright (C) 2018 - 2020 Intel Corporation
=======
 * Copyright (C) 2018 - 2021 Intel Corporation
>>>>>>> 7d2a07b7
 */

#ifndef MAC80211_H
#define MAC80211_H

#include <linux/bug.h>
#include <linux/kernel.h>
#include <linux/if_ether.h>
#include <linux/skbuff.h>
#include <linux/ieee80211.h>
#include <net/cfg80211.h>
#include <net/codel.h>
#include <net/ieee80211_radiotap.h>
#include <asm/unaligned.h>

/**
 * DOC: Introduction
 *
 * mac80211 is the Linux stack for 802.11 hardware that implements
 * only partial functionality in hard- or firmware. This document
 * defines the interface between mac80211 and low-level hardware
 * drivers.
 */

/**
 * DOC: Calling mac80211 from interrupts
 *
 * Only ieee80211_tx_status_irqsafe() and ieee80211_rx_irqsafe() can be
 * called in hardware interrupt context. The low-level driver must not call any
 * other functions in hardware interrupt context. If there is a need for such
 * call, the low-level driver should first ACK the interrupt and perform the
 * IEEE 802.11 code call after this, e.g. from a scheduled workqueue or even
 * tasklet function.
 *
 * NOTE: If the driver opts to use the _irqsafe() functions, it may not also
 *	 use the non-IRQ-safe functions!
 */

/**
 * DOC: Warning
 *
 * If you're reading this document and not the header file itself, it will
 * be incomplete because not all documentation has been converted yet.
 */

/**
 * DOC: Frame format
 *
 * As a general rule, when frames are passed between mac80211 and the driver,
 * they start with the IEEE 802.11 header and include the same octets that are
 * sent over the air except for the FCS which should be calculated by the
 * hardware.
 *
 * There are, however, various exceptions to this rule for advanced features:
 *
 * The first exception is for hardware encryption and decryption offload
 * where the IV/ICV may or may not be generated in hardware.
 *
 * Secondly, when the hardware handles fragmentation, the frame handed to
 * the driver from mac80211 is the MSDU, not the MPDU.
 */

/**
 * DOC: mac80211 workqueue
 *
 * mac80211 provides its own workqueue for drivers and internal mac80211 use.
 * The workqueue is a single threaded workqueue and can only be accessed by
 * helpers for sanity checking. Drivers must ensure all work added onto the
 * mac80211 workqueue should be cancelled on the driver stop() callback.
 *
 * mac80211 will flushed the workqueue upon interface removal and during
 * suspend.
 *
 * All work performed on the mac80211 workqueue must not acquire the RTNL lock.
 *
 */

/**
 * DOC: mac80211 software tx queueing
 *
 * mac80211 provides an optional intermediate queueing implementation designed
 * to allow the driver to keep hardware queues short and provide some fairness
 * between different stations/interfaces.
 * In this model, the driver pulls data frames from the mac80211 queue instead
 * of letting mac80211 push them via drv_tx().
 * Other frames (e.g. control or management) are still pushed using drv_tx().
 *
 * Drivers indicate that they use this model by implementing the .wake_tx_queue
 * driver operation.
 *
 * Intermediate queues (struct ieee80211_txq) are kept per-sta per-tid, with
 * another per-sta for non-data/non-mgmt and bufferable management frames, and
 * a single per-vif queue for multicast data frames.
 *
 * The driver is expected to initialize its private per-queue data for stations
 * and interfaces in the .add_interface and .sta_add ops.
 *
 * The driver can't access the queue directly. To dequeue a frame from a
 * txq, it calls ieee80211_tx_dequeue(). Whenever mac80211 adds a new frame to a
 * queue, it calls the .wake_tx_queue driver op.
 *
 * Drivers can optionally delegate responsibility for scheduling queues to
 * mac80211, to take advantage of airtime fairness accounting. In this case, to
 * obtain the next queue to pull frames from, the driver calls
 * ieee80211_next_txq(). The driver is then expected to return the txq using
 * ieee80211_return_txq().
 *
 * For AP powersave TIM handling, the driver only needs to indicate if it has
 * buffered packets in the driver specific data structures by calling
 * ieee80211_sta_set_buffered(). For frames buffered in the ieee80211_txq
 * struct, mac80211 sets the appropriate TIM PVB bits and calls
 * .release_buffered_frames().
 * In that callback the driver is therefore expected to release its own
 * buffered frames and afterwards also frames from the ieee80211_txq (obtained
 * via the usual ieee80211_tx_dequeue).
 */

struct device;

/**
 * enum ieee80211_max_queues - maximum number of queues
 *
 * @IEEE80211_MAX_QUEUES: Maximum number of regular device queues.
 * @IEEE80211_MAX_QUEUE_MAP: bitmap with maximum queues set
 */
enum ieee80211_max_queues {
	IEEE80211_MAX_QUEUES =		16,
	IEEE80211_MAX_QUEUE_MAP =	BIT(IEEE80211_MAX_QUEUES) - 1,
};

#define IEEE80211_INVAL_HW_QUEUE	0xff

/**
 * enum ieee80211_ac_numbers - AC numbers as used in mac80211
 * @IEEE80211_AC_VO: voice
 * @IEEE80211_AC_VI: video
 * @IEEE80211_AC_BE: best effort
 * @IEEE80211_AC_BK: background
 */
enum ieee80211_ac_numbers {
	IEEE80211_AC_VO		= 0,
	IEEE80211_AC_VI		= 1,
	IEEE80211_AC_BE		= 2,
	IEEE80211_AC_BK		= 3,
};

/**
 * struct ieee80211_tx_queue_params - transmit queue configuration
 *
 * The information provided in this structure is required for QoS
 * transmit queue configuration. Cf. IEEE 802.11 7.3.2.29.
 *
 * @aifs: arbitration interframe space [0..255]
 * @cw_min: minimum contention window [a value of the form
 *	2^n-1 in the range 1..32767]
 * @cw_max: maximum contention window [like @cw_min]
 * @txop: maximum burst time in units of 32 usecs, 0 meaning disabled
 * @acm: is mandatory admission control required for the access category
 * @uapsd: is U-APSD mode enabled for the queue
 * @mu_edca: is the MU EDCA configured
 * @mu_edca_param_rec: MU EDCA Parameter Record for HE
 */
struct ieee80211_tx_queue_params {
	u16 txop;
	u16 cw_min;
	u16 cw_max;
	u8 aifs;
	bool acm;
	bool uapsd;
	bool mu_edca;
	struct ieee80211_he_mu_edca_param_ac_rec mu_edca_param_rec;
};

struct ieee80211_low_level_stats {
	unsigned int dot11ACKFailureCount;
	unsigned int dot11RTSFailureCount;
	unsigned int dot11FCSErrorCount;
	unsigned int dot11RTSSuccessCount;
};

/**
 * enum ieee80211_chanctx_change - change flag for channel context
 * @IEEE80211_CHANCTX_CHANGE_WIDTH: The channel width changed
 * @IEEE80211_CHANCTX_CHANGE_RX_CHAINS: The number of RX chains changed
 * @IEEE80211_CHANCTX_CHANGE_RADAR: radar detection flag changed
 * @IEEE80211_CHANCTX_CHANGE_CHANNEL: switched to another operating channel,
 *	this is used only with channel switching with CSA
 * @IEEE80211_CHANCTX_CHANGE_MIN_WIDTH: The min required channel width changed
 */
enum ieee80211_chanctx_change {
	IEEE80211_CHANCTX_CHANGE_WIDTH		= BIT(0),
	IEEE80211_CHANCTX_CHANGE_RX_CHAINS	= BIT(1),
	IEEE80211_CHANCTX_CHANGE_RADAR		= BIT(2),
	IEEE80211_CHANCTX_CHANGE_CHANNEL	= BIT(3),
	IEEE80211_CHANCTX_CHANGE_MIN_WIDTH	= BIT(4),
};

/**
 * struct ieee80211_chanctx_conf - channel context that vifs may be tuned to
 *
 * This is the driver-visible part. The ieee80211_chanctx
 * that contains it is visible in mac80211 only.
 *
 * @def: the channel definition
 * @min_def: the minimum channel definition currently required.
 * @rx_chains_static: The number of RX chains that must always be
 *	active on the channel to receive MIMO transmissions
 * @rx_chains_dynamic: The number of RX chains that must be enabled
 *	after RTS/CTS handshake to receive SMPS MIMO transmissions;
 *	this will always be >= @rx_chains_static.
 * @radar_enabled: whether radar detection is enabled on this channel.
 * @drv_priv: data area for driver use, will always be aligned to
 *	sizeof(void *), size is determined in hw information.
 */
struct ieee80211_chanctx_conf {
	struct cfg80211_chan_def def;
	struct cfg80211_chan_def min_def;

	u8 rx_chains_static, rx_chains_dynamic;

	bool radar_enabled;

	u8 drv_priv[] __aligned(sizeof(void *));
};

/**
 * enum ieee80211_chanctx_switch_mode - channel context switch mode
 * @CHANCTX_SWMODE_REASSIGN_VIF: Both old and new contexts already
 *	exist (and will continue to exist), but the virtual interface
 *	needs to be switched from one to the other.
 * @CHANCTX_SWMODE_SWAP_CONTEXTS: The old context exists but will stop
 *      to exist with this call, the new context doesn't exist but
 *      will be active after this call, the virtual interface switches
 *      from the old to the new (note that the driver may of course
 *      implement this as an on-the-fly chandef switch of the existing
 *      hardware context, but the mac80211 pointer for the old context
 *      will cease to exist and only the new one will later be used
 *      for changes/removal.)
 */
enum ieee80211_chanctx_switch_mode {
	CHANCTX_SWMODE_REASSIGN_VIF,
	CHANCTX_SWMODE_SWAP_CONTEXTS,
};

/**
 * struct ieee80211_vif_chanctx_switch - vif chanctx switch information
 *
 * This is structure is used to pass information about a vif that
 * needs to switch from one chanctx to another.  The
 * &ieee80211_chanctx_switch_mode defines how the switch should be
 * done.
 *
 * @vif: the vif that should be switched from old_ctx to new_ctx
 * @old_ctx: the old context to which the vif was assigned
 * @new_ctx: the new context to which the vif must be assigned
 */
struct ieee80211_vif_chanctx_switch {
	struct ieee80211_vif *vif;
	struct ieee80211_chanctx_conf *old_ctx;
	struct ieee80211_chanctx_conf *new_ctx;
};

/**
 * enum ieee80211_bss_change - BSS change notification flags
 *
 * These flags are used with the bss_info_changed() callback
 * to indicate which BSS parameter changed.
 *
 * @BSS_CHANGED_ASSOC: association status changed (associated/disassociated),
 *	also implies a change in the AID.
 * @BSS_CHANGED_ERP_CTS_PROT: CTS protection changed
 * @BSS_CHANGED_ERP_PREAMBLE: preamble changed
 * @BSS_CHANGED_ERP_SLOT: slot timing changed
 * @BSS_CHANGED_HT: 802.11n parameters changed
 * @BSS_CHANGED_BASIC_RATES: Basic rateset changed
 * @BSS_CHANGED_BEACON_INT: Beacon interval changed
 * @BSS_CHANGED_BSSID: BSSID changed, for whatever
 *	reason (IBSS and managed mode)
 * @BSS_CHANGED_BEACON: Beacon data changed, retrieve
 *	new beacon (beaconing modes)
 * @BSS_CHANGED_BEACON_ENABLED: Beaconing should be
 *	enabled/disabled (beaconing modes)
 * @BSS_CHANGED_CQM: Connection quality monitor config changed
 * @BSS_CHANGED_IBSS: IBSS join status changed
 * @BSS_CHANGED_ARP_FILTER: Hardware ARP filter address list or state changed.
 * @BSS_CHANGED_QOS: QoS for this association was enabled/disabled. Note
 *	that it is only ever disabled for station mode.
 * @BSS_CHANGED_IDLE: Idle changed for this BSS/interface.
 * @BSS_CHANGED_SSID: SSID changed for this BSS (AP and IBSS mode)
 * @BSS_CHANGED_AP_PROBE_RESP: Probe Response changed for this BSS (AP mode)
 * @BSS_CHANGED_PS: PS changed for this BSS (STA mode)
 * @BSS_CHANGED_TXPOWER: TX power setting changed for this interface
 * @BSS_CHANGED_P2P_PS: P2P powersave settings (CTWindow, opportunistic PS)
 *	changed
 * @BSS_CHANGED_BEACON_INFO: Data from the AP's beacon became available:
 *	currently dtim_period only is under consideration.
 * @BSS_CHANGED_BANDWIDTH: The bandwidth used by this interface changed,
 *	note that this is only called when it changes after the channel
 *	context had been assigned.
 * @BSS_CHANGED_OCB: OCB join status changed
 * @BSS_CHANGED_MU_GROUPS: VHT MU-MIMO group id or user position changed
 * @BSS_CHANGED_KEEP_ALIVE: keep alive options (idle period or protected
 *	keep alive) changed.
 * @BSS_CHANGED_MCAST_RATE: Multicast Rate setting changed for this interface
 * @BSS_CHANGED_FTM_RESPONDER: fine timing measurement request responder
 *	functionality changed for this BSS (AP mode).
 * @BSS_CHANGED_TWT: TWT status changed
 * @BSS_CHANGED_HE_OBSS_PD: OBSS Packet Detection status changed.
 * @BSS_CHANGED_HE_BSS_COLOR: BSS Color has changed
<<<<<<< HEAD
=======
 * @BSS_CHANGED_FILS_DISCOVERY: FILS discovery status changed.
 * @BSS_CHANGED_UNSOL_BCAST_PROBE_RESP: Unsolicited broadcast probe response
 *	status changed.
>>>>>>> 7d2a07b7
 *
 */
enum ieee80211_bss_change {
	BSS_CHANGED_ASSOC		= 1<<0,
	BSS_CHANGED_ERP_CTS_PROT	= 1<<1,
	BSS_CHANGED_ERP_PREAMBLE	= 1<<2,
	BSS_CHANGED_ERP_SLOT		= 1<<3,
	BSS_CHANGED_HT			= 1<<4,
	BSS_CHANGED_BASIC_RATES		= 1<<5,
	BSS_CHANGED_BEACON_INT		= 1<<6,
	BSS_CHANGED_BSSID		= 1<<7,
	BSS_CHANGED_BEACON		= 1<<8,
	BSS_CHANGED_BEACON_ENABLED	= 1<<9,
	BSS_CHANGED_CQM			= 1<<10,
	BSS_CHANGED_IBSS		= 1<<11,
	BSS_CHANGED_ARP_FILTER		= 1<<12,
	BSS_CHANGED_QOS			= 1<<13,
	BSS_CHANGED_IDLE		= 1<<14,
	BSS_CHANGED_SSID		= 1<<15,
	BSS_CHANGED_AP_PROBE_RESP	= 1<<16,
	BSS_CHANGED_PS			= 1<<17,
	BSS_CHANGED_TXPOWER		= 1<<18,
	BSS_CHANGED_P2P_PS		= 1<<19,
	BSS_CHANGED_BEACON_INFO		= 1<<20,
	BSS_CHANGED_BANDWIDTH		= 1<<21,
	BSS_CHANGED_OCB                 = 1<<22,
	BSS_CHANGED_MU_GROUPS		= 1<<23,
	BSS_CHANGED_KEEP_ALIVE		= 1<<24,
	BSS_CHANGED_MCAST_RATE		= 1<<25,
	BSS_CHANGED_FTM_RESPONDER	= 1<<26,
	BSS_CHANGED_TWT			= 1<<27,
	BSS_CHANGED_HE_OBSS_PD		= 1<<28,
	BSS_CHANGED_HE_BSS_COLOR	= 1<<29,
<<<<<<< HEAD
=======
	BSS_CHANGED_FILS_DISCOVERY      = 1<<30,
	BSS_CHANGED_UNSOL_BCAST_PROBE_RESP = 1<<31,
>>>>>>> 7d2a07b7

	/* when adding here, make sure to change ieee80211_reconfig */
};

/*
 * The maximum number of IPv4 addresses listed for ARP filtering. If the number
 * of addresses for an interface increase beyond this value, hardware ARP
 * filtering will be disabled.
 */
#define IEEE80211_BSS_ARP_ADDR_LIST_LEN 4

/**
 * enum ieee80211_event_type - event to be notified to the low level driver
 * @RSSI_EVENT: AP's rssi crossed the a threshold set by the driver.
 * @MLME_EVENT: event related to MLME
 * @BAR_RX_EVENT: a BAR was received
 * @BA_FRAME_TIMEOUT: Frames were released from the reordering buffer because
 *	they timed out. This won't be called for each frame released, but only
 *	once each time the timeout triggers.
 */
enum ieee80211_event_type {
	RSSI_EVENT,
	MLME_EVENT,
	BAR_RX_EVENT,
	BA_FRAME_TIMEOUT,
};

/**
 * enum ieee80211_rssi_event_data - relevant when event type is %RSSI_EVENT
 * @RSSI_EVENT_HIGH: AP's rssi went below the threshold set by the driver.
 * @RSSI_EVENT_LOW: AP's rssi went above the threshold set by the driver.
 */
enum ieee80211_rssi_event_data {
	RSSI_EVENT_HIGH,
	RSSI_EVENT_LOW,
};

/**
 * struct ieee80211_rssi_event - data attached to an %RSSI_EVENT
 * @data: See &enum ieee80211_rssi_event_data
 */
struct ieee80211_rssi_event {
	enum ieee80211_rssi_event_data data;
};

/**
 * enum ieee80211_mlme_event_data - relevant when event type is %MLME_EVENT
 * @AUTH_EVENT: the MLME operation is authentication
 * @ASSOC_EVENT: the MLME operation is association
 * @DEAUTH_RX_EVENT: deauth received..
 * @DEAUTH_TX_EVENT: deauth sent.
 */
enum ieee80211_mlme_event_data {
	AUTH_EVENT,
	ASSOC_EVENT,
	DEAUTH_RX_EVENT,
	DEAUTH_TX_EVENT,
};

/**
 * enum ieee80211_mlme_event_status - relevant when event type is %MLME_EVENT
 * @MLME_SUCCESS: the MLME operation completed successfully.
 * @MLME_DENIED: the MLME operation was denied by the peer.
 * @MLME_TIMEOUT: the MLME operation timed out.
 */
enum ieee80211_mlme_event_status {
	MLME_SUCCESS,
	MLME_DENIED,
	MLME_TIMEOUT,
};

/**
 * struct ieee80211_mlme_event - data attached to an %MLME_EVENT
 * @data: See &enum ieee80211_mlme_event_data
 * @status: See &enum ieee80211_mlme_event_status
 * @reason: the reason code if applicable
 */
struct ieee80211_mlme_event {
	enum ieee80211_mlme_event_data data;
	enum ieee80211_mlme_event_status status;
	u16 reason;
};

/**
 * struct ieee80211_ba_event - data attached for BlockAck related events
 * @sta: pointer to the &ieee80211_sta to which this event relates
 * @tid: the tid
 * @ssn: the starting sequence number (for %BAR_RX_EVENT)
 */
struct ieee80211_ba_event {
	struct ieee80211_sta *sta;
	u16 tid;
	u16 ssn;
};

/**
 * struct ieee80211_event - event to be sent to the driver
 * @type: The event itself. See &enum ieee80211_event_type.
 * @rssi: relevant if &type is %RSSI_EVENT
 * @mlme: relevant if &type is %AUTH_EVENT
 * @ba: relevant if &type is %BAR_RX_EVENT or %BA_FRAME_TIMEOUT
 * @u:union holding the fields above
 */
struct ieee80211_event {
	enum ieee80211_event_type type;
	union {
		struct ieee80211_rssi_event rssi;
		struct ieee80211_mlme_event mlme;
		struct ieee80211_ba_event ba;
	} u;
};

/**
 * struct ieee80211_mu_group_data - STA's VHT MU-MIMO group data
 *
 * This structure describes the group id data of VHT MU-MIMO
 *
 * @membership: 64 bits array - a bit is set if station is member of the group
 * @position: 2 bits per group id indicating the position in the group
 */
struct ieee80211_mu_group_data {
	u8 membership[WLAN_MEMBERSHIP_LEN];
	u8 position[WLAN_USER_POSITION_LEN];
};

/**
 * struct ieee80211_ftm_responder_params - FTM responder parameters
 *
 * @lci: LCI subelement content
 * @civicloc: CIVIC location subelement content
 * @lci_len: LCI data length
 * @civicloc_len: Civic data length
 */
struct ieee80211_ftm_responder_params {
	const u8 *lci;
	const u8 *civicloc;
	size_t lci_len;
	size_t civicloc_len;
};

/**
 * struct ieee80211_fils_discovery - FILS discovery parameters from
 * IEEE Std 802.11ai-2016, Annex C.3 MIB detail.
 *
 * @min_interval: Minimum packet interval in TUs (0 - 10000)
 * @max_interval: Maximum packet interval in TUs (0 - 10000)
 */
struct ieee80211_fils_discovery {
	u32 min_interval;
	u32 max_interval;
};

/**
 * struct ieee80211_bss_conf - holds the BSS's changing parameters
 *
 * This structure keeps information about a BSS (and an association
 * to that BSS) that can change during the lifetime of the BSS.
 *
 * @htc_trig_based_pkt_ext: default PE in 4us units, if BSS supports HE
 * @multi_sta_back_32bit: supports BA bitmap of 32-bits in Multi-STA BACK
 * @uora_exists: is the UORA element advertised by AP
 * @ack_enabled: indicates support to receive a multi-TID that solicits either
 *	ACK, BACK or both
 * @uora_ocw_range: UORA element's OCW Range field
 * @frame_time_rts_th: HE duration RTS threshold, in units of 32us
 * @he_support: does this BSS support HE
 * @twt_requester: does this BSS support TWT requester (relevant for managed
 *	mode only, set if the AP advertises TWT responder role)
 * @twt_responder: does this BSS support TWT requester (relevant for managed
 *	mode only, set if the AP advertises TWT responder role)
 * @twt_protected: does this BSS support protected TWT frames
<<<<<<< HEAD
=======
 * @twt_broadcast: does this BSS support broadcast TWT
>>>>>>> 7d2a07b7
 * @assoc: association status
 * @ibss_joined: indicates whether this station is part of an IBSS
 *	or not
 * @ibss_creator: indicates if a new IBSS network is being created
 * @aid: association ID number, valid only when @assoc is true
 * @use_cts_prot: use CTS protection
 * @use_short_preamble: use 802.11b short preamble
 * @use_short_slot: use short slot time (only relevant for ERP)
 * @dtim_period: num of beacons before the next DTIM, for beaconing,
 *	valid in station mode only if after the driver was notified
 *	with the %BSS_CHANGED_BEACON_INFO flag, will be non-zero then.
 * @sync_tsf: last beacon's/probe response's TSF timestamp (could be old
 *	as it may have been received during scanning long ago). If the
 *	HW flag %IEEE80211_HW_TIMING_BEACON_ONLY is set, then this can
 *	only come from a beacon, but might not become valid until after
 *	association when a beacon is received (which is notified with the
 *	%BSS_CHANGED_DTIM flag.). See also sync_dtim_count important notice.
 * @sync_device_ts: the device timestamp corresponding to the sync_tsf,
 *	the driver/device can use this to calculate synchronisation
 *	(see @sync_tsf). See also sync_dtim_count important notice.
 * @sync_dtim_count: Only valid when %IEEE80211_HW_TIMING_BEACON_ONLY
 *	is requested, see @sync_tsf/@sync_device_ts.
 *	IMPORTANT: These three sync_* parameters would possibly be out of sync
 *	by the time the driver will use them. The synchronized view is currently
 *	guaranteed only in certain callbacks.
 * @beacon_int: beacon interval
 * @assoc_capability: capabilities taken from assoc resp
 * @basic_rates: bitmap of basic rates, each bit stands for an
 *	index into the rate table configured by the driver in
 *	the current band.
 * @beacon_rate: associated AP's beacon TX rate
 * @mcast_rate: per-band multicast rate index + 1 (0: disabled)
 * @bssid: The BSSID for this BSS
 * @enable_beacon: whether beaconing should be enabled or not
 * @chandef: Channel definition for this BSS -- the hardware might be
 *	configured a higher bandwidth than this BSS uses, for example.
 * @mu_group: VHT MU-MIMO group membership data
 * @ht_operation_mode: HT operation mode like in &struct ieee80211_ht_operation.
 *	This field is only valid when the channel is a wide HT/VHT channel.
 *	Note that with TDLS this can be the case (channel is HT, protection must
 *	be used from this field) even when the BSS association isn't using HT.
 * @cqm_rssi_thold: Connection quality monitor RSSI threshold, a zero value
 *	implies disabled. As with the cfg80211 callback, a change here should
 *	cause an event to be sent indicating where the current value is in
 *	relation to the newly configured threshold.
 * @cqm_rssi_low: Connection quality monitor RSSI lower threshold, a zero value
 *	implies disabled.  This is an alternative mechanism to the single
 *	threshold event and can't be enabled simultaneously with it.
 * @cqm_rssi_high: Connection quality monitor RSSI upper threshold.
 * @cqm_rssi_hyst: Connection quality monitor RSSI hysteresis
 * @arp_addr_list: List of IPv4 addresses for hardware ARP filtering. The
 *	may filter ARP queries targeted for other addresses than listed here.
 *	The driver must allow ARP queries targeted for all address listed here
 *	to pass through. An empty list implies no ARP queries need to pass.
 * @arp_addr_cnt: Number of addresses currently on the list. Note that this
 *	may be larger than %IEEE80211_BSS_ARP_ADDR_LIST_LEN (the arp_addr_list
 *	array size), it's up to the driver what to do in that case.
 * @qos: This is a QoS-enabled BSS.
 * @idle: This interface is idle. There's also a global idle flag in the
 *	hardware config which may be more appropriate depending on what
 *	your driver/device needs to do.
 * @ps: power-save mode (STA only). This flag is NOT affected by
 *	offchannel/dynamic_ps operations.
 * @ssid: The SSID of the current vif. Valid in AP and IBSS mode.
 * @ssid_len: Length of SSID given in @ssid.
 * @hidden_ssid: The SSID of the current vif is hidden. Only valid in AP-mode.
 * @txpower: TX power in dBm.  INT_MIN means not configured.
 * @txpower_type: TX power adjustment used to control per packet Transmit
 *	Power Control (TPC) in lower driver for the current vif. In particular
 *	TPC is enabled if value passed in %txpower_type is
 *	NL80211_TX_POWER_LIMITED (allow using less than specified from
 *	userspace), whereas TPC is disabled if %txpower_type is set to
 *	NL80211_TX_POWER_FIXED (use value configured from userspace)
 * @p2p_noa_attr: P2P NoA attribute for P2P powersave
 * @allow_p2p_go_ps: indication for AP or P2P GO interface, whether it's allowed
 *	to use P2P PS mechanism or not. AP/P2P GO is not allowed to use P2P PS
 *	if it has associated clients without P2P PS support.
 * @max_idle_period: the time period during which the station can refrain from
 *	transmitting frames to its associated AP without being disassociated.
 *	In units of 1000 TUs. Zero value indicates that the AP did not include
 *	a (valid) BSS Max Idle Period Element.
 * @protected_keep_alive: if set, indicates that the station should send an RSN
 *	protected frame to the AP to reset the idle timer at the AP for the
 *	station.
 * @ftm_responder: whether to enable or disable fine timing measurement FTM
 *	responder functionality.
 * @ftmr_params: configurable lci/civic parameter when enabling FTM responder.
 * @nontransmitted: this BSS is a nontransmitted BSS profile
 * @transmitter_bssid: the address of transmitter AP
 * @bssid_index: index inside the multiple BSSID set
 * @bssid_indicator: 2^bssid_indicator is the maximum number of APs in set
 * @ema_ap: AP supports enhancements of discovery and advertisement of
 *	nontransmitted BSSIDs
 * @profile_periodicity: the least number of beacon frames need to be received
 *	in order to discover all the nontransmitted BSSIDs in the set.
<<<<<<< HEAD
 * @he_oper: HE operation information of the AP we are connected to
 * @he_obss_pd: OBSS Packet Detection parameters.
 * @he_bss_color: BSS coloring settings, if BSS supports HE
=======
 * @he_oper: HE operation information of the BSS (AP/Mesh) or of the AP we are
 *	connected to (STA)
 * @he_obss_pd: OBSS Packet Detection parameters.
 * @he_bss_color: BSS coloring settings, if BSS supports HE
 * @fils_discovery: FILS discovery configuration
 * @unsol_bcast_probe_resp_interval: Unsolicited broadcast probe response
 *	interval.
 * @s1g: BSS is S1G BSS (affects Association Request format).
 * @beacon_tx_rate: The configured beacon transmit rate that needs to be passed
 *	to driver when rate control is offloaded to firmware.
>>>>>>> 7d2a07b7
 */
struct ieee80211_bss_conf {
	const u8 *bssid;
	u8 htc_trig_based_pkt_ext;
	bool uora_exists;
	u8 uora_ocw_range;
	u16 frame_time_rts_th;
	bool he_support;
	bool twt_requester;
	bool twt_responder;
	bool twt_protected;
<<<<<<< HEAD
=======
	bool twt_broadcast;
>>>>>>> 7d2a07b7
	/* association related data */
	bool assoc, ibss_joined;
	bool ibss_creator;
	u16 aid;
	/* erp related data */
	bool use_cts_prot;
	bool use_short_preamble;
	bool use_short_slot;
	bool enable_beacon;
	u8 dtim_period;
	u16 beacon_int;
	u16 assoc_capability;
	u64 sync_tsf;
	u32 sync_device_ts;
	u8 sync_dtim_count;
	u32 basic_rates;
	struct ieee80211_rate *beacon_rate;
	int mcast_rate[NUM_NL80211_BANDS];
	u16 ht_operation_mode;
	s32 cqm_rssi_thold;
	u32 cqm_rssi_hyst;
	s32 cqm_rssi_low;
	s32 cqm_rssi_high;
	struct cfg80211_chan_def chandef;
	struct ieee80211_mu_group_data mu_group;
	__be32 arp_addr_list[IEEE80211_BSS_ARP_ADDR_LIST_LEN];
	int arp_addr_cnt;
	bool qos;
	bool idle;
	bool ps;
	u8 ssid[IEEE80211_MAX_SSID_LEN];
	size_t ssid_len;
	bool hidden_ssid;
	int txpower;
	enum nl80211_tx_power_setting txpower_type;
	struct ieee80211_p2p_noa_attr p2p_noa_attr;
	bool allow_p2p_go_ps;
	u16 max_idle_period;
	bool protected_keep_alive;
	bool ftm_responder;
	struct ieee80211_ftm_responder_params *ftmr_params;
	/* Multiple BSSID data */
	bool nontransmitted;
	u8 transmitter_bssid[ETH_ALEN];
	u8 bssid_index;
	u8 bssid_indicator;
	bool ema_ap;
	u8 profile_periodicity;
	struct {
		u32 params;
		u16 nss_set;
	} he_oper;
	struct ieee80211_he_obss_pd he_obss_pd;
	struct cfg80211_he_bss_color he_bss_color;
<<<<<<< HEAD
=======
	struct ieee80211_fils_discovery fils_discovery;
	u32 unsol_bcast_probe_resp_interval;
	bool s1g;
	struct cfg80211_bitrate_mask beacon_tx_rate;
>>>>>>> 7d2a07b7
};

/**
 * enum mac80211_tx_info_flags - flags to describe transmission information/status
 *
 * These flags are used with the @flags member of &ieee80211_tx_info.
 *
 * @IEEE80211_TX_CTL_REQ_TX_STATUS: require TX status callback for this frame.
 * @IEEE80211_TX_CTL_ASSIGN_SEQ: The driver has to assign a sequence
 *	number to this frame, taking care of not overwriting the fragment
 *	number and increasing the sequence number only when the
 *	IEEE80211_TX_CTL_FIRST_FRAGMENT flag is set. mac80211 will properly
 *	assign sequence numbers to QoS-data frames but cannot do so correctly
 *	for non-QoS-data and management frames because beacons need them from
 *	that counter as well and mac80211 cannot guarantee proper sequencing.
 *	If this flag is set, the driver should instruct the hardware to
 *	assign a sequence number to the frame or assign one itself. Cf. IEEE
 *	802.11-2007 7.1.3.4.1 paragraph 3. This flag will always be set for
 *	beacons and always be clear for frames without a sequence number field.
 * @IEEE80211_TX_CTL_NO_ACK: tell the low level not to wait for an ack
 * @IEEE80211_TX_CTL_CLEAR_PS_FILT: clear powersave filter for destination
 *	station
 * @IEEE80211_TX_CTL_FIRST_FRAGMENT: this is a first fragment of the frame
 * @IEEE80211_TX_CTL_SEND_AFTER_DTIM: send this frame after DTIM beacon
 * @IEEE80211_TX_CTL_AMPDU: this frame should be sent as part of an A-MPDU
 * @IEEE80211_TX_CTL_INJECTED: Frame was injected, internal to mac80211.
 * @IEEE80211_TX_STAT_TX_FILTERED: The frame was not transmitted
 *	because the destination STA was in powersave mode. Note that to
 *	avoid race conditions, the filter must be set by the hardware or
 *	firmware upon receiving a frame that indicates that the station
 *	went to sleep (must be done on device to filter frames already on
 *	the queue) and may only be unset after mac80211 gives the OK for
 *	that by setting the IEEE80211_TX_CTL_CLEAR_PS_FILT (see above),
 *	since only then is it guaranteed that no more frames are in the
 *	hardware queue.
 * @IEEE80211_TX_STAT_ACK: Frame was acknowledged
 * @IEEE80211_TX_STAT_AMPDU: The frame was aggregated, so status
 * 	is for the whole aggregation.
 * @IEEE80211_TX_STAT_AMPDU_NO_BACK: no block ack was returned,
 * 	so consider using block ack request (BAR).
 * @IEEE80211_TX_CTL_RATE_CTRL_PROBE: internal to mac80211, can be
 *	set by rate control algorithms to indicate probe rate, will
 *	be cleared for fragmented frames (except on the last fragment)
 * @IEEE80211_TX_INTFL_OFFCHAN_TX_OK: Internal to mac80211. Used to indicate
 *	that a frame can be transmitted while the queues are stopped for
 *	off-channel operation.
 * @IEEE80211_TX_CTL_HW_80211_ENCAP: This frame uses hardware encapsulation
 *	(header conversion)
 * @IEEE80211_TX_INTFL_RETRIED: completely internal to mac80211,
 *	used to indicate that a frame was already retried due to PS
 * @IEEE80211_TX_INTFL_DONT_ENCRYPT: completely internal to mac80211,
 *	used to indicate frame should not be encrypted
 * @IEEE80211_TX_CTL_NO_PS_BUFFER: This frame is a response to a poll
 *	frame (PS-Poll or uAPSD) or a non-bufferable MMPDU and must
 *	be sent although the station is in powersave mode.
 * @IEEE80211_TX_CTL_MORE_FRAMES: More frames will be passed to the
 *	transmit function after the current frame, this can be used
 *	by drivers to kick the DMA queue only if unset or when the
 *	queue gets full.
 * @IEEE80211_TX_INTFL_RETRANSMISSION: This frame is being retransmitted
 *	after TX status because the destination was asleep, it must not
 *	be modified again (no seqno assignment, crypto, etc.)
 * @IEEE80211_TX_INTFL_MLME_CONN_TX: This frame was transmitted by the MLME
 *	code for connection establishment, this indicates that its status
 *	should kick the MLME state machine.
 * @IEEE80211_TX_INTFL_NL80211_FRAME_TX: Frame was requested through nl80211
 *	MLME command (internal to mac80211 to figure out whether to send TX
 *	status to user space)
 * @IEEE80211_TX_CTL_LDPC: tells the driver to use LDPC for this frame
 * @IEEE80211_TX_CTL_STBC: Enables Space-Time Block Coding (STBC) for this
 *	frame and selects the maximum number of streams that it can use.
 * @IEEE80211_TX_CTL_TX_OFFCHAN: Marks this packet to be transmitted on
 *	the off-channel channel when a remain-on-channel offload is done
 *	in hardware -- normal packets still flow and are expected to be
 *	handled properly by the device.
 * @IEEE80211_TX_INTFL_TKIP_MIC_FAILURE: Marks this packet to be used for TKIP
 *	testing. It will be sent out with incorrect Michael MIC key to allow
 *	TKIP countermeasures to be tested.
 * @IEEE80211_TX_CTL_NO_CCK_RATE: This frame will be sent at non CCK rate.
 *	This flag is actually used for management frame especially for P2P
 *	frames not being sent at CCK rate in 2GHz band.
 * @IEEE80211_TX_STATUS_EOSP: This packet marks the end of service period,
 *	when its status is reported the service period ends. For frames in
 *	an SP that mac80211 transmits, it is already set; for driver frames
 *	the driver may set this flag. It is also used to do the same for
 *	PS-Poll responses.
 * @IEEE80211_TX_CTL_USE_MINRATE: This frame will be sent at lowest rate.
 *	This flag is used to send nullfunc frame at minimum rate when
 *	the nullfunc is used for connection monitoring purpose.
 * @IEEE80211_TX_CTL_DONTFRAG: Don't fragment this packet even if it
 *	would be fragmented by size (this is optional, only used for
 *	monitor injection).
 * @IEEE80211_TX_STAT_NOACK_TRANSMITTED: A frame that was marked with
 *	IEEE80211_TX_CTL_NO_ACK has been successfully transmitted without
 *	any errors (like issues specific to the driver/HW).
 *	This flag must not be set for frames that don't request no-ack
 *	behaviour with IEEE80211_TX_CTL_NO_ACK.
 *
 * Note: If you have to add new flags to the enumeration, then don't
 *	 forget to update %IEEE80211_TX_TEMPORARY_FLAGS when necessary.
 */
enum mac80211_tx_info_flags {
	IEEE80211_TX_CTL_REQ_TX_STATUS		= BIT(0),
	IEEE80211_TX_CTL_ASSIGN_SEQ		= BIT(1),
	IEEE80211_TX_CTL_NO_ACK			= BIT(2),
	IEEE80211_TX_CTL_CLEAR_PS_FILT		= BIT(3),
	IEEE80211_TX_CTL_FIRST_FRAGMENT		= BIT(4),
	IEEE80211_TX_CTL_SEND_AFTER_DTIM	= BIT(5),
	IEEE80211_TX_CTL_AMPDU			= BIT(6),
	IEEE80211_TX_CTL_INJECTED		= BIT(7),
	IEEE80211_TX_STAT_TX_FILTERED		= BIT(8),
	IEEE80211_TX_STAT_ACK			= BIT(9),
	IEEE80211_TX_STAT_AMPDU			= BIT(10),
	IEEE80211_TX_STAT_AMPDU_NO_BACK		= BIT(11),
	IEEE80211_TX_CTL_RATE_CTRL_PROBE	= BIT(12),
	IEEE80211_TX_INTFL_OFFCHAN_TX_OK	= BIT(13),
	IEEE80211_TX_CTL_HW_80211_ENCAP		= BIT(14),
	IEEE80211_TX_INTFL_RETRIED		= BIT(15),
	IEEE80211_TX_INTFL_DONT_ENCRYPT		= BIT(16),
	IEEE80211_TX_CTL_NO_PS_BUFFER		= BIT(17),
	IEEE80211_TX_CTL_MORE_FRAMES		= BIT(18),
	IEEE80211_TX_INTFL_RETRANSMISSION	= BIT(19),
	IEEE80211_TX_INTFL_MLME_CONN_TX		= BIT(20),
	IEEE80211_TX_INTFL_NL80211_FRAME_TX	= BIT(21),
	IEEE80211_TX_CTL_LDPC			= BIT(22),
	IEEE80211_TX_CTL_STBC			= BIT(23) | BIT(24),
	IEEE80211_TX_CTL_TX_OFFCHAN		= BIT(25),
	IEEE80211_TX_INTFL_TKIP_MIC_FAILURE	= BIT(26),
	IEEE80211_TX_CTL_NO_CCK_RATE		= BIT(27),
	IEEE80211_TX_STATUS_EOSP		= BIT(28),
	IEEE80211_TX_CTL_USE_MINRATE		= BIT(29),
	IEEE80211_TX_CTL_DONTFRAG		= BIT(30),
	IEEE80211_TX_STAT_NOACK_TRANSMITTED	= BIT(31),
};

#define IEEE80211_TX_CTL_STBC_SHIFT		23

#define IEEE80211_TX_RC_S1G_MCS IEEE80211_TX_RC_VHT_MCS

/**
 * enum mac80211_tx_control_flags - flags to describe transmit control
 *
 * @IEEE80211_TX_CTRL_PORT_CTRL_PROTO: this frame is a port control
 *	protocol frame (e.g. EAP)
 * @IEEE80211_TX_CTRL_PS_RESPONSE: This frame is a response to a poll
 *	frame (PS-Poll or uAPSD).
 * @IEEE80211_TX_CTRL_RATE_INJECT: This frame is injected with rate information
 * @IEEE80211_TX_CTRL_AMSDU: This frame is an A-MSDU frame
 * @IEEE80211_TX_CTRL_FAST_XMIT: This frame is going through the fast_xmit path
 * @IEEE80211_TX_CTRL_SKIP_MPATH_LOOKUP: This frame skips mesh path lookup
<<<<<<< HEAD
 * @IEEE80211_TX_CTRL_HW_80211_ENCAP: This frame uses hardware encapsulation
 *	(header conversion)
 * @IEEE80211_TX_CTRL_NO_SEQNO: Do not overwrite the sequence number that
 *	has already been assigned to this frame.
=======
 * @IEEE80211_TX_INTCFL_NEED_TXPROCESSING: completely internal to mac80211,
 *	used to indicate that a pending frame requires TX processing before
 *	it can be sent out.
 * @IEEE80211_TX_CTRL_NO_SEQNO: Do not overwrite the sequence number that
 *	has already been assigned to this frame.
 * @IEEE80211_TX_CTRL_DONT_REORDER: This frame should not be reordered
 *	relative to other frames that have this flag set, independent
 *	of their QoS TID or other priority field values.
>>>>>>> 7d2a07b7
 *
 * These flags are used in tx_info->control.flags.
 */
enum mac80211_tx_control_flags {
	IEEE80211_TX_CTRL_PORT_CTRL_PROTO	= BIT(0),
	IEEE80211_TX_CTRL_PS_RESPONSE		= BIT(1),
	IEEE80211_TX_CTRL_RATE_INJECT		= BIT(2),
	IEEE80211_TX_CTRL_AMSDU			= BIT(3),
	IEEE80211_TX_CTRL_FAST_XMIT		= BIT(4),
	IEEE80211_TX_CTRL_SKIP_MPATH_LOOKUP	= BIT(5),
<<<<<<< HEAD
	IEEE80211_TX_CTRL_HW_80211_ENCAP	= BIT(6),
	IEEE80211_TX_CTRL_NO_SEQNO		= BIT(7),
=======
	IEEE80211_TX_INTCFL_NEED_TXPROCESSING	= BIT(6),
	IEEE80211_TX_CTRL_NO_SEQNO		= BIT(7),
	IEEE80211_TX_CTRL_DONT_REORDER		= BIT(8),
>>>>>>> 7d2a07b7
};

/*
 * This definition is used as a mask to clear all temporary flags, which are
 * set by the tx handlers for each transmission attempt by the mac80211 stack.
 */
#define IEEE80211_TX_TEMPORARY_FLAGS (IEEE80211_TX_CTL_NO_ACK |		      \
	IEEE80211_TX_CTL_CLEAR_PS_FILT | IEEE80211_TX_CTL_FIRST_FRAGMENT |    \
	IEEE80211_TX_CTL_SEND_AFTER_DTIM | IEEE80211_TX_CTL_AMPDU |	      \
	IEEE80211_TX_STAT_TX_FILTERED |	IEEE80211_TX_STAT_ACK |		      \
	IEEE80211_TX_STAT_AMPDU | IEEE80211_TX_STAT_AMPDU_NO_BACK |	      \
	IEEE80211_TX_CTL_RATE_CTRL_PROBE | IEEE80211_TX_CTL_NO_PS_BUFFER |    \
	IEEE80211_TX_CTL_MORE_FRAMES | IEEE80211_TX_CTL_LDPC |		      \
	IEEE80211_TX_CTL_STBC | IEEE80211_TX_STATUS_EOSP)

/**
 * enum mac80211_rate_control_flags - per-rate flags set by the
 *	Rate Control algorithm.
 *
 * These flags are set by the Rate control algorithm for each rate during tx,
 * in the @flags member of struct ieee80211_tx_rate.
 *
 * @IEEE80211_TX_RC_USE_RTS_CTS: Use RTS/CTS exchange for this rate.
 * @IEEE80211_TX_RC_USE_CTS_PROTECT: CTS-to-self protection is required.
 *	This is set if the current BSS requires ERP protection.
 * @IEEE80211_TX_RC_USE_SHORT_PREAMBLE: Use short preamble.
 * @IEEE80211_TX_RC_MCS: HT rate.
 * @IEEE80211_TX_RC_VHT_MCS: VHT MCS rate, in this case the idx field is split
 *	into a higher 4 bits (Nss) and lower 4 bits (MCS number)
 * @IEEE80211_TX_RC_GREEN_FIELD: Indicates whether this rate should be used in
 *	Greenfield mode.
 * @IEEE80211_TX_RC_40_MHZ_WIDTH: Indicates if the Channel Width should be 40 MHz.
 * @IEEE80211_TX_RC_80_MHZ_WIDTH: Indicates 80 MHz transmission
 * @IEEE80211_TX_RC_160_MHZ_WIDTH: Indicates 160 MHz transmission
 *	(80+80 isn't supported yet)
 * @IEEE80211_TX_RC_DUP_DATA: The frame should be transmitted on both of the
 *	adjacent 20 MHz channels, if the current channel type is
 *	NL80211_CHAN_HT40MINUS or NL80211_CHAN_HT40PLUS.
 * @IEEE80211_TX_RC_SHORT_GI: Short Guard interval should be used for this rate.
 */
enum mac80211_rate_control_flags {
	IEEE80211_TX_RC_USE_RTS_CTS		= BIT(0),
	IEEE80211_TX_RC_USE_CTS_PROTECT		= BIT(1),
	IEEE80211_TX_RC_USE_SHORT_PREAMBLE	= BIT(2),

	/* rate index is an HT/VHT MCS instead of an index */
	IEEE80211_TX_RC_MCS			= BIT(3),
	IEEE80211_TX_RC_GREEN_FIELD		= BIT(4),
	IEEE80211_TX_RC_40_MHZ_WIDTH		= BIT(5),
	IEEE80211_TX_RC_DUP_DATA		= BIT(6),
	IEEE80211_TX_RC_SHORT_GI		= BIT(7),
	IEEE80211_TX_RC_VHT_MCS			= BIT(8),
	IEEE80211_TX_RC_80_MHZ_WIDTH		= BIT(9),
	IEEE80211_TX_RC_160_MHZ_WIDTH		= BIT(10),
};


/* there are 40 bytes if you don't need the rateset to be kept */
#define IEEE80211_TX_INFO_DRIVER_DATA_SIZE 40

/* if you do need the rateset, then you have less space */
#define IEEE80211_TX_INFO_RATE_DRIVER_DATA_SIZE 24

/* maximum number of rate stages */
#define IEEE80211_TX_MAX_RATES	4

/* maximum number of rate table entries */
#define IEEE80211_TX_RATE_TABLE_SIZE	4

/**
 * struct ieee80211_tx_rate - rate selection/status
 *
 * @idx: rate index to attempt to send with
 * @flags: rate control flags (&enum mac80211_rate_control_flags)
 * @count: number of tries in this rate before going to the next rate
 *
 * A value of -1 for @idx indicates an invalid rate and, if used
 * in an array of retry rates, that no more rates should be tried.
 *
 * When used for transmit status reporting, the driver should
 * always report the rate along with the flags it used.
 *
 * &struct ieee80211_tx_info contains an array of these structs
 * in the control information, and it will be filled by the rate
 * control algorithm according to what should be sent. For example,
 * if this array contains, in the format { <idx>, <count> } the
 * information::
 *
 *    { 3, 2 }, { 2, 2 }, { 1, 4 }, { -1, 0 }, { -1, 0 }
 *
 * then this means that the frame should be transmitted
 * up to twice at rate 3, up to twice at rate 2, and up to four
 * times at rate 1 if it doesn't get acknowledged. Say it gets
 * acknowledged by the peer after the fifth attempt, the status
 * information should then contain::
 *
 *   { 3, 2 }, { 2, 2 }, { 1, 1 }, { -1, 0 } ...
 *
 * since it was transmitted twice at rate 3, twice at rate 2
 * and once at rate 1 after which we received an acknowledgement.
 */
struct ieee80211_tx_rate {
	s8 idx;
	u16 count:5,
	    flags:11;
} __packed;

#define IEEE80211_MAX_TX_RETRY		31

static inline void ieee80211_rate_set_vht(struct ieee80211_tx_rate *rate,
					  u8 mcs, u8 nss)
{
	WARN_ON(mcs & ~0xF);
	WARN_ON((nss - 1) & ~0x7);
	rate->idx = ((nss - 1) << 4) | mcs;
}

static inline u8
ieee80211_rate_get_vht_mcs(const struct ieee80211_tx_rate *rate)
{
	return rate->idx & 0xF;
}

static inline u8
ieee80211_rate_get_vht_nss(const struct ieee80211_tx_rate *rate)
{
	return (rate->idx >> 4) + 1;
}

/**
 * struct ieee80211_tx_info - skb transmit information
 *
 * This structure is placed in skb->cb for three uses:
 *  (1) mac80211 TX control - mac80211 tells the driver what to do
 *  (2) driver internal use (if applicable)
 *  (3) TX status information - driver tells mac80211 what happened
 *
 * @flags: transmit info flags, defined above
 * @band: the band to transmit on (use for checking for races)
 * @hw_queue: HW queue to put the frame on, skb_get_queue_mapping() gives the AC
 * @ack_frame_id: internal frame ID for TX status, used internally
 * @tx_time_est: TX time estimate in units of 4us, used internally
 * @control: union part for control data
 * @control.rates: TX rates array to try
 * @control.rts_cts_rate_idx: rate for RTS or CTS
 * @control.use_rts: use RTS
 * @control.use_cts_prot: use RTS/CTS
 * @control.short_preamble: use short preamble (CCK only)
 * @control.skip_table: skip externally configured rate table
 * @control.jiffies: timestamp for expiry on powersave clients
 * @control.vif: virtual interface (may be NULL)
 * @control.hw_key: key to encrypt with (may be NULL)
 * @control.flags: control flags, see &enum mac80211_tx_control_flags
 * @control.enqueue_time: enqueue time (for iTXQs)
 * @driver_rates: alias to @control.rates to reserve space
 * @pad: padding
 * @rate_driver_data: driver use area if driver needs @control.rates
 * @status: union part for status data
 * @status.rates: attempted rates
 * @status.ack_signal: ACK signal
 * @status.ampdu_ack_len: AMPDU ack length
 * @status.ampdu_len: AMPDU length
 * @status.antenna: (legacy, kept only for iwlegacy)
 * @status.tx_time: airtime consumed for transmission; note this is only
 *	used for WMM AC, not for airtime fairness
 * @status.is_valid_ack_signal: ACK signal is valid
 * @status.status_driver_data: driver use area
 * @ack: union part for pure ACK data
 * @ack.cookie: cookie for the ACK
 * @driver_data: array of driver_data pointers
 * @ampdu_ack_len: number of acked aggregated frames.
 * 	relevant only if IEEE80211_TX_STAT_AMPDU was set.
 * @ampdu_len: number of aggregated frames.
 * 	relevant only if IEEE80211_TX_STAT_AMPDU was set.
 * @ack_signal: signal strength of the ACK frame
 */
struct ieee80211_tx_info {
	/* common information */
	u32 flags;
	u32 band:3,
	    ack_frame_id:13,
	    hw_queue:4,
	    tx_time_est:10;
	/* 2 free bits */

	union {
		struct {
			union {
				/* rate control */
				struct {
					struct ieee80211_tx_rate rates[
						IEEE80211_TX_MAX_RATES];
					s8 rts_cts_rate_idx;
					u8 use_rts:1;
					u8 use_cts_prot:1;
					u8 short_preamble:1;
					u8 skip_table:1;
					/* 2 bytes free */
				};
				/* only needed before rate control */
				unsigned long jiffies;
			};
			/* NB: vif can be NULL for injected frames */
			struct ieee80211_vif *vif;
			struct ieee80211_key_conf *hw_key;
			u32 flags;
			codel_time_t enqueue_time;
		} control;
		struct {
			u64 cookie;
		} ack;
		struct {
			struct ieee80211_tx_rate rates[IEEE80211_TX_MAX_RATES];
			s32 ack_signal;
			u8 ampdu_ack_len;
			u8 ampdu_len;
			u8 antenna;
			u16 tx_time;
			bool is_valid_ack_signal;
			void *status_driver_data[19 / sizeof(void *)];
		} status;
		struct {
			struct ieee80211_tx_rate driver_rates[
				IEEE80211_TX_MAX_RATES];
			u8 pad[4];

			void *rate_driver_data[
				IEEE80211_TX_INFO_RATE_DRIVER_DATA_SIZE / sizeof(void *)];
		};
		void *driver_data[
			IEEE80211_TX_INFO_DRIVER_DATA_SIZE / sizeof(void *)];
	};
};

static inline u16
ieee80211_info_set_tx_time_est(struct ieee80211_tx_info *info, u16 tx_time_est)
{
	/* We only have 10 bits in tx_time_est, so store airtime
	 * in increments of 4us and clamp the maximum to 2**12-1
	 */
	info->tx_time_est = min_t(u16, tx_time_est, 4095) >> 2;
	return info->tx_time_est << 2;
}

static inline u16
ieee80211_info_get_tx_time_est(struct ieee80211_tx_info *info)
{
	return info->tx_time_est << 2;
}

/**
 * struct ieee80211_tx_status - extended tx status info for rate control
 *
 * @sta: Station that the packet was transmitted for
 * @info: Basic tx status information
 * @skb: Packet skb (can be NULL if not provided by the driver)
 * @rate: The TX rate that was used when sending the packet
<<<<<<< HEAD
=======
 * @free_list: list where processed skbs are stored to be free'd by the driver
>>>>>>> 7d2a07b7
 */
struct ieee80211_tx_status {
	struct ieee80211_sta *sta;
	struct ieee80211_tx_info *info;
	struct sk_buff *skb;
	struct rate_info *rate;
<<<<<<< HEAD
=======
	struct list_head *free_list;
>>>>>>> 7d2a07b7
};

/**
 * struct ieee80211_scan_ies - descriptors for different blocks of IEs
 *
 * This structure is used to point to different blocks of IEs in HW scan
 * and scheduled scan. These blocks contain the IEs passed by userspace
 * and the ones generated by mac80211.
 *
 * @ies: pointers to band specific IEs.
 * @len: lengths of band_specific IEs.
 * @common_ies: IEs for all bands (especially vendor specific ones)
 * @common_ie_len: length of the common_ies
 */
struct ieee80211_scan_ies {
	const u8 *ies[NUM_NL80211_BANDS];
	size_t len[NUM_NL80211_BANDS];
	const u8 *common_ies;
	size_t common_ie_len;
};


static inline struct ieee80211_tx_info *IEEE80211_SKB_CB(struct sk_buff *skb)
{
	return (struct ieee80211_tx_info *)skb->cb;
}

static inline struct ieee80211_rx_status *IEEE80211_SKB_RXCB(struct sk_buff *skb)
{
	return (struct ieee80211_rx_status *)skb->cb;
}

/**
 * ieee80211_tx_info_clear_status - clear TX status
 *
 * @info: The &struct ieee80211_tx_info to be cleared.
 *
 * When the driver passes an skb back to mac80211, it must report
 * a number of things in TX status. This function clears everything
 * in the TX status but the rate control information (it does clear
 * the count since you need to fill that in anyway).
 *
 * NOTE: You can only use this function if you do NOT use
 *	 info->driver_data! Use info->rate_driver_data
 *	 instead if you need only the less space that allows.
 */
static inline void
ieee80211_tx_info_clear_status(struct ieee80211_tx_info *info)
{
	int i;

	BUILD_BUG_ON(offsetof(struct ieee80211_tx_info, status.rates) !=
		     offsetof(struct ieee80211_tx_info, control.rates));
	BUILD_BUG_ON(offsetof(struct ieee80211_tx_info, status.rates) !=
		     offsetof(struct ieee80211_tx_info, driver_rates));
	BUILD_BUG_ON(offsetof(struct ieee80211_tx_info, status.rates) != 8);
	/* clear the rate counts */
	for (i = 0; i < IEEE80211_TX_MAX_RATES; i++)
		info->status.rates[i].count = 0;

	BUILD_BUG_ON(
	    offsetof(struct ieee80211_tx_info, status.ack_signal) != 20);
	memset(&info->status.ampdu_ack_len, 0,
	       sizeof(struct ieee80211_tx_info) -
	       offsetof(struct ieee80211_tx_info, status.ampdu_ack_len));
}


/**
 * enum mac80211_rx_flags - receive flags
 *
 * These flags are used with the @flag member of &struct ieee80211_rx_status.
 * @RX_FLAG_MMIC_ERROR: Michael MIC error was reported on this frame.
 *	Use together with %RX_FLAG_MMIC_STRIPPED.
 * @RX_FLAG_DECRYPTED: This frame was decrypted in hardware.
 * @RX_FLAG_MMIC_STRIPPED: the Michael MIC is stripped off this frame,
 *	verification has been done by the hardware.
 * @RX_FLAG_IV_STRIPPED: The IV and ICV are stripped from this frame.
 *	If this flag is set, the stack cannot do any replay detection
 *	hence the driver or hardware will have to do that.
 * @RX_FLAG_PN_VALIDATED: Currently only valid for CCMP/GCMP frames, this
 *	flag indicates that the PN was verified for replay protection.
 *	Note that this flag is also currently only supported when a frame
 *	is also decrypted (ie. @RX_FLAG_DECRYPTED must be set)
 * @RX_FLAG_DUP_VALIDATED: The driver should set this flag if it did
 *	de-duplication by itself.
 * @RX_FLAG_FAILED_FCS_CRC: Set this flag if the FCS check failed on
 *	the frame.
 * @RX_FLAG_FAILED_PLCP_CRC: Set this flag if the PCLP check failed on
 *	the frame.
 * @RX_FLAG_MACTIME_START: The timestamp passed in the RX status (@mactime
 *	field) is valid and contains the time the first symbol of the MPDU
 *	was received. This is useful in monitor mode and for proper IBSS
 *	merging.
 * @RX_FLAG_MACTIME_END: The timestamp passed in the RX status (@mactime
 *	field) is valid and contains the time the last symbol of the MPDU
 *	(including FCS) was received.
 * @RX_FLAG_MACTIME_PLCP_START: The timestamp passed in the RX status (@mactime
 *	field) is valid and contains the time the SYNC preamble was received.
 * @RX_FLAG_NO_SIGNAL_VAL: The signal strength value is not present.
 *	Valid only for data frames (mainly A-MPDU)
 * @RX_FLAG_AMPDU_DETAILS: A-MPDU details are known, in particular the reference
 *	number (@ampdu_reference) must be populated and be a distinct number for
 *	each A-MPDU
 * @RX_FLAG_AMPDU_LAST_KNOWN: last subframe is known, should be set on all
 *	subframes of a single A-MPDU
 * @RX_FLAG_AMPDU_IS_LAST: this subframe is the last subframe of the A-MPDU
 * @RX_FLAG_AMPDU_DELIM_CRC_ERROR: A delimiter CRC error has been detected
 *	on this subframe
 * @RX_FLAG_AMPDU_DELIM_CRC_KNOWN: The delimiter CRC field is known (the CRC
 *	is stored in the @ampdu_delimiter_crc field)
 * @RX_FLAG_MIC_STRIPPED: The mic was stripped of this packet. Decryption was
 *	done by the hardware
 * @RX_FLAG_ONLY_MONITOR: Report frame only to monitor interfaces without
 *	processing it in any regular way.
 *	This is useful if drivers offload some frames but still want to report
 *	them for sniffing purposes.
 * @RX_FLAG_SKIP_MONITOR: Process and report frame to all interfaces except
 *	monitor interfaces.
 *	This is useful if drivers offload some frames but still want to report
 *	them for sniffing purposes.
 * @RX_FLAG_AMSDU_MORE: Some drivers may prefer to report separate A-MSDU
 *	subframes instead of a one huge frame for performance reasons.
 *	All, but the last MSDU from an A-MSDU should have this flag set. E.g.
 *	if an A-MSDU has 3 frames, the first 2 must have the flag set, while
 *	the 3rd (last) one must not have this flag set. The flag is used to
 *	deal with retransmission/duplication recovery properly since A-MSDU
 *	subframes share the same sequence number. Reported subframes can be
 *	either regular MSDU or singly A-MSDUs. Subframes must not be
 *	interleaved with other frames.
 * @RX_FLAG_RADIOTAP_VENDOR_DATA: This frame contains vendor-specific
 *	radiotap data in the skb->data (before the frame) as described by
 *	the &struct ieee80211_vendor_radiotap.
 * @RX_FLAG_ALLOW_SAME_PN: Allow the same PN as same packet before.
 *	This is used for AMSDU subframes which can have the same PN as
 *	the first subframe.
 * @RX_FLAG_ICV_STRIPPED: The ICV is stripped from this frame. CRC checking must
 *	be done in the hardware.
 * @RX_FLAG_AMPDU_EOF_BIT: Value of the EOF bit in the A-MPDU delimiter for this
 *	frame
 * @RX_FLAG_AMPDU_EOF_BIT_KNOWN: The EOF value is known
 * @RX_FLAG_RADIOTAP_HE: HE radiotap data is present
 *	(&struct ieee80211_radiotap_he, mac80211 will fill in
 *	
 *	 - DATA3_DATA_MCS
 *	 - DATA3_DATA_DCM
 *	 - DATA3_CODING
 *	 - DATA5_GI
 *	 - DATA5_DATA_BW_RU_ALLOC
 *	 - DATA6_NSTS
 *	 - DATA3_STBC
 *	
 *	from the RX info data, so leave those zeroed when building this data)
 * @RX_FLAG_RADIOTAP_HE_MU: HE MU radiotap data is present
 *	(&struct ieee80211_radiotap_he_mu)
 * @RX_FLAG_RADIOTAP_LSIG: L-SIG radiotap data is present
 * @RX_FLAG_NO_PSDU: use the frame only for radiotap reporting, with
 *	the "0-length PSDU" field included there.  The value for it is
 *	in &struct ieee80211_rx_status.  Note that if this value isn't
 *	known the frame shouldn't be reported.
 * @RX_FLAG_8023: the frame has an 802.3 header (decap offload performed by
 *	hardware or driver)
 */
enum mac80211_rx_flags {
	RX_FLAG_MMIC_ERROR		= BIT(0),
	RX_FLAG_DECRYPTED		= BIT(1),
	RX_FLAG_MACTIME_PLCP_START	= BIT(2),
	RX_FLAG_MMIC_STRIPPED		= BIT(3),
	RX_FLAG_IV_STRIPPED		= BIT(4),
	RX_FLAG_FAILED_FCS_CRC		= BIT(5),
	RX_FLAG_FAILED_PLCP_CRC 	= BIT(6),
	RX_FLAG_MACTIME_START		= BIT(7),
	RX_FLAG_NO_SIGNAL_VAL		= BIT(8),
	RX_FLAG_AMPDU_DETAILS		= BIT(9),
	RX_FLAG_PN_VALIDATED		= BIT(10),
	RX_FLAG_DUP_VALIDATED		= BIT(11),
	RX_FLAG_AMPDU_LAST_KNOWN	= BIT(12),
	RX_FLAG_AMPDU_IS_LAST		= BIT(13),
	RX_FLAG_AMPDU_DELIM_CRC_ERROR	= BIT(14),
	RX_FLAG_AMPDU_DELIM_CRC_KNOWN	= BIT(15),
	RX_FLAG_MACTIME_END		= BIT(16),
	RX_FLAG_ONLY_MONITOR		= BIT(17),
	RX_FLAG_SKIP_MONITOR		= BIT(18),
	RX_FLAG_AMSDU_MORE		= BIT(19),
	RX_FLAG_RADIOTAP_VENDOR_DATA	= BIT(20),
	RX_FLAG_MIC_STRIPPED		= BIT(21),
	RX_FLAG_ALLOW_SAME_PN		= BIT(22),
	RX_FLAG_ICV_STRIPPED		= BIT(23),
	RX_FLAG_AMPDU_EOF_BIT		= BIT(24),
	RX_FLAG_AMPDU_EOF_BIT_KNOWN	= BIT(25),
	RX_FLAG_RADIOTAP_HE		= BIT(26),
	RX_FLAG_RADIOTAP_HE_MU		= BIT(27),
	RX_FLAG_RADIOTAP_LSIG		= BIT(28),
	RX_FLAG_NO_PSDU			= BIT(29),
	RX_FLAG_8023			= BIT(30),
};

/**
 * enum mac80211_rx_encoding_flags - MCS & bandwidth flags
 *
 * @RX_ENC_FLAG_SHORTPRE: Short preamble was used for this frame
 * @RX_ENC_FLAG_SHORT_GI: Short guard interval was used
 * @RX_ENC_FLAG_HT_GF: This frame was received in a HT-greenfield transmission,
 *	if the driver fills this value it should add
 *	%IEEE80211_RADIOTAP_MCS_HAVE_FMT
 *	to @hw.radiotap_mcs_details to advertise that fact.
 * @RX_ENC_FLAG_LDPC: LDPC was used
 * @RX_ENC_FLAG_STBC_MASK: STBC 2 bit bitmask. 1 - Nss=1, 2 - Nss=2, 3 - Nss=3
 * @RX_ENC_FLAG_BF: packet was beamformed
 */
enum mac80211_rx_encoding_flags {
	RX_ENC_FLAG_SHORTPRE		= BIT(0),
	RX_ENC_FLAG_SHORT_GI		= BIT(2),
	RX_ENC_FLAG_HT_GF		= BIT(3),
	RX_ENC_FLAG_STBC_MASK		= BIT(4) | BIT(5),
	RX_ENC_FLAG_LDPC		= BIT(6),
	RX_ENC_FLAG_BF			= BIT(7),
};

#define RX_ENC_FLAG_STBC_SHIFT		4

enum mac80211_rx_encoding {
	RX_ENC_LEGACY = 0,
	RX_ENC_HT,
	RX_ENC_VHT,
	RX_ENC_HE,
};

/**
 * struct ieee80211_rx_status - receive status
 *
 * The low-level driver should provide this information (the subset
 * supported by hardware) to the 802.11 code with each received
 * frame, in the skb's control buffer (cb).
 *
 * @mactime: value in microseconds of the 64-bit Time Synchronization Function
 * 	(TSF) timer when the first data symbol (MPDU) arrived at the hardware.
 * @boottime_ns: CLOCK_BOOTTIME timestamp the frame was received at, this is
 *	needed only for beacons and probe responses that update the scan cache.
 * @device_timestamp: arbitrary timestamp for the device, mac80211 doesn't use
 *	it but can store it and pass it back to the driver for synchronisation
 * @band: the active band when this frame was received
 * @freq: frequency the radio was tuned to when receiving this frame, in MHz
 *	This field must be set for management frames, but isn't strictly needed
 *	for data (other) frames - for those it only affects radiotap reporting.
 * @freq_offset: @freq has a positive offset of 500Khz.
 * @signal: signal strength when receiving this frame, either in dBm, in dB or
 *	unspecified depending on the hardware capabilities flags
 *	@IEEE80211_HW_SIGNAL_*
 * @chains: bitmask of receive chains for which separate signal strength
 *	values were filled.
 * @chain_signal: per-chain signal strength, in dBm (unlike @signal, doesn't
 *	support dB or unspecified units)
 * @antenna: antenna used
 * @rate_idx: index of data rate into band's supported rates or MCS index if
 *	HT or VHT is used (%RX_FLAG_HT/%RX_FLAG_VHT)
 * @nss: number of streams (VHT and HE only)
 * @flag: %RX_FLAG_\*
 * @encoding: &enum mac80211_rx_encoding
 * @bw: &enum rate_info_bw
 * @enc_flags: uses bits from &enum mac80211_rx_encoding_flags
 * @he_ru: HE RU, from &enum nl80211_he_ru_alloc
 * @he_gi: HE GI, from &enum nl80211_he_gi
 * @he_dcm: HE DCM value
 * @rx_flags: internal RX flags for mac80211
 * @ampdu_reference: A-MPDU reference number, must be a different value for
 *	each A-MPDU but the same for each subframe within one A-MPDU
 * @ampdu_delimiter_crc: A-MPDU delimiter CRC
 * @zero_length_psdu_type: radiotap type of the 0-length PSDU
 */
struct ieee80211_rx_status {
	u64 mactime;
	u64 boottime_ns;
	u32 device_timestamp;
	u32 ampdu_reference;
	u32 flag;
	u16 freq: 13, freq_offset: 1;
	u8 enc_flags;
	u8 encoding:2, bw:3, he_ru:3;
	u8 he_gi:2, he_dcm:1;
	u8 rate_idx;
	u8 nss;
	u8 rx_flags;
	u8 band;
	u8 antenna;
	s8 signal;
	u8 chains;
	s8 chain_signal[IEEE80211_MAX_CHAINS];
	u8 ampdu_delimiter_crc;
	u8 zero_length_psdu_type;
};

static inline u32
ieee80211_rx_status_to_khz(struct ieee80211_rx_status *rx_status)
{
	return MHZ_TO_KHZ(rx_status->freq) +
	       (rx_status->freq_offset ? 500 : 0);
}

/**
 * struct ieee80211_vendor_radiotap - vendor radiotap data information
 * @present: presence bitmap for this vendor namespace
 *	(this could be extended in the future if any vendor needs more
 *	 bits, the radiotap spec does allow for that)
 * @align: radiotap vendor namespace alignment. This defines the needed
 *	alignment for the @data field below, not for the vendor namespace
 *	description itself (which has a fixed 2-byte alignment)
 *	Must be a power of two, and be set to at least 1!
 * @oui: radiotap vendor namespace OUI
 * @subns: radiotap vendor sub namespace
 * @len: radiotap vendor sub namespace skip length, if alignment is done
 *	then that's added to this, i.e. this is only the length of the
 *	@data field.
 * @pad: number of bytes of padding after the @data, this exists so that
 *	the skb data alignment can be preserved even if the data has odd
 *	length
 * @data: the actual vendor namespace data
 *
 * This struct, including the vendor data, goes into the skb->data before
 * the 802.11 header. It's split up in mac80211 using the align/oui/subns
 * data.
 */
struct ieee80211_vendor_radiotap {
	u32 present;
	u8 align;
	u8 oui[3];
	u8 subns;
	u8 pad;
	u16 len;
	u8 data[];
} __packed;

/**
 * enum ieee80211_conf_flags - configuration flags
 *
 * Flags to define PHY configuration options
 *
 * @IEEE80211_CONF_MONITOR: there's a monitor interface present -- use this
 *	to determine for example whether to calculate timestamps for packets
 *	or not, do not use instead of filter flags!
 * @IEEE80211_CONF_PS: Enable 802.11 power save mode (managed mode only).
 *	This is the power save mode defined by IEEE 802.11-2007 section 11.2,
 *	meaning that the hardware still wakes up for beacons, is able to
 *	transmit frames and receive the possible acknowledgment frames.
 *	Not to be confused with hardware specific wakeup/sleep states,
 *	driver is responsible for that. See the section "Powersave support"
 *	for more.
 * @IEEE80211_CONF_IDLE: The device is running, but idle; if the flag is set
 *	the driver should be prepared to handle configuration requests but
 *	may turn the device off as much as possible. Typically, this flag will
 *	be set when an interface is set UP but not associated or scanning, but
 *	it can also be unset in that case when monitor interfaces are active.
 * @IEEE80211_CONF_OFFCHANNEL: The device is currently not on its main
 *	operating channel.
 */
enum ieee80211_conf_flags {
	IEEE80211_CONF_MONITOR		= (1<<0),
	IEEE80211_CONF_PS		= (1<<1),
	IEEE80211_CONF_IDLE		= (1<<2),
	IEEE80211_CONF_OFFCHANNEL	= (1<<3),
};


/**
 * enum ieee80211_conf_changed - denotes which configuration changed
 *
 * @IEEE80211_CONF_CHANGE_LISTEN_INTERVAL: the listen interval changed
 * @IEEE80211_CONF_CHANGE_MONITOR: the monitor flag changed
 * @IEEE80211_CONF_CHANGE_PS: the PS flag or dynamic PS timeout changed
 * @IEEE80211_CONF_CHANGE_POWER: the TX power changed
 * @IEEE80211_CONF_CHANGE_CHANNEL: the channel/channel_type changed
 * @IEEE80211_CONF_CHANGE_RETRY_LIMITS: retry limits changed
 * @IEEE80211_CONF_CHANGE_IDLE: Idle flag changed
 * @IEEE80211_CONF_CHANGE_SMPS: Spatial multiplexing powersave mode changed
 *	Note that this is only valid if channel contexts are not used,
 *	otherwise each channel context has the number of chains listed.
 */
enum ieee80211_conf_changed {
	IEEE80211_CONF_CHANGE_SMPS		= BIT(1),
	IEEE80211_CONF_CHANGE_LISTEN_INTERVAL	= BIT(2),
	IEEE80211_CONF_CHANGE_MONITOR		= BIT(3),
	IEEE80211_CONF_CHANGE_PS		= BIT(4),
	IEEE80211_CONF_CHANGE_POWER		= BIT(5),
	IEEE80211_CONF_CHANGE_CHANNEL		= BIT(6),
	IEEE80211_CONF_CHANGE_RETRY_LIMITS	= BIT(7),
	IEEE80211_CONF_CHANGE_IDLE		= BIT(8),
};

/**
 * enum ieee80211_smps_mode - spatial multiplexing power save mode
 *
 * @IEEE80211_SMPS_AUTOMATIC: automatic
 * @IEEE80211_SMPS_OFF: off
 * @IEEE80211_SMPS_STATIC: static
 * @IEEE80211_SMPS_DYNAMIC: dynamic
 * @IEEE80211_SMPS_NUM_MODES: internal, don't use
 */
enum ieee80211_smps_mode {
	IEEE80211_SMPS_AUTOMATIC,
	IEEE80211_SMPS_OFF,
	IEEE80211_SMPS_STATIC,
	IEEE80211_SMPS_DYNAMIC,

	/* keep last */
	IEEE80211_SMPS_NUM_MODES,
};

/**
 * struct ieee80211_conf - configuration of the device
 *
 * This struct indicates how the driver shall configure the hardware.
 *
 * @flags: configuration flags defined above
 *
 * @listen_interval: listen interval in units of beacon interval
 * @ps_dtim_period: The DTIM period of the AP we're connected to, for use
 *	in power saving. Power saving will not be enabled until a beacon
 *	has been received and the DTIM period is known.
 * @dynamic_ps_timeout: The dynamic powersave timeout (in ms), see the
 *	powersave documentation below. This variable is valid only when
 *	the CONF_PS flag is set.
 *
 * @power_level: requested transmit power (in dBm), backward compatibility
 *	value only that is set to the minimum of all interfaces
 *
 * @chandef: the channel definition to tune to
 * @radar_enabled: whether radar detection is enabled
 *
 * @long_frame_max_tx_count: Maximum number of transmissions for a "long" frame
 *	(a frame not RTS protected), called "dot11LongRetryLimit" in 802.11,
 *	but actually means the number of transmissions not the number of retries
 * @short_frame_max_tx_count: Maximum number of transmissions for a "short"
 *	frame, called "dot11ShortRetryLimit" in 802.11, but actually means the
 *	number of transmissions not the number of retries
 *
 * @smps_mode: spatial multiplexing powersave mode; note that
 *	%IEEE80211_SMPS_STATIC is used when the device is not
 *	configured for an HT channel.
 *	Note that this is only valid if channel contexts are not used,
 *	otherwise each channel context has the number of chains listed.
 */
struct ieee80211_conf {
	u32 flags;
	int power_level, dynamic_ps_timeout;

	u16 listen_interval;
	u8 ps_dtim_period;

	u8 long_frame_max_tx_count, short_frame_max_tx_count;

	struct cfg80211_chan_def chandef;
	bool radar_enabled;
	enum ieee80211_smps_mode smps_mode;
};

/**
 * struct ieee80211_channel_switch - holds the channel switch data
 *
 * The information provided in this structure is required for channel switch
 * operation.
 *
 * @timestamp: value in microseconds of the 64-bit Time Synchronization
 *	Function (TSF) timer when the frame containing the channel switch
 *	announcement was received. This is simply the rx.mactime parameter
 *	the driver passed into mac80211.
 * @device_timestamp: arbitrary timestamp for the device, this is the
 *	rx.device_timestamp parameter the driver passed to mac80211.
 * @block_tx: Indicates whether transmission must be blocked before the
 *	scheduled channel switch, as indicated by the AP.
 * @chandef: the new channel to switch to
 * @count: the number of TBTT's until the channel switch event
 * @delay: maximum delay between the time the AP transmitted the last beacon in
  *	current channel and the expected time of the first beacon in the new
  *	channel, expressed in TU.
 */
struct ieee80211_channel_switch {
	u64 timestamp;
	u32 device_timestamp;
	bool block_tx;
	struct cfg80211_chan_def chandef;
	u8 count;
	u32 delay;
};

/**
 * enum ieee80211_vif_flags - virtual interface flags
 *
 * @IEEE80211_VIF_BEACON_FILTER: the device performs beacon filtering
 *	on this virtual interface to avoid unnecessary CPU wakeups
 * @IEEE80211_VIF_SUPPORTS_CQM_RSSI: the device can do connection quality
 *	monitoring on this virtual interface -- i.e. it can monitor
 *	connection quality related parameters, such as the RSSI level and
 *	provide notifications if configured trigger levels are reached.
 * @IEEE80211_VIF_SUPPORTS_UAPSD: The device can do U-APSD for this
 *	interface. This flag should be set during interface addition,
 *	but may be set/cleared as late as authentication to an AP. It is
 *	only valid for managed/station mode interfaces.
 * @IEEE80211_VIF_GET_NOA_UPDATE: request to handle NOA attributes
 *	and send P2P_PS notification to the driver if NOA changed, even
 *	this is not pure P2P vif.
 */
enum ieee80211_vif_flags {
	IEEE80211_VIF_BEACON_FILTER		= BIT(0),
	IEEE80211_VIF_SUPPORTS_CQM_RSSI		= BIT(1),
	IEEE80211_VIF_SUPPORTS_UAPSD		= BIT(2),
	IEEE80211_VIF_GET_NOA_UPDATE		= BIT(3),
};


/**
 * enum ieee80211_offload_flags - virtual interface offload flags
 *
 * @IEEE80211_OFFLOAD_ENCAP_ENABLED: tx encapsulation offload is enabled
 *	The driver supports sending frames passed as 802.3 frames by mac80211.
 *	It must also support sending 802.11 packets for the same interface.
 * @IEEE80211_OFFLOAD_ENCAP_4ADDR: support 4-address mode encapsulation offload
 * @IEEE80211_OFFLOAD_DECAP_ENABLED: rx encapsulation offload is enabled
 *	The driver supports passing received 802.11 frames as 802.3 frames to
 *	mac80211.
 */

enum ieee80211_offload_flags {
	IEEE80211_OFFLOAD_ENCAP_ENABLED		= BIT(0),
	IEEE80211_OFFLOAD_ENCAP_4ADDR		= BIT(1),
	IEEE80211_OFFLOAD_DECAP_ENABLED		= BIT(2),
};

/**
 * struct ieee80211_vif - per-interface data
 *
 * Data in this structure is continually present for driver
 * use during the life of a virtual interface.
 *
 * @type: type of this virtual interface
 * @bss_conf: BSS configuration for this interface, either our own
 *	or the BSS we're associated to
 * @addr: address of this interface
 * @p2p: indicates whether this AP or STA interface is a p2p
 *	interface, i.e. a GO or p2p-sta respectively
 * @csa_active: marks whether a channel switch is going on. Internally it is
 *	write-protected by sdata_lock and local->mtx so holding either is fine
 *	for read access.
 * @mu_mimo_owner: indicates interface owns MU-MIMO capability
 * @driver_flags: flags/capabilities the driver has for this interface,
 *	these need to be set (or cleared) when the interface is added
 *	or, if supported by the driver, the interface type is changed
 *	at runtime, mac80211 will never touch this field
 * @offloaad_flags: hardware offload capabilities/flags for this interface.
 *	These are initialized by mac80211 before calling .add_interface,
 *	.change_interface or .update_vif_offload and updated by the driver
 *	within these ops, based on supported features or runtime change
 *	restrictions.
 * @hw_queue: hardware queue for each AC
 * @cab_queue: content-after-beacon (DTIM beacon really) queue, AP mode only
 * @chanctx_conf: The channel context this interface is assigned to, or %NULL
 *	when it is not assigned. This pointer is RCU-protected due to the TX
 *	path needing to access it; even though the netdev carrier will always
 *	be off when it is %NULL there can still be races and packets could be
 *	processed after it switches back to %NULL.
 * @debugfs_dir: debugfs dentry, can be used by drivers to create own per
 *	interface debug files. Note that it will be NULL for the virtual
 *	monitor interface (if that is requested.)
 * @probe_req_reg: probe requests should be reported to mac80211 for this
 *	interface.
 * @rx_mcast_action_reg: multicast Action frames should be reported to mac80211
 *	for this interface.
 * @drv_priv: data area for driver use, will always be aligned to
 *	sizeof(void \*).
 * @txq: the multicast data TX queue (if driver uses the TXQ abstraction)
 * @txqs_stopped: per AC flag to indicate that intermediate TXQs are stopped,
 *	protected by fq->lock.
 * @offload_flags: 802.3 -> 802.11 enapsulation offload flags, see
 *	&enum ieee80211_offload_flags.
 */
struct ieee80211_vif {
	enum nl80211_iftype type;
	struct ieee80211_bss_conf bss_conf;
	u8 addr[ETH_ALEN] __aligned(2);
	bool p2p;
	bool csa_active;
	bool mu_mimo_owner;

	u8 cab_queue;
	u8 hw_queue[IEEE80211_NUM_ACS];

	struct ieee80211_txq *txq;

	struct ieee80211_chanctx_conf __rcu *chanctx_conf;

	u32 driver_flags;
	u32 offload_flags;

#ifdef CONFIG_MAC80211_DEBUGFS
	struct dentry *debugfs_dir;
#endif

	bool probe_req_reg;
	bool rx_mcast_action_reg;

	bool txqs_stopped[IEEE80211_NUM_ACS];

	/* must be last */
	u8 drv_priv[] __aligned(sizeof(void *));
};

static inline bool ieee80211_vif_is_mesh(struct ieee80211_vif *vif)
{
#ifdef CONFIG_MAC80211_MESH
	return vif->type == NL80211_IFTYPE_MESH_POINT;
#endif
	return false;
}

/**
 * wdev_to_ieee80211_vif - return a vif struct from a wdev
 * @wdev: the wdev to get the vif for
 *
 * This can be used by mac80211 drivers with direct cfg80211 APIs
 * (like the vendor commands) that get a wdev.
 *
 * Note that this function may return %NULL if the given wdev isn't
 * associated with a vif that the driver knows about (e.g. monitor
 * or AP_VLAN interfaces.)
 */
struct ieee80211_vif *wdev_to_ieee80211_vif(struct wireless_dev *wdev);

/**
 * ieee80211_vif_to_wdev - return a wdev struct from a vif
 * @vif: the vif to get the wdev for
 *
 * This can be used by mac80211 drivers with direct cfg80211 APIs
 * (like the vendor commands) that needs to get the wdev for a vif.
 * This can also be useful to get the netdev associated to a vif.
 */
struct wireless_dev *ieee80211_vif_to_wdev(struct ieee80211_vif *vif);

/**
 * enum ieee80211_key_flags - key flags
 *
 * These flags are used for communication about keys between the driver
 * and mac80211, with the @flags parameter of &struct ieee80211_key_conf.
 *
 * @IEEE80211_KEY_FLAG_GENERATE_IV: This flag should be set by the
 *	driver to indicate that it requires IV generation for this
 *	particular key. Setting this flag does not necessarily mean that SKBs
 *	will have sufficient tailroom for ICV or MIC.
 * @IEEE80211_KEY_FLAG_GENERATE_MMIC: This flag should be set by
 *	the driver for a TKIP key if it requires Michael MIC
 *	generation in software.
 * @IEEE80211_KEY_FLAG_PAIRWISE: Set by mac80211, this flag indicates
 *	that the key is pairwise rather then a shared key.
 * @IEEE80211_KEY_FLAG_SW_MGMT_TX: This flag should be set by the driver for a
 *	CCMP/GCMP key if it requires CCMP/GCMP encryption of management frames
 *	(MFP) to be done in software.
 * @IEEE80211_KEY_FLAG_PUT_IV_SPACE: This flag should be set by the driver
 *	if space should be prepared for the IV, but the IV
 *	itself should not be generated. Do not set together with
 *	@IEEE80211_KEY_FLAG_GENERATE_IV on the same key. Setting this flag does
 *	not necessarily mean that SKBs will have sufficient tailroom for ICV or
 *	MIC.
 * @IEEE80211_KEY_FLAG_RX_MGMT: This key will be used to decrypt received
 *	management frames. The flag can help drivers that have a hardware
 *	crypto implementation that doesn't deal with management frames
 *	properly by allowing them to not upload the keys to hardware and
 *	fall back to software crypto. Note that this flag deals only with
 *	RX, if your crypto engine can't deal with TX you can also set the
 *	%IEEE80211_KEY_FLAG_SW_MGMT_TX flag to encrypt such frames in SW.
 * @IEEE80211_KEY_FLAG_GENERATE_IV_MGMT: This flag should be set by the
 *	driver for a CCMP/GCMP key to indicate that is requires IV generation
 *	only for management frames (MFP).
 * @IEEE80211_KEY_FLAG_RESERVE_TAILROOM: This flag should be set by the
 *	driver for a key to indicate that sufficient tailroom must always
 *	be reserved for ICV or MIC, even when HW encryption is enabled.
 * @IEEE80211_KEY_FLAG_PUT_MIC_SPACE: This flag should be set by the driver for
 *	a TKIP key if it only requires MIC space. Do not set together with
 *	@IEEE80211_KEY_FLAG_GENERATE_MMIC on the same key.
 * @IEEE80211_KEY_FLAG_NO_AUTO_TX: Key needs explicit Tx activation.
 * @IEEE80211_KEY_FLAG_GENERATE_MMIE: This flag should be set by the driver
 *	for a AES_CMAC key to indicate that it requires sequence number
 *	generation only
 */
enum ieee80211_key_flags {
	IEEE80211_KEY_FLAG_GENERATE_IV_MGMT	= BIT(0),
	IEEE80211_KEY_FLAG_GENERATE_IV		= BIT(1),
	IEEE80211_KEY_FLAG_GENERATE_MMIC	= BIT(2),
	IEEE80211_KEY_FLAG_PAIRWISE		= BIT(3),
	IEEE80211_KEY_FLAG_SW_MGMT_TX		= BIT(4),
	IEEE80211_KEY_FLAG_PUT_IV_SPACE		= BIT(5),
	IEEE80211_KEY_FLAG_RX_MGMT		= BIT(6),
	IEEE80211_KEY_FLAG_RESERVE_TAILROOM	= BIT(7),
	IEEE80211_KEY_FLAG_PUT_MIC_SPACE	= BIT(8),
	IEEE80211_KEY_FLAG_NO_AUTO_TX		= BIT(9),
	IEEE80211_KEY_FLAG_GENERATE_MMIE	= BIT(10),
};

/**
 * struct ieee80211_key_conf - key information
 *
 * This key information is given by mac80211 to the driver by
 * the set_key() callback in &struct ieee80211_ops.
 *
 * @hw_key_idx: To be set by the driver, this is the key index the driver
 *	wants to be given when a frame is transmitted and needs to be
 *	encrypted in hardware.
 * @cipher: The key's cipher suite selector.
 * @tx_pn: PN used for TX keys, may be used by the driver as well if it
 *	needs to do software PN assignment by itself (e.g. due to TSO)
 * @flags: key flags, see &enum ieee80211_key_flags.
 * @keyidx: the key index (0-3)
 * @keylen: key material length
 * @key: key material. For ALG_TKIP the key is encoded as a 256-bit (32 byte)
 * 	data block:
 * 	- Temporal Encryption Key (128 bits)
 * 	- Temporal Authenticator Tx MIC Key (64 bits)
 * 	- Temporal Authenticator Rx MIC Key (64 bits)
 * @icv_len: The ICV length for this key type
 * @iv_len: The IV length for this key type
 */
struct ieee80211_key_conf {
	atomic64_t tx_pn;
	u32 cipher;
	u8 icv_len;
	u8 iv_len;
	u8 hw_key_idx;
	s8 keyidx;
	u16 flags;
	u8 keylen;
	u8 key[];
};

#define IEEE80211_MAX_PN_LEN	16

#define TKIP_PN_TO_IV16(pn) ((u16)(pn & 0xffff))
#define TKIP_PN_TO_IV32(pn) ((u32)((pn >> 16) & 0xffffffff))

/**
 * struct ieee80211_key_seq - key sequence counter
 *
 * @tkip: TKIP data, containing IV32 and IV16 in host byte order
 * @ccmp: PN data, most significant byte first (big endian,
 *	reverse order than in packet)
 * @aes_cmac: PN data, most significant byte first (big endian,
 *	reverse order than in packet)
 * @aes_gmac: PN data, most significant byte first (big endian,
 *	reverse order than in packet)
 * @gcmp: PN data, most significant byte first (big endian,
 *	reverse order than in packet)
 * @hw: data for HW-only (e.g. cipher scheme) keys
 */
struct ieee80211_key_seq {
	union {
		struct {
			u32 iv32;
			u16 iv16;
		} tkip;
		struct {
			u8 pn[6];
		} ccmp;
		struct {
			u8 pn[6];
		} aes_cmac;
		struct {
			u8 pn[6];
		} aes_gmac;
		struct {
			u8 pn[6];
		} gcmp;
		struct {
			u8 seq[IEEE80211_MAX_PN_LEN];
			u8 seq_len;
		} hw;
	};
};

/**
 * struct ieee80211_cipher_scheme - cipher scheme
 *
 * This structure contains a cipher scheme information defining
 * the secure packet crypto handling.
 *
 * @cipher: a cipher suite selector
 * @iftype: a cipher iftype bit mask indicating an allowed cipher usage
 * @hdr_len: a length of a security header used the cipher
 * @pn_len: a length of a packet number in the security header
 * @pn_off: an offset of pn from the beginning of the security header
 * @key_idx_off: an offset of key index byte in the security header
 * @key_idx_mask: a bit mask of key_idx bits
 * @key_idx_shift: a bit shift needed to get key_idx
 *     key_idx value calculation:
 *      (sec_header_base[key_idx_off] & key_idx_mask) >> key_idx_shift
 * @mic_len: a mic length in bytes
 */
struct ieee80211_cipher_scheme {
	u32 cipher;
	u16 iftype;
	u8 hdr_len;
	u8 pn_len;
	u8 pn_off;
	u8 key_idx_off;
	u8 key_idx_mask;
	u8 key_idx_shift;
	u8 mic_len;
};

/**
 * enum set_key_cmd - key command
 *
 * Used with the set_key() callback in &struct ieee80211_ops, this
 * indicates whether a key is being removed or added.
 *
 * @SET_KEY: a key is set
 * @DISABLE_KEY: a key must be disabled
 */
enum set_key_cmd {
	SET_KEY, DISABLE_KEY,
};

/**
 * enum ieee80211_sta_state - station state
 *
 * @IEEE80211_STA_NOTEXIST: station doesn't exist at all,
 *	this is a special state for add/remove transitions
 * @IEEE80211_STA_NONE: station exists without special state
 * @IEEE80211_STA_AUTH: station is authenticated
 * @IEEE80211_STA_ASSOC: station is associated
 * @IEEE80211_STA_AUTHORIZED: station is authorized (802.1X)
 */
enum ieee80211_sta_state {
	/* NOTE: These need to be ordered correctly! */
	IEEE80211_STA_NOTEXIST,
	IEEE80211_STA_NONE,
	IEEE80211_STA_AUTH,
	IEEE80211_STA_ASSOC,
	IEEE80211_STA_AUTHORIZED,
};

/**
 * enum ieee80211_sta_rx_bandwidth - station RX bandwidth
 * @IEEE80211_STA_RX_BW_20: station can only receive 20 MHz
 * @IEEE80211_STA_RX_BW_40: station can receive up to 40 MHz
 * @IEEE80211_STA_RX_BW_80: station can receive up to 80 MHz
 * @IEEE80211_STA_RX_BW_160: station can receive up to 160 MHz
 *	(including 80+80 MHz)
 *
 * Implementation note: 20 must be zero to be initialized
 *	correctly, the values must be sorted.
 */
enum ieee80211_sta_rx_bandwidth {
	IEEE80211_STA_RX_BW_20 = 0,
	IEEE80211_STA_RX_BW_40,
	IEEE80211_STA_RX_BW_80,
	IEEE80211_STA_RX_BW_160,
};

/**
 * struct ieee80211_sta_rates - station rate selection table
 *
 * @rcu_head: RCU head used for freeing the table on update
 * @rate: transmit rates/flags to be used by default.
 *	Overriding entries per-packet is possible by using cb tx control.
 */
struct ieee80211_sta_rates {
	struct rcu_head rcu_head;
	struct {
		s8 idx;
		u8 count;
		u8 count_cts;
		u8 count_rts;
		u16 flags;
	} rate[IEEE80211_TX_RATE_TABLE_SIZE];
};

/**
 * struct ieee80211_sta_txpwr - station txpower configuration
 *
 * Used to configure txpower for station.
 *
 * @power: indicates the tx power, in dBm, to be used when sending data frames
 *	to the STA.
 * @type: In particular if TPC %type is NL80211_TX_POWER_LIMITED then tx power
 *	will be less than or equal to specified from userspace, whereas if TPC
 *	%type is NL80211_TX_POWER_AUTOMATIC then it indicates default tx power.
 *	NL80211_TX_POWER_FIXED is not a valid configuration option for
 *	per peer TPC.
 */
struct ieee80211_sta_txpwr {
	s16 power;
	enum nl80211_tx_power_setting type;
};

/**
 * struct ieee80211_sta - station table entry
 *
 * A station table entry represents a station we are possibly
 * communicating with. Since stations are RCU-managed in
 * mac80211, any ieee80211_sta pointer you get access to must
 * either be protected by rcu_read_lock() explicitly or implicitly,
 * or you must take good care to not use such a pointer after a
 * call to your sta_remove callback that removed it.
 *
 * @addr: MAC address
 * @aid: AID we assigned to the station if we're an AP
 * @supp_rates: Bitmap of supported rates (per band)
 * @ht_cap: HT capabilities of this STA; restricted to our own capabilities
 * @vht_cap: VHT capabilities of this STA; restricted to our own capabilities
 * @he_cap: HE capabilities of this STA
 * @he_6ghz_capa: on 6 GHz, holds the HE 6 GHz band capabilities
 * @max_rx_aggregation_subframes: maximal amount of frames in a single AMPDU
 *	that this station is allowed to transmit to us.
 *	Can be modified by driver.
 * @wme: indicates whether the STA supports QoS/WME (if local devices does,
 *	otherwise always false)
 * @drv_priv: data area for driver use, will always be aligned to
 *	sizeof(void \*), size is determined in hw information.
 * @uapsd_queues: bitmap of queues configured for uapsd. Only valid
 *	if wme is supported. The bits order is like in
 *	IEEE80211_WMM_IE_STA_QOSINFO_AC_*.
 * @max_sp: max Service Period. Only valid if wme is supported.
 * @bandwidth: current bandwidth the station can receive with
 * @rx_nss: in HT/VHT, the maximum number of spatial streams the
 *	station can receive at the moment, changed by operating mode
 *	notifications and capabilities. The value is only valid after
 *	the station moves to associated state.
 * @smps_mode: current SMPS mode (off, static or dynamic)
 * @rates: rate control selection table
 * @tdls: indicates whether the STA is a TDLS peer
 * @tdls_initiator: indicates the STA is an initiator of the TDLS link. Only
 *	valid if the STA is a TDLS peer in the first place.
 * @mfp: indicates whether the STA uses management frame protection or not.
 * @max_amsdu_subframes: indicates the maximal number of MSDUs in a single
 *	A-MSDU. Taken from the Extended Capabilities element. 0 means
 *	unlimited.
 * @support_p2p_ps: indicates whether the STA supports P2P PS mechanism or not.
 * @max_rc_amsdu_len: Maximum A-MSDU size in bytes recommended by rate control.
 * @max_tid_amsdu_len: Maximum A-MSDU size in bytes for this TID
 * @txpwr: the station tx power configuration
 * @txq: per-TID data TX queues (if driver uses the TXQ abstraction); note that
 *	the last entry (%IEEE80211_NUM_TIDS) is used for non-data frames
 */
struct ieee80211_sta {
	u32 supp_rates[NUM_NL80211_BANDS];
	u8 addr[ETH_ALEN];
	u16 aid;
	struct ieee80211_sta_ht_cap ht_cap;
	struct ieee80211_sta_vht_cap vht_cap;
	struct ieee80211_sta_he_cap he_cap;
	struct ieee80211_he_6ghz_capa he_6ghz_capa;
	u16 max_rx_aggregation_subframes;
	bool wme;
	u8 uapsd_queues;
	u8 max_sp;
	u8 rx_nss;
	enum ieee80211_sta_rx_bandwidth bandwidth;
	enum ieee80211_smps_mode smps_mode;
	struct ieee80211_sta_rates __rcu *rates;
	bool tdls;
	bool tdls_initiator;
	bool mfp;
	u8 max_amsdu_subframes;

	/**
	 * @max_amsdu_len:
	 * indicates the maximal length of an A-MSDU in bytes.
	 * This field is always valid for packets with a VHT preamble.
	 * For packets with a HT preamble, additional limits apply:
	 *
	 * * If the skb is transmitted as part of a BA agreement, the
	 *   A-MSDU maximal size is min(max_amsdu_len, 4065) bytes.
	 * * If the skb is not part of a BA agreement, the A-MSDU maximal
	 *   size is min(max_amsdu_len, 7935) bytes.
	 *
	 * Both additional HT limits must be enforced by the low level
	 * driver. This is defined by the spec (IEEE 802.11-2012 section
	 * 8.3.2.2 NOTE 2).
	 */
	u16 max_amsdu_len;
	bool support_p2p_ps;
	u16 max_rc_amsdu_len;
	u16 max_tid_amsdu_len[IEEE80211_NUM_TIDS];
	struct ieee80211_sta_txpwr txpwr;

	struct ieee80211_txq *txq[IEEE80211_NUM_TIDS + 1];

	/* must be last */
	u8 drv_priv[] __aligned(sizeof(void *));
};

/**
 * enum sta_notify_cmd - sta notify command
 *
 * Used with the sta_notify() callback in &struct ieee80211_ops, this
 * indicates if an associated station made a power state transition.
 *
 * @STA_NOTIFY_SLEEP: a station is now sleeping
 * @STA_NOTIFY_AWAKE: a sleeping station woke up
 */
enum sta_notify_cmd {
	STA_NOTIFY_SLEEP, STA_NOTIFY_AWAKE,
};

/**
 * struct ieee80211_tx_control - TX control data
 *
 * @sta: station table entry, this sta pointer may be NULL and
 * 	it is not allowed to copy the pointer, due to RCU.
 */
struct ieee80211_tx_control {
	struct ieee80211_sta *sta;
};

/**
 * struct ieee80211_txq - Software intermediate tx queue
 *
 * @vif: &struct ieee80211_vif pointer from the add_interface callback.
 * @sta: station table entry, %NULL for per-vif queue
 * @tid: the TID for this queue (unused for per-vif queue),
 *	%IEEE80211_NUM_TIDS for non-data (if enabled)
 * @ac: the AC for this queue
 * @drv_priv: driver private area, sized by hw->txq_data_size
 *
 * The driver can obtain packets from this queue by calling
 * ieee80211_tx_dequeue().
 */
struct ieee80211_txq {
	struct ieee80211_vif *vif;
	struct ieee80211_sta *sta;
	u8 tid;
	u8 ac;

	/* must be last */
	u8 drv_priv[] __aligned(sizeof(void *));
};

/**
 * enum ieee80211_hw_flags - hardware flags
 *
 * These flags are used to indicate hardware capabilities to
 * the stack. Generally, flags here should have their meaning
 * done in a way that the simplest hardware doesn't need setting
 * any particular flags. There are some exceptions to this rule,
 * however, so you are advised to review these flags carefully.
 *
 * @IEEE80211_HW_HAS_RATE_CONTROL:
 *	The hardware or firmware includes rate control, and cannot be
 *	controlled by the stack. As such, no rate control algorithm
 *	should be instantiated, and the TX rate reported to userspace
 *	will be taken from the TX status instead of the rate control
 *	algorithm.
 *	Note that this requires that the driver implement a number of
 *	callbacks so it has the correct information, it needs to have
 *	the @set_rts_threshold callback and must look at the BSS config
 *	@use_cts_prot for G/N protection, @use_short_slot for slot
 *	timing in 2.4 GHz and @use_short_preamble for preambles for
 *	CCK frames.
 *
 * @IEEE80211_HW_RX_INCLUDES_FCS:
 *	Indicates that received frames passed to the stack include
 *	the FCS at the end.
 *
 * @IEEE80211_HW_HOST_BROADCAST_PS_BUFFERING:
 *	Some wireless LAN chipsets buffer broadcast/multicast frames
 *	for power saving stations in the hardware/firmware and others
 *	rely on the host system for such buffering. This option is used
 *	to configure the IEEE 802.11 upper layer to buffer broadcast and
 *	multicast frames when there are power saving stations so that
 *	the driver can fetch them with ieee80211_get_buffered_bc().
 *
 * @IEEE80211_HW_SIGNAL_UNSPEC:
 *	Hardware can provide signal values but we don't know its units. We
 *	expect values between 0 and @max_signal.
 *	If possible please provide dB or dBm instead.
 *
 * @IEEE80211_HW_SIGNAL_DBM:
 *	Hardware gives signal values in dBm, decibel difference from
 *	one milliwatt. This is the preferred method since it is standardized
 *	between different devices. @max_signal does not need to be set.
 *
 * @IEEE80211_HW_SPECTRUM_MGMT:
 * 	Hardware supports spectrum management defined in 802.11h
 * 	Measurement, Channel Switch, Quieting, TPC
 *
 * @IEEE80211_HW_AMPDU_AGGREGATION:
 *	Hardware supports 11n A-MPDU aggregation.
 *
 * @IEEE80211_HW_SUPPORTS_PS:
 *	Hardware has power save support (i.e. can go to sleep).
 *
 * @IEEE80211_HW_PS_NULLFUNC_STACK:
 *	Hardware requires nullfunc frame handling in stack, implies
 *	stack support for dynamic PS.
 *
 * @IEEE80211_HW_SUPPORTS_DYNAMIC_PS:
 *	Hardware has support for dynamic PS.
 *
 * @IEEE80211_HW_MFP_CAPABLE:
 *	Hardware supports management frame protection (MFP, IEEE 802.11w).
 *
 * @IEEE80211_HW_REPORTS_TX_ACK_STATUS:
 *	Hardware can provide ack status reports of Tx frames to
 *	the stack.
 *
 * @IEEE80211_HW_CONNECTION_MONITOR:
 *	The hardware performs its own connection monitoring, including
 *	periodic keep-alives to the AP and probing the AP on beacon loss.
 *
 * @IEEE80211_HW_NEED_DTIM_BEFORE_ASSOC:
 *	This device needs to get data from beacon before association (i.e.
 *	dtim_period).
 *
 * @IEEE80211_HW_SUPPORTS_PER_STA_GTK: The device's crypto engine supports
 *	per-station GTKs as used by IBSS RSN or during fast transition. If
 *	the device doesn't support per-station GTKs, but can be asked not
 *	to decrypt group addressed frames, then IBSS RSN support is still
 *	possible but software crypto will be used. Advertise the wiphy flag
 *	only in that case.
 *
 * @IEEE80211_HW_AP_LINK_PS: When operating in AP mode the device
 *	autonomously manages the PS status of connected stations. When
 *	this flag is set mac80211 will not trigger PS mode for connected
 *	stations based on the PM bit of incoming frames.
 *	Use ieee80211_start_ps()/ieee8021_end_ps() to manually configure
 *	the PS mode of connected stations.
 *
 * @IEEE80211_HW_TX_AMPDU_SETUP_IN_HW: The device handles TX A-MPDU session
 *	setup strictly in HW. mac80211 should not attempt to do this in
 *	software.
 *
 * @IEEE80211_HW_WANT_MONITOR_VIF: The driver would like to be informed of
 *	a virtual monitor interface when monitor interfaces are the only
 *	active interfaces.
 *
 * @IEEE80211_HW_NO_AUTO_VIF: The driver would like for no wlanX to
 *	be created.  It is expected user-space will create vifs as
 *	desired (and thus have them named as desired).
 *
 * @IEEE80211_HW_SW_CRYPTO_CONTROL: The driver wants to control which of the
 *	crypto algorithms can be done in software - so don't automatically
 *	try to fall back to it if hardware crypto fails, but do so only if
 *	the driver returns 1. This also forces the driver to advertise its
 *	supported cipher suites.
 *
 * @IEEE80211_HW_SUPPORT_FAST_XMIT: The driver/hardware supports fast-xmit,
 *	this currently requires only the ability to calculate the duration
 *	for frames.
 *
 * @IEEE80211_HW_QUEUE_CONTROL: The driver wants to control per-interface
 *	queue mapping in order to use different queues (not just one per AC)
 *	for different virtual interfaces. See the doc section on HW queue
 *	control for more details.
 *
 * @IEEE80211_HW_SUPPORTS_RC_TABLE: The driver supports using a rate
 *	selection table provided by the rate control algorithm.
 *
 * @IEEE80211_HW_P2P_DEV_ADDR_FOR_INTF: Use the P2P Device address for any
 *	P2P Interface. This will be honoured even if more than one interface
 *	is supported.
 *
 * @IEEE80211_HW_TIMING_BEACON_ONLY: Use sync timing from beacon frames
 *	only, to allow getting TBTT of a DTIM beacon.
 *
 * @IEEE80211_HW_SUPPORTS_HT_CCK_RATES: Hardware supports mixing HT/CCK rates
 *	and can cope with CCK rates in an aggregation session (e.g. by not
 *	using aggregation for such frames.)
 *
 * @IEEE80211_HW_CHANCTX_STA_CSA: Support 802.11h based channel-switch (CSA)
 *	for a single active channel while using channel contexts. When support
 *	is not enabled the default action is to disconnect when getting the
 *	CSA frame.
 *
 * @IEEE80211_HW_SUPPORTS_CLONED_SKBS: The driver will never modify the payload
 *	or tailroom of TX skbs without copying them first.
 *
 * @IEEE80211_HW_SINGLE_SCAN_ON_ALL_BANDS: The HW supports scanning on all bands
 *	in one command, mac80211 doesn't have to run separate scans per band.
 *
 * @IEEE80211_HW_TDLS_WIDER_BW: The device/driver supports wider bandwidth
 *	than then BSS bandwidth for a TDLS link on the base channel.
 *
 * @IEEE80211_HW_SUPPORTS_AMSDU_IN_AMPDU: The driver supports receiving A-MSDUs
 *	within A-MPDU.
 *
 * @IEEE80211_HW_BEACON_TX_STATUS: The device/driver provides TX status
 *	for sent beacons.
 *
 * @IEEE80211_HW_NEEDS_UNIQUE_STA_ADDR: Hardware (or driver) requires that each
 *	station has a unique address, i.e. each station entry can be identified
 *	by just its MAC address; this prevents, for example, the same station
 *	from connecting to two virtual AP interfaces at the same time.
 *
 * @IEEE80211_HW_SUPPORTS_REORDERING_BUFFER: Hardware (or driver) manages the
 *	reordering buffer internally, guaranteeing mac80211 receives frames in
 *	order and does not need to manage its own reorder buffer or BA session
 *	timeout.
 *
 * @IEEE80211_HW_USES_RSS: The device uses RSS and thus requires parallel RX,
 *	which implies using per-CPU station statistics.
 *
 * @IEEE80211_HW_TX_AMSDU: Hardware (or driver) supports software aggregated
 *	A-MSDU frames. Requires software tx queueing and fast-xmit support.
 *	When not using minstrel/minstrel_ht rate control, the driver must
 *	limit the maximum A-MSDU size based on the current tx rate by setting
 *	max_rc_amsdu_len in struct ieee80211_sta.
 *
 * @IEEE80211_HW_TX_FRAG_LIST: Hardware (or driver) supports sending frag_list
 *	skbs, needed for zero-copy software A-MSDU.
 *
 * @IEEE80211_HW_REPORTS_LOW_ACK: The driver (or firmware) reports low ack event
 *	by ieee80211_report_low_ack() based on its own algorithm. For such
 *	drivers, mac80211 packet loss mechanism will not be triggered and driver
 *	is completely depending on firmware event for station kickout.
 *
 * @IEEE80211_HW_SUPPORTS_TX_FRAG: Hardware does fragmentation by itself.
 *	The stack will not do fragmentation.
 *	The callback for @set_frag_threshold should be set as well.
 *
 * @IEEE80211_HW_SUPPORTS_TDLS_BUFFER_STA: Hardware supports buffer STA on
 *	TDLS links.
 *
 * @IEEE80211_HW_DEAUTH_NEED_MGD_TX_PREP: The driver requires the
 *	mgd_prepare_tx() callback to be called before transmission of a
 *	deauthentication frame in case the association was completed but no
 *	beacon was heard. This is required in multi-channel scenarios, where the
 *	virtual interface might not be given air time for the transmission of
 *	the frame, as it is not synced with the AP/P2P GO yet, and thus the
 *	deauthentication frame might not be transmitted.
 *
 * @IEEE80211_HW_DOESNT_SUPPORT_QOS_NDP: The driver (or firmware) doesn't
 *	support QoS NDP for AP probing - that's most likely a driver bug.
 *
 * @IEEE80211_HW_BUFF_MMPDU_TXQ: use the TXQ for bufferable MMPDUs, this of
 *	course requires the driver to use TXQs to start with.
 *
 * @IEEE80211_HW_SUPPORTS_VHT_EXT_NSS_BW: (Hardware) rate control supports VHT
 *	extended NSS BW (dot11VHTExtendedNSSBWCapable). This flag will be set if
 *	the selected rate control algorithm sets %RATE_CTRL_CAPA_VHT_EXT_NSS_BW
 *	but if the rate control is built-in then it must be set by the driver.
 *	See also the documentation for that flag.
 *
 * @IEEE80211_HW_STA_MMPDU_TXQ: use the extra non-TID per-station TXQ for all
 *	MMPDUs on station interfaces. This of course requires the driver to use
 *	TXQs to start with.
 *
 * @IEEE80211_HW_TX_STATUS_NO_AMPDU_LEN: Driver does not report accurate A-MPDU
 *	length in tx status information
 *
 * @IEEE80211_HW_SUPPORTS_MULTI_BSSID: Hardware supports multi BSSID
 *
 * @IEEE80211_HW_SUPPORTS_ONLY_HE_MULTI_BSSID: Hardware supports multi BSSID
 *	only for HE APs. Applies if @IEEE80211_HW_SUPPORTS_MULTI_BSSID is set.
 *
 * @IEEE80211_HW_AMPDU_KEYBORDER_SUPPORT: The card and driver is only
 *	aggregating MPDUs with the same keyid, allowing mac80211 to keep Tx
 *	A-MPDU sessions active while rekeying with Extended Key ID.
<<<<<<< HEAD
=======
 *
 * @IEEE80211_HW_SUPPORTS_TX_ENCAP_OFFLOAD: Hardware supports tx encapsulation
 *	offload
 *
 * @IEEE80211_HW_SUPPORTS_RX_DECAP_OFFLOAD: Hardware supports rx decapsulation
 *	offload
 *
 * @IEEE80211_HW_SUPPORTS_CONC_MON_RX_DECAP: Hardware supports concurrent rx
 *	decapsulation offload and passing raw 802.11 frames for monitor iface.
 *	If this is supported, the driver must pass both 802.3 frames for real
 *	usage and 802.11 frames with %RX_FLAG_ONLY_MONITOR set for monitor to
 *	the stack.
>>>>>>> 7d2a07b7
 *
 * @NUM_IEEE80211_HW_FLAGS: number of hardware flags, used for sizing arrays
 */
enum ieee80211_hw_flags {
	IEEE80211_HW_HAS_RATE_CONTROL,
	IEEE80211_HW_RX_INCLUDES_FCS,
	IEEE80211_HW_HOST_BROADCAST_PS_BUFFERING,
	IEEE80211_HW_SIGNAL_UNSPEC,
	IEEE80211_HW_SIGNAL_DBM,
	IEEE80211_HW_NEED_DTIM_BEFORE_ASSOC,
	IEEE80211_HW_SPECTRUM_MGMT,
	IEEE80211_HW_AMPDU_AGGREGATION,
	IEEE80211_HW_SUPPORTS_PS,
	IEEE80211_HW_PS_NULLFUNC_STACK,
	IEEE80211_HW_SUPPORTS_DYNAMIC_PS,
	IEEE80211_HW_MFP_CAPABLE,
	IEEE80211_HW_WANT_MONITOR_VIF,
	IEEE80211_HW_NO_AUTO_VIF,
	IEEE80211_HW_SW_CRYPTO_CONTROL,
	IEEE80211_HW_SUPPORT_FAST_XMIT,
	IEEE80211_HW_REPORTS_TX_ACK_STATUS,
	IEEE80211_HW_CONNECTION_MONITOR,
	IEEE80211_HW_QUEUE_CONTROL,
	IEEE80211_HW_SUPPORTS_PER_STA_GTK,
	IEEE80211_HW_AP_LINK_PS,
	IEEE80211_HW_TX_AMPDU_SETUP_IN_HW,
	IEEE80211_HW_SUPPORTS_RC_TABLE,
	IEEE80211_HW_P2P_DEV_ADDR_FOR_INTF,
	IEEE80211_HW_TIMING_BEACON_ONLY,
	IEEE80211_HW_SUPPORTS_HT_CCK_RATES,
	IEEE80211_HW_CHANCTX_STA_CSA,
	IEEE80211_HW_SUPPORTS_CLONED_SKBS,
	IEEE80211_HW_SINGLE_SCAN_ON_ALL_BANDS,
	IEEE80211_HW_TDLS_WIDER_BW,
	IEEE80211_HW_SUPPORTS_AMSDU_IN_AMPDU,
	IEEE80211_HW_BEACON_TX_STATUS,
	IEEE80211_HW_NEEDS_UNIQUE_STA_ADDR,
	IEEE80211_HW_SUPPORTS_REORDERING_BUFFER,
	IEEE80211_HW_USES_RSS,
	IEEE80211_HW_TX_AMSDU,
	IEEE80211_HW_TX_FRAG_LIST,
	IEEE80211_HW_REPORTS_LOW_ACK,
	IEEE80211_HW_SUPPORTS_TX_FRAG,
	IEEE80211_HW_SUPPORTS_TDLS_BUFFER_STA,
	IEEE80211_HW_DEAUTH_NEED_MGD_TX_PREP,
	IEEE80211_HW_DOESNT_SUPPORT_QOS_NDP,
	IEEE80211_HW_BUFF_MMPDU_TXQ,
	IEEE80211_HW_SUPPORTS_VHT_EXT_NSS_BW,
	IEEE80211_HW_STA_MMPDU_TXQ,
	IEEE80211_HW_TX_STATUS_NO_AMPDU_LEN,
	IEEE80211_HW_SUPPORTS_MULTI_BSSID,
	IEEE80211_HW_SUPPORTS_ONLY_HE_MULTI_BSSID,
	IEEE80211_HW_AMPDU_KEYBORDER_SUPPORT,
<<<<<<< HEAD
=======
	IEEE80211_HW_SUPPORTS_TX_ENCAP_OFFLOAD,
	IEEE80211_HW_SUPPORTS_RX_DECAP_OFFLOAD,
	IEEE80211_HW_SUPPORTS_CONC_MON_RX_DECAP,
>>>>>>> 7d2a07b7

	/* keep last, obviously */
	NUM_IEEE80211_HW_FLAGS
};

/**
 * struct ieee80211_hw - hardware information and state
 *
 * This structure contains the configuration and hardware
 * information for an 802.11 PHY.
 *
 * @wiphy: This points to the &struct wiphy allocated for this
 *	802.11 PHY. You must fill in the @perm_addr and @dev
 *	members of this structure using SET_IEEE80211_DEV()
 *	and SET_IEEE80211_PERM_ADDR(). Additionally, all supported
 *	bands (with channels, bitrates) are registered here.
 *
 * @conf: &struct ieee80211_conf, device configuration, don't use.
 *
 * @priv: pointer to private area that was allocated for driver use
 *	along with this structure.
 *
 * @flags: hardware flags, see &enum ieee80211_hw_flags.
 *
 * @extra_tx_headroom: headroom to reserve in each transmit skb
 *	for use by the driver (e.g. for transmit headers.)
 *
 * @extra_beacon_tailroom: tailroom to reserve in each beacon tx skb.
 *	Can be used by drivers to add extra IEs.
 *
 * @max_signal: Maximum value for signal (rssi) in RX information, used
 *	only when @IEEE80211_HW_SIGNAL_UNSPEC or @IEEE80211_HW_SIGNAL_DB
 *
 * @max_listen_interval: max listen interval in units of beacon interval
 *	that HW supports
 *
 * @queues: number of available hardware transmit queues for
 *	data packets. WMM/QoS requires at least four, these
 *	queues need to have configurable access parameters.
 *
 * @rate_control_algorithm: rate control algorithm for this hardware.
 *	If unset (NULL), the default algorithm will be used. Must be
 *	set before calling ieee80211_register_hw().
 *
 * @vif_data_size: size (in bytes) of the drv_priv data area
 *	within &struct ieee80211_vif.
 * @sta_data_size: size (in bytes) of the drv_priv data area
 *	within &struct ieee80211_sta.
 * @chanctx_data_size: size (in bytes) of the drv_priv data area
 *	within &struct ieee80211_chanctx_conf.
 * @txq_data_size: size (in bytes) of the drv_priv data area
 *	within @struct ieee80211_txq.
 *
 * @max_rates: maximum number of alternate rate retry stages the hw
 *	can handle.
 * @max_report_rates: maximum number of alternate rate retry stages
 *	the hw can report back.
 * @max_rate_tries: maximum number of tries for each stage
 *
 * @max_rx_aggregation_subframes: maximum buffer size (number of
 *	sub-frames) to be used for A-MPDU block ack receiver
 *	aggregation.
 *	This is only relevant if the device has restrictions on the
 *	number of subframes, if it relies on mac80211 to do reordering
 *	it shouldn't be set.
 *
 * @max_tx_aggregation_subframes: maximum number of subframes in an
 *	aggregate an HT/HE device will transmit. In HT AddBA we'll
 *	advertise a constant value of 64 as some older APs crash if
 *	the window size is smaller (an example is LinkSys WRT120N
 *	with FW v1.0.07 build 002 Jun 18 2012).
 *	For AddBA to HE capable peers this value will be used.
 *
 * @max_tx_fragments: maximum number of tx buffers per (A)-MSDU, sum
 *	of 1 + skb_shinfo(skb)->nr_frags for each skb in the frag_list.
 *
 * @offchannel_tx_hw_queue: HW queue ID to use for offchannel TX
 *	(if %IEEE80211_HW_QUEUE_CONTROL is set)
 *
 * @radiotap_mcs_details: lists which MCS information can the HW
 *	reports, by default it is set to _MCS, _GI and _BW but doesn't
 *	include _FMT. Use %IEEE80211_RADIOTAP_MCS_HAVE_\* values, only
 *	adding _BW is supported today.
 *
 * @radiotap_vht_details: lists which VHT MCS information the HW reports,
 *	the default is _GI | _BANDWIDTH.
 *	Use the %IEEE80211_RADIOTAP_VHT_KNOWN_\* values.
 *
 * @radiotap_he: HE radiotap validity flags
 *
 * @radiotap_timestamp: Information for the radiotap timestamp field; if the
 *	@units_pos member is set to a non-negative value then the timestamp
 *	field will be added and populated from the &struct ieee80211_rx_status
 *	device_timestamp.
 * @radiotap_timestamp.units_pos: Must be set to a combination of a
 *	IEEE80211_RADIOTAP_TIMESTAMP_UNIT_* and a
 *	IEEE80211_RADIOTAP_TIMESTAMP_SPOS_* value.
 * @radiotap_timestamp.accuracy: If non-negative, fills the accuracy in the
 *	radiotap field and the accuracy known flag will be set.
 *
 * @netdev_features: netdev features to be set in each netdev created
 *	from this HW. Note that not all features are usable with mac80211,
 *	other features will be rejected during HW registration.
 *
 * @uapsd_queues: This bitmap is included in (re)association frame to indicate
 *	for each access category if it is uAPSD trigger-enabled and delivery-
 *	enabled. Use IEEE80211_WMM_IE_STA_QOSINFO_AC_* to set this bitmap.
 *	Each bit corresponds to different AC. Value '1' in specific bit means
 *	that corresponding AC is both trigger- and delivery-enabled. '0' means
 *	neither enabled.
 *
 * @uapsd_max_sp_len: maximum number of total buffered frames the WMM AP may
 *	deliver to a WMM STA during any Service Period triggered by the WMM STA.
 *	Use IEEE80211_WMM_IE_STA_QOSINFO_SP_* for correct values.
 *
 * @n_cipher_schemes: a size of an array of cipher schemes definitions.
 * @cipher_schemes: a pointer to an array of cipher scheme definitions
 *	supported by HW.
 * @max_nan_de_entries: maximum number of NAN DE functions supported by the
 *	device.
 *
 * @tx_sk_pacing_shift: Pacing shift to set on TCP sockets when frames from
 *	them are encountered. The default should typically not be changed,
 *	unless the driver has good reasons for needing more buffers.
 *
 * @weight_multiplier: Driver specific airtime weight multiplier used while
 *	refilling deficit of each TXQ.
 *
 * @max_mtu: the max mtu could be set.
 */
struct ieee80211_hw {
	struct ieee80211_conf conf;
	struct wiphy *wiphy;
	const char *rate_control_algorithm;
	void *priv;
	unsigned long flags[BITS_TO_LONGS(NUM_IEEE80211_HW_FLAGS)];
	unsigned int extra_tx_headroom;
	unsigned int extra_beacon_tailroom;
	int vif_data_size;
	int sta_data_size;
	int chanctx_data_size;
	int txq_data_size;
	u16 queues;
	u16 max_listen_interval;
	s8 max_signal;
	u8 max_rates;
	u8 max_report_rates;
	u8 max_rate_tries;
	u16 max_rx_aggregation_subframes;
	u16 max_tx_aggregation_subframes;
	u8 max_tx_fragments;
	u8 offchannel_tx_hw_queue;
	u8 radiotap_mcs_details;
	u16 radiotap_vht_details;
	struct {
		int units_pos;
		s16 accuracy;
	} radiotap_timestamp;
	netdev_features_t netdev_features;
	u8 uapsd_queues;
	u8 uapsd_max_sp_len;
	u8 n_cipher_schemes;
	const struct ieee80211_cipher_scheme *cipher_schemes;
	u8 max_nan_de_entries;
	u8 tx_sk_pacing_shift;
	u8 weight_multiplier;
	u32 max_mtu;
};

static inline bool _ieee80211_hw_check(struct ieee80211_hw *hw,
				       enum ieee80211_hw_flags flg)
{
	return test_bit(flg, hw->flags);
}
#define ieee80211_hw_check(hw, flg)	_ieee80211_hw_check(hw, IEEE80211_HW_##flg)

static inline void _ieee80211_hw_set(struct ieee80211_hw *hw,
				     enum ieee80211_hw_flags flg)
{
	return __set_bit(flg, hw->flags);
}
#define ieee80211_hw_set(hw, flg)	_ieee80211_hw_set(hw, IEEE80211_HW_##flg)

/**
 * struct ieee80211_scan_request - hw scan request
 *
 * @ies: pointers different parts of IEs (in req.ie)
 * @req: cfg80211 request.
 */
struct ieee80211_scan_request {
	struct ieee80211_scan_ies ies;

	/* Keep last */
	struct cfg80211_scan_request req;
};

/**
 * struct ieee80211_tdls_ch_sw_params - TDLS channel switch parameters
 *
 * @sta: peer this TDLS channel-switch request/response came from
 * @chandef: channel referenced in a TDLS channel-switch request
 * @action_code: see &enum ieee80211_tdls_actioncode
 * @status: channel-switch response status
 * @timestamp: time at which the frame was received
 * @switch_time: switch-timing parameter received in the frame
 * @switch_timeout: switch-timing parameter received in the frame
 * @tmpl_skb: TDLS switch-channel response template
 * @ch_sw_tm_ie: offset of the channel-switch timing IE inside @tmpl_skb
 */
struct ieee80211_tdls_ch_sw_params {
	struct ieee80211_sta *sta;
	struct cfg80211_chan_def *chandef;
	u8 action_code;
	u32 status;
	u32 timestamp;
	u16 switch_time;
	u16 switch_timeout;
	struct sk_buff *tmpl_skb;
	u32 ch_sw_tm_ie;
};

/**
 * wiphy_to_ieee80211_hw - return a mac80211 driver hw struct from a wiphy
 *
 * @wiphy: the &struct wiphy which we want to query
 *
 * mac80211 drivers can use this to get to their respective
 * &struct ieee80211_hw. Drivers wishing to get to their own private
 * structure can then access it via hw->priv. Note that mac802111 drivers should
 * not use wiphy_priv() to try to get their private driver structure as this
 * is already used internally by mac80211.
 *
 * Return: The mac80211 driver hw struct of @wiphy.
 */
struct ieee80211_hw *wiphy_to_ieee80211_hw(struct wiphy *wiphy);

/**
 * SET_IEEE80211_DEV - set device for 802.11 hardware
 *
 * @hw: the &struct ieee80211_hw to set the device for
 * @dev: the &struct device of this 802.11 device
 */
static inline void SET_IEEE80211_DEV(struct ieee80211_hw *hw, struct device *dev)
{
	set_wiphy_dev(hw->wiphy, dev);
}

/**
 * SET_IEEE80211_PERM_ADDR - set the permanent MAC address for 802.11 hardware
 *
 * @hw: the &struct ieee80211_hw to set the MAC address for
 * @addr: the address to set
 */
static inline void SET_IEEE80211_PERM_ADDR(struct ieee80211_hw *hw, const u8 *addr)
{
	memcpy(hw->wiphy->perm_addr, addr, ETH_ALEN);
}

static inline struct ieee80211_rate *
ieee80211_get_tx_rate(const struct ieee80211_hw *hw,
		      const struct ieee80211_tx_info *c)
{
	if (WARN_ON_ONCE(c->control.rates[0].idx < 0))
		return NULL;
	return &hw->wiphy->bands[c->band]->bitrates[c->control.rates[0].idx];
}

static inline struct ieee80211_rate *
ieee80211_get_rts_cts_rate(const struct ieee80211_hw *hw,
			   const struct ieee80211_tx_info *c)
{
	if (c->control.rts_cts_rate_idx < 0)
		return NULL;
	return &hw->wiphy->bands[c->band]->bitrates[c->control.rts_cts_rate_idx];
}

static inline struct ieee80211_rate *
ieee80211_get_alt_retry_rate(const struct ieee80211_hw *hw,
			     const struct ieee80211_tx_info *c, int idx)
{
	if (c->control.rates[idx + 1].idx < 0)
		return NULL;
	return &hw->wiphy->bands[c->band]->bitrates[c->control.rates[idx + 1].idx];
}

/**
 * ieee80211_free_txskb - free TX skb
 * @hw: the hardware
 * @skb: the skb
 *
 * Free a transmit skb. Use this function when some failure
 * to transmit happened and thus status cannot be reported.
 */
void ieee80211_free_txskb(struct ieee80211_hw *hw, struct sk_buff *skb);

/**
 * DOC: Hardware crypto acceleration
 *
 * mac80211 is capable of taking advantage of many hardware
 * acceleration designs for encryption and decryption operations.
 *
 * The set_key() callback in the &struct ieee80211_ops for a given
 * device is called to enable hardware acceleration of encryption and
 * decryption. The callback takes a @sta parameter that will be NULL
 * for default keys or keys used for transmission only, or point to
 * the station information for the peer for individual keys.
 * Multiple transmission keys with the same key index may be used when
 * VLANs are configured for an access point.
 *
 * When transmitting, the TX control data will use the @hw_key_idx
 * selected by the driver by modifying the &struct ieee80211_key_conf
 * pointed to by the @key parameter to the set_key() function.
 *
 * The set_key() call for the %SET_KEY command should return 0 if
 * the key is now in use, -%EOPNOTSUPP or -%ENOSPC if it couldn't be
 * added; if you return 0 then hw_key_idx must be assigned to the
 * hardware key index, you are free to use the full u8 range.
 *
 * Note that in the case that the @IEEE80211_HW_SW_CRYPTO_CONTROL flag is
 * set, mac80211 will not automatically fall back to software crypto if
 * enabling hardware crypto failed. The set_key() call may also return the
 * value 1 to permit this specific key/algorithm to be done in software.
 *
 * When the cmd is %DISABLE_KEY then it must succeed.
 *
 * Note that it is permissible to not decrypt a frame even if a key
 * for it has been uploaded to hardware, the stack will not make any
 * decision based on whether a key has been uploaded or not but rather
 * based on the receive flags.
 *
 * The &struct ieee80211_key_conf structure pointed to by the @key
 * parameter is guaranteed to be valid until another call to set_key()
 * removes it, but it can only be used as a cookie to differentiate
 * keys.
 *
 * In TKIP some HW need to be provided a phase 1 key, for RX decryption
 * acceleration (i.e. iwlwifi). Those drivers should provide update_tkip_key
 * handler.
 * The update_tkip_key() call updates the driver with the new phase 1 key.
 * This happens every time the iv16 wraps around (every 65536 packets). The
 * set_key() call will happen only once for each key (unless the AP did
 * rekeying), it will not include a valid phase 1 key. The valid phase 1 key is
 * provided by update_tkip_key only. The trigger that makes mac80211 call this
 * handler is software decryption with wrap around of iv16.
 *
 * The set_default_unicast_key() call updates the default WEP key index
 * configured to the hardware for WEP encryption type. This is required
 * for devices that support offload of data packets (e.g. ARP responses).
 *
 * Mac80211 drivers should set the @NL80211_EXT_FEATURE_CAN_REPLACE_PTK0 flag
 * when they are able to replace in-use PTK keys according to the following
 * requirements:
 * 1) They do not hand over frames decrypted with the old key to
      mac80211 once the call to set_key() with command %DISABLE_KEY has been
      completed when also setting @IEEE80211_KEY_FLAG_GENERATE_IV for any key,
   2) either drop or continue to use the old key for any outgoing frames queued
      at the time of the key deletion (including re-transmits),
   3) never send out a frame queued prior to the set_key() %SET_KEY command
      encrypted with the new key and
   4) never send out a frame unencrypted when it should be encrypted.
   Mac80211 will not queue any new frames for a deleted key to the driver.
 */

/**
 * DOC: Powersave support
 *
 * mac80211 has support for various powersave implementations.
 *
 * First, it can support hardware that handles all powersaving by itself,
 * such hardware should simply set the %IEEE80211_HW_SUPPORTS_PS hardware
 * flag. In that case, it will be told about the desired powersave mode
 * with the %IEEE80211_CONF_PS flag depending on the association status.
 * The hardware must take care of sending nullfunc frames when necessary,
 * i.e. when entering and leaving powersave mode. The hardware is required
 * to look at the AID in beacons and signal to the AP that it woke up when
 * it finds traffic directed to it.
 *
 * %IEEE80211_CONF_PS flag enabled means that the powersave mode defined in
 * IEEE 802.11-2007 section 11.2 is enabled. This is not to be confused
 * with hardware wakeup and sleep states. Driver is responsible for waking
 * up the hardware before issuing commands to the hardware and putting it
 * back to sleep at appropriate times.
 *
 * When PS is enabled, hardware needs to wakeup for beacons and receive the
 * buffered multicast/broadcast frames after the beacon. Also it must be
 * possible to send frames and receive the acknowledment frame.
 *
 * Other hardware designs cannot send nullfunc frames by themselves and also
 * need software support for parsing the TIM bitmap. This is also supported
 * by mac80211 by combining the %IEEE80211_HW_SUPPORTS_PS and
 * %IEEE80211_HW_PS_NULLFUNC_STACK flags. The hardware is of course still
 * required to pass up beacons. The hardware is still required to handle
 * waking up for multicast traffic; if it cannot the driver must handle that
 * as best as it can, mac80211 is too slow to do that.
 *
 * Dynamic powersave is an extension to normal powersave in which the
 * hardware stays awake for a user-specified period of time after sending a
 * frame so that reply frames need not be buffered and therefore delayed to
 * the next wakeup. It's compromise of getting good enough latency when
 * there's data traffic and still saving significantly power in idle
 * periods.
 *
 * Dynamic powersave is simply supported by mac80211 enabling and disabling
 * PS based on traffic. Driver needs to only set %IEEE80211_HW_SUPPORTS_PS
 * flag and mac80211 will handle everything automatically. Additionally,
 * hardware having support for the dynamic PS feature may set the
 * %IEEE80211_HW_SUPPORTS_DYNAMIC_PS flag to indicate that it can support
 * dynamic PS mode itself. The driver needs to look at the
 * @dynamic_ps_timeout hardware configuration value and use it that value
 * whenever %IEEE80211_CONF_PS is set. In this case mac80211 will disable
 * dynamic PS feature in stack and will just keep %IEEE80211_CONF_PS
 * enabled whenever user has enabled powersave.
 *
 * Driver informs U-APSD client support by enabling
 * %IEEE80211_VIF_SUPPORTS_UAPSD flag. The mode is configured through the
 * uapsd parameter in conf_tx() operation. Hardware needs to send the QoS
 * Nullfunc frames and stay awake until the service period has ended. To
 * utilize U-APSD, dynamic powersave is disabled for voip AC and all frames
 * from that AC are transmitted with powersave enabled.
 *
 * Note: U-APSD client mode is not yet supported with
 * %IEEE80211_HW_PS_NULLFUNC_STACK.
 */

/**
 * DOC: Beacon filter support
 *
 * Some hardware have beacon filter support to reduce host cpu wakeups
 * which will reduce system power consumption. It usually works so that
 * the firmware creates a checksum of the beacon but omits all constantly
 * changing elements (TSF, TIM etc). Whenever the checksum changes the
 * beacon is forwarded to the host, otherwise it will be just dropped. That
 * way the host will only receive beacons where some relevant information
 * (for example ERP protection or WMM settings) have changed.
 *
 * Beacon filter support is advertised with the %IEEE80211_VIF_BEACON_FILTER
 * interface capability. The driver needs to enable beacon filter support
 * whenever power save is enabled, that is %IEEE80211_CONF_PS is set. When
 * power save is enabled, the stack will not check for beacon loss and the
 * driver needs to notify about loss of beacons with ieee80211_beacon_loss().
 *
 * The time (or number of beacons missed) until the firmware notifies the
 * driver of a beacon loss event (which in turn causes the driver to call
 * ieee80211_beacon_loss()) should be configurable and will be controlled
 * by mac80211 and the roaming algorithm in the future.
 *
 * Since there may be constantly changing information elements that nothing
 * in the software stack cares about, we will, in the future, have mac80211
 * tell the driver which information elements are interesting in the sense
 * that we want to see changes in them. This will include
 *
 *  - a list of information element IDs
 *  - a list of OUIs for the vendor information element
 *
 * Ideally, the hardware would filter out any beacons without changes in the
 * requested elements, but if it cannot support that it may, at the expense
 * of some efficiency, filter out only a subset. For example, if the device
 * doesn't support checking for OUIs it should pass up all changes in all
 * vendor information elements.
 *
 * Note that change, for the sake of simplification, also includes information
 * elements appearing or disappearing from the beacon.
 *
 * Some hardware supports an "ignore list" instead, just make sure nothing
 * that was requested is on the ignore list, and include commonly changing
 * information element IDs in the ignore list, for example 11 (BSS load) and
 * the various vendor-assigned IEs with unknown contents (128, 129, 133-136,
 * 149, 150, 155, 156, 173, 176, 178, 179, 219); for forward compatibility
 * it could also include some currently unused IDs.
 *
 *
 * In addition to these capabilities, hardware should support notifying the
 * host of changes in the beacon RSSI. This is relevant to implement roaming
 * when no traffic is flowing (when traffic is flowing we see the RSSI of
 * the received data packets). This can consist in notifying the host when
 * the RSSI changes significantly or when it drops below or rises above
 * configurable thresholds. In the future these thresholds will also be
 * configured by mac80211 (which gets them from userspace) to implement
 * them as the roaming algorithm requires.
 *
 * If the hardware cannot implement this, the driver should ask it to
 * periodically pass beacon frames to the host so that software can do the
 * signal strength threshold checking.
 */

/**
 * DOC: Spatial multiplexing power save
 *
 * SMPS (Spatial multiplexing power save) is a mechanism to conserve
 * power in an 802.11n implementation. For details on the mechanism
 * and rationale, please refer to 802.11 (as amended by 802.11n-2009)
 * "11.2.3 SM power save".
 *
 * The mac80211 implementation is capable of sending action frames
 * to update the AP about the station's SMPS mode, and will instruct
 * the driver to enter the specific mode. It will also announce the
 * requested SMPS mode during the association handshake. Hardware
 * support for this feature is required, and can be indicated by
 * hardware flags.
 *
 * The default mode will be "automatic", which nl80211/cfg80211
 * defines to be dynamic SMPS in (regular) powersave, and SMPS
 * turned off otherwise.
 *
 * To support this feature, the driver must set the appropriate
 * hardware support flags, and handle the SMPS flag to the config()
 * operation. It will then with this mechanism be instructed to
 * enter the requested SMPS mode while associated to an HT AP.
 */

/**
 * DOC: Frame filtering
 *
 * mac80211 requires to see many management frames for proper
 * operation, and users may want to see many more frames when
 * in monitor mode. However, for best CPU usage and power consumption,
 * having as few frames as possible percolate through the stack is
 * desirable. Hence, the hardware should filter as much as possible.
 *
 * To achieve this, mac80211 uses filter flags (see below) to tell
 * the driver's configure_filter() function which frames should be
 * passed to mac80211 and which should be filtered out.
 *
 * Before configure_filter() is invoked, the prepare_multicast()
 * callback is invoked with the parameters @mc_count and @mc_list
 * for the combined multicast address list of all virtual interfaces.
 * It's use is optional, and it returns a u64 that is passed to
 * configure_filter(). Additionally, configure_filter() has the
 * arguments @changed_flags telling which flags were changed and
 * @total_flags with the new flag states.
 *
 * If your device has no multicast address filters your driver will
 * need to check both the %FIF_ALLMULTI flag and the @mc_count
 * parameter to see whether multicast frames should be accepted
 * or dropped.
 *
 * All unsupported flags in @total_flags must be cleared.
 * Hardware does not support a flag if it is incapable of _passing_
 * the frame to the stack. Otherwise the driver must ignore
 * the flag, but not clear it.
 * You must _only_ clear the flag (announce no support for the
 * flag to mac80211) if you are not able to pass the packet type
 * to the stack (so the hardware always filters it).
 * So for example, you should clear @FIF_CONTROL, if your hardware
 * always filters control frames. If your hardware always passes
 * control frames to the kernel and is incapable of filtering them,
 * you do _not_ clear the @FIF_CONTROL flag.
 * This rule applies to all other FIF flags as well.
 */

/**
 * DOC: AP support for powersaving clients
 *
 * In order to implement AP and P2P GO modes, mac80211 has support for
 * client powersaving, both "legacy" PS (PS-Poll/null data) and uAPSD.
 * There currently is no support for sAPSD.
 *
 * There is one assumption that mac80211 makes, namely that a client
 * will not poll with PS-Poll and trigger with uAPSD at the same time.
 * Both are supported, and both can be used by the same client, but
 * they can't be used concurrently by the same client. This simplifies
 * the driver code.
 *
 * The first thing to keep in mind is that there is a flag for complete
 * driver implementation: %IEEE80211_HW_AP_LINK_PS. If this flag is set,
 * mac80211 expects the driver to handle most of the state machine for
 * powersaving clients and will ignore the PM bit in incoming frames.
 * Drivers then use ieee80211_sta_ps_transition() to inform mac80211 of
 * stations' powersave transitions. In this mode, mac80211 also doesn't
 * handle PS-Poll/uAPSD.
 *
 * In the mode without %IEEE80211_HW_AP_LINK_PS, mac80211 will check the
 * PM bit in incoming frames for client powersave transitions. When a
 * station goes to sleep, we will stop transmitting to it. There is,
 * however, a race condition: a station might go to sleep while there is
 * data buffered on hardware queues. If the device has support for this
 * it will reject frames, and the driver should give the frames back to
 * mac80211 with the %IEEE80211_TX_STAT_TX_FILTERED flag set which will
 * cause mac80211 to retry the frame when the station wakes up. The
 * driver is also notified of powersave transitions by calling its
 * @sta_notify callback.
 *
 * When the station is asleep, it has three choices: it can wake up,
 * it can PS-Poll, or it can possibly start a uAPSD service period.
 * Waking up is implemented by simply transmitting all buffered (and
 * filtered) frames to the station. This is the easiest case. When
 * the station sends a PS-Poll or a uAPSD trigger frame, mac80211
 * will inform the driver of this with the @allow_buffered_frames
 * callback; this callback is optional. mac80211 will then transmit
 * the frames as usual and set the %IEEE80211_TX_CTL_NO_PS_BUFFER
 * on each frame. The last frame in the service period (or the only
 * response to a PS-Poll) also has %IEEE80211_TX_STATUS_EOSP set to
 * indicate that it ends the service period; as this frame must have
 * TX status report it also sets %IEEE80211_TX_CTL_REQ_TX_STATUS.
 * When TX status is reported for this frame, the service period is
 * marked has having ended and a new one can be started by the peer.
 *
 * Additionally, non-bufferable MMPDUs can also be transmitted by
 * mac80211 with the %IEEE80211_TX_CTL_NO_PS_BUFFER set in them.
 *
 * Another race condition can happen on some devices like iwlwifi
 * when there are frames queued for the station and it wakes up
 * or polls; the frames that are already queued could end up being
 * transmitted first instead, causing reordering and/or wrong
 * processing of the EOSP. The cause is that allowing frames to be
 * transmitted to a certain station is out-of-band communication to
 * the device. To allow this problem to be solved, the driver can
 * call ieee80211_sta_block_awake() if frames are buffered when it
 * is notified that the station went to sleep. When all these frames
 * have been filtered (see above), it must call the function again
 * to indicate that the station is no longer blocked.
 *
 * If the driver buffers frames in the driver for aggregation in any
 * way, it must use the ieee80211_sta_set_buffered() call when it is
 * notified of the station going to sleep to inform mac80211 of any
 * TIDs that have frames buffered. Note that when a station wakes up
 * this information is reset (hence the requirement to call it when
 * informed of the station going to sleep). Then, when a service
 * period starts for any reason, @release_buffered_frames is called
 * with the number of frames to be released and which TIDs they are
 * to come from. In this case, the driver is responsible for setting
 * the EOSP (for uAPSD) and MORE_DATA bits in the released frames,
 * to help the @more_data parameter is passed to tell the driver if
 * there is more data on other TIDs -- the TIDs to release frames
 * from are ignored since mac80211 doesn't know how many frames the
 * buffers for those TIDs contain.
 *
 * If the driver also implement GO mode, where absence periods may
 * shorten service periods (or abort PS-Poll responses), it must
 * filter those response frames except in the case of frames that
 * are buffered in the driver -- those must remain buffered to avoid
 * reordering. Because it is possible that no frames are released
 * in this case, the driver must call ieee80211_sta_eosp()
 * to indicate to mac80211 that the service period ended anyway.
 *
 * Finally, if frames from multiple TIDs are released from mac80211
 * but the driver might reorder them, it must clear & set the flags
 * appropriately (only the last frame may have %IEEE80211_TX_STATUS_EOSP)
 * and also take care of the EOSP and MORE_DATA bits in the frame.
 * The driver may also use ieee80211_sta_eosp() in this case.
 *
 * Note that if the driver ever buffers frames other than QoS-data
 * frames, it must take care to never send a non-QoS-data frame as
 * the last frame in a service period, adding a QoS-nulldata frame
 * after a non-QoS-data frame if needed.
 */

/**
 * DOC: HW queue control
 *
 * Before HW queue control was introduced, mac80211 only had a single static
 * assignment of per-interface AC software queues to hardware queues. This
 * was problematic for a few reasons:
 * 1) off-channel transmissions might get stuck behind other frames
 * 2) multiple virtual interfaces couldn't be handled correctly
 * 3) after-DTIM frames could get stuck behind other frames
 *
 * To solve this, hardware typically uses multiple different queues for all
 * the different usages, and this needs to be propagated into mac80211 so it
 * won't have the same problem with the software queues.
 *
 * Therefore, mac80211 now offers the %IEEE80211_HW_QUEUE_CONTROL capability
 * flag that tells it that the driver implements its own queue control. To do
 * so, the driver will set up the various queues in each &struct ieee80211_vif
 * and the offchannel queue in &struct ieee80211_hw. In response, mac80211 will
 * use those queue IDs in the hw_queue field of &struct ieee80211_tx_info and
 * if necessary will queue the frame on the right software queue that mirrors
 * the hardware queue.
 * Additionally, the driver has to then use these HW queue IDs for the queue
 * management functions (ieee80211_stop_queue() et al.)
 *
 * The driver is free to set up the queue mappings as needed, multiple virtual
 * interfaces may map to the same hardware queues if needed. The setup has to
 * happen during add_interface or change_interface callbacks. For example, a
 * driver supporting station+station and station+AP modes might decide to have
 * 10 hardware queues to handle different scenarios:
 *
 * 4 AC HW queues for 1st vif: 0, 1, 2, 3
 * 4 AC HW queues for 2nd vif: 4, 5, 6, 7
 * after-DTIM queue for AP:   8
 * off-channel queue:         9
 *
 * It would then set up the hardware like this:
 *   hw.offchannel_tx_hw_queue = 9
 *
 * and the first virtual interface that is added as follows:
 *   vif.hw_queue[IEEE80211_AC_VO] = 0
 *   vif.hw_queue[IEEE80211_AC_VI] = 1
 *   vif.hw_queue[IEEE80211_AC_BE] = 2
 *   vif.hw_queue[IEEE80211_AC_BK] = 3
 *   vif.cab_queue = 8 // if AP mode, otherwise %IEEE80211_INVAL_HW_QUEUE
 * and the second virtual interface with 4-7.
 *
 * If queue 6 gets full, for example, mac80211 would only stop the second
 * virtual interface's BE queue since virtual interface queues are per AC.
 *
 * Note that the vif.cab_queue value should be set to %IEEE80211_INVAL_HW_QUEUE
 * whenever the queue is not used (i.e. the interface is not in AP mode) if the
 * queue could potentially be shared since mac80211 will look at cab_queue when
 * a queue is stopped/woken even if the interface is not in AP mode.
 */

/**
 * enum ieee80211_filter_flags - hardware filter flags
 *
 * These flags determine what the filter in hardware should be
 * programmed to let through and what should not be passed to the
 * stack. It is always safe to pass more frames than requested,
 * but this has negative impact on power consumption.
 *
 * @FIF_ALLMULTI: pass all multicast frames, this is used if requested
 *	by the user or if the hardware is not capable of filtering by
 *	multicast address.
 *
 * @FIF_FCSFAIL: pass frames with failed FCS (but you need to set the
 *	%RX_FLAG_FAILED_FCS_CRC for them)
 *
 * @FIF_PLCPFAIL: pass frames with failed PLCP CRC (but you need to set
 *	the %RX_FLAG_FAILED_PLCP_CRC for them
 *
 * @FIF_BCN_PRBRESP_PROMISC: This flag is set during scanning to indicate
 *	to the hardware that it should not filter beacons or probe responses
 *	by BSSID. Filtering them can greatly reduce the amount of processing
 *	mac80211 needs to do and the amount of CPU wakeups, so you should
 *	honour this flag if possible.
 *
 * @FIF_CONTROL: pass control frames (except for PS Poll) addressed to this
 *	station
 *
 * @FIF_OTHER_BSS: pass frames destined to other BSSes
 *
 * @FIF_PSPOLL: pass PS Poll frames
 *
 * @FIF_PROBE_REQ: pass probe request frames
 *
 * @FIF_MCAST_ACTION: pass multicast Action frames
 */
enum ieee80211_filter_flags {
	FIF_ALLMULTI		= 1<<1,
	FIF_FCSFAIL		= 1<<2,
	FIF_PLCPFAIL		= 1<<3,
	FIF_BCN_PRBRESP_PROMISC	= 1<<4,
	FIF_CONTROL		= 1<<5,
	FIF_OTHER_BSS		= 1<<6,
	FIF_PSPOLL		= 1<<7,
	FIF_PROBE_REQ		= 1<<8,
	FIF_MCAST_ACTION	= 1<<9,
};

/**
 * enum ieee80211_ampdu_mlme_action - A-MPDU actions
 *
 * These flags are used with the ampdu_action() callback in
 * &struct ieee80211_ops to indicate which action is needed.
 *
 * Note that drivers MUST be able to deal with a TX aggregation
 * session being stopped even before they OK'ed starting it by
 * calling ieee80211_start_tx_ba_cb_irqsafe, because the peer
 * might receive the addBA frame and send a delBA right away!
 *
 * @IEEE80211_AMPDU_RX_START: start RX aggregation
 * @IEEE80211_AMPDU_RX_STOP: stop RX aggregation
 * @IEEE80211_AMPDU_TX_START: start TX aggregation, the driver must either
 *	call ieee80211_start_tx_ba_cb_irqsafe() or
 *	call ieee80211_start_tx_ba_cb_irqsafe() with status
 *	%IEEE80211_AMPDU_TX_START_DELAY_ADDBA to delay addba after
 *	ieee80211_start_tx_ba_cb_irqsafe is called, or just return the special
 *	status %IEEE80211_AMPDU_TX_START_IMMEDIATE.
 * @IEEE80211_AMPDU_TX_OPERATIONAL: TX aggregation has become operational
 * @IEEE80211_AMPDU_TX_STOP_CONT: stop TX aggregation but continue transmitting
 *	queued packets, now unaggregated. After all packets are transmitted the
 *	driver has to call ieee80211_stop_tx_ba_cb_irqsafe().
 * @IEEE80211_AMPDU_TX_STOP_FLUSH: stop TX aggregation and flush all packets,
 *	called when the station is removed. There's no need or reason to call
 *	ieee80211_stop_tx_ba_cb_irqsafe() in this case as mac80211 assumes the
 *	session is gone and removes the station.
 * @IEEE80211_AMPDU_TX_STOP_FLUSH_CONT: called when TX aggregation is stopped
 *	but the driver hasn't called ieee80211_stop_tx_ba_cb_irqsafe() yet and
 *	now the connection is dropped and the station will be removed. Drivers
 *	should clean up and drop remaining packets when this is called.
 */
enum ieee80211_ampdu_mlme_action {
	IEEE80211_AMPDU_RX_START,
	IEEE80211_AMPDU_RX_STOP,
	IEEE80211_AMPDU_TX_START,
	IEEE80211_AMPDU_TX_STOP_CONT,
	IEEE80211_AMPDU_TX_STOP_FLUSH,
	IEEE80211_AMPDU_TX_STOP_FLUSH_CONT,
	IEEE80211_AMPDU_TX_OPERATIONAL,
};

#define IEEE80211_AMPDU_TX_START_IMMEDIATE 1
#define IEEE80211_AMPDU_TX_START_DELAY_ADDBA 2

/**
 * struct ieee80211_ampdu_params - AMPDU action parameters
 *
 * @action: the ampdu action, value from %ieee80211_ampdu_mlme_action.
 * @sta: peer of this AMPDU session
 * @tid: tid of the BA session
 * @ssn: start sequence number of the session. TX/RX_STOP can pass 0. When
 *	action is set to %IEEE80211_AMPDU_RX_START the driver passes back the
 *	actual ssn value used to start the session and writes the value here.
 * @buf_size: reorder buffer size  (number of subframes). Valid only when the
 *	action is set to %IEEE80211_AMPDU_RX_START or
 *	%IEEE80211_AMPDU_TX_OPERATIONAL
 * @amsdu: indicates the peer's ability to receive A-MSDU within A-MPDU.
 *	valid when the action is set to %IEEE80211_AMPDU_TX_OPERATIONAL
 * @timeout: BA session timeout. Valid only when the action is set to
 *	%IEEE80211_AMPDU_RX_START
 */
struct ieee80211_ampdu_params {
	enum ieee80211_ampdu_mlme_action action;
	struct ieee80211_sta *sta;
	u16 tid;
	u16 ssn;
	u16 buf_size;
	bool amsdu;
	u16 timeout;
};

/**
 * enum ieee80211_frame_release_type - frame release reason
 * @IEEE80211_FRAME_RELEASE_PSPOLL: frame released for PS-Poll
 * @IEEE80211_FRAME_RELEASE_UAPSD: frame(s) released due to
 *	frame received on trigger-enabled AC
 */
enum ieee80211_frame_release_type {
	IEEE80211_FRAME_RELEASE_PSPOLL,
	IEEE80211_FRAME_RELEASE_UAPSD,
};

/**
 * enum ieee80211_rate_control_changed - flags to indicate what changed
 *
 * @IEEE80211_RC_BW_CHANGED: The bandwidth that can be used to transmit
 *	to this station changed. The actual bandwidth is in the station
 *	information -- for HT20/40 the IEEE80211_HT_CAP_SUP_WIDTH_20_40
 *	flag changes, for HT and VHT the bandwidth field changes.
 * @IEEE80211_RC_SMPS_CHANGED: The SMPS state of the station changed.
 * @IEEE80211_RC_SUPP_RATES_CHANGED: The supported rate set of this peer
 *	changed (in IBSS mode) due to discovering more information about
 *	the peer.
 * @IEEE80211_RC_NSS_CHANGED: N_SS (number of spatial streams) was changed
 *	by the peer
 */
enum ieee80211_rate_control_changed {
	IEEE80211_RC_BW_CHANGED		= BIT(0),
	IEEE80211_RC_SMPS_CHANGED	= BIT(1),
	IEEE80211_RC_SUPP_RATES_CHANGED	= BIT(2),
	IEEE80211_RC_NSS_CHANGED	= BIT(3),
};

/**
 * enum ieee80211_roc_type - remain on channel type
 *
 * With the support for multi channel contexts and multi channel operations,
 * remain on channel operations might be limited/deferred/aborted by other
 * flows/operations which have higher priority (and vice versa).
 * Specifying the ROC type can be used by devices to prioritize the ROC
 * operations compared to other operations/flows.
 *
 * @IEEE80211_ROC_TYPE_NORMAL: There are no special requirements for this ROC.
 * @IEEE80211_ROC_TYPE_MGMT_TX: The remain on channel request is required
 *	for sending management frames offchannel.
 */
enum ieee80211_roc_type {
	IEEE80211_ROC_TYPE_NORMAL = 0,
	IEEE80211_ROC_TYPE_MGMT_TX,
};

/**
 * enum ieee80211_reconfig_type - reconfig type
 *
 * This enum is used by the reconfig_complete() callback to indicate what
 * reconfiguration type was completed.
 *
 * @IEEE80211_RECONFIG_TYPE_RESTART: hw restart type
 *	(also due to resume() callback returning 1)
 * @IEEE80211_RECONFIG_TYPE_SUSPEND: suspend type (regardless
 *	of wowlan configuration)
 */
enum ieee80211_reconfig_type {
	IEEE80211_RECONFIG_TYPE_RESTART,
	IEEE80211_RECONFIG_TYPE_SUSPEND,
};

/**
 * struct ieee80211_prep_tx_info - prepare TX information
 * @duration: if non-zero, hint about the required duration,
 *	only used with the mgd_prepare_tx() method.
 * @subtype: frame subtype (auth, (re)assoc, deauth, disassoc)
 * @success: whether the frame exchange was successful, only
 *	used with the mgd_complete_tx() method, and then only
 *	valid for auth and (re)assoc.
 */
struct ieee80211_prep_tx_info {
	u16 duration;
	u16 subtype;
	u8 success:1;
};

/**
 * struct ieee80211_ops - callbacks from mac80211 to the driver
 *
 * This structure contains various callbacks that the driver may
 * handle or, in some cases, must handle, for example to configure
 * the hardware to a new channel or to transmit a frame.
 *
 * @tx: Handler that 802.11 module calls for each transmitted frame.
 *	skb contains the buffer starting from the IEEE 802.11 header.
 *	The low-level driver should send the frame out based on
 *	configuration in the TX control data. This handler should,
 *	preferably, never fail and stop queues appropriately.
 *	Must be atomic.
 *
 * @start: Called before the first netdevice attached to the hardware
 *	is enabled. This should turn on the hardware and must turn on
 *	frame reception (for possibly enabled monitor interfaces.)
 *	Returns negative error codes, these may be seen in userspace,
 *	or zero.
 *	When the device is started it should not have a MAC address
 *	to avoid acknowledging frames before a non-monitor device
 *	is added.
 *	Must be implemented and can sleep.
 *
 * @stop: Called after last netdevice attached to the hardware
 *	is disabled. This should turn off the hardware (at least
 *	it must turn off frame reception.)
 *	May be called right after add_interface if that rejects
 *	an interface. If you added any work onto the mac80211 workqueue
 *	you should ensure to cancel it on this callback.
 *	Must be implemented and can sleep.
 *
 * @suspend: Suspend the device; mac80211 itself will quiesce before and
 *	stop transmitting and doing any other configuration, and then
 *	ask the device to suspend. This is only invoked when WoWLAN is
 *	configured, otherwise the device is deconfigured completely and
 *	reconfigured at resume time.
 *	The driver may also impose special conditions under which it
 *	wants to use the "normal" suspend (deconfigure), say if it only
 *	supports WoWLAN when the device is associated. In this case, it
 *	must return 1 from this function.
 *
 * @resume: If WoWLAN was configured, this indicates that mac80211 is
 *	now resuming its operation, after this the device must be fully
 *	functional again. If this returns an error, the only way out is
 *	to also unregister the device. If it returns 1, then mac80211
 *	will also go through the regular complete restart on resume.
 *
 * @set_wakeup: Enable or disable wakeup when WoWLAN configuration is
 *	modified. The reason is that device_set_wakeup_enable() is
 *	supposed to be called when the configuration changes, not only
 *	in suspend().
 *
 * @add_interface: Called when a netdevice attached to the hardware is
 *	enabled. Because it is not called for monitor mode devices, @start
 *	and @stop must be implemented.
 *	The driver should perform any initialization it needs before
 *	the device can be enabled. The initial configuration for the
 *	interface is given in the conf parameter.
 *	The callback may refuse to add an interface by returning a
 *	negative error code (which will be seen in userspace.)
 *	Must be implemented and can sleep.
 *
 * @change_interface: Called when a netdevice changes type. This callback
 *	is optional, but only if it is supported can interface types be
 *	switched while the interface is UP. The callback may sleep.
 *	Note that while an interface is being switched, it will not be
 *	found by the interface iteration callbacks.
 *
 * @remove_interface: Notifies a driver that an interface is going down.
 *	The @stop callback is called after this if it is the last interface
 *	and no monitor interfaces are present.
 *	When all interfaces are removed, the MAC address in the hardware
 *	must be cleared so the device no longer acknowledges packets,
 *	the mac_addr member of the conf structure is, however, set to the
 *	MAC address of the device going away.
 *	Hence, this callback must be implemented. It can sleep.
 *
 * @config: Handler for configuration requests. IEEE 802.11 code calls this
 *	function to change hardware configuration, e.g., channel.
 *	This function should never fail but returns a negative error code
 *	if it does. The callback can sleep.
 *
 * @bss_info_changed: Handler for configuration requests related to BSS
 *	parameters that may vary during BSS's lifespan, and may affect low
 *	level driver (e.g. assoc/disassoc status, erp parameters).
 *	This function should not be used if no BSS has been set, unless
 *	for association indication. The @changed parameter indicates which
 *	of the bss parameters has changed when a call is made. The callback
 *	can sleep.
 *
 * @prepare_multicast: Prepare for multicast filter configuration.
 *	This callback is optional, and its return value is passed
 *	to configure_filter(). This callback must be atomic.
 *
 * @configure_filter: Configure the device's RX filter.
 *	See the section "Frame filtering" for more information.
 *	This callback must be implemented and can sleep.
 *
 * @config_iface_filter: Configure the interface's RX filter.
 *	This callback is optional and is used to configure which frames
 *	should be passed to mac80211. The filter_flags is the combination
 *	of FIF_* flags. The changed_flags is a bit mask that indicates
 *	which flags are changed.
 *	This callback can sleep.
 *
 * @set_tim: Set TIM bit. mac80211 calls this function when a TIM bit
 * 	must be set or cleared for a given STA. Must be atomic.
 *
 * @set_key: See the section "Hardware crypto acceleration"
 *	This callback is only called between add_interface and
 *	remove_interface calls, i.e. while the given virtual interface
 *	is enabled.
 *	Returns a negative error code if the key can't be added.
 *	The callback can sleep.
 *
 * @update_tkip_key: See the section "Hardware crypto acceleration"
 * 	This callback will be called in the context of Rx. Called for drivers
 * 	which set IEEE80211_KEY_FLAG_TKIP_REQ_RX_P1_KEY.
 *	The callback must be atomic.
 *
 * @set_rekey_data: If the device supports GTK rekeying, for example while the
 *	host is suspended, it can assign this callback to retrieve the data
 *	necessary to do GTK rekeying, this is the KEK, KCK and replay counter.
 *	After rekeying was done it should (for example during resume) notify
 *	userspace of the new replay counter using ieee80211_gtk_rekey_notify().
 *
 * @set_default_unicast_key: Set the default (unicast) key index, useful for
 *	WEP when the device sends data packets autonomously, e.g. for ARP
 *	offloading. The index can be 0-3, or -1 for unsetting it.
 *
 * @hw_scan: Ask the hardware to service the scan request, no need to start
 *	the scan state machine in stack. The scan must honour the channel
 *	configuration done by the regulatory agent in the wiphy's
 *	registered bands. The hardware (or the driver) needs to make sure
 *	that power save is disabled.
 *	The @req ie/ie_len members are rewritten by mac80211 to contain the
 *	entire IEs after the SSID, so that drivers need not look at these
 *	at all but just send them after the SSID -- mac80211 includes the
 *	(extended) supported rates and HT information (where applicable).
 *	When the scan finishes, ieee80211_scan_completed() must be called;
 *	note that it also must be called when the scan cannot finish due to
 *	any error unless this callback returned a negative error code.
 *	This callback is also allowed to return the special return value 1,
 *	this indicates that hardware scan isn't desirable right now and a
 *	software scan should be done instead. A driver wishing to use this
 *	capability must ensure its (hardware) scan capabilities aren't
 *	advertised as more capable than mac80211's software scan is.
 *	The callback can sleep.
 *
 * @cancel_hw_scan: Ask the low-level tp cancel the active hw scan.
 *	The driver should ask the hardware to cancel the scan (if possible),
 *	but the scan will be completed only after the driver will call
 *	ieee80211_scan_completed().
 *	This callback is needed for wowlan, to prevent enqueueing a new
 *	scan_work after the low-level driver was already suspended.
 *	The callback can sleep.
 *
 * @sched_scan_start: Ask the hardware to start scanning repeatedly at
 *	specific intervals.  The driver must call the
 *	ieee80211_sched_scan_results() function whenever it finds results.
 *	This process will continue until sched_scan_stop is called.
 *
 * @sched_scan_stop: Tell the hardware to stop an ongoing scheduled scan.
 *	In this case, ieee80211_sched_scan_stopped() must not be called.
 *
 * @sw_scan_start: Notifier function that is called just before a software scan
 *	is started. Can be NULL, if the driver doesn't need this notification.
 *	The mac_addr parameter allows supporting NL80211_SCAN_FLAG_RANDOM_ADDR,
 *	the driver may set the NL80211_FEATURE_SCAN_RANDOM_MAC_ADDR flag if it
 *	can use this parameter. The callback can sleep.
 *
 * @sw_scan_complete: Notifier function that is called just after a
 *	software scan finished. Can be NULL, if the driver doesn't need
 *	this notification.
 *	The callback can sleep.
 *
 * @get_stats: Return low-level statistics.
 * 	Returns zero if statistics are available.
 *	The callback can sleep.
 *
 * @get_key_seq: If your device implements encryption in hardware and does
 *	IV/PN assignment then this callback should be provided to read the
 *	IV/PN for the given key from hardware.
 *	The callback must be atomic.
 *
 * @set_frag_threshold: Configuration of fragmentation threshold. Assign this
 *	if the device does fragmentation by itself. Note that to prevent the
 *	stack from doing fragmentation IEEE80211_HW_SUPPORTS_TX_FRAG
 *	should be set as well.
 *	The callback can sleep.
 *
 * @set_rts_threshold: Configuration of RTS threshold (if device needs it)
 *	The callback can sleep.
 *
 * @sta_add: Notifies low level driver about addition of an associated station,
 *	AP, IBSS/WDS/mesh peer etc. This callback can sleep.
 *
 * @sta_remove: Notifies low level driver about removal of an associated
 *	station, AP, IBSS/WDS/mesh peer etc. Note that after the callback
 *	returns it isn't safe to use the pointer, not even RCU protected;
 *	no RCU grace period is guaranteed between returning here and freeing
 *	the station. See @sta_pre_rcu_remove if needed.
 *	This callback can sleep.
 *
 * @sta_add_debugfs: Drivers can use this callback to add debugfs files
 *	when a station is added to mac80211's station list. This callback
 *	should be within a CONFIG_MAC80211_DEBUGFS conditional. This
 *	callback can sleep.
 *
 * @sta_notify: Notifies low level driver about power state transition of an
 *	associated station, AP,  IBSS/WDS/mesh peer etc. For a VIF operating
 *	in AP mode, this callback will not be called when the flag
 *	%IEEE80211_HW_AP_LINK_PS is set. Must be atomic.
 *
 * @sta_set_txpwr: Configure the station tx power. This callback set the tx
 *	power for the station.
 *	This callback can sleep.
 *
 * @sta_state: Notifies low level driver about state transition of a
 *	station (which can be the AP, a client, IBSS/WDS/mesh peer etc.)
 *	This callback is mutually exclusive with @sta_add/@sta_remove.
 *	It must not fail for down transitions but may fail for transitions
 *	up the list of states. Also note that after the callback returns it
 *	isn't safe to use the pointer, not even RCU protected - no RCU grace
 *	period is guaranteed between returning here and freeing the station.
 *	See @sta_pre_rcu_remove if needed.
 *	The callback can sleep.
 *
 * @sta_pre_rcu_remove: Notify driver about station removal before RCU
 *	synchronisation. This is useful if a driver needs to have station
 *	pointers protected using RCU, it can then use this call to clear
 *	the pointers instead of waiting for an RCU grace period to elapse
 *	in @sta_state.
 *	The callback can sleep.
 *
 * @sta_rc_update: Notifies the driver of changes to the bitrates that can be
 *	used to transmit to the station. The changes are advertised with bits
 *	from &enum ieee80211_rate_control_changed and the values are reflected
 *	in the station data. This callback should only be used when the driver
 *	uses hardware rate control (%IEEE80211_HW_HAS_RATE_CONTROL) since
 *	otherwise the rate control algorithm is notified directly.
 *	Must be atomic.
 * @sta_rate_tbl_update: Notifies the driver that the rate table changed. This
 *	is only used if the configured rate control algorithm actually uses
 *	the new rate table API, and is therefore optional. Must be atomic.
 *
 * @sta_statistics: Get statistics for this station. For example with beacon
 *	filtering, the statistics kept by mac80211 might not be accurate, so
 *	let the driver pre-fill the statistics. The driver can fill most of
 *	the values (indicating which by setting the filled bitmap), but not
 *	all of them make sense - see the source for which ones are possible.
 *	Statistics that the driver doesn't fill will be filled by mac80211.
 *	The callback can sleep.
 *
 * @conf_tx: Configure TX queue parameters (EDCF (aifs, cw_min, cw_max),
 *	bursting) for a hardware TX queue.
 *	Returns a negative error code on failure.
 *	The callback can sleep.
 *
 * @get_tsf: Get the current TSF timer value from firmware/hardware. Currently,
 *	this is only used for IBSS mode BSSID merging and debugging. Is not a
 *	required function.
 *	The callback can sleep.
 *
 * @set_tsf: Set the TSF timer to the specified value in the firmware/hardware.
 *	Currently, this is only used for IBSS mode debugging. Is not a
 *	required function.
 *	The callback can sleep.
 *
 * @offset_tsf: Offset the TSF timer by the specified value in the
 *	firmware/hardware.  Preferred to set_tsf as it avoids delay between
 *	calling set_tsf() and hardware getting programmed, which will show up
 *	as TSF delay. Is not a required function.
 *	The callback can sleep.
 *
 * @reset_tsf: Reset the TSF timer and allow firmware/hardware to synchronize
 *	with other STAs in the IBSS. This is only used in IBSS mode. This
 *	function is optional if the firmware/hardware takes full care of
 *	TSF synchronization.
 *	The callback can sleep.
 *
 * @tx_last_beacon: Determine whether the last IBSS beacon was sent by us.
 *	This is needed only for IBSS mode and the result of this function is
 *	used to determine whether to reply to Probe Requests.
 *	Returns non-zero if this device sent the last beacon.
 *	The callback can sleep.
 *
 * @get_survey: Return per-channel survey information
 *
 * @rfkill_poll: Poll rfkill hardware state. If you need this, you also
 *	need to set wiphy->rfkill_poll to %true before registration,
 *	and need to call wiphy_rfkill_set_hw_state() in the callback.
 *	The callback can sleep.
 *
 * @set_coverage_class: Set slot time for given coverage class as specified
 *	in IEEE 802.11-2007 section 17.3.8.6 and modify ACK timeout
 *	accordingly; coverage class equals to -1 to enable ACK timeout
 *	estimation algorithm (dynack). To disable dynack set valid value for
 *	coverage class. This callback is not required and may sleep.
 *
 * @testmode_cmd: Implement a cfg80211 test mode command. The passed @vif may
 *	be %NULL. The callback can sleep.
 * @testmode_dump: Implement a cfg80211 test mode dump. The callback can sleep.
 *
 * @flush: Flush all pending frames from the hardware queue, making sure
 *	that the hardware queues are empty. The @queues parameter is a bitmap
 *	of queues to flush, which is useful if different virtual interfaces
 *	use different hardware queues; it may also indicate all queues.
 *	If the parameter @drop is set to %true, pending frames may be dropped.
 *	Note that vif can be NULL.
 *	The callback can sleep.
 *
 * @channel_switch: Drivers that need (or want) to offload the channel
 *	switch operation for CSAs received from the AP may implement this
 *	callback. They must then call ieee80211_chswitch_done() to indicate
 *	completion of the channel switch.
 *
 * @set_antenna: Set antenna configuration (tx_ant, rx_ant) on the device.
 *	Parameters are bitmaps of allowed antennas to use for TX/RX. Drivers may
 *	reject TX/RX mask combinations they cannot support by returning -EINVAL
 *	(also see nl80211.h @NL80211_ATTR_WIPHY_ANTENNA_TX).
 *
 * @get_antenna: Get current antenna configuration from device (tx_ant, rx_ant).
 *
 * @remain_on_channel: Starts an off-channel period on the given channel, must
 *	call back to ieee80211_ready_on_channel() when on that channel. Note
 *	that normal channel traffic is not stopped as this is intended for hw
 *	offload. Frames to transmit on the off-channel channel are transmitted
 *	normally except for the %IEEE80211_TX_CTL_TX_OFFCHAN flag. When the
 *	duration (which will always be non-zero) expires, the driver must call
 *	ieee80211_remain_on_channel_expired().
 *	Note that this callback may be called while the device is in IDLE and
 *	must be accepted in this case.
 *	This callback may sleep.
 * @cancel_remain_on_channel: Requests that an ongoing off-channel period is
 *	aborted before it expires. This callback may sleep.
 *
 * @set_ringparam: Set tx and rx ring sizes.
 *
 * @get_ringparam: Get tx and rx ring current and maximum sizes.
 *
 * @tx_frames_pending: Check if there is any pending frame in the hardware
 *	queues before entering power save.
 *
 * @set_bitrate_mask: Set a mask of rates to be used for rate control selection
 *	when transmitting a frame. Currently only legacy rates are handled.
 *	The callback can sleep.
 * @event_callback: Notify driver about any event in mac80211. See
 *	&enum ieee80211_event_type for the different types.
 *	The callback must be atomic.
 *
 * @release_buffered_frames: Release buffered frames according to the given
 *	parameters. In the case where the driver buffers some frames for
 *	sleeping stations mac80211 will use this callback to tell the driver
 *	to release some frames, either for PS-poll or uAPSD.
 *	Note that if the @more_data parameter is %false the driver must check
 *	if there are more frames on the given TIDs, and if there are more than
 *	the frames being released then it must still set the more-data bit in
 *	the frame. If the @more_data parameter is %true, then of course the
 *	more-data bit must always be set.
 *	The @tids parameter tells the driver which TIDs to release frames
 *	from, for PS-poll it will always have only a single bit set.
 *	In the case this is used for a PS-poll initiated release, the
 *	@num_frames parameter will always be 1 so code can be shared. In
 *	this case the driver must also set %IEEE80211_TX_STATUS_EOSP flag
 *	on the TX status (and must report TX status) so that the PS-poll
 *	period is properly ended. This is used to avoid sending multiple
 *	responses for a retried PS-poll frame.
 *	In the case this is used for uAPSD, the @num_frames parameter may be
 *	bigger than one, but the driver may send fewer frames (it must send
 *	at least one, however). In this case it is also responsible for
 *	setting the EOSP flag in the QoS header of the frames. Also, when the
 *	service period ends, the driver must set %IEEE80211_TX_STATUS_EOSP
 *	on the last frame in the SP. Alternatively, it may call the function
 *	ieee80211_sta_eosp() to inform mac80211 of the end of the SP.
 *	This callback must be atomic.
 * @allow_buffered_frames: Prepare device to allow the given number of frames
 *	to go out to the given station. The frames will be sent by mac80211
 *	via the usual TX path after this call. The TX information for frames
 *	released will also have the %IEEE80211_TX_CTL_NO_PS_BUFFER flag set
 *	and the last one will also have %IEEE80211_TX_STATUS_EOSP set. In case
 *	frames from multiple TIDs are released and the driver might reorder
 *	them between the TIDs, it must set the %IEEE80211_TX_STATUS_EOSP flag
 *	on the last frame and clear it on all others and also handle the EOSP
 *	bit in the QoS header correctly. Alternatively, it can also call the
 *	ieee80211_sta_eosp() function.
 *	The @tids parameter is a bitmap and tells the driver which TIDs the
 *	frames will be on; it will at most have two bits set.
 *	This callback must be atomic.
 *
 * @get_et_sset_count:  Ethtool API to get string-set count.
 *
 * @get_et_stats:  Ethtool API to get a set of u64 stats.
 *
 * @get_et_strings:  Ethtool API to get a set of strings to describe stats
 *	and perhaps other supported types of ethtool data-sets.
 *
 * @mgd_prepare_tx: Prepare for transmitting a management frame for association
 *	before associated. In multi-channel scenarios, a virtual interface is
 *	bound to a channel before it is associated, but as it isn't associated
 *	yet it need not necessarily be given airtime, in particular since any
 *	transmission to a P2P GO needs to be synchronized against the GO's
 *	powersave state. mac80211 will call this function before transmitting a
 *	management frame prior to having successfully associated to allow the
 *	driver to give it channel time for the transmission, to get a response
 *	and to be able to synchronize with the GO.
 *	For drivers that set %IEEE80211_HW_DEAUTH_NEED_MGD_TX_PREP, mac80211
 *	would also call this function before transmitting a deauthentication
 *	frame in case that no beacon was heard from the AP/P2P GO.
 *	The callback will be called before each transmission and upon return
 *	mac80211 will transmit the frame right away.
 *	Additional information is passed in the &struct ieee80211_prep_tx_info
 *	data. If duration there is greater than zero, mac80211 hints to the
 *	driver the duration for which the operation is requested.
 *	The callback is optional and can (should!) sleep.
 * @mgd_complete_tx: Notify the driver that the response frame for a previously
 *	transmitted frame announced with @mgd_prepare_tx was received, the data
 *	is filled similarly to @mgd_prepare_tx though the duration is not used.
 *
 * @mgd_protect_tdls_discover: Protect a TDLS discovery session. After sending
 *	a TDLS discovery-request, we expect a reply to arrive on the AP's
 *	channel. We must stay on the channel (no PSM, scan, etc.), since a TDLS
 *	setup-response is a direct packet not buffered by the AP.
 *	mac80211 will call this function just before the transmission of a TDLS
 *	discovery-request. The recommended period of protection is at least
 *	2 * (DTIM period).
 *	The callback is optional and can sleep.
 *
 * @add_chanctx: Notifies device driver about new channel context creation.
 *	This callback may sleep.
 * @remove_chanctx: Notifies device driver about channel context destruction.
 *	This callback may sleep.
 * @change_chanctx: Notifies device driver about channel context changes that
 *	may happen when combining different virtual interfaces on the same
 *	channel context with different settings
 *	This callback may sleep.
 * @assign_vif_chanctx: Notifies device driver about channel context being bound
 *	to vif. Possible use is for hw queue remapping.
 *	This callback may sleep.
 * @unassign_vif_chanctx: Notifies device driver about channel context being
 *	unbound from vif.
 *	This callback may sleep.
 * @switch_vif_chanctx: switch a number of vifs from one chanctx to
 *	another, as specified in the list of
 *	@ieee80211_vif_chanctx_switch passed to the driver, according
 *	to the mode defined in &ieee80211_chanctx_switch_mode.
 *	This callback may sleep.
 *
 * @start_ap: Start operation on the AP interface, this is called after all the
 *	information in bss_conf is set and beacon can be retrieved. A channel
 *	context is bound before this is called. Note that if the driver uses
 *	software scan or ROC, this (and @stop_ap) isn't called when the AP is
 *	just "paused" for scanning/ROC, which is indicated by the beacon being
 *	disabled/enabled via @bss_info_changed.
 * @stop_ap: Stop operation on the AP interface.
 *
 * @reconfig_complete: Called after a call to ieee80211_restart_hw() and
 *	during resume, when the reconfiguration has completed.
 *	This can help the driver implement the reconfiguration step (and
 *	indicate mac80211 is ready to receive frames).
 *	This callback may sleep.
 *
 * @ipv6_addr_change: IPv6 address assignment on the given interface changed.
 *	Currently, this is only called for managed or P2P client interfaces.
 *	This callback is optional; it must not sleep.
 *
 * @channel_switch_beacon: Starts a channel switch to a new channel.
 *	Beacons are modified to include CSA or ECSA IEs before calling this
 *	function. The corresponding count fields in these IEs must be
 *	decremented, and when they reach 1 the driver must call
 *	ieee80211_csa_finish(). Drivers which use ieee80211_beacon_get()
 *	get the csa counter decremented by mac80211, but must check if it is
 *	1 using ieee80211_beacon_counter_is_complete() after the beacon has been
 *	transmitted and then call ieee80211_csa_finish().
 *	If the CSA count starts as zero or 1, this function will not be called,
 *	since there won't be any time to beacon before the switch anyway.
 * @pre_channel_switch: This is an optional callback that is called
 *	before a channel switch procedure is started (ie. when a STA
 *	gets a CSA or a userspace initiated channel-switch), allowing
 *	the driver to prepare for the channel switch.
 * @post_channel_switch: This is an optional callback that is called
 *	after a channel switch procedure is completed, allowing the
 *	driver to go back to a normal configuration.
 * @abort_channel_switch: This is an optional callback that is called
 *	when channel switch procedure was completed, allowing the
 *	driver to go back to a normal configuration.
 * @channel_switch_rx_beacon: This is an optional callback that is called
 *	when channel switch procedure is in progress and additional beacon with
 *	CSA IE was received, allowing driver to track changes in count.
 * @join_ibss: Join an IBSS (on an IBSS interface); this is called after all
 *	information in bss_conf is set up and the beacon can be retrieved. A
 *	channel context is bound before this is called.
 * @leave_ibss: Leave the IBSS again.
 *
 * @get_expected_throughput: extract the expected throughput towards the
 *	specified station. The returned value is expressed in Kbps. It returns 0
 *	if the RC algorithm does not have proper data to provide.
 *
 * @get_txpower: get current maximum tx power (in dBm) based on configuration
 *	and hardware limits.
 *
 * @tdls_channel_switch: Start channel-switching with a TDLS peer. The driver
 *	is responsible for continually initiating channel-switching operations
 *	and returning to the base channel for communication with the AP. The
 *	driver receives a channel-switch request template and the location of
 *	the switch-timing IE within the template as part of the invocation.
 *	The template is valid only within the call, and the driver can
 *	optionally copy the skb for further re-use.
 * @tdls_cancel_channel_switch: Stop channel-switching with a TDLS peer. Both
 *	peers must be on the base channel when the call completes.
 * @tdls_recv_channel_switch: a TDLS channel-switch related frame (request or
 *	response) has been received from a remote peer. The driver gets
 *	parameters parsed from the incoming frame and may use them to continue
 *	an ongoing channel-switch operation. In addition, a channel-switch
 *	response template is provided, together with the location of the
 *	switch-timing IE within the template. The skb can only be used within
 *	the function call.
 *
 * @wake_tx_queue: Called when new packets have been added to the queue.
 * @sync_rx_queues: Process all pending frames in RSS queues. This is a
 *	synchronization which is needed in case driver has in its RSS queues
 *	pending frames that were received prior to the control path action
 *	currently taken (e.g. disassociation) but are not processed yet.
 *
 * @start_nan: join an existing NAN cluster, or create a new one.
 * @stop_nan: leave the NAN cluster.
 * @nan_change_conf: change NAN configuration. The data in cfg80211_nan_conf
 *	contains full new configuration and changes specify which parameters
 *	are changed with respect to the last NAN config.
 *	The driver gets both full configuration and the changed parameters since
 *	some devices may need the full configuration while others need only the
 *	changed parameters.
 * @add_nan_func: Add a NAN function. Returns 0 on success. The data in
 *	cfg80211_nan_func must not be referenced outside the scope of
 *	this call.
 * @del_nan_func: Remove a NAN function. The driver must call
 *	ieee80211_nan_func_terminated() with
 *	NL80211_NAN_FUNC_TERM_REASON_USER_REQUEST reason code upon removal.
 * @can_aggregate_in_amsdu: Called in order to determine if HW supports
 *	aggregating two specific frames in the same A-MSDU. The relation
 *	between the skbs should be symmetric and transitive. Note that while
 *	skb is always a real frame, head may or may not be an A-MSDU.
 * @get_ftm_responder_stats: Retrieve FTM responder statistics, if available.
 *	Statistics should be cumulative, currently no way to reset is provided.
 *
 * @start_pmsr: start peer measurement (e.g. FTM) (this call can sleep)
 * @abort_pmsr: abort peer measurement (this call can sleep)
 * @set_tid_config: Apply TID specific configurations. This callback may sleep.
 * @reset_tid_config: Reset TID specific configuration for the peer.
 *	This callback may sleep.
<<<<<<< HEAD
=======
 * @update_vif_offload: Update virtual interface offload flags
 *	This callback may sleep.
 * @sta_set_4addr: Called to notify the driver when a station starts/stops using
 *	4-address mode
 * @set_sar_specs: Update the SAR (TX power) settings.
 * @sta_set_decap_offload: Called to notify the driver when a station is allowed
 *	to use rx decapsulation offload
>>>>>>> 7d2a07b7
 */
struct ieee80211_ops {
	void (*tx)(struct ieee80211_hw *hw,
		   struct ieee80211_tx_control *control,
		   struct sk_buff *skb);
	int (*start)(struct ieee80211_hw *hw);
	void (*stop)(struct ieee80211_hw *hw);
#ifdef CONFIG_PM
	int (*suspend)(struct ieee80211_hw *hw, struct cfg80211_wowlan *wowlan);
	int (*resume)(struct ieee80211_hw *hw);
	void (*set_wakeup)(struct ieee80211_hw *hw, bool enabled);
#endif
	int (*add_interface)(struct ieee80211_hw *hw,
			     struct ieee80211_vif *vif);
	int (*change_interface)(struct ieee80211_hw *hw,
				struct ieee80211_vif *vif,
				enum nl80211_iftype new_type, bool p2p);
	void (*remove_interface)(struct ieee80211_hw *hw,
				 struct ieee80211_vif *vif);
	int (*config)(struct ieee80211_hw *hw, u32 changed);
	void (*bss_info_changed)(struct ieee80211_hw *hw,
				 struct ieee80211_vif *vif,
				 struct ieee80211_bss_conf *info,
				 u32 changed);

	int (*start_ap)(struct ieee80211_hw *hw, struct ieee80211_vif *vif);
	void (*stop_ap)(struct ieee80211_hw *hw, struct ieee80211_vif *vif);

	u64 (*prepare_multicast)(struct ieee80211_hw *hw,
				 struct netdev_hw_addr_list *mc_list);
	void (*configure_filter)(struct ieee80211_hw *hw,
				 unsigned int changed_flags,
				 unsigned int *total_flags,
				 u64 multicast);
	void (*config_iface_filter)(struct ieee80211_hw *hw,
				    struct ieee80211_vif *vif,
				    unsigned int filter_flags,
				    unsigned int changed_flags);
	int (*set_tim)(struct ieee80211_hw *hw, struct ieee80211_sta *sta,
		       bool set);
	int (*set_key)(struct ieee80211_hw *hw, enum set_key_cmd cmd,
		       struct ieee80211_vif *vif, struct ieee80211_sta *sta,
		       struct ieee80211_key_conf *key);
	void (*update_tkip_key)(struct ieee80211_hw *hw,
				struct ieee80211_vif *vif,
				struct ieee80211_key_conf *conf,
				struct ieee80211_sta *sta,
				u32 iv32, u16 *phase1key);
	void (*set_rekey_data)(struct ieee80211_hw *hw,
			       struct ieee80211_vif *vif,
			       struct cfg80211_gtk_rekey_data *data);
	void (*set_default_unicast_key)(struct ieee80211_hw *hw,
					struct ieee80211_vif *vif, int idx);
	int (*hw_scan)(struct ieee80211_hw *hw, struct ieee80211_vif *vif,
		       struct ieee80211_scan_request *req);
	void (*cancel_hw_scan)(struct ieee80211_hw *hw,
			       struct ieee80211_vif *vif);
	int (*sched_scan_start)(struct ieee80211_hw *hw,
				struct ieee80211_vif *vif,
				struct cfg80211_sched_scan_request *req,
				struct ieee80211_scan_ies *ies);
	int (*sched_scan_stop)(struct ieee80211_hw *hw,
			       struct ieee80211_vif *vif);
	void (*sw_scan_start)(struct ieee80211_hw *hw,
			      struct ieee80211_vif *vif,
			      const u8 *mac_addr);
	void (*sw_scan_complete)(struct ieee80211_hw *hw,
				 struct ieee80211_vif *vif);
	int (*get_stats)(struct ieee80211_hw *hw,
			 struct ieee80211_low_level_stats *stats);
	void (*get_key_seq)(struct ieee80211_hw *hw,
			    struct ieee80211_key_conf *key,
			    struct ieee80211_key_seq *seq);
	int (*set_frag_threshold)(struct ieee80211_hw *hw, u32 value);
	int (*set_rts_threshold)(struct ieee80211_hw *hw, u32 value);
	int (*sta_add)(struct ieee80211_hw *hw, struct ieee80211_vif *vif,
		       struct ieee80211_sta *sta);
	int (*sta_remove)(struct ieee80211_hw *hw, struct ieee80211_vif *vif,
			  struct ieee80211_sta *sta);
#ifdef CONFIG_MAC80211_DEBUGFS
	void (*sta_add_debugfs)(struct ieee80211_hw *hw,
				struct ieee80211_vif *vif,
				struct ieee80211_sta *sta,
				struct dentry *dir);
#endif
	void (*sta_notify)(struct ieee80211_hw *hw, struct ieee80211_vif *vif,
			enum sta_notify_cmd, struct ieee80211_sta *sta);
	int (*sta_set_txpwr)(struct ieee80211_hw *hw,
			     struct ieee80211_vif *vif,
			     struct ieee80211_sta *sta);
	int (*sta_state)(struct ieee80211_hw *hw, struct ieee80211_vif *vif,
			 struct ieee80211_sta *sta,
			 enum ieee80211_sta_state old_state,
			 enum ieee80211_sta_state new_state);
	void (*sta_pre_rcu_remove)(struct ieee80211_hw *hw,
				   struct ieee80211_vif *vif,
				   struct ieee80211_sta *sta);
	void (*sta_rc_update)(struct ieee80211_hw *hw,
			      struct ieee80211_vif *vif,
			      struct ieee80211_sta *sta,
			      u32 changed);
	void (*sta_rate_tbl_update)(struct ieee80211_hw *hw,
				    struct ieee80211_vif *vif,
				    struct ieee80211_sta *sta);
	void (*sta_statistics)(struct ieee80211_hw *hw,
			       struct ieee80211_vif *vif,
			       struct ieee80211_sta *sta,
			       struct station_info *sinfo);
	int (*conf_tx)(struct ieee80211_hw *hw,
		       struct ieee80211_vif *vif, u16 ac,
		       const struct ieee80211_tx_queue_params *params);
	u64 (*get_tsf)(struct ieee80211_hw *hw, struct ieee80211_vif *vif);
	void (*set_tsf)(struct ieee80211_hw *hw, struct ieee80211_vif *vif,
			u64 tsf);
	void (*offset_tsf)(struct ieee80211_hw *hw, struct ieee80211_vif *vif,
			   s64 offset);
	void (*reset_tsf)(struct ieee80211_hw *hw, struct ieee80211_vif *vif);
	int (*tx_last_beacon)(struct ieee80211_hw *hw);

	/**
	 * @ampdu_action:
	 * Perform a certain A-MPDU action.
	 * The RA/TID combination determines the destination and TID we want
	 * the ampdu action to be performed for. The action is defined through
	 * ieee80211_ampdu_mlme_action.
	 * When the action is set to %IEEE80211_AMPDU_TX_OPERATIONAL the driver
	 * may neither send aggregates containing more subframes than @buf_size
	 * nor send aggregates in a way that lost frames would exceed the
	 * buffer size. If just limiting the aggregate size, this would be
	 * possible with a buf_size of 8:
	 *
	 * - ``TX: 1.....7``
	 * - ``RX:  2....7`` (lost frame #1)
	 * - ``TX:        8..1...``
	 *
	 * which is invalid since #1 was now re-transmitted well past the
	 * buffer size of 8. Correct ways to retransmit #1 would be:
	 *
	 * - ``TX:        1   or``
	 * - ``TX:        18  or``
	 * - ``TX:        81``
	 *
	 * Even ``189`` would be wrong since 1 could be lost again.
	 *
	 * Returns a negative error code on failure. The driver may return
	 * %IEEE80211_AMPDU_TX_START_IMMEDIATE for %IEEE80211_AMPDU_TX_START
	 * if the session can start immediately.
	 *
	 * The callback can sleep.
	 */
	int (*ampdu_action)(struct ieee80211_hw *hw,
			    struct ieee80211_vif *vif,
			    struct ieee80211_ampdu_params *params);
	int (*get_survey)(struct ieee80211_hw *hw, int idx,
		struct survey_info *survey);
	void (*rfkill_poll)(struct ieee80211_hw *hw);
	void (*set_coverage_class)(struct ieee80211_hw *hw, s16 coverage_class);
#ifdef CONFIG_NL80211_TESTMODE
	int (*testmode_cmd)(struct ieee80211_hw *hw, struct ieee80211_vif *vif,
			    void *data, int len);
	int (*testmode_dump)(struct ieee80211_hw *hw, struct sk_buff *skb,
			     struct netlink_callback *cb,
			     void *data, int len);
#endif
	void (*flush)(struct ieee80211_hw *hw, struct ieee80211_vif *vif,
		      u32 queues, bool drop);
	void (*channel_switch)(struct ieee80211_hw *hw,
			       struct ieee80211_vif *vif,
			       struct ieee80211_channel_switch *ch_switch);
	int (*set_antenna)(struct ieee80211_hw *hw, u32 tx_ant, u32 rx_ant);
	int (*get_antenna)(struct ieee80211_hw *hw, u32 *tx_ant, u32 *rx_ant);

	int (*remain_on_channel)(struct ieee80211_hw *hw,
				 struct ieee80211_vif *vif,
				 struct ieee80211_channel *chan,
				 int duration,
				 enum ieee80211_roc_type type);
	int (*cancel_remain_on_channel)(struct ieee80211_hw *hw,
					struct ieee80211_vif *vif);
	int (*set_ringparam)(struct ieee80211_hw *hw, u32 tx, u32 rx);
	void (*get_ringparam)(struct ieee80211_hw *hw,
			      u32 *tx, u32 *tx_max, u32 *rx, u32 *rx_max);
	bool (*tx_frames_pending)(struct ieee80211_hw *hw);
	int (*set_bitrate_mask)(struct ieee80211_hw *hw, struct ieee80211_vif *vif,
				const struct cfg80211_bitrate_mask *mask);
	void (*event_callback)(struct ieee80211_hw *hw,
			       struct ieee80211_vif *vif,
			       const struct ieee80211_event *event);

	void (*allow_buffered_frames)(struct ieee80211_hw *hw,
				      struct ieee80211_sta *sta,
				      u16 tids, int num_frames,
				      enum ieee80211_frame_release_type reason,
				      bool more_data);
	void (*release_buffered_frames)(struct ieee80211_hw *hw,
					struct ieee80211_sta *sta,
					u16 tids, int num_frames,
					enum ieee80211_frame_release_type reason,
					bool more_data);

	int	(*get_et_sset_count)(struct ieee80211_hw *hw,
				     struct ieee80211_vif *vif, int sset);
	void	(*get_et_stats)(struct ieee80211_hw *hw,
				struct ieee80211_vif *vif,
				struct ethtool_stats *stats, u64 *data);
	void	(*get_et_strings)(struct ieee80211_hw *hw,
				  struct ieee80211_vif *vif,
				  u32 sset, u8 *data);

	void	(*mgd_prepare_tx)(struct ieee80211_hw *hw,
				  struct ieee80211_vif *vif,
				  struct ieee80211_prep_tx_info *info);
	void	(*mgd_complete_tx)(struct ieee80211_hw *hw,
				   struct ieee80211_vif *vif,
				   struct ieee80211_prep_tx_info *info);

	void	(*mgd_protect_tdls_discover)(struct ieee80211_hw *hw,
					     struct ieee80211_vif *vif);

	int (*add_chanctx)(struct ieee80211_hw *hw,
			   struct ieee80211_chanctx_conf *ctx);
	void (*remove_chanctx)(struct ieee80211_hw *hw,
			       struct ieee80211_chanctx_conf *ctx);
	void (*change_chanctx)(struct ieee80211_hw *hw,
			       struct ieee80211_chanctx_conf *ctx,
			       u32 changed);
	int (*assign_vif_chanctx)(struct ieee80211_hw *hw,
				  struct ieee80211_vif *vif,
				  struct ieee80211_chanctx_conf *ctx);
	void (*unassign_vif_chanctx)(struct ieee80211_hw *hw,
				     struct ieee80211_vif *vif,
				     struct ieee80211_chanctx_conf *ctx);
	int (*switch_vif_chanctx)(struct ieee80211_hw *hw,
				  struct ieee80211_vif_chanctx_switch *vifs,
				  int n_vifs,
				  enum ieee80211_chanctx_switch_mode mode);

	void (*reconfig_complete)(struct ieee80211_hw *hw,
				  enum ieee80211_reconfig_type reconfig_type);

#if IS_ENABLED(CONFIG_IPV6)
	void (*ipv6_addr_change)(struct ieee80211_hw *hw,
				 struct ieee80211_vif *vif,
				 struct inet6_dev *idev);
#endif
	void (*channel_switch_beacon)(struct ieee80211_hw *hw,
				      struct ieee80211_vif *vif,
				      struct cfg80211_chan_def *chandef);
	int (*pre_channel_switch)(struct ieee80211_hw *hw,
				  struct ieee80211_vif *vif,
				  struct ieee80211_channel_switch *ch_switch);

	int (*post_channel_switch)(struct ieee80211_hw *hw,
				   struct ieee80211_vif *vif);
	void (*abort_channel_switch)(struct ieee80211_hw *hw,
				     struct ieee80211_vif *vif);
	void (*channel_switch_rx_beacon)(struct ieee80211_hw *hw,
					 struct ieee80211_vif *vif,
					 struct ieee80211_channel_switch *ch_switch);

	int (*join_ibss)(struct ieee80211_hw *hw, struct ieee80211_vif *vif);
	void (*leave_ibss)(struct ieee80211_hw *hw, struct ieee80211_vif *vif);
	u32 (*get_expected_throughput)(struct ieee80211_hw *hw,
				       struct ieee80211_sta *sta);
	int (*get_txpower)(struct ieee80211_hw *hw, struct ieee80211_vif *vif,
			   int *dbm);

	int (*tdls_channel_switch)(struct ieee80211_hw *hw,
				   struct ieee80211_vif *vif,
				   struct ieee80211_sta *sta, u8 oper_class,
				   struct cfg80211_chan_def *chandef,
				   struct sk_buff *tmpl_skb, u32 ch_sw_tm_ie);
	void (*tdls_cancel_channel_switch)(struct ieee80211_hw *hw,
					   struct ieee80211_vif *vif,
					   struct ieee80211_sta *sta);
	void (*tdls_recv_channel_switch)(struct ieee80211_hw *hw,
					 struct ieee80211_vif *vif,
					 struct ieee80211_tdls_ch_sw_params *params);

	void (*wake_tx_queue)(struct ieee80211_hw *hw,
			      struct ieee80211_txq *txq);
	void (*sync_rx_queues)(struct ieee80211_hw *hw);

	int (*start_nan)(struct ieee80211_hw *hw,
			 struct ieee80211_vif *vif,
			 struct cfg80211_nan_conf *conf);
	int (*stop_nan)(struct ieee80211_hw *hw,
			struct ieee80211_vif *vif);
	int (*nan_change_conf)(struct ieee80211_hw *hw,
			       struct ieee80211_vif *vif,
			       struct cfg80211_nan_conf *conf, u32 changes);
	int (*add_nan_func)(struct ieee80211_hw *hw,
			    struct ieee80211_vif *vif,
			    const struct cfg80211_nan_func *nan_func);
	void (*del_nan_func)(struct ieee80211_hw *hw,
			    struct ieee80211_vif *vif,
			    u8 instance_id);
	bool (*can_aggregate_in_amsdu)(struct ieee80211_hw *hw,
				       struct sk_buff *head,
				       struct sk_buff *skb);
	int (*get_ftm_responder_stats)(struct ieee80211_hw *hw,
				       struct ieee80211_vif *vif,
				       struct cfg80211_ftm_responder_stats *ftm_stats);
	int (*start_pmsr)(struct ieee80211_hw *hw, struct ieee80211_vif *vif,
			  struct cfg80211_pmsr_request *request);
	void (*abort_pmsr)(struct ieee80211_hw *hw, struct ieee80211_vif *vif,
			   struct cfg80211_pmsr_request *request);
	int (*set_tid_config)(struct ieee80211_hw *hw,
			      struct ieee80211_vif *vif,
			      struct ieee80211_sta *sta,
			      struct cfg80211_tid_config *tid_conf);
	int (*reset_tid_config)(struct ieee80211_hw *hw,
				struct ieee80211_vif *vif,
				struct ieee80211_sta *sta, u8 tids);
<<<<<<< HEAD
=======
	void (*update_vif_offload)(struct ieee80211_hw *hw,
				   struct ieee80211_vif *vif);
	void (*sta_set_4addr)(struct ieee80211_hw *hw, struct ieee80211_vif *vif,
			      struct ieee80211_sta *sta, bool enabled);
	int (*set_sar_specs)(struct ieee80211_hw *hw,
			     const struct cfg80211_sar_specs *sar);
	void (*sta_set_decap_offload)(struct ieee80211_hw *hw,
				      struct ieee80211_vif *vif,
				      struct ieee80211_sta *sta, bool enabled);
>>>>>>> 7d2a07b7
};

/**
 * ieee80211_alloc_hw_nm - Allocate a new hardware device
 *
 * This must be called once for each hardware device. The returned pointer
 * must be used to refer to this device when calling other functions.
 * mac80211 allocates a private data area for the driver pointed to by
 * @priv in &struct ieee80211_hw, the size of this area is given as
 * @priv_data_len.
 *
 * @priv_data_len: length of private data
 * @ops: callbacks for this device
 * @requested_name: Requested name for this device.
 *	NULL is valid value, and means use the default naming (phy%d)
 *
 * Return: A pointer to the new hardware device, or %NULL on error.
 */
struct ieee80211_hw *ieee80211_alloc_hw_nm(size_t priv_data_len,
					   const struct ieee80211_ops *ops,
					   const char *requested_name);

/**
 * ieee80211_alloc_hw - Allocate a new hardware device
 *
 * This must be called once for each hardware device. The returned pointer
 * must be used to refer to this device when calling other functions.
 * mac80211 allocates a private data area for the driver pointed to by
 * @priv in &struct ieee80211_hw, the size of this area is given as
 * @priv_data_len.
 *
 * @priv_data_len: length of private data
 * @ops: callbacks for this device
 *
 * Return: A pointer to the new hardware device, or %NULL on error.
 */
static inline
struct ieee80211_hw *ieee80211_alloc_hw(size_t priv_data_len,
					const struct ieee80211_ops *ops)
{
	return ieee80211_alloc_hw_nm(priv_data_len, ops, NULL);
}

/**
 * ieee80211_register_hw - Register hardware device
 *
 * You must call this function before any other functions in
 * mac80211. Note that before a hardware can be registered, you
 * need to fill the contained wiphy's information.
 *
 * @hw: the device to register as returned by ieee80211_alloc_hw()
 *
 * Return: 0 on success. An error code otherwise.
 */
int ieee80211_register_hw(struct ieee80211_hw *hw);

/**
 * struct ieee80211_tpt_blink - throughput blink description
 * @throughput: throughput in Kbit/sec
 * @blink_time: blink time in milliseconds
 *	(full cycle, ie. one off + one on period)
 */
struct ieee80211_tpt_blink {
	int throughput;
	int blink_time;
};

/**
 * enum ieee80211_tpt_led_trigger_flags - throughput trigger flags
 * @IEEE80211_TPT_LEDTRIG_FL_RADIO: enable blinking with radio
 * @IEEE80211_TPT_LEDTRIG_FL_WORK: enable blinking when working
 * @IEEE80211_TPT_LEDTRIG_FL_CONNECTED: enable blinking when at least one
 *	interface is connected in some way, including being an AP
 */
enum ieee80211_tpt_led_trigger_flags {
	IEEE80211_TPT_LEDTRIG_FL_RADIO		= BIT(0),
	IEEE80211_TPT_LEDTRIG_FL_WORK		= BIT(1),
	IEEE80211_TPT_LEDTRIG_FL_CONNECTED	= BIT(2),
};

#ifdef CONFIG_MAC80211_LEDS
const char *__ieee80211_get_tx_led_name(struct ieee80211_hw *hw);
const char *__ieee80211_get_rx_led_name(struct ieee80211_hw *hw);
const char *__ieee80211_get_assoc_led_name(struct ieee80211_hw *hw);
const char *__ieee80211_get_radio_led_name(struct ieee80211_hw *hw);
const char *
__ieee80211_create_tpt_led_trigger(struct ieee80211_hw *hw,
				   unsigned int flags,
				   const struct ieee80211_tpt_blink *blink_table,
				   unsigned int blink_table_len);
#endif
/**
 * ieee80211_get_tx_led_name - get name of TX LED
 *
 * mac80211 creates a transmit LED trigger for each wireless hardware
 * that can be used to drive LEDs if your driver registers a LED device.
 * This function returns the name (or %NULL if not configured for LEDs)
 * of the trigger so you can automatically link the LED device.
 *
 * @hw: the hardware to get the LED trigger name for
 *
 * Return: The name of the LED trigger. %NULL if not configured for LEDs.
 */
static inline const char *ieee80211_get_tx_led_name(struct ieee80211_hw *hw)
{
#ifdef CONFIG_MAC80211_LEDS
	return __ieee80211_get_tx_led_name(hw);
#else
	return NULL;
#endif
}

/**
 * ieee80211_get_rx_led_name - get name of RX LED
 *
 * mac80211 creates a receive LED trigger for each wireless hardware
 * that can be used to drive LEDs if your driver registers a LED device.
 * This function returns the name (or %NULL if not configured for LEDs)
 * of the trigger so you can automatically link the LED device.
 *
 * @hw: the hardware to get the LED trigger name for
 *
 * Return: The name of the LED trigger. %NULL if not configured for LEDs.
 */
static inline const char *ieee80211_get_rx_led_name(struct ieee80211_hw *hw)
{
#ifdef CONFIG_MAC80211_LEDS
	return __ieee80211_get_rx_led_name(hw);
#else
	return NULL;
#endif
}

/**
 * ieee80211_get_assoc_led_name - get name of association LED
 *
 * mac80211 creates a association LED trigger for each wireless hardware
 * that can be used to drive LEDs if your driver registers a LED device.
 * This function returns the name (or %NULL if not configured for LEDs)
 * of the trigger so you can automatically link the LED device.
 *
 * @hw: the hardware to get the LED trigger name for
 *
 * Return: The name of the LED trigger. %NULL if not configured for LEDs.
 */
static inline const char *ieee80211_get_assoc_led_name(struct ieee80211_hw *hw)
{
#ifdef CONFIG_MAC80211_LEDS
	return __ieee80211_get_assoc_led_name(hw);
#else
	return NULL;
#endif
}

/**
 * ieee80211_get_radio_led_name - get name of radio LED
 *
 * mac80211 creates a radio change LED trigger for each wireless hardware
 * that can be used to drive LEDs if your driver registers a LED device.
 * This function returns the name (or %NULL if not configured for LEDs)
 * of the trigger so you can automatically link the LED device.
 *
 * @hw: the hardware to get the LED trigger name for
 *
 * Return: The name of the LED trigger. %NULL if not configured for LEDs.
 */
static inline const char *ieee80211_get_radio_led_name(struct ieee80211_hw *hw)
{
#ifdef CONFIG_MAC80211_LEDS
	return __ieee80211_get_radio_led_name(hw);
#else
	return NULL;
#endif
}

/**
 * ieee80211_create_tpt_led_trigger - create throughput LED trigger
 * @hw: the hardware to create the trigger for
 * @flags: trigger flags, see &enum ieee80211_tpt_led_trigger_flags
 * @blink_table: the blink table -- needs to be ordered by throughput
 * @blink_table_len: size of the blink table
 *
 * Return: %NULL (in case of error, or if no LED triggers are
 * configured) or the name of the new trigger.
 *
 * Note: This function must be called before ieee80211_register_hw().
 */
static inline const char *
ieee80211_create_tpt_led_trigger(struct ieee80211_hw *hw, unsigned int flags,
				 const struct ieee80211_tpt_blink *blink_table,
				 unsigned int blink_table_len)
{
#ifdef CONFIG_MAC80211_LEDS
	return __ieee80211_create_tpt_led_trigger(hw, flags, blink_table,
						  blink_table_len);
#else
	return NULL;
#endif
}

/**
 * ieee80211_unregister_hw - Unregister a hardware device
 *
 * This function instructs mac80211 to free allocated resources
 * and unregister netdevices from the networking subsystem.
 *
 * @hw: the hardware to unregister
 */
void ieee80211_unregister_hw(struct ieee80211_hw *hw);

/**
 * ieee80211_free_hw - free hardware descriptor
 *
 * This function frees everything that was allocated, including the
 * private data for the driver. You must call ieee80211_unregister_hw()
 * before calling this function.
 *
 * @hw: the hardware to free
 */
void ieee80211_free_hw(struct ieee80211_hw *hw);

/**
 * ieee80211_restart_hw - restart hardware completely
 *
 * Call this function when the hardware was restarted for some reason
 * (hardware error, ...) and the driver is unable to restore its state
 * by itself. mac80211 assumes that at this point the driver/hardware
 * is completely uninitialised and stopped, it starts the process by
 * calling the ->start() operation. The driver will need to reset all
 * internal state that it has prior to calling this function.
 *
 * @hw: the hardware to restart
 */
void ieee80211_restart_hw(struct ieee80211_hw *hw);

/**
 * ieee80211_rx_list - receive frame and store processed skbs in a list
 *
 * Use this function to hand received frames to mac80211. The receive
 * buffer in @skb must start with an IEEE 802.11 header. In case of a
 * paged @skb is used, the driver is recommended to put the ieee80211
 * header of the frame on the linear part of the @skb to avoid memory
 * allocation and/or memcpy by the stack.
 *
 * This function may not be called in IRQ context. Calls to this function
 * for a single hardware must be synchronized against each other. Calls to
 * this function, ieee80211_rx_ni() and ieee80211_rx_irqsafe() may not be
 * mixed for a single hardware. Must not run concurrently with
 * ieee80211_tx_status() or ieee80211_tx_status_ni().
 *
 * This function must be called with BHs disabled and RCU read lock
 *
 * @hw: the hardware this frame came in on
 * @sta: the station the frame was received from, or %NULL
 * @skb: the buffer to receive, owned by mac80211 after this call
 * @list: the destination list
 */
void ieee80211_rx_list(struct ieee80211_hw *hw, struct ieee80211_sta *sta,
		       struct sk_buff *skb, struct list_head *list);

/**
 * ieee80211_rx_napi - receive frame from NAPI context
 *
 * Use this function to hand received frames to mac80211. The receive
 * buffer in @skb must start with an IEEE 802.11 header. In case of a
 * paged @skb is used, the driver is recommended to put the ieee80211
 * header of the frame on the linear part of the @skb to avoid memory
 * allocation and/or memcpy by the stack.
 *
 * This function may not be called in IRQ context. Calls to this function
 * for a single hardware must be synchronized against each other. Calls to
 * this function, ieee80211_rx_ni() and ieee80211_rx_irqsafe() may not be
 * mixed for a single hardware. Must not run concurrently with
 * ieee80211_tx_status() or ieee80211_tx_status_ni().
 *
 * This function must be called with BHs disabled.
 *
 * @hw: the hardware this frame came in on
 * @sta: the station the frame was received from, or %NULL
 * @skb: the buffer to receive, owned by mac80211 after this call
 * @napi: the NAPI context
 */
void ieee80211_rx_napi(struct ieee80211_hw *hw, struct ieee80211_sta *sta,
		       struct sk_buff *skb, struct napi_struct *napi);

/**
 * ieee80211_rx - receive frame
 *
 * Use this function to hand received frames to mac80211. The receive
 * buffer in @skb must start with an IEEE 802.11 header. In case of a
 * paged @skb is used, the driver is recommended to put the ieee80211
 * header of the frame on the linear part of the @skb to avoid memory
 * allocation and/or memcpy by the stack.
 *
 * This function may not be called in IRQ context. Calls to this function
 * for a single hardware must be synchronized against each other. Calls to
 * this function, ieee80211_rx_ni() and ieee80211_rx_irqsafe() may not be
 * mixed for a single hardware. Must not run concurrently with
 * ieee80211_tx_status() or ieee80211_tx_status_ni().
 *
 * In process context use instead ieee80211_rx_ni().
 *
 * @hw: the hardware this frame came in on
 * @skb: the buffer to receive, owned by mac80211 after this call
 */
static inline void ieee80211_rx(struct ieee80211_hw *hw, struct sk_buff *skb)
{
	ieee80211_rx_napi(hw, NULL, skb, NULL);
}

/**
 * ieee80211_rx_irqsafe - receive frame
 *
 * Like ieee80211_rx() but can be called in IRQ context
 * (internally defers to a tasklet.)
 *
 * Calls to this function, ieee80211_rx() or ieee80211_rx_ni() may not
 * be mixed for a single hardware.Must not run concurrently with
 * ieee80211_tx_status() or ieee80211_tx_status_ni().
 *
 * @hw: the hardware this frame came in on
 * @skb: the buffer to receive, owned by mac80211 after this call
 */
void ieee80211_rx_irqsafe(struct ieee80211_hw *hw, struct sk_buff *skb);

/**
 * ieee80211_rx_ni - receive frame (in process context)
 *
 * Like ieee80211_rx() but can be called in process context
 * (internally disables bottom halves).
 *
 * Calls to this function, ieee80211_rx() and ieee80211_rx_irqsafe() may
 * not be mixed for a single hardware. Must not run concurrently with
 * ieee80211_tx_status() or ieee80211_tx_status_ni().
 *
 * @hw: the hardware this frame came in on
 * @skb: the buffer to receive, owned by mac80211 after this call
 */
static inline void ieee80211_rx_ni(struct ieee80211_hw *hw,
				   struct sk_buff *skb)
{
	local_bh_disable();
	ieee80211_rx(hw, skb);
	local_bh_enable();
}

/**
 * ieee80211_sta_ps_transition - PS transition for connected sta
 *
 * When operating in AP mode with the %IEEE80211_HW_AP_LINK_PS
 * flag set, use this function to inform mac80211 about a connected station
 * entering/leaving PS mode.
 *
 * This function may not be called in IRQ context or with softirqs enabled.
 *
 * Calls to this function for a single hardware must be synchronized against
 * each other.
 *
 * @sta: currently connected sta
 * @start: start or stop PS
 *
 * Return: 0 on success. -EINVAL when the requested PS mode is already set.
 */
int ieee80211_sta_ps_transition(struct ieee80211_sta *sta, bool start);

/**
 * ieee80211_sta_ps_transition_ni - PS transition for connected sta
 *                                  (in process context)
 *
 * Like ieee80211_sta_ps_transition() but can be called in process context
 * (internally disables bottom halves). Concurrent call restriction still
 * applies.
 *
 * @sta: currently connected sta
 * @start: start or stop PS
 *
 * Return: Like ieee80211_sta_ps_transition().
 */
static inline int ieee80211_sta_ps_transition_ni(struct ieee80211_sta *sta,
						  bool start)
{
	int ret;

	local_bh_disable();
	ret = ieee80211_sta_ps_transition(sta, start);
	local_bh_enable();

	return ret;
}

/**
 * ieee80211_sta_pspoll - PS-Poll frame received
 * @sta: currently connected station
 *
 * When operating in AP mode with the %IEEE80211_HW_AP_LINK_PS flag set,
 * use this function to inform mac80211 that a PS-Poll frame from a
 * connected station was received.
 * This must be used in conjunction with ieee80211_sta_ps_transition()
 * and possibly ieee80211_sta_uapsd_trigger(); calls to all three must
 * be serialized.
 */
void ieee80211_sta_pspoll(struct ieee80211_sta *sta);

/**
 * ieee80211_sta_uapsd_trigger - (potential) U-APSD trigger frame received
 * @sta: currently connected station
 * @tid: TID of the received (potential) trigger frame
 *
 * When operating in AP mode with the %IEEE80211_HW_AP_LINK_PS flag set,
 * use this function to inform mac80211 that a (potential) trigger frame
 * from a connected station was received.
 * This must be used in conjunction with ieee80211_sta_ps_transition()
 * and possibly ieee80211_sta_pspoll(); calls to all three must be
 * serialized.
 * %IEEE80211_NUM_TIDS can be passed as the tid if the tid is unknown.
 * In this case, mac80211 will not check that this tid maps to an AC
 * that is trigger enabled and assume that the caller did the proper
 * checks.
 */
void ieee80211_sta_uapsd_trigger(struct ieee80211_sta *sta, u8 tid);

/*
 * The TX headroom reserved by mac80211 for its own tx_status functions.
 * This is enough for the radiotap header.
 */
#define IEEE80211_TX_STATUS_HEADROOM	ALIGN(14, 4)

/**
 * ieee80211_sta_set_buffered - inform mac80211 about driver-buffered frames
 * @sta: &struct ieee80211_sta pointer for the sleeping station
 * @tid: the TID that has buffered frames
 * @buffered: indicates whether or not frames are buffered for this TID
 *
 * If a driver buffers frames for a powersave station instead of passing
 * them back to mac80211 for retransmission, the station may still need
 * to be told that there are buffered frames via the TIM bit.
 *
 * This function informs mac80211 whether or not there are frames that are
 * buffered in the driver for a given TID; mac80211 can then use this data
 * to set the TIM bit (NOTE: This may call back into the driver's set_tim
 * call! Beware of the locking!)
 *
 * If all frames are released to the station (due to PS-poll or uAPSD)
 * then the driver needs to inform mac80211 that there no longer are
 * frames buffered. However, when the station wakes up mac80211 assumes
 * that all buffered frames will be transmitted and clears this data,
 * drivers need to make sure they inform mac80211 about all buffered
 * frames on the sleep transition (sta_notify() with %STA_NOTIFY_SLEEP).
 *
 * Note that technically mac80211 only needs to know this per AC, not per
 * TID, but since driver buffering will inevitably happen per TID (since
 * it is related to aggregation) it is easier to make mac80211 map the
 * TID to the AC as required instead of keeping track in all drivers that
 * use this API.
 */
void ieee80211_sta_set_buffered(struct ieee80211_sta *sta,
				u8 tid, bool buffered);

/**
 * ieee80211_get_tx_rates - get the selected transmit rates for a packet
 *
 * Call this function in a driver with per-packet rate selection support
 * to combine the rate info in the packet tx info with the most recent
 * rate selection table for the station entry.
 *
 * @vif: &struct ieee80211_vif pointer from the add_interface callback.
 * @sta: the receiver station to which this packet is sent.
 * @skb: the frame to be transmitted.
 * @dest: buffer for extracted rate/retry information
 * @max_rates: maximum number of rates to fetch
 */
void ieee80211_get_tx_rates(struct ieee80211_vif *vif,
			    struct ieee80211_sta *sta,
			    struct sk_buff *skb,
			    struct ieee80211_tx_rate *dest,
			    int max_rates);

/**
 * ieee80211_sta_set_expected_throughput - set the expected tpt for a station
 *
 * Call this function to notify mac80211 about a change in expected throughput
 * to a station. A driver for a device that does rate control in firmware can
 * call this function when the expected throughput estimate towards a station
 * changes. The information is used to tune the CoDel AQM applied to traffic
 * going towards that station (which can otherwise be too aggressive and cause
 * slow stations to starve).
 *
 * @pubsta: the station to set throughput for.
 * @thr: the current expected throughput in kbps.
 */
void ieee80211_sta_set_expected_throughput(struct ieee80211_sta *pubsta,
					   u32 thr);

/**
 * ieee80211_tx_rate_update - transmit rate update callback
 *
 * Drivers should call this functions with a non-NULL pub sta
 * This function can be used in drivers that does not have provision
 * in updating the tx rate in data path.
 *
 * @hw: the hardware the frame was transmitted by
 * @pubsta: the station to update the tx rate for.
 * @info: tx status information
 */
void ieee80211_tx_rate_update(struct ieee80211_hw *hw,
			      struct ieee80211_sta *pubsta,
			      struct ieee80211_tx_info *info);

/**
 * ieee80211_tx_status - transmit status callback
 *
 * Call this function for all transmitted frames after they have been
 * transmitted. It is permissible to not call this function for
 * multicast frames but this can affect statistics.
 *
 * This function may not be called in IRQ context. Calls to this function
 * for a single hardware must be synchronized against each other. Calls
 * to this function, ieee80211_tx_status_ni() and ieee80211_tx_status_irqsafe()
 * may not be mixed for a single hardware. Must not run concurrently with
 * ieee80211_rx() or ieee80211_rx_ni().
 *
 * @hw: the hardware the frame was transmitted by
 * @skb: the frame that was transmitted, owned by mac80211 after this call
 */
void ieee80211_tx_status(struct ieee80211_hw *hw,
			 struct sk_buff *skb);

/**
 * ieee80211_tx_status_ext - extended transmit status callback
 *
 * This function can be used as a replacement for ieee80211_tx_status
 * in drivers that may want to provide extra information that does not
 * fit into &struct ieee80211_tx_info.
 *
 * Calls to this function for a single hardware must be synchronized
 * against each other. Calls to this function, ieee80211_tx_status_ni()
 * and ieee80211_tx_status_irqsafe() may not be mixed for a single hardware.
 *
 * @hw: the hardware the frame was transmitted by
 * @status: tx status information
 */
void ieee80211_tx_status_ext(struct ieee80211_hw *hw,
			     struct ieee80211_tx_status *status);

/**
 * ieee80211_tx_status_noskb - transmit status callback without skb
 *
 * This function can be used as a replacement for ieee80211_tx_status
 * in drivers that cannot reliably map tx status information back to
 * specific skbs.
 *
 * Calls to this function for a single hardware must be synchronized
 * against each other. Calls to this function, ieee80211_tx_status_ni()
 * and ieee80211_tx_status_irqsafe() may not be mixed for a single hardware.
 *
 * @hw: the hardware the frame was transmitted by
 * @sta: the receiver station to which this packet is sent
 *	(NULL for multicast packets)
 * @info: tx status information
 */
static inline void ieee80211_tx_status_noskb(struct ieee80211_hw *hw,
					     struct ieee80211_sta *sta,
					     struct ieee80211_tx_info *info)
{
	struct ieee80211_tx_status status = {
		.sta = sta,
		.info = info,
	};

	ieee80211_tx_status_ext(hw, &status);
}

/**
 * ieee80211_tx_status_ni - transmit status callback (in process context)
 *
 * Like ieee80211_tx_status() but can be called in process context.
 *
 * Calls to this function, ieee80211_tx_status() and
 * ieee80211_tx_status_irqsafe() may not be mixed
 * for a single hardware.
 *
 * @hw: the hardware the frame was transmitted by
 * @skb: the frame that was transmitted, owned by mac80211 after this call
 */
static inline void ieee80211_tx_status_ni(struct ieee80211_hw *hw,
					  struct sk_buff *skb)
{
	local_bh_disable();
	ieee80211_tx_status(hw, skb);
	local_bh_enable();
}

/**
 * ieee80211_tx_status_irqsafe - IRQ-safe transmit status callback
 *
 * Like ieee80211_tx_status() but can be called in IRQ context
 * (internally defers to a tasklet.)
 *
 * Calls to this function, ieee80211_tx_status() and
 * ieee80211_tx_status_ni() may not be mixed for a single hardware.
 *
 * @hw: the hardware the frame was transmitted by
 * @skb: the frame that was transmitted, owned by mac80211 after this call
 */
void ieee80211_tx_status_irqsafe(struct ieee80211_hw *hw,
				 struct sk_buff *skb);

/**
 * ieee80211_tx_status_8023 - transmit status callback for 802.3 frame format
 *
 * Call this function for all transmitted data frames after their transmit
 * completion. This callback should only be called for data frames which
 * are using driver's (or hardware's) offload capability of encap/decap
 * 802.11 frames.
 *
 * This function may not be called in IRQ context. Calls to this function
 * for a single hardware must be synchronized against each other and all
 * calls in the same tx status family.
 *
 * @hw: the hardware the frame was transmitted by
 * @vif: the interface for which the frame was transmitted
 * @skb: the frame that was transmitted, owned by mac80211 after this call
 */
void ieee80211_tx_status_8023(struct ieee80211_hw *hw,
			       struct ieee80211_vif *vif,
			       struct sk_buff *skb);

/**
 * ieee80211_report_low_ack - report non-responding station
 *
 * When operating in AP-mode, call this function to report a non-responding
 * connected STA.
 *
 * @sta: the non-responding connected sta
 * @num_packets: number of packets sent to @sta without a response
 */
void ieee80211_report_low_ack(struct ieee80211_sta *sta, u32 num_packets);

#define IEEE80211_MAX_CNTDWN_COUNTERS_NUM 2

/**
 * struct ieee80211_mutable_offsets - mutable beacon offsets
 * @tim_offset: position of TIM element
 * @tim_length: size of TIM element
 * @cntdwn_counter_offs: array of IEEE80211_MAX_CNTDWN_COUNTERS_NUM offsets
 *	to countdown counters.  This array can contain zero values which
 *	should be ignored.
 */
struct ieee80211_mutable_offsets {
	u16 tim_offset;
	u16 tim_length;

	u16 cntdwn_counter_offs[IEEE80211_MAX_CNTDWN_COUNTERS_NUM];
};

/**
 * ieee80211_beacon_get_template - beacon template generation function
 * @hw: pointer obtained from ieee80211_alloc_hw().
 * @vif: &struct ieee80211_vif pointer from the add_interface callback.
 * @offs: &struct ieee80211_mutable_offsets pointer to struct that will
 *	receive the offsets that may be updated by the driver.
 *
 * If the driver implements beaconing modes, it must use this function to
 * obtain the beacon template.
 *
 * This function should be used if the beacon frames are generated by the
 * device, and then the driver must use the returned beacon as the template
 * The driver or the device are responsible to update the DTIM and, when
 * applicable, the CSA count.
 *
 * The driver is responsible for freeing the returned skb.
 *
 * Return: The beacon template. %NULL on error.
 */
struct sk_buff *
ieee80211_beacon_get_template(struct ieee80211_hw *hw,
			      struct ieee80211_vif *vif,
			      struct ieee80211_mutable_offsets *offs);

/**
 * ieee80211_beacon_get_tim - beacon generation function
 * @hw: pointer obtained from ieee80211_alloc_hw().
 * @vif: &struct ieee80211_vif pointer from the add_interface callback.
 * @tim_offset: pointer to variable that will receive the TIM IE offset.
 *	Set to 0 if invalid (in non-AP modes).
 * @tim_length: pointer to variable that will receive the TIM IE length,
 *	(including the ID and length bytes!).
 *	Set to 0 if invalid (in non-AP modes).
 *
 * If the driver implements beaconing modes, it must use this function to
 * obtain the beacon frame.
 *
 * If the beacon frames are generated by the host system (i.e., not in
 * hardware/firmware), the driver uses this function to get each beacon
 * frame from mac80211 -- it is responsible for calling this function exactly
 * once before the beacon is needed (e.g. based on hardware interrupt).
 *
 * The driver is responsible for freeing the returned skb.
 *
 * Return: The beacon template. %NULL on error.
 */
struct sk_buff *ieee80211_beacon_get_tim(struct ieee80211_hw *hw,
					 struct ieee80211_vif *vif,
					 u16 *tim_offset, u16 *tim_length);

/**
 * ieee80211_beacon_get - beacon generation function
 * @hw: pointer obtained from ieee80211_alloc_hw().
 * @vif: &struct ieee80211_vif pointer from the add_interface callback.
 *
 * See ieee80211_beacon_get_tim().
 *
 * Return: See ieee80211_beacon_get_tim().
 */
static inline struct sk_buff *ieee80211_beacon_get(struct ieee80211_hw *hw,
						   struct ieee80211_vif *vif)
{
	return ieee80211_beacon_get_tim(hw, vif, NULL, NULL);
}

/**
 * ieee80211_beacon_update_cntdwn - request mac80211 to decrement the beacon countdown
 * @vif: &struct ieee80211_vif pointer from the add_interface callback.
 *
 * The beacon counter should be updated after each beacon transmission.
 * This function is called implicitly when
 * ieee80211_beacon_get/ieee80211_beacon_get_tim are called, however if the
 * beacon frames are generated by the device, the driver should call this
 * function after each beacon transmission to sync mac80211's beacon countdown.
 *
 * Return: new countdown value
 */
u8 ieee80211_beacon_update_cntdwn(struct ieee80211_vif *vif);

/**
 * ieee80211_beacon_set_cntdwn - request mac80211 to set beacon countdown
 * @vif: &struct ieee80211_vif pointer from the add_interface callback.
 * @counter: the new value for the counter
 *
 * The beacon countdown can be changed by the device, this API should be
 * used by the device driver to update csa counter in mac80211.
 *
 * It should never be used together with ieee80211_beacon_update_cntdwn(),
 * as it will cause a race condition around the counter value.
 */
void ieee80211_beacon_set_cntdwn(struct ieee80211_vif *vif, u8 counter);

/**
 * ieee80211_csa_finish - notify mac80211 about channel switch
 * @vif: &struct ieee80211_vif pointer from the add_interface callback.
 *
 * After a channel switch announcement was scheduled and the counter in this
 * announcement hits 1, this function must be called by the driver to
 * notify mac80211 that the channel can be changed.
 */
void ieee80211_csa_finish(struct ieee80211_vif *vif);

/**
 * ieee80211_beacon_cntdwn_is_complete - find out if countdown reached 1
 * @vif: &struct ieee80211_vif pointer from the add_interface callback.
 *
 * This function returns whether the countdown reached zero.
 */
bool ieee80211_beacon_cntdwn_is_complete(struct ieee80211_vif *vif);

/**
 * ieee80211_proberesp_get - retrieve a Probe Response template
 * @hw: pointer obtained from ieee80211_alloc_hw().
 * @vif: &struct ieee80211_vif pointer from the add_interface callback.
 *
 * Creates a Probe Response template which can, for example, be uploaded to
 * hardware. The destination address should be set by the caller.
 *
 * Can only be called in AP mode.
 *
 * Return: The Probe Response template. %NULL on error.
 */
struct sk_buff *ieee80211_proberesp_get(struct ieee80211_hw *hw,
					struct ieee80211_vif *vif);

/**
 * ieee80211_pspoll_get - retrieve a PS Poll template
 * @hw: pointer obtained from ieee80211_alloc_hw().
 * @vif: &struct ieee80211_vif pointer from the add_interface callback.
 *
 * Creates a PS Poll a template which can, for example, uploaded to
 * hardware. The template must be updated after association so that correct
 * AID, BSSID and MAC address is used.
 *
 * Note: Caller (or hardware) is responsible for setting the
 * &IEEE80211_FCTL_PM bit.
 *
 * Return: The PS Poll template. %NULL on error.
 */
struct sk_buff *ieee80211_pspoll_get(struct ieee80211_hw *hw,
				     struct ieee80211_vif *vif);

/**
 * ieee80211_nullfunc_get - retrieve a nullfunc template
 * @hw: pointer obtained from ieee80211_alloc_hw().
 * @vif: &struct ieee80211_vif pointer from the add_interface callback.
 * @qos_ok: QoS NDP is acceptable to the caller, this should be set
 *	if at all possible
 *
 * Creates a Nullfunc template which can, for example, uploaded to
 * hardware. The template must be updated after association so that correct
 * BSSID and address is used.
 *
 * If @qos_ndp is set and the association is to an AP with QoS/WMM, the
 * returned packet will be QoS NDP.
 *
 * Note: Caller (or hardware) is responsible for setting the
 * &IEEE80211_FCTL_PM bit as well as Duration and Sequence Control fields.
 *
 * Return: The nullfunc template. %NULL on error.
 */
struct sk_buff *ieee80211_nullfunc_get(struct ieee80211_hw *hw,
				       struct ieee80211_vif *vif,
				       bool qos_ok);

/**
 * ieee80211_probereq_get - retrieve a Probe Request template
 * @hw: pointer obtained from ieee80211_alloc_hw().
 * @src_addr: source MAC address
 * @ssid: SSID buffer
 * @ssid_len: length of SSID
 * @tailroom: tailroom to reserve at end of SKB for IEs
 *
 * Creates a Probe Request template which can, for example, be uploaded to
 * hardware.
 *
 * Return: The Probe Request template. %NULL on error.
 */
struct sk_buff *ieee80211_probereq_get(struct ieee80211_hw *hw,
				       const u8 *src_addr,
				       const u8 *ssid, size_t ssid_len,
				       size_t tailroom);

/**
 * ieee80211_rts_get - RTS frame generation function
 * @hw: pointer obtained from ieee80211_alloc_hw().
 * @vif: &struct ieee80211_vif pointer from the add_interface callback.
 * @frame: pointer to the frame that is going to be protected by the RTS.
 * @frame_len: the frame length (in octets).
 * @frame_txctl: &struct ieee80211_tx_info of the frame.
 * @rts: The buffer where to store the RTS frame.
 *
 * If the RTS frames are generated by the host system (i.e., not in
 * hardware/firmware), the low-level driver uses this function to receive
 * the next RTS frame from the 802.11 code. The low-level is responsible
 * for calling this function before and RTS frame is needed.
 */
void ieee80211_rts_get(struct ieee80211_hw *hw, struct ieee80211_vif *vif,
		       const void *frame, size_t frame_len,
		       const struct ieee80211_tx_info *frame_txctl,
		       struct ieee80211_rts *rts);

/**
 * ieee80211_rts_duration - Get the duration field for an RTS frame
 * @hw: pointer obtained from ieee80211_alloc_hw().
 * @vif: &struct ieee80211_vif pointer from the add_interface callback.
 * @frame_len: the length of the frame that is going to be protected by the RTS.
 * @frame_txctl: &struct ieee80211_tx_info of the frame.
 *
 * If the RTS is generated in firmware, but the host system must provide
 * the duration field, the low-level driver uses this function to receive
 * the duration field value in little-endian byteorder.
 *
 * Return: The duration.
 */
__le16 ieee80211_rts_duration(struct ieee80211_hw *hw,
			      struct ieee80211_vif *vif, size_t frame_len,
			      const struct ieee80211_tx_info *frame_txctl);

/**
 * ieee80211_ctstoself_get - CTS-to-self frame generation function
 * @hw: pointer obtained from ieee80211_alloc_hw().
 * @vif: &struct ieee80211_vif pointer from the add_interface callback.
 * @frame: pointer to the frame that is going to be protected by the CTS-to-self.
 * @frame_len: the frame length (in octets).
 * @frame_txctl: &struct ieee80211_tx_info of the frame.
 * @cts: The buffer where to store the CTS-to-self frame.
 *
 * If the CTS-to-self frames are generated by the host system (i.e., not in
 * hardware/firmware), the low-level driver uses this function to receive
 * the next CTS-to-self frame from the 802.11 code. The low-level is responsible
 * for calling this function before and CTS-to-self frame is needed.
 */
void ieee80211_ctstoself_get(struct ieee80211_hw *hw,
			     struct ieee80211_vif *vif,
			     const void *frame, size_t frame_len,
			     const struct ieee80211_tx_info *frame_txctl,
			     struct ieee80211_cts *cts);

/**
 * ieee80211_ctstoself_duration - Get the duration field for a CTS-to-self frame
 * @hw: pointer obtained from ieee80211_alloc_hw().
 * @vif: &struct ieee80211_vif pointer from the add_interface callback.
 * @frame_len: the length of the frame that is going to be protected by the CTS-to-self.
 * @frame_txctl: &struct ieee80211_tx_info of the frame.
 *
 * If the CTS-to-self is generated in firmware, but the host system must provide
 * the duration field, the low-level driver uses this function to receive
 * the duration field value in little-endian byteorder.
 *
 * Return: The duration.
 */
__le16 ieee80211_ctstoself_duration(struct ieee80211_hw *hw,
				    struct ieee80211_vif *vif,
				    size_t frame_len,
				    const struct ieee80211_tx_info *frame_txctl);

/**
 * ieee80211_generic_frame_duration - Calculate the duration field for a frame
 * @hw: pointer obtained from ieee80211_alloc_hw().
 * @vif: &struct ieee80211_vif pointer from the add_interface callback.
 * @band: the band to calculate the frame duration on
 * @frame_len: the length of the frame.
 * @rate: the rate at which the frame is going to be transmitted.
 *
 * Calculate the duration field of some generic frame, given its
 * length and transmission rate (in 100kbps).
 *
 * Return: The duration.
 */
__le16 ieee80211_generic_frame_duration(struct ieee80211_hw *hw,
					struct ieee80211_vif *vif,
					enum nl80211_band band,
					size_t frame_len,
					struct ieee80211_rate *rate);

/**
 * ieee80211_get_buffered_bc - accessing buffered broadcast and multicast frames
 * @hw: pointer as obtained from ieee80211_alloc_hw().
 * @vif: &struct ieee80211_vif pointer from the add_interface callback.
 *
 * Function for accessing buffered broadcast and multicast frames. If
 * hardware/firmware does not implement buffering of broadcast/multicast
 * frames when power saving is used, 802.11 code buffers them in the host
 * memory. The low-level driver uses this function to fetch next buffered
 * frame. In most cases, this is used when generating beacon frame.
 *
 * Return: A pointer to the next buffered skb or NULL if no more buffered
 * frames are available.
 *
 * Note: buffered frames are returned only after DTIM beacon frame was
 * generated with ieee80211_beacon_get() and the low-level driver must thus
 * call ieee80211_beacon_get() first. ieee80211_get_buffered_bc() returns
 * NULL if the previous generated beacon was not DTIM, so the low-level driver
 * does not need to check for DTIM beacons separately and should be able to
 * use common code for all beacons.
 */
struct sk_buff *
ieee80211_get_buffered_bc(struct ieee80211_hw *hw, struct ieee80211_vif *vif);

/**
 * ieee80211_get_tkip_p1k_iv - get a TKIP phase 1 key for IV32
 *
 * This function returns the TKIP phase 1 key for the given IV32.
 *
 * @keyconf: the parameter passed with the set key
 * @iv32: IV32 to get the P1K for
 * @p1k: a buffer to which the key will be written, as 5 u16 values
 */
void ieee80211_get_tkip_p1k_iv(struct ieee80211_key_conf *keyconf,
			       u32 iv32, u16 *p1k);

/**
 * ieee80211_get_tkip_p1k - get a TKIP phase 1 key
 *
 * This function returns the TKIP phase 1 key for the IV32 taken
 * from the given packet.
 *
 * @keyconf: the parameter passed with the set key
 * @skb: the packet to take the IV32 value from that will be encrypted
 *	with this P1K
 * @p1k: a buffer to which the key will be written, as 5 u16 values
 */
static inline void ieee80211_get_tkip_p1k(struct ieee80211_key_conf *keyconf,
					  struct sk_buff *skb, u16 *p1k)
{
	struct ieee80211_hdr *hdr = (struct ieee80211_hdr *)skb->data;
	const u8 *data = (u8 *)hdr + ieee80211_hdrlen(hdr->frame_control);
	u32 iv32 = get_unaligned_le32(&data[4]);

	ieee80211_get_tkip_p1k_iv(keyconf, iv32, p1k);
}

/**
 * ieee80211_get_tkip_rx_p1k - get a TKIP phase 1 key for RX
 *
 * This function returns the TKIP phase 1 key for the given IV32
 * and transmitter address.
 *
 * @keyconf: the parameter passed with the set key
 * @ta: TA that will be used with the key
 * @iv32: IV32 to get the P1K for
 * @p1k: a buffer to which the key will be written, as 5 u16 values
 */
void ieee80211_get_tkip_rx_p1k(struct ieee80211_key_conf *keyconf,
			       const u8 *ta, u32 iv32, u16 *p1k);

/**
 * ieee80211_get_tkip_p2k - get a TKIP phase 2 key
 *
 * This function computes the TKIP RC4 key for the IV values
 * in the packet.
 *
 * @keyconf: the parameter passed with the set key
 * @skb: the packet to take the IV32/IV16 values from that will be
 *	encrypted with this key
 * @p2k: a buffer to which the key will be written, 16 bytes
 */
void ieee80211_get_tkip_p2k(struct ieee80211_key_conf *keyconf,
			    struct sk_buff *skb, u8 *p2k);

/**
 * ieee80211_tkip_add_iv - write TKIP IV and Ext. IV to pos
 *
 * @pos: start of crypto header
 * @keyconf: the parameter passed with the set key
 * @pn: PN to add
 *
 * Returns: pointer to the octet following IVs (i.e. beginning of
 * the packet payload)
 *
 * This function writes the tkip IV value to pos (which should
 * point to the crypto header)
 */
u8 *ieee80211_tkip_add_iv(u8 *pos, struct ieee80211_key_conf *keyconf, u64 pn);

/**
 * ieee80211_get_key_rx_seq - get key RX sequence counter
 *
 * @keyconf: the parameter passed with the set key
 * @tid: The TID, or -1 for the management frame value (CCMP/GCMP only);
 *	the value on TID 0 is also used for non-QoS frames. For
 *	CMAC, only TID 0 is valid.
 * @seq: buffer to receive the sequence data
 *
 * This function allows a driver to retrieve the current RX IV/PNs
 * for the given key. It must not be called if IV checking is done
 * by the device and not by mac80211.
 *
 * Note that this function may only be called when no RX processing
 * can be done concurrently.
 */
void ieee80211_get_key_rx_seq(struct ieee80211_key_conf *keyconf,
			      int tid, struct ieee80211_key_seq *seq);

/**
 * ieee80211_set_key_rx_seq - set key RX sequence counter
 *
 * @keyconf: the parameter passed with the set key
 * @tid: The TID, or -1 for the management frame value (CCMP/GCMP only);
 *	the value on TID 0 is also used for non-QoS frames. For
 *	CMAC, only TID 0 is valid.
 * @seq: new sequence data
 *
 * This function allows a driver to set the current RX IV/PNs for the
 * given key. This is useful when resuming from WoWLAN sleep and GTK
 * rekey may have been done while suspended. It should not be called
 * if IV checking is done by the device and not by mac80211.
 *
 * Note that this function may only be called when no RX processing
 * can be done concurrently.
 */
void ieee80211_set_key_rx_seq(struct ieee80211_key_conf *keyconf,
			      int tid, struct ieee80211_key_seq *seq);

/**
 * ieee80211_remove_key - remove the given key
 * @keyconf: the parameter passed with the set key
 *
 * Remove the given key. If the key was uploaded to the hardware at the
 * time this function is called, it is not deleted in the hardware but
 * instead assumed to have been removed already.
 *
 * Note that due to locking considerations this function can (currently)
 * only be called during key iteration (ieee80211_iter_keys().)
 */
void ieee80211_remove_key(struct ieee80211_key_conf *keyconf);

/**
 * ieee80211_gtk_rekey_add - add a GTK key from rekeying during WoWLAN
 * @vif: the virtual interface to add the key on
 * @keyconf: new key data
 *
 * When GTK rekeying was done while the system was suspended, (a) new
 * key(s) will be available. These will be needed by mac80211 for proper
 * RX processing, so this function allows setting them.
 *
 * The function returns the newly allocated key structure, which will
 * have similar contents to the passed key configuration but point to
 * mac80211-owned memory. In case of errors, the function returns an
 * ERR_PTR(), use IS_ERR() etc.
 *
 * Note that this function assumes the key isn't added to hardware
 * acceleration, so no TX will be done with the key. Since it's a GTK
 * on managed (station) networks, this is true anyway. If the driver
 * calls this function from the resume callback and subsequently uses
 * the return code 1 to reconfigure the device, this key will be part
 * of the reconfiguration.
 *
 * Note that the driver should also call ieee80211_set_key_rx_seq()
 * for the new key for each TID to set up sequence counters properly.
 *
 * IMPORTANT: If this replaces a key that is present in the hardware,
 * then it will attempt to remove it during this call. In many cases
 * this isn't what you want, so call ieee80211_remove_key() first for
 * the key that's being replaced.
 */
struct ieee80211_key_conf *
ieee80211_gtk_rekey_add(struct ieee80211_vif *vif,
			struct ieee80211_key_conf *keyconf);

/**
 * ieee80211_gtk_rekey_notify - notify userspace supplicant of rekeying
 * @vif: virtual interface the rekeying was done on
 * @bssid: The BSSID of the AP, for checking association
 * @replay_ctr: the new replay counter after GTK rekeying
 * @gfp: allocation flags
 */
void ieee80211_gtk_rekey_notify(struct ieee80211_vif *vif, const u8 *bssid,
				const u8 *replay_ctr, gfp_t gfp);

/**
 * ieee80211_key_mic_failure - increment MIC failure counter for the key
 *
 * Note: this is really only safe if no other RX function is called
 * at the same time.
 *
 * @keyconf: the key in question
 */
void ieee80211_key_mic_failure(struct ieee80211_key_conf *keyconf);

/**
 * ieee80211_key_replay - increment replay counter for the key
 *
 * Note: this is really only safe if no other RX function is called
 * at the same time.
 *
 * @keyconf: the key in question
 */
void ieee80211_key_replay(struct ieee80211_key_conf *keyconf);

/**
 * ieee80211_wake_queue - wake specific queue
 * @hw: pointer as obtained from ieee80211_alloc_hw().
 * @queue: queue number (counted from zero).
 *
 * Drivers should use this function instead of netif_wake_queue.
 */
void ieee80211_wake_queue(struct ieee80211_hw *hw, int queue);

/**
 * ieee80211_stop_queue - stop specific queue
 * @hw: pointer as obtained from ieee80211_alloc_hw().
 * @queue: queue number (counted from zero).
 *
 * Drivers should use this function instead of netif_stop_queue.
 */
void ieee80211_stop_queue(struct ieee80211_hw *hw, int queue);

/**
 * ieee80211_queue_stopped - test status of the queue
 * @hw: pointer as obtained from ieee80211_alloc_hw().
 * @queue: queue number (counted from zero).
 *
 * Drivers should use this function instead of netif_stop_queue.
 *
 * Return: %true if the queue is stopped. %false otherwise.
 */

int ieee80211_queue_stopped(struct ieee80211_hw *hw, int queue);

/**
 * ieee80211_stop_queues - stop all queues
 * @hw: pointer as obtained from ieee80211_alloc_hw().
 *
 * Drivers should use this function instead of netif_stop_queue.
 */
void ieee80211_stop_queues(struct ieee80211_hw *hw);

/**
 * ieee80211_wake_queues - wake all queues
 * @hw: pointer as obtained from ieee80211_alloc_hw().
 *
 * Drivers should use this function instead of netif_wake_queue.
 */
void ieee80211_wake_queues(struct ieee80211_hw *hw);

/**
 * ieee80211_scan_completed - completed hardware scan
 *
 * When hardware scan offload is used (i.e. the hw_scan() callback is
 * assigned) this function needs to be called by the driver to notify
 * mac80211 that the scan finished. This function can be called from
 * any context, including hardirq context.
 *
 * @hw: the hardware that finished the scan
 * @info: information about the completed scan
 */
void ieee80211_scan_completed(struct ieee80211_hw *hw,
			      struct cfg80211_scan_info *info);

/**
 * ieee80211_sched_scan_results - got results from scheduled scan
 *
 * When a scheduled scan is running, this function needs to be called by the
 * driver whenever there are new scan results available.
 *
 * @hw: the hardware that is performing scheduled scans
 */
void ieee80211_sched_scan_results(struct ieee80211_hw *hw);

/**
 * ieee80211_sched_scan_stopped - inform that the scheduled scan has stopped
 *
 * When a scheduled scan is running, this function can be called by
 * the driver if it needs to stop the scan to perform another task.
 * Usual scenarios are drivers that cannot continue the scheduled scan
 * while associating, for instance.
 *
 * @hw: the hardware that is performing scheduled scans
 */
void ieee80211_sched_scan_stopped(struct ieee80211_hw *hw);

/**
 * enum ieee80211_interface_iteration_flags - interface iteration flags
 * @IEEE80211_IFACE_ITER_NORMAL: Iterate over all interfaces that have
 *	been added to the driver; However, note that during hardware
 *	reconfiguration (after restart_hw) it will iterate over a new
 *	interface and over all the existing interfaces even if they
 *	haven't been re-added to the driver yet.
 * @IEEE80211_IFACE_ITER_RESUME_ALL: During resume, iterate over all
 *	interfaces, even if they haven't been re-added to the driver yet.
 * @IEEE80211_IFACE_ITER_ACTIVE: Iterate only active interfaces (netdev is up).
 * @IEEE80211_IFACE_SKIP_SDATA_NOT_IN_DRIVER: Skip any interfaces where SDATA
 *	is not in the driver.  This may fix crashes during firmware recovery
 *	for instance.
 */
enum ieee80211_interface_iteration_flags {
	IEEE80211_IFACE_ITER_NORMAL	= 0,
	IEEE80211_IFACE_ITER_RESUME_ALL	= BIT(0),
	IEEE80211_IFACE_ITER_ACTIVE	= BIT(1),
	IEEE80211_IFACE_SKIP_SDATA_NOT_IN_DRIVER	= BIT(2),
};

/**
 * ieee80211_iterate_interfaces - iterate interfaces
 *
 * This function iterates over the interfaces associated with a given
 * hardware and calls the callback for them. This includes active as well as
 * inactive interfaces. This function allows the iterator function to sleep.
 * Will iterate over a new interface during add_interface().
 *
 * @hw: the hardware struct of which the interfaces should be iterated over
 * @iter_flags: iteration flags, see &enum ieee80211_interface_iteration_flags
 * @iterator: the iterator function to call
 * @data: first argument of the iterator function
 */
void ieee80211_iterate_interfaces(struct ieee80211_hw *hw, u32 iter_flags,
				  void (*iterator)(void *data, u8 *mac,
						   struct ieee80211_vif *vif),
				  void *data);

/**
 * ieee80211_iterate_active_interfaces - iterate active interfaces
 *
 * This function iterates over the interfaces associated with a given
 * hardware that are currently active and calls the callback for them.
 * This function allows the iterator function to sleep, when the iterator
 * function is atomic @ieee80211_iterate_active_interfaces_atomic can
 * be used.
 * Does not iterate over a new interface during add_interface().
 *
 * @hw: the hardware struct of which the interfaces should be iterated over
 * @iter_flags: iteration flags, see &enum ieee80211_interface_iteration_flags
 * @iterator: the iterator function to call
 * @data: first argument of the iterator function
 */
static inline void
ieee80211_iterate_active_interfaces(struct ieee80211_hw *hw, u32 iter_flags,
				    void (*iterator)(void *data, u8 *mac,
						     struct ieee80211_vif *vif),
				    void *data)
{
	ieee80211_iterate_interfaces(hw,
				     iter_flags | IEEE80211_IFACE_ITER_ACTIVE,
				     iterator, data);
}

/**
 * ieee80211_iterate_active_interfaces_atomic - iterate active interfaces
 *
 * This function iterates over the interfaces associated with a given
 * hardware that are currently active and calls the callback for them.
 * This function requires the iterator callback function to be atomic,
 * if that is not desired, use @ieee80211_iterate_active_interfaces instead.
 * Does not iterate over a new interface during add_interface().
 *
 * @hw: the hardware struct of which the interfaces should be iterated over
 * @iter_flags: iteration flags, see &enum ieee80211_interface_iteration_flags
 * @iterator: the iterator function to call, cannot sleep
 * @data: first argument of the iterator function
 */
void ieee80211_iterate_active_interfaces_atomic(struct ieee80211_hw *hw,
						u32 iter_flags,
						void (*iterator)(void *data,
						    u8 *mac,
						    struct ieee80211_vif *vif),
						void *data);

/**
 * ieee80211_iterate_active_interfaces_mtx - iterate active interfaces
 *
 * This function iterates over the interfaces associated with a given
 * hardware that are currently active and calls the callback for them.
 * This version can only be used while holding the wiphy mutex.
 *
 * @hw: the hardware struct of which the interfaces should be iterated over
 * @iter_flags: iteration flags, see &enum ieee80211_interface_iteration_flags
 * @iterator: the iterator function to call, cannot sleep
 * @data: first argument of the iterator function
 */
void ieee80211_iterate_active_interfaces_mtx(struct ieee80211_hw *hw,
					     u32 iter_flags,
					     void (*iterator)(void *data,
						u8 *mac,
						struct ieee80211_vif *vif),
					     void *data);

/**
 * ieee80211_iterate_stations_atomic - iterate stations
 *
 * This function iterates over all stations associated with a given
 * hardware that are currently uploaded to the driver and calls the callback
 * function for them.
 * This function requires the iterator callback function to be atomic,
 *
 * @hw: the hardware struct of which the interfaces should be iterated over
 * @iterator: the iterator function to call, cannot sleep
 * @data: first argument of the iterator function
 */
void ieee80211_iterate_stations_atomic(struct ieee80211_hw *hw,
				       void (*iterator)(void *data,
						struct ieee80211_sta *sta),
				       void *data);
/**
 * ieee80211_queue_work - add work onto the mac80211 workqueue
 *
 * Drivers and mac80211 use this to add work onto the mac80211 workqueue.
 * This helper ensures drivers are not queueing work when they should not be.
 *
 * @hw: the hardware struct for the interface we are adding work for
 * @work: the work we want to add onto the mac80211 workqueue
 */
void ieee80211_queue_work(struct ieee80211_hw *hw, struct work_struct *work);

/**
 * ieee80211_queue_delayed_work - add work onto the mac80211 workqueue
 *
 * Drivers and mac80211 use this to queue delayed work onto the mac80211
 * workqueue.
 *
 * @hw: the hardware struct for the interface we are adding work for
 * @dwork: delayable work to queue onto the mac80211 workqueue
 * @delay: number of jiffies to wait before queueing
 */
void ieee80211_queue_delayed_work(struct ieee80211_hw *hw,
				  struct delayed_work *dwork,
				  unsigned long delay);

/**
 * ieee80211_start_tx_ba_session - Start a tx Block Ack session.
 * @sta: the station for which to start a BA session
 * @tid: the TID to BA on.
 * @timeout: session timeout value (in TUs)
 *
 * Return: success if addBA request was sent, failure otherwise
 *
 * Although mac80211/low level driver/user space application can estimate
 * the need to start aggregation on a certain RA/TID, the session level
 * will be managed by the mac80211.
 */
int ieee80211_start_tx_ba_session(struct ieee80211_sta *sta, u16 tid,
				  u16 timeout);

/**
 * ieee80211_start_tx_ba_cb_irqsafe - low level driver ready to aggregate.
 * @vif: &struct ieee80211_vif pointer from the add_interface callback
 * @ra: receiver address of the BA session recipient.
 * @tid: the TID to BA on.
 *
 * This function must be called by low level driver once it has
 * finished with preparations for the BA session. It can be called
 * from any context.
 */
void ieee80211_start_tx_ba_cb_irqsafe(struct ieee80211_vif *vif, const u8 *ra,
				      u16 tid);

/**
 * ieee80211_stop_tx_ba_session - Stop a Block Ack session.
 * @sta: the station whose BA session to stop
 * @tid: the TID to stop BA.
 *
 * Return: negative error if the TID is invalid, or no aggregation active
 *
 * Although mac80211/low level driver/user space application can estimate
 * the need to stop aggregation on a certain RA/TID, the session level
 * will be managed by the mac80211.
 */
int ieee80211_stop_tx_ba_session(struct ieee80211_sta *sta, u16 tid);

/**
 * ieee80211_stop_tx_ba_cb_irqsafe - low level driver ready to stop aggregate.
 * @vif: &struct ieee80211_vif pointer from the add_interface callback
 * @ra: receiver address of the BA session recipient.
 * @tid: the desired TID to BA on.
 *
 * This function must be called by low level driver once it has
 * finished with preparations for the BA session tear down. It
 * can be called from any context.
 */
void ieee80211_stop_tx_ba_cb_irqsafe(struct ieee80211_vif *vif, const u8 *ra,
				     u16 tid);

/**
 * ieee80211_find_sta - find a station
 *
 * @vif: virtual interface to look for station on
 * @addr: station's address
 *
 * Return: The station, if found. %NULL otherwise.
 *
 * Note: This function must be called under RCU lock and the
 * resulting pointer is only valid under RCU lock as well.
 */
struct ieee80211_sta *ieee80211_find_sta(struct ieee80211_vif *vif,
					 const u8 *addr);

/**
 * ieee80211_find_sta_by_ifaddr - find a station on hardware
 *
 * @hw: pointer as obtained from ieee80211_alloc_hw()
 * @addr: remote station's address
 * @localaddr: local address (vif->sdata->vif.addr). Use NULL for 'any'.
 *
 * Return: The station, if found. %NULL otherwise.
 *
 * Note: This function must be called under RCU lock and the
 * resulting pointer is only valid under RCU lock as well.
 *
 * NOTE: You may pass NULL for localaddr, but then you will just get
 *      the first STA that matches the remote address 'addr'.
 *      We can have multiple STA associated with multiple
 *      logical stations (e.g. consider a station connecting to another
 *      BSSID on the same AP hardware without disconnecting first).
 *      In this case, the result of this method with localaddr NULL
 *      is not reliable.
 *
 * DO NOT USE THIS FUNCTION with localaddr NULL if at all possible.
 */
struct ieee80211_sta *ieee80211_find_sta_by_ifaddr(struct ieee80211_hw *hw,
					       const u8 *addr,
					       const u8 *localaddr);

/**
 * ieee80211_sta_block_awake - block station from waking up
 * @hw: the hardware
 * @pubsta: the station
 * @block: whether to block or unblock
 *
 * Some devices require that all frames that are on the queues
 * for a specific station that went to sleep are flushed before
 * a poll response or frames after the station woke up can be
 * delivered to that it. Note that such frames must be rejected
 * by the driver as filtered, with the appropriate status flag.
 *
 * This function allows implementing this mode in a race-free
 * manner.
 *
 * To do this, a driver must keep track of the number of frames
 * still enqueued for a specific station. If this number is not
 * zero when the station goes to sleep, the driver must call
 * this function to force mac80211 to consider the station to
 * be asleep regardless of the station's actual state. Once the
 * number of outstanding frames reaches zero, the driver must
 * call this function again to unblock the station. That will
 * cause mac80211 to be able to send ps-poll responses, and if
 * the station queried in the meantime then frames will also
 * be sent out as a result of this. Additionally, the driver
 * will be notified that the station woke up some time after
 * it is unblocked, regardless of whether the station actually
 * woke up while blocked or not.
 */
void ieee80211_sta_block_awake(struct ieee80211_hw *hw,
			       struct ieee80211_sta *pubsta, bool block);

/**
 * ieee80211_sta_eosp - notify mac80211 about end of SP
 * @pubsta: the station
 *
 * When a device transmits frames in a way that it can't tell
 * mac80211 in the TX status about the EOSP, it must clear the
 * %IEEE80211_TX_STATUS_EOSP bit and call this function instead.
 * This applies for PS-Poll as well as uAPSD.
 *
 * Note that just like with _tx_status() and _rx() drivers must
 * not mix calls to irqsafe/non-irqsafe versions, this function
 * must not be mixed with those either. Use the all irqsafe, or
 * all non-irqsafe, don't mix!
 *
 * NB: the _irqsafe version of this function doesn't exist, no
 *     driver needs it right now. Don't call this function if
 *     you'd need the _irqsafe version, look at the git history
 *     and restore the _irqsafe version!
 */
void ieee80211_sta_eosp(struct ieee80211_sta *pubsta);

/**
 * ieee80211_send_eosp_nullfunc - ask mac80211 to send NDP with EOSP
 * @pubsta: the station
 * @tid: the tid of the NDP
 *
 * Sometimes the device understands that it needs to close
 * the Service Period unexpectedly. This can happen when
 * sending frames that are filling holes in the BA window.
 * In this case, the device can ask mac80211 to send a
 * Nullfunc frame with EOSP set. When that happens, the
 * driver must have called ieee80211_sta_set_buffered() to
 * let mac80211 know that there are no buffered frames any
 * more, otherwise mac80211 will get the more_data bit wrong.
 * The low level driver must have made sure that the frame
 * will be sent despite the station being in power-save.
 * Mac80211 won't call allow_buffered_frames().
 * Note that calling this function, doesn't exempt the driver
 * from closing the EOSP properly, it will still have to call
 * ieee80211_sta_eosp when the NDP is sent.
 */
void ieee80211_send_eosp_nullfunc(struct ieee80211_sta *pubsta, int tid);

/**
 * ieee80211_sta_register_airtime - register airtime usage for a sta/tid
 *
 * Register airtime usage for a given sta on a given tid. The driver must call
 * this function to notify mac80211 that a station used a certain amount of
 * airtime. This information will be used by the TXQ scheduler to schedule
 * stations in a way that ensures airtime fairness.
 *
 * The reported airtime should as a minimum include all time that is spent
 * transmitting to the remote station, including overhead and padding, but not
 * including time spent waiting for a TXOP. If the time is not reported by the
 * hardware it can in some cases be calculated from the rate and known frame
 * composition. When possible, the time should include any failed transmission
 * attempts.
 *
 * The driver can either call this function synchronously for every packet or
 * aggregate, or asynchronously as airtime usage information becomes available.
 * TX and RX airtime can be reported together, or separately by setting one of
 * them to 0.
 *
 * @pubsta: the station
 * @tid: the TID to register airtime for
 * @tx_airtime: airtime used during TX (in usec)
 * @rx_airtime: airtime used during RX (in usec)
 */
void ieee80211_sta_register_airtime(struct ieee80211_sta *pubsta, u8 tid,
				    u32 tx_airtime, u32 rx_airtime);

/**
 * ieee80211_txq_airtime_check - check if a txq can send frame to device
 *
 * @hw: pointer obtained from ieee80211_alloc_hw()
 * @txq: pointer obtained from station or virtual interface
 *
 * Return true if the AQL's airtime limit has not been reached and the txq can
 * continue to send more packets to the device. Otherwise return false.
 */
bool
ieee80211_txq_airtime_check(struct ieee80211_hw *hw, struct ieee80211_txq *txq);

/**
 * ieee80211_iter_keys - iterate keys programmed into the device
 * @hw: pointer obtained from ieee80211_alloc_hw()
 * @vif: virtual interface to iterate, may be %NULL for all
 * @iter: iterator function that will be called for each key
 * @iter_data: custom data to pass to the iterator function
 *
 * This function can be used to iterate all the keys known to
 * mac80211, even those that weren't previously programmed into
 * the device. This is intended for use in WoWLAN if the device
 * needs reprogramming of the keys during suspend. Note that due
 * to locking reasons, it is also only safe to call this at few
 * spots since it must hold the RTNL and be able to sleep.
 *
 * The order in which the keys are iterated matches the order
 * in which they were originally installed and handed to the
 * set_key callback.
 */
void ieee80211_iter_keys(struct ieee80211_hw *hw,
			 struct ieee80211_vif *vif,
			 void (*iter)(struct ieee80211_hw *hw,
				      struct ieee80211_vif *vif,
				      struct ieee80211_sta *sta,
				      struct ieee80211_key_conf *key,
				      void *data),
			 void *iter_data);

/**
 * ieee80211_iter_keys_rcu - iterate keys programmed into the device
 * @hw: pointer obtained from ieee80211_alloc_hw()
 * @vif: virtual interface to iterate, may be %NULL for all
 * @iter: iterator function that will be called for each key
 * @iter_data: custom data to pass to the iterator function
 *
 * This function can be used to iterate all the keys known to
 * mac80211, even those that weren't previously programmed into
 * the device. Note that due to locking reasons, keys of station
 * in removal process will be skipped.
 *
 * This function requires being called in an RCU critical section,
 * and thus iter must be atomic.
 */
void ieee80211_iter_keys_rcu(struct ieee80211_hw *hw,
			     struct ieee80211_vif *vif,
			     void (*iter)(struct ieee80211_hw *hw,
					  struct ieee80211_vif *vif,
					  struct ieee80211_sta *sta,
					  struct ieee80211_key_conf *key,
					  void *data),
			     void *iter_data);

/**
 * ieee80211_iter_chan_contexts_atomic - iterate channel contexts
 * @hw: pointer obtained from ieee80211_alloc_hw().
 * @iter: iterator function
 * @iter_data: data passed to iterator function
 *
 * Iterate all active channel contexts. This function is atomic and
 * doesn't acquire any locks internally that might be held in other
 * places while calling into the driver.
 *
 * The iterator will not find a context that's being added (during
 * the driver callback to add it) but will find it while it's being
 * removed.
 *
 * Note that during hardware restart, all contexts that existed
 * before the restart are considered already present so will be
 * found while iterating, whether they've been re-added already
 * or not.
 */
void ieee80211_iter_chan_contexts_atomic(
	struct ieee80211_hw *hw,
	void (*iter)(struct ieee80211_hw *hw,
		     struct ieee80211_chanctx_conf *chanctx_conf,
		     void *data),
	void *iter_data);

/**
 * ieee80211_ap_probereq_get - retrieve a Probe Request template
 * @hw: pointer obtained from ieee80211_alloc_hw().
 * @vif: &struct ieee80211_vif pointer from the add_interface callback.
 *
 * Creates a Probe Request template which can, for example, be uploaded to
 * hardware. The template is filled with bssid, ssid and supported rate
 * information. This function must only be called from within the
 * .bss_info_changed callback function and only in managed mode. The function
 * is only useful when the interface is associated, otherwise it will return
 * %NULL.
 *
 * Return: The Probe Request template. %NULL on error.
 */
struct sk_buff *ieee80211_ap_probereq_get(struct ieee80211_hw *hw,
					  struct ieee80211_vif *vif);

/**
 * ieee80211_beacon_loss - inform hardware does not receive beacons
 *
 * @vif: &struct ieee80211_vif pointer from the add_interface callback.
 *
 * When beacon filtering is enabled with %IEEE80211_VIF_BEACON_FILTER and
 * %IEEE80211_CONF_PS is set, the driver needs to inform whenever the
 * hardware is not receiving beacons with this function.
 */
void ieee80211_beacon_loss(struct ieee80211_vif *vif);

/**
 * ieee80211_connection_loss - inform hardware has lost connection to the AP
 *
 * @vif: &struct ieee80211_vif pointer from the add_interface callback.
 *
 * When beacon filtering is enabled with %IEEE80211_VIF_BEACON_FILTER, and
 * %IEEE80211_CONF_PS and %IEEE80211_HW_CONNECTION_MONITOR are set, the driver
 * needs to inform if the connection to the AP has been lost.
 * The function may also be called if the connection needs to be terminated
 * for some other reason, even if %IEEE80211_HW_CONNECTION_MONITOR isn't set.
 *
 * This function will cause immediate change to disassociated state,
 * without connection recovery attempts.
 */
void ieee80211_connection_loss(struct ieee80211_vif *vif);

/**
 * ieee80211_disconnect - request disconnection
 *
 * @vif: &struct ieee80211_vif pointer from the add_interface callback.
 * @reconnect: immediate reconnect is desired
 *
 * Request disconnection from the current network and, if enabled, send a
 * hint to the higher layers that immediate reconnect is desired.
 */
void ieee80211_disconnect(struct ieee80211_vif *vif, bool reconnect);

/**
 * ieee80211_resume_disconnect - disconnect from AP after resume
 *
 * @vif: &struct ieee80211_vif pointer from the add_interface callback.
 *
 * Instructs mac80211 to disconnect from the AP after resume.
 * Drivers can use this after WoWLAN if they know that the
 * connection cannot be kept up, for example because keys were
 * used while the device was asleep but the replay counters or
 * similar cannot be retrieved from the device during resume.
 *
 * Note that due to implementation issues, if the driver uses
 * the reconfiguration functionality during resume the interface
 * will still be added as associated first during resume and then
 * disconnect normally later.
 *
 * This function can only be called from the resume callback and
 * the driver must not be holding any of its own locks while it
 * calls this function, or at least not any locks it needs in the
 * key configuration paths (if it supports HW crypto).
 */
void ieee80211_resume_disconnect(struct ieee80211_vif *vif);

/**
 * ieee80211_cqm_rssi_notify - inform a configured connection quality monitoring
 *	rssi threshold triggered
 *
 * @vif: &struct ieee80211_vif pointer from the add_interface callback.
 * @rssi_event: the RSSI trigger event type
 * @rssi_level: new RSSI level value or 0 if not available
 * @gfp: context flags
 *
 * When the %IEEE80211_VIF_SUPPORTS_CQM_RSSI is set, and a connection quality
 * monitoring is configured with an rssi threshold, the driver will inform
 * whenever the rssi level reaches the threshold.
 */
void ieee80211_cqm_rssi_notify(struct ieee80211_vif *vif,
			       enum nl80211_cqm_rssi_threshold_event rssi_event,
			       s32 rssi_level,
			       gfp_t gfp);

/**
 * ieee80211_cqm_beacon_loss_notify - inform CQM of beacon loss
 *
 * @vif: &struct ieee80211_vif pointer from the add_interface callback.
 * @gfp: context flags
 */
void ieee80211_cqm_beacon_loss_notify(struct ieee80211_vif *vif, gfp_t gfp);

/**
 * ieee80211_radar_detected - inform that a radar was detected
 *
 * @hw: pointer as obtained from ieee80211_alloc_hw()
 */
void ieee80211_radar_detected(struct ieee80211_hw *hw);

/**
 * ieee80211_chswitch_done - Complete channel switch process
 * @vif: &struct ieee80211_vif pointer from the add_interface callback.
 * @success: make the channel switch successful or not
 *
 * Complete the channel switch post-process: set the new operational channel
 * and wake up the suspended queues.
 */
void ieee80211_chswitch_done(struct ieee80211_vif *vif, bool success);

/**
 * ieee80211_request_smps - request SM PS transition
 * @vif: &struct ieee80211_vif pointer from the add_interface callback.
 * @smps_mode: new SM PS mode
 *
 * This allows the driver to request an SM PS transition in managed
 * mode. This is useful when the driver has more information than
 * the stack about possible interference, for example by bluetooth.
 */
void ieee80211_request_smps(struct ieee80211_vif *vif,
			    enum ieee80211_smps_mode smps_mode);

/**
 * ieee80211_ready_on_channel - notification of remain-on-channel start
 * @hw: pointer as obtained from ieee80211_alloc_hw()
 */
void ieee80211_ready_on_channel(struct ieee80211_hw *hw);

/**
 * ieee80211_remain_on_channel_expired - remain_on_channel duration expired
 * @hw: pointer as obtained from ieee80211_alloc_hw()
 */
void ieee80211_remain_on_channel_expired(struct ieee80211_hw *hw);

/**
 * ieee80211_stop_rx_ba_session - callback to stop existing BA sessions
 *
 * in order not to harm the system performance and user experience, the device
 * may request not to allow any rx ba session and tear down existing rx ba
 * sessions based on system constraints such as periodic BT activity that needs
 * to limit wlan activity (eg.sco or a2dp)."
 * in such cases, the intention is to limit the duration of the rx ppdu and
 * therefore prevent the peer device to use a-mpdu aggregation.
 *
 * @vif: &struct ieee80211_vif pointer from the add_interface callback.
 * @ba_rx_bitmap: Bit map of open rx ba per tid
 * @addr: & to bssid mac address
 */
void ieee80211_stop_rx_ba_session(struct ieee80211_vif *vif, u16 ba_rx_bitmap,
				  const u8 *addr);

/**
 * ieee80211_mark_rx_ba_filtered_frames - move RX BA window and mark filtered
 * @pubsta: station struct
 * @tid: the session's TID
 * @ssn: starting sequence number of the bitmap, all frames before this are
 *	assumed to be out of the window after the call
 * @filtered: bitmap of filtered frames, BIT(0) is the @ssn entry etc.
 * @received_mpdus: number of received mpdus in firmware
 *
 * This function moves the BA window and releases all frames before @ssn, and
 * marks frames marked in the bitmap as having been filtered. Afterwards, it
 * checks if any frames in the window starting from @ssn can now be released
 * (in case they were only waiting for frames that were filtered.)
 */
void ieee80211_mark_rx_ba_filtered_frames(struct ieee80211_sta *pubsta, u8 tid,
					  u16 ssn, u64 filtered,
					  u16 received_mpdus);

/**
 * ieee80211_send_bar - send a BlockAckReq frame
 *
 * can be used to flush pending frames from the peer's aggregation reorder
 * buffer.
 *
 * @vif: &struct ieee80211_vif pointer from the add_interface callback.
 * @ra: the peer's destination address
 * @tid: the TID of the aggregation session
 * @ssn: the new starting sequence number for the receiver
 */
void ieee80211_send_bar(struct ieee80211_vif *vif, u8 *ra, u16 tid, u16 ssn);

/**
 * ieee80211_manage_rx_ba_offl - helper to queue an RX BA work
 * @vif: &struct ieee80211_vif pointer from the add_interface callback
 * @addr: station mac address
 * @tid: the rx tid
 */
void ieee80211_manage_rx_ba_offl(struct ieee80211_vif *vif, const u8 *addr,
				 unsigned int tid);

/**
 * ieee80211_start_rx_ba_session_offl - start a Rx BA session
 *
 * Some device drivers may offload part of the Rx aggregation flow including
 * AddBa/DelBa negotiation but may otherwise be incapable of full Rx
 * reordering.
 *
 * Create structures responsible for reordering so device drivers may call here
 * when they complete AddBa negotiation.
 *
 * @vif: &struct ieee80211_vif pointer from the add_interface callback
 * @addr: station mac address
 * @tid: the rx tid
 */
static inline void ieee80211_start_rx_ba_session_offl(struct ieee80211_vif *vif,
						      const u8 *addr, u16 tid)
{
	if (WARN_ON(tid >= IEEE80211_NUM_TIDS))
		return;
	ieee80211_manage_rx_ba_offl(vif, addr, tid);
}

/**
 * ieee80211_stop_rx_ba_session_offl - stop a Rx BA session
 *
 * Some device drivers may offload part of the Rx aggregation flow including
 * AddBa/DelBa negotiation but may otherwise be incapable of full Rx
 * reordering.
 *
 * Destroy structures responsible for reordering so device drivers may call here
 * when they complete DelBa negotiation.
 *
 * @vif: &struct ieee80211_vif pointer from the add_interface callback
 * @addr: station mac address
 * @tid: the rx tid
 */
static inline void ieee80211_stop_rx_ba_session_offl(struct ieee80211_vif *vif,
						     const u8 *addr, u16 tid)
{
	if (WARN_ON(tid >= IEEE80211_NUM_TIDS))
		return;
	ieee80211_manage_rx_ba_offl(vif, addr, tid + IEEE80211_NUM_TIDS);
}

/**
 * ieee80211_rx_ba_timer_expired - stop a Rx BA session due to timeout
 *
 * Some device drivers do not offload AddBa/DelBa negotiation, but handle rx
 * buffer reording internally, and therefore also handle the session timer.
 *
 * Trigger the timeout flow, which sends a DelBa.
 *
 * @vif: &struct ieee80211_vif pointer from the add_interface callback
 * @addr: station mac address
 * @tid: the rx tid
 */
void ieee80211_rx_ba_timer_expired(struct ieee80211_vif *vif,
				   const u8 *addr, unsigned int tid);

/* Rate control API */

/**
 * struct ieee80211_tx_rate_control - rate control information for/from RC algo
 *
 * @hw: The hardware the algorithm is invoked for.
 * @sband: The band this frame is being transmitted on.
 * @bss_conf: the current BSS configuration
 * @skb: the skb that will be transmitted, the control information in it needs
 *	to be filled in
 * @reported_rate: The rate control algorithm can fill this in to indicate
 *	which rate should be reported to userspace as the current rate and
 *	used for rate calculations in the mesh network.
 * @rts: whether RTS will be used for this frame because it is longer than the
 *	RTS threshold
 * @short_preamble: whether mac80211 will request short-preamble transmission
 *	if the selected rate supports it
 * @rate_idx_mask: user-requested (legacy) rate mask
 * @rate_idx_mcs_mask: user-requested MCS rate mask (NULL if not in use)
 * @bss: whether this frame is sent out in AP or IBSS mode
 */
struct ieee80211_tx_rate_control {
	struct ieee80211_hw *hw;
	struct ieee80211_supported_band *sband;
	struct ieee80211_bss_conf *bss_conf;
	struct sk_buff *skb;
	struct ieee80211_tx_rate reported_rate;
	bool rts, short_preamble;
	u32 rate_idx_mask;
	u8 *rate_idx_mcs_mask;
	bool bss;
};

/**
 * enum rate_control_capabilities - rate control capabilities
 */
enum rate_control_capabilities {
	/**
	 * @RATE_CTRL_CAPA_VHT_EXT_NSS_BW:
	 * Support for extended NSS BW support (dot11VHTExtendedNSSCapable)
	 * Note that this is only looked at if the minimum number of chains
	 * that the AP uses is < the number of TX chains the hardware has,
	 * otherwise the NSS difference doesn't bother us.
	 */
	RATE_CTRL_CAPA_VHT_EXT_NSS_BW = BIT(0),
	/**
	 * @RATE_CTRL_CAPA_AMPDU_TRIGGER:
	 * mac80211 should start A-MPDU sessions on tx
	 */
	RATE_CTRL_CAPA_AMPDU_TRIGGER = BIT(1),
};

struct rate_control_ops {
	unsigned long capa;
	const char *name;
	void *(*alloc)(struct ieee80211_hw *hw);
	void (*add_debugfs)(struct ieee80211_hw *hw, void *priv,
			    struct dentry *debugfsdir);
	void (*free)(void *priv);

	void *(*alloc_sta)(void *priv, struct ieee80211_sta *sta, gfp_t gfp);
	void (*rate_init)(void *priv, struct ieee80211_supported_band *sband,
			  struct cfg80211_chan_def *chandef,
			  struct ieee80211_sta *sta, void *priv_sta);
	void (*rate_update)(void *priv, struct ieee80211_supported_band *sband,
			    struct cfg80211_chan_def *chandef,
			    struct ieee80211_sta *sta, void *priv_sta,
			    u32 changed);
	void (*free_sta)(void *priv, struct ieee80211_sta *sta,
			 void *priv_sta);

	void (*tx_status_ext)(void *priv,
			      struct ieee80211_supported_band *sband,
			      void *priv_sta, struct ieee80211_tx_status *st);
	void (*tx_status)(void *priv, struct ieee80211_supported_band *sband,
			  struct ieee80211_sta *sta, void *priv_sta,
			  struct sk_buff *skb);
	void (*get_rate)(void *priv, struct ieee80211_sta *sta, void *priv_sta,
			 struct ieee80211_tx_rate_control *txrc);

	void (*add_sta_debugfs)(void *priv, void *priv_sta,
				struct dentry *dir);

	u32 (*get_expected_throughput)(void *priv_sta);
};

static inline int rate_supported(struct ieee80211_sta *sta,
				 enum nl80211_band band,
				 int index)
{
	return (sta == NULL || sta->supp_rates[band] & BIT(index));
}

static inline s8
rate_lowest_index(struct ieee80211_supported_band *sband,
		  struct ieee80211_sta *sta)
{
	int i;

	for (i = 0; i < sband->n_bitrates; i++)
		if (rate_supported(sta, sband->band, i))
			return i;

	/* warn when we cannot find a rate. */
	WARN_ON_ONCE(1);

	/* and return 0 (the lowest index) */
	return 0;
}

static inline
bool rate_usable_index_exists(struct ieee80211_supported_band *sband,
			      struct ieee80211_sta *sta)
{
	unsigned int i;

	for (i = 0; i < sband->n_bitrates; i++)
		if (rate_supported(sta, sband->band, i))
			return true;
	return false;
}

/**
 * rate_control_set_rates - pass the sta rate selection to mac80211/driver
 *
 * When not doing a rate control probe to test rates, rate control should pass
 * its rate selection to mac80211. If the driver supports receiving a station
 * rate table, it will use it to ensure that frames are always sent based on
 * the most recent rate control module decision.
 *
 * @hw: pointer as obtained from ieee80211_alloc_hw()
 * @pubsta: &struct ieee80211_sta pointer to the target destination.
 * @rates: new tx rate set to be used for this station.
 */
int rate_control_set_rates(struct ieee80211_hw *hw,
			   struct ieee80211_sta *pubsta,
			   struct ieee80211_sta_rates *rates);

int ieee80211_rate_control_register(const struct rate_control_ops *ops);
void ieee80211_rate_control_unregister(const struct rate_control_ops *ops);

static inline bool
conf_is_ht20(struct ieee80211_conf *conf)
{
	return conf->chandef.width == NL80211_CHAN_WIDTH_20;
}

static inline bool
conf_is_ht40_minus(struct ieee80211_conf *conf)
{
	return conf->chandef.width == NL80211_CHAN_WIDTH_40 &&
	       conf->chandef.center_freq1 < conf->chandef.chan->center_freq;
}

static inline bool
conf_is_ht40_plus(struct ieee80211_conf *conf)
{
	return conf->chandef.width == NL80211_CHAN_WIDTH_40 &&
	       conf->chandef.center_freq1 > conf->chandef.chan->center_freq;
}

static inline bool
conf_is_ht40(struct ieee80211_conf *conf)
{
	return conf->chandef.width == NL80211_CHAN_WIDTH_40;
}

static inline bool
conf_is_ht(struct ieee80211_conf *conf)
{
	return (conf->chandef.width != NL80211_CHAN_WIDTH_5) &&
		(conf->chandef.width != NL80211_CHAN_WIDTH_10) &&
		(conf->chandef.width != NL80211_CHAN_WIDTH_20_NOHT);
}

static inline enum nl80211_iftype
ieee80211_iftype_p2p(enum nl80211_iftype type, bool p2p)
{
	if (p2p) {
		switch (type) {
		case NL80211_IFTYPE_STATION:
			return NL80211_IFTYPE_P2P_CLIENT;
		case NL80211_IFTYPE_AP:
			return NL80211_IFTYPE_P2P_GO;
		default:
			break;
		}
	}
	return type;
}

static inline enum nl80211_iftype
ieee80211_vif_type_p2p(struct ieee80211_vif *vif)
{
	return ieee80211_iftype_p2p(vif->type, vif->p2p);
}

/**
 * ieee80211_update_mu_groups - set the VHT MU-MIMO groud data
 *
 * @vif: the specified virtual interface
 * @membership: 64 bits array - a bit is set if station is member of the group
 * @position: 2 bits per group id indicating the position in the group
 *
 * Note: This function assumes that the given vif is valid and the position and
 * membership data is of the correct size and are in the same byte order as the
 * matching GroupId management frame.
 * Calls to this function need to be serialized with RX path.
 */
void ieee80211_update_mu_groups(struct ieee80211_vif *vif,
				const u8 *membership, const u8 *position);

void ieee80211_enable_rssi_reports(struct ieee80211_vif *vif,
				   int rssi_min_thold,
				   int rssi_max_thold);

void ieee80211_disable_rssi_reports(struct ieee80211_vif *vif);

/**
 * ieee80211_ave_rssi - report the average RSSI for the specified interface
 *
 * @vif: the specified virtual interface
 *
 * Note: This function assumes that the given vif is valid.
 *
 * Return: The average RSSI value for the requested interface, or 0 if not
 * applicable.
 */
int ieee80211_ave_rssi(struct ieee80211_vif *vif);

/**
 * ieee80211_report_wowlan_wakeup - report WoWLAN wakeup
 * @vif: virtual interface
 * @wakeup: wakeup reason(s)
 * @gfp: allocation flags
 *
 * See cfg80211_report_wowlan_wakeup().
 */
void ieee80211_report_wowlan_wakeup(struct ieee80211_vif *vif,
				    struct cfg80211_wowlan_wakeup *wakeup,
				    gfp_t gfp);

/**
 * ieee80211_tx_prepare_skb - prepare an 802.11 skb for transmission
 * @hw: pointer as obtained from ieee80211_alloc_hw()
 * @vif: virtual interface
 * @skb: frame to be sent from within the driver
 * @band: the band to transmit on
 * @sta: optional pointer to get the station to send the frame to
 *
 * Note: must be called under RCU lock
 */
bool ieee80211_tx_prepare_skb(struct ieee80211_hw *hw,
			      struct ieee80211_vif *vif, struct sk_buff *skb,
			      int band, struct ieee80211_sta **sta);

/**
<<<<<<< HEAD
 * Sanity-check and parse the radiotap header of injected frames
=======
 * ieee80211_parse_tx_radiotap - Sanity-check and parse the radiotap header
 *				 of injected frames.
>>>>>>> 7d2a07b7
 *
 * To accurately parse and take into account rate and retransmission fields,
 * you must initialize the chandef field in the ieee80211_tx_info structure
 * of the skb before calling this function.
 *
 * @skb: packet injected by userspace
 * @dev: the &struct device of this 802.11 device
 */
bool ieee80211_parse_tx_radiotap(struct sk_buff *skb,
				 struct net_device *dev);

/**
 * struct ieee80211_noa_data - holds temporary data for tracking P2P NoA state
 *
 * @next_tsf: TSF timestamp of the next absent state change
 * @has_next_tsf: next absent state change event pending
 *
 * @absent: descriptor bitmask, set if GO is currently absent
 *
 * private:
 *
 * @count: count fields from the NoA descriptors
 * @desc: adjusted data from the NoA
 */
struct ieee80211_noa_data {
	u32 next_tsf;
	bool has_next_tsf;

	u8 absent;

	u8 count[IEEE80211_P2P_NOA_DESC_MAX];
	struct {
		u32 start;
		u32 duration;
		u32 interval;
	} desc[IEEE80211_P2P_NOA_DESC_MAX];
};

/**
 * ieee80211_parse_p2p_noa - initialize NoA tracking data from P2P IE
 *
 * @attr: P2P NoA IE
 * @data: NoA tracking data
 * @tsf: current TSF timestamp
 *
 * Return: number of successfully parsed descriptors
 */
int ieee80211_parse_p2p_noa(const struct ieee80211_p2p_noa_attr *attr,
			    struct ieee80211_noa_data *data, u32 tsf);

/**
 * ieee80211_update_p2p_noa - get next pending P2P GO absent state change
 *
 * @data: NoA tracking data
 * @tsf: current TSF timestamp
 */
void ieee80211_update_p2p_noa(struct ieee80211_noa_data *data, u32 tsf);

/**
 * ieee80211_tdls_oper_request - request userspace to perform a TDLS operation
 * @vif: virtual interface
 * @peer: the peer's destination address
 * @oper: the requested TDLS operation
 * @reason_code: reason code for the operation, valid for TDLS teardown
 * @gfp: allocation flags
 *
 * See cfg80211_tdls_oper_request().
 */
void ieee80211_tdls_oper_request(struct ieee80211_vif *vif, const u8 *peer,
				 enum nl80211_tdls_operation oper,
				 u16 reason_code, gfp_t gfp);

/**
 * ieee80211_reserve_tid - request to reserve a specific TID
 *
 * There is sometimes a need (such as in TDLS) for blocking the driver from
 * using a specific TID so that the FW can use it for certain operations such
 * as sending PTI requests. To make sure that the driver doesn't use that TID,
 * this function must be called as it flushes out packets on this TID and marks
 * it as blocked, so that any transmit for the station on this TID will be
 * redirected to the alternative TID in the same AC.
 *
 * Note that this function blocks and may call back into the driver, so it
 * should be called without driver locks held. Also note this function should
 * only be called from the driver's @sta_state callback.
 *
 * @sta: the station to reserve the TID for
 * @tid: the TID to reserve
 *
 * Returns: 0 on success, else on failure
 */
int ieee80211_reserve_tid(struct ieee80211_sta *sta, u8 tid);

/**
 * ieee80211_unreserve_tid - request to unreserve a specific TID
 *
 * Once there is no longer any need for reserving a certain TID, this function
 * should be called, and no longer will packets have their TID modified for
 * preventing use of this TID in the driver.
 *
 * Note that this function blocks and acquires a lock, so it should be called
 * without driver locks held. Also note this function should only be called
 * from the driver's @sta_state callback.
 *
 * @sta: the station
 * @tid: the TID to unreserve
 */
void ieee80211_unreserve_tid(struct ieee80211_sta *sta, u8 tid);

/**
 * ieee80211_tx_dequeue - dequeue a packet from a software tx queue
 *
 * @hw: pointer as obtained from ieee80211_alloc_hw()
 * @txq: pointer obtained from station or virtual interface, or from
 *	ieee80211_next_txq()
 *
 * Returns the skb if successful, %NULL if no frame was available.
 *
 * Note that this must be called in an rcu_read_lock() critical section,
 * which can only be released after the SKB was handled. Some pointers in
 * skb->cb, e.g. the key pointer, are protected by RCU and thus the
 * critical section must persist not just for the duration of this call
 * but for the duration of the frame handling.
 * However, also note that while in the wake_tx_queue() method,
 * rcu_read_lock() is already held.
 *
 * softirqs must also be disabled when this function is called.
 * In process context, use ieee80211_tx_dequeue_ni() instead.
 */
struct sk_buff *ieee80211_tx_dequeue(struct ieee80211_hw *hw,
				     struct ieee80211_txq *txq);

/**
 * ieee80211_tx_dequeue_ni - dequeue a packet from a software tx queue
 * (in process context)
 *
 * Like ieee80211_tx_dequeue() but can be called in process context
 * (internally disables bottom halves).
 *
 * @hw: pointer as obtained from ieee80211_alloc_hw()
 * @txq: pointer obtained from station or virtual interface, or from
 *	ieee80211_next_txq()
 */
static inline struct sk_buff *ieee80211_tx_dequeue_ni(struct ieee80211_hw *hw,
						      struct ieee80211_txq *txq)
{
	struct sk_buff *skb;

	local_bh_disable();
	skb = ieee80211_tx_dequeue(hw, txq);
	local_bh_enable();

	return skb;
}

/**
 * ieee80211_next_txq - get next tx queue to pull packets from
 *
 * @hw: pointer as obtained from ieee80211_alloc_hw()
 * @ac: AC number to return packets from.
 *
 * Returns the next txq if successful, %NULL if no queue is eligible. If a txq
 * is returned, it should be returned with ieee80211_return_txq() after the
 * driver has finished scheduling it.
 */
struct ieee80211_txq *ieee80211_next_txq(struct ieee80211_hw *hw, u8 ac);

/**
 * ieee80211_txq_schedule_start - start new scheduling round for TXQs
 *
 * @hw: pointer as obtained from ieee80211_alloc_hw()
 * @ac: AC number to acquire locks for
 *
 * Should be called before ieee80211_next_txq() or ieee80211_return_txq().
 * The driver must not call multiple TXQ scheduling rounds concurrently.
 */
void ieee80211_txq_schedule_start(struct ieee80211_hw *hw, u8 ac);

/* (deprecated) */
static inline void ieee80211_txq_schedule_end(struct ieee80211_hw *hw, u8 ac)
{
}

/**
 * ieee80211_schedule_txq - schedule a TXQ for transmission
 *
 * @hw: pointer as obtained from ieee80211_alloc_hw()
 * @txq: pointer obtained from station or virtual interface
 *
 * Schedules a TXQ for transmission if it is not already scheduled,
 * even if mac80211 does not have any packets buffered.
 *
 * The driver may call this function if it has buffered packets for
 * this TXQ internally.
 */
void ieee80211_schedule_txq(struct ieee80211_hw *hw, struct ieee80211_txq *txq);

/**
 * ieee80211_return_txq - return a TXQ previously acquired by ieee80211_next_txq()
 *
 * @hw: pointer as obtained from ieee80211_alloc_hw()
 * @txq: pointer obtained from station or virtual interface
 * @force: schedule txq even if mac80211 does not have any buffered packets.
 *
 * The driver may set force=true if it has buffered packets for this TXQ
 * internally.
 */
void ieee80211_return_txq(struct ieee80211_hw *hw, struct ieee80211_txq *txq,
			  bool force);

/**
 * ieee80211_txq_may_transmit - check whether TXQ is allowed to transmit
 *
 * This function is used to check whether given txq is allowed to transmit by
 * the airtime scheduler, and can be used by drivers to access the airtime
 * fairness accounting without going using the scheduling order enfored by
 * next_txq().
 *
 * Returns %true if the airtime scheduler thinks the TXQ should be allowed to
 * transmit, and %false if it should be throttled. This function can also have
 * the side effect of rotating the TXQ in the scheduler rotation, which will
 * eventually bring the deficit to positive and allow the station to transmit
 * again.
 *
 * The API ieee80211_txq_may_transmit() also ensures that TXQ list will be
 * aligned against driver's own round-robin scheduler list. i.e it rotates
 * the TXQ list till it makes the requested node becomes the first entry
 * in TXQ list. Thus both the TXQ list and driver's list are in sync. If this
 * function returns %true, the driver is expected to schedule packets
 * for transmission, and then return the TXQ through ieee80211_return_txq().
 *
 * @hw: pointer as obtained from ieee80211_alloc_hw()
 * @txq: pointer obtained from station or virtual interface
 */
bool ieee80211_txq_may_transmit(struct ieee80211_hw *hw,
				struct ieee80211_txq *txq);

/**
 * ieee80211_txq_get_depth - get pending frame/byte count of given txq
 *
 * The values are not guaranteed to be coherent with regard to each other, i.e.
 * txq state can change half-way of this function and the caller may end up
 * with "new" frame_cnt and "old" byte_cnt or vice-versa.
 *
 * @txq: pointer obtained from station or virtual interface
 * @frame_cnt: pointer to store frame count
 * @byte_cnt: pointer to store byte count
 */
void ieee80211_txq_get_depth(struct ieee80211_txq *txq,
			     unsigned long *frame_cnt,
			     unsigned long *byte_cnt);

/**
 * ieee80211_nan_func_terminated - notify about NAN function termination.
 *
 * This function is used to notify mac80211 about NAN function termination.
 * Note that this function can't be called from hard irq.
 *
 * @vif: &struct ieee80211_vif pointer from the add_interface callback.
 * @inst_id: the local instance id
 * @reason: termination reason (one of the NL80211_NAN_FUNC_TERM_REASON_*)
 * @gfp: allocation flags
 */
void ieee80211_nan_func_terminated(struct ieee80211_vif *vif,
				   u8 inst_id,
				   enum nl80211_nan_func_term_reason reason,
				   gfp_t gfp);

/**
 * ieee80211_nan_func_match - notify about NAN function match event.
 *
 * This function is used to notify mac80211 about NAN function match. The
 * cookie inside the match struct will be assigned by mac80211.
 * Note that this function can't be called from hard irq.
 *
 * @vif: &struct ieee80211_vif pointer from the add_interface callback.
 * @match: match event information
 * @gfp: allocation flags
 */
void ieee80211_nan_func_match(struct ieee80211_vif *vif,
			      struct cfg80211_nan_match_params *match,
			      gfp_t gfp);

/**
 * ieee80211_calc_rx_airtime - calculate estimated transmission airtime for RX.
 *
 * This function calculates the estimated airtime usage of a frame based on the
 * rate information in the RX status struct and the frame length.
 *
 * @hw: pointer as obtained from ieee80211_alloc_hw()
 * @status: &struct ieee80211_rx_status containing the transmission rate
 *          information.
 * @len: frame length in bytes
 */
u32 ieee80211_calc_rx_airtime(struct ieee80211_hw *hw,
			      struct ieee80211_rx_status *status,
			      int len);

/**
 * ieee80211_calc_tx_airtime - calculate estimated transmission airtime for TX.
 *
 * This function calculates the estimated airtime usage of a frame based on the
 * rate information in the TX info struct and the frame length.
 *
 * @hw: pointer as obtained from ieee80211_alloc_hw()
 * @info: &struct ieee80211_tx_info of the frame.
 * @len: frame length in bytes
 */
u32 ieee80211_calc_tx_airtime(struct ieee80211_hw *hw,
			      struct ieee80211_tx_info *info,
			      int len);
/**
 * ieee80211_set_hw_80211_encap - enable hardware encapsulation offloading.
 *
 * This function is used to notify mac80211 that a vif can be passed raw 802.3
 * frames. The driver needs to then handle the 802.11 encapsulation inside the
 * hardware or firmware.
 *
 * @vif: &struct ieee80211_vif pointer from the add_interface callback.
 * @enable: indicate if the feature should be turned on or off
 */
bool ieee80211_set_hw_80211_encap(struct ieee80211_vif *vif, bool enable);

<<<<<<< HEAD
=======
/**
 * ieee80211_get_fils_discovery_tmpl - Get FILS discovery template.
 * @hw: pointer obtained from ieee80211_alloc_hw().
 * @vif: &struct ieee80211_vif pointer from the add_interface callback.
 *
 * The driver is responsible for freeing the returned skb.
 *
 * Return: FILS discovery template. %NULL on error.
 */
struct sk_buff *ieee80211_get_fils_discovery_tmpl(struct ieee80211_hw *hw,
						  struct ieee80211_vif *vif);

/**
 * ieee80211_get_unsol_bcast_probe_resp_tmpl - Get unsolicited broadcast
 *	probe response template.
 * @hw: pointer obtained from ieee80211_alloc_hw().
 * @vif: &struct ieee80211_vif pointer from the add_interface callback.
 *
 * The driver is responsible for freeing the returned skb.
 *
 * Return: Unsolicited broadcast probe response template. %NULL on error.
 */
struct sk_buff *
ieee80211_get_unsol_bcast_probe_resp_tmpl(struct ieee80211_hw *hw,
					  struct ieee80211_vif *vif);

/**
 * ieee80211_is_tx_data - check if frame is a data frame
 *
 * The function is used to check if a frame is a data frame. Frames with
 * hardware encapsulation enabled are data frames.
 *
 * @skb: the frame to be transmitted.
 */
static inline bool ieee80211_is_tx_data(struct sk_buff *skb)
{
	struct ieee80211_tx_info *info = IEEE80211_SKB_CB(skb);
	struct ieee80211_hdr *hdr = (void *) skb->data;

	return info->flags & IEEE80211_TX_CTL_HW_80211_ENCAP ||
	       ieee80211_is_data(hdr->frame_control);
}

>>>>>>> 7d2a07b7
#endif /* MAC80211_H */<|MERGE_RESOLUTION|>--- conflicted
+++ resolved
@@ -7,11 +7,7 @@
  * Copyright 2007-2010	Johannes Berg <johannes@sipsolutions.net>
  * Copyright 2013-2014  Intel Mobile Communications GmbH
  * Copyright (C) 2015 - 2017 Intel Deutschland GmbH
-<<<<<<< HEAD
- * Copyright (C) 2018 - 2020 Intel Corporation
-=======
  * Copyright (C) 2018 - 2021 Intel Corporation
->>>>>>> 7d2a07b7
  */
 
 #ifndef MAC80211_H
@@ -321,12 +317,9 @@
  * @BSS_CHANGED_TWT: TWT status changed
  * @BSS_CHANGED_HE_OBSS_PD: OBSS Packet Detection status changed.
  * @BSS_CHANGED_HE_BSS_COLOR: BSS Color has changed
-<<<<<<< HEAD
-=======
  * @BSS_CHANGED_FILS_DISCOVERY: FILS discovery status changed.
  * @BSS_CHANGED_UNSOL_BCAST_PROBE_RESP: Unsolicited broadcast probe response
  *	status changed.
->>>>>>> 7d2a07b7
  *
  */
 enum ieee80211_bss_change {
@@ -360,11 +353,8 @@
 	BSS_CHANGED_TWT			= 1<<27,
 	BSS_CHANGED_HE_OBSS_PD		= 1<<28,
 	BSS_CHANGED_HE_BSS_COLOR	= 1<<29,
-<<<<<<< HEAD
-=======
 	BSS_CHANGED_FILS_DISCOVERY      = 1<<30,
 	BSS_CHANGED_UNSOL_BCAST_PROBE_RESP = 1<<31,
->>>>>>> 7d2a07b7
 
 	/* when adding here, make sure to change ieee80211_reconfig */
 };
@@ -536,10 +526,7 @@
  * @twt_responder: does this BSS support TWT requester (relevant for managed
  *	mode only, set if the AP advertises TWT responder role)
  * @twt_protected: does this BSS support protected TWT frames
-<<<<<<< HEAD
-=======
  * @twt_broadcast: does this BSS support broadcast TWT
->>>>>>> 7d2a07b7
  * @assoc: association status
  * @ibss_joined: indicates whether this station is part of an IBSS
  *	or not
@@ -635,11 +622,6 @@
  *	nontransmitted BSSIDs
  * @profile_periodicity: the least number of beacon frames need to be received
  *	in order to discover all the nontransmitted BSSIDs in the set.
-<<<<<<< HEAD
- * @he_oper: HE operation information of the AP we are connected to
- * @he_obss_pd: OBSS Packet Detection parameters.
- * @he_bss_color: BSS coloring settings, if BSS supports HE
-=======
  * @he_oper: HE operation information of the BSS (AP/Mesh) or of the AP we are
  *	connected to (STA)
  * @he_obss_pd: OBSS Packet Detection parameters.
@@ -650,7 +632,6 @@
  * @s1g: BSS is S1G BSS (affects Association Request format).
  * @beacon_tx_rate: The configured beacon transmit rate that needs to be passed
  *	to driver when rate control is offloaded to firmware.
->>>>>>> 7d2a07b7
  */
 struct ieee80211_bss_conf {
 	const u8 *bssid;
@@ -662,10 +643,7 @@
 	bool twt_requester;
 	bool twt_responder;
 	bool twt_protected;
-<<<<<<< HEAD
-=======
 	bool twt_broadcast;
->>>>>>> 7d2a07b7
 	/* association related data */
 	bool assoc, ibss_joined;
 	bool ibss_creator;
@@ -720,13 +698,10 @@
 	} he_oper;
 	struct ieee80211_he_obss_pd he_obss_pd;
 	struct cfg80211_he_bss_color he_bss_color;
-<<<<<<< HEAD
-=======
 	struct ieee80211_fils_discovery fils_discovery;
 	u32 unsol_bcast_probe_resp_interval;
 	bool s1g;
 	struct cfg80211_bitrate_mask beacon_tx_rate;
->>>>>>> 7d2a07b7
 };
 
 /**
@@ -877,12 +852,6 @@
  * @IEEE80211_TX_CTRL_AMSDU: This frame is an A-MSDU frame
  * @IEEE80211_TX_CTRL_FAST_XMIT: This frame is going through the fast_xmit path
  * @IEEE80211_TX_CTRL_SKIP_MPATH_LOOKUP: This frame skips mesh path lookup
-<<<<<<< HEAD
- * @IEEE80211_TX_CTRL_HW_80211_ENCAP: This frame uses hardware encapsulation
- *	(header conversion)
- * @IEEE80211_TX_CTRL_NO_SEQNO: Do not overwrite the sequence number that
- *	has already been assigned to this frame.
-=======
  * @IEEE80211_TX_INTCFL_NEED_TXPROCESSING: completely internal to mac80211,
  *	used to indicate that a pending frame requires TX processing before
  *	it can be sent out.
@@ -891,7 +860,6 @@
  * @IEEE80211_TX_CTRL_DONT_REORDER: This frame should not be reordered
  *	relative to other frames that have this flag set, independent
  *	of their QoS TID or other priority field values.
->>>>>>> 7d2a07b7
  *
  * These flags are used in tx_info->control.flags.
  */
@@ -902,14 +870,9 @@
 	IEEE80211_TX_CTRL_AMSDU			= BIT(3),
 	IEEE80211_TX_CTRL_FAST_XMIT		= BIT(4),
 	IEEE80211_TX_CTRL_SKIP_MPATH_LOOKUP	= BIT(5),
-<<<<<<< HEAD
-	IEEE80211_TX_CTRL_HW_80211_ENCAP	= BIT(6),
-	IEEE80211_TX_CTRL_NO_SEQNO		= BIT(7),
-=======
 	IEEE80211_TX_INTCFL_NEED_TXPROCESSING	= BIT(6),
 	IEEE80211_TX_CTRL_NO_SEQNO		= BIT(7),
 	IEEE80211_TX_CTRL_DONT_REORDER		= BIT(8),
->>>>>>> 7d2a07b7
 };
 
 /*
@@ -1167,20 +1130,14 @@
  * @info: Basic tx status information
  * @skb: Packet skb (can be NULL if not provided by the driver)
  * @rate: The TX rate that was used when sending the packet
-<<<<<<< HEAD
-=======
  * @free_list: list where processed skbs are stored to be free'd by the driver
->>>>>>> 7d2a07b7
  */
 struct ieee80211_tx_status {
 	struct ieee80211_sta *sta;
 	struct ieee80211_tx_info *info;
 	struct sk_buff *skb;
 	struct rate_info *rate;
-<<<<<<< HEAD
-=======
 	struct list_head *free_list;
->>>>>>> 7d2a07b7
 };
 
 /**
@@ -2434,8 +2391,6 @@
  * @IEEE80211_HW_AMPDU_KEYBORDER_SUPPORT: The card and driver is only
  *	aggregating MPDUs with the same keyid, allowing mac80211 to keep Tx
  *	A-MPDU sessions active while rekeying with Extended Key ID.
-<<<<<<< HEAD
-=======
  *
  * @IEEE80211_HW_SUPPORTS_TX_ENCAP_OFFLOAD: Hardware supports tx encapsulation
  *	offload
@@ -2448,7 +2403,6 @@
  *	If this is supported, the driver must pass both 802.3 frames for real
  *	usage and 802.11 frames with %RX_FLAG_ONLY_MONITOR set for monitor to
  *	the stack.
->>>>>>> 7d2a07b7
  *
  * @NUM_IEEE80211_HW_FLAGS: number of hardware flags, used for sizing arrays
  */
@@ -2502,12 +2456,9 @@
 	IEEE80211_HW_SUPPORTS_MULTI_BSSID,
 	IEEE80211_HW_SUPPORTS_ONLY_HE_MULTI_BSSID,
 	IEEE80211_HW_AMPDU_KEYBORDER_SUPPORT,
-<<<<<<< HEAD
-=======
 	IEEE80211_HW_SUPPORTS_TX_ENCAP_OFFLOAD,
 	IEEE80211_HW_SUPPORTS_RX_DECAP_OFFLOAD,
 	IEEE80211_HW_SUPPORTS_CONC_MON_RX_DECAP,
->>>>>>> 7d2a07b7
 
 	/* keep last, obviously */
 	NUM_IEEE80211_HW_FLAGS
@@ -3961,8 +3912,6 @@
  * @set_tid_config: Apply TID specific configurations. This callback may sleep.
  * @reset_tid_config: Reset TID specific configuration for the peer.
  *	This callback may sleep.
-<<<<<<< HEAD
-=======
  * @update_vif_offload: Update virtual interface offload flags
  *	This callback may sleep.
  * @sta_set_4addr: Called to notify the driver when a station starts/stops using
@@ -3970,7 +3919,6 @@
  * @set_sar_specs: Update the SAR (TX power) settings.
  * @sta_set_decap_offload: Called to notify the driver when a station is allowed
  *	to use rx decapsulation offload
->>>>>>> 7d2a07b7
  */
 struct ieee80211_ops {
 	void (*tx)(struct ieee80211_hw *hw,
@@ -4285,8 +4233,6 @@
 	int (*reset_tid_config)(struct ieee80211_hw *hw,
 				struct ieee80211_vif *vif,
 				struct ieee80211_sta *sta, u8 tids);
-<<<<<<< HEAD
-=======
 	void (*update_vif_offload)(struct ieee80211_hw *hw,
 				   struct ieee80211_vif *vif);
 	void (*sta_set_4addr)(struct ieee80211_hw *hw, struct ieee80211_vif *vif,
@@ -4296,7 +4242,6 @@
 	void (*sta_set_decap_offload)(struct ieee80211_hw *hw,
 				      struct ieee80211_vif *vif,
 				      struct ieee80211_sta *sta, bool enabled);
->>>>>>> 7d2a07b7
 };
 
 /**
@@ -6475,12 +6420,8 @@
 			      int band, struct ieee80211_sta **sta);
 
 /**
-<<<<<<< HEAD
- * Sanity-check and parse the radiotap header of injected frames
-=======
  * ieee80211_parse_tx_radiotap - Sanity-check and parse the radiotap header
  *				 of injected frames.
->>>>>>> 7d2a07b7
  *
  * To accurately parse and take into account rate and retransmission fields,
  * you must initialize the chandef field in the ieee80211_tx_info structure
@@ -6804,8 +6745,6 @@
  */
 bool ieee80211_set_hw_80211_encap(struct ieee80211_vif *vif, bool enable);
 
-<<<<<<< HEAD
-=======
 /**
  * ieee80211_get_fils_discovery_tmpl - Get FILS discovery template.
  * @hw: pointer obtained from ieee80211_alloc_hw().
@@ -6849,5 +6788,4 @@
 	       ieee80211_is_data(hdr->frame_control);
 }
 
->>>>>>> 7d2a07b7
 #endif /* MAC80211_H */