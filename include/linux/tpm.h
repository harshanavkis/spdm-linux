--- conflicted
+++ resolved
@@ -305,11 +305,8 @@
 };
 
 enum tpm2_object_attributes {
-<<<<<<< HEAD
-=======
 	TPM2_OA_FIXED_TPM		= BIT(1),
 	TPM2_OA_FIXED_PARENT		= BIT(4),
->>>>>>> 7d2a07b7
 	TPM2_OA_USER_WITH_AUTH		= BIT(6),
 };
 
