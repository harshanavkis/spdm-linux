--- conflicted
+++ resolved
@@ -72,8 +72,6 @@
 	struct hotplug_slot	*hotplug;	/* Hotplug info (move here) */
 	unsigned char		number;		/* PCI_SLOT(pci_dev->devfn) */
 	struct kobject		kobj;
-
-	void* suse_kabi_padding;
 };
 
 static inline const char *pci_slot_name(const struct pci_slot *slot)
@@ -294,14 +292,7 @@
 	u16		cap_nr;
 	bool		cap_extended;
 	unsigned int	size;
-<<<<<<< HEAD
-
-	void* suse_kabi_padding;
-
-	u32		data[0];
-=======
 	u32		data[];
->>>>>>> 7d2a07b7
 };
 
 struct pci_cap_saved_state {
@@ -448,15 +439,12 @@
 	 * mappings to make sure they cannot access arbitrary memory.
 	 */
 	unsigned int	untrusted:1;
-<<<<<<< HEAD
-=======
 	/*
 	 * Info from the platform, e.g., ACPI or device tree, may mark a
 	 * device as "external-facing".  An external-facing device is
 	 * itself internal but devices downstream from it are external.
 	 */
 	unsigned int	external_facing:1;
->>>>>>> 7d2a07b7
 	unsigned int	broken_intx_masking:1;	/* INTx masking can't be used */
 	unsigned int	io_window_1k:1;		/* Intel bridge 1K I/O windows */
 	unsigned int	irq_managed:1;
@@ -515,8 +503,6 @@
 	phys_addr_t	rom;		/* Physical address if not from BAR */
 	size_t		romlen;		/* Length if not from BAR */
 	char		*driver_override; /* Driver name to force a match */
-
-	void* suse_kabi_padding;
 
 	unsigned long	priv_flags;	/* Private flags for the PCI driver */
 };
@@ -565,8 +551,6 @@
 	unsigned int	size_windows:1;		/* Enable root bus sizing */
 	unsigned int	msi_domain:1;		/* Bridge wants MSI domain */
 
-	void* suse_kabi_padding;
-
 	/* Resource alignment requirements */
 	resource_size_t (*align_resource)(struct pci_dev *dev,
 			const struct resource *res,
@@ -656,8 +640,6 @@
 	struct bin_attribute	*legacy_io;	/* Legacy I/O for this bus */
 	struct bin_attribute	*legacy_mem;	/* Legacy mem */
 	unsigned int		is_added:1;
-
-	void* suse_kabi_padding;
 };
 
 #define to_pci_bus(n)	container_of(n, struct pci_bus, dev)
@@ -899,13 +881,7 @@
 	u32  (*sriov_get_vf_total_msix)(struct pci_dev *pf);
 	const struct pci_error_handlers *err_handler;
 	const struct attribute_group **groups;
-<<<<<<< HEAD
-
-	void* suse_kabi_padding;
-
-=======
 	const struct attribute_group **dev_groups;
->>>>>>> 7d2a07b7
 	struct device_driver	driver;
 	struct pci_dynids	dynids;
 };
@@ -1111,8 +1087,6 @@
 u16 pci_find_next_ext_capability(struct pci_dev *dev, u16 pos, int cap);
 struct pci_bus *pci_find_next_bus(const struct pci_bus *from);
 u16 pci_find_vsec_capability(struct pci_dev *dev, u16 vendor, int cap);
-
-u64 pci_get_dsn(struct pci_dev *dev);
 
 u64 pci_get_dsn(struct pci_dev *dev);
 
@@ -1283,10 +1257,7 @@
 bool pci_device_is_present(struct pci_dev *pdev);
 void pci_ignore_hotplug(struct pci_dev *dev);
 struct pci_dev *pci_real_dma_dev(struct pci_dev *dev);
-<<<<<<< HEAD
-=======
 int pci_status_get_and_clear_errors(struct pci_dev *pdev);
->>>>>>> 7d2a07b7
 
 int __printf(6, 7) pci_request_irq(struct pci_dev *dev, unsigned int nr,
 		irq_handler_t handler, irq_handler_t thread_fn, void *dev_id,
@@ -1617,11 +1588,6 @@
 #define pcie_ports_native	false
 #endif
 
-<<<<<<< HEAD
-#define PCIE_LINK_STATE_L0S	1
-#define PCIE_LINK_STATE_L1	2
-#define PCIE_LINK_STATE_CLKPM	4
-=======
 #define PCIE_LINK_STATE_L0S		BIT(0)
 #define PCIE_LINK_STATE_L1		BIT(1)
 #define PCIE_LINK_STATE_CLKPM		BIT(2)
@@ -1629,7 +1595,6 @@
 #define PCIE_LINK_STATE_L1_2		BIT(4)
 #define PCIE_LINK_STATE_L1_1_PCIPM	BIT(5)
 #define PCIE_LINK_STATE_L1_2_PCIPM	BIT(6)
->>>>>>> 7d2a07b7
 
 #ifdef CONFIG_PCIEASPM
 int pci_disable_link_state(struct pci_dev *pdev, int state);
@@ -2389,10 +2354,7 @@
 struct device_node;
 struct irq_domain;
 struct irq_domain *pci_host_bridge_of_msi_domain(struct pci_bus *bus);
-<<<<<<< HEAD
-=======
 bool pci_host_of_has_msi_map(struct device *dev);
->>>>>>> 7d2a07b7
 
 /* Arch may override this (weak) */
 struct device_node *pcibios_get_phb_of_node(struct pci_bus *bus);
@@ -2400,10 +2362,7 @@
 #else	/* CONFIG_OF */
 static inline struct irq_domain *
 pci_host_bridge_of_msi_domain(struct pci_bus *bus) { return NULL; }
-<<<<<<< HEAD
-=======
 static inline bool pci_host_of_has_msi_map(struct device *dev) { return false; }
->>>>>>> 7d2a07b7
 #endif  /* CONFIG_OF */
 
 static inline struct device_node *
@@ -2514,8 +2473,6 @@
 #define pci_info_ratelimited(pdev, fmt, arg...) \
 	dev_info_ratelimited(&(pdev)->dev, fmt, ##arg)
 
-<<<<<<< HEAD
-=======
 #define pci_WARN(pdev, condition, fmt, arg...) \
 	WARN(condition, "%s %s: " fmt, \
 	     dev_driver_string(&(pdev)->dev), pci_name(pdev), ##arg)
@@ -2524,5 +2481,4 @@
 	WARN_ONCE(condition, "%s %s: " fmt, \
 		  dev_driver_string(&(pdev)->dev), pci_name(pdev), ##arg)
 
->>>>>>> 7d2a07b7
 #endif /* LINUX_PCI_H */