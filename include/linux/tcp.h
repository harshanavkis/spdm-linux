/* SPDX-License-Identifier: GPL-2.0-or-later */
/*
 * INET		An implementation of the TCP/IP protocol suite for the LINUX
 *		operating system.  INET is implemented using the  BSD Socket
 *		interface as the means of communication with the user level.
 *
 *		Definitions for the TCP protocol.
 *
 * Version:	@(#)tcp.h	1.0.2	04/28/93
 *
 * Author:	Fred N. van Kempen, <waltje@uWalt.NL.Mugnet.ORG>
 */
#ifndef _LINUX_TCP_H
#define _LINUX_TCP_H


#include <linux/skbuff.h>
#include <linux/win_minmax.h>
#include <net/sock.h>
#include <net/inet_connection_sock.h>
#include <net/inet_timewait_sock.h>
#include <uapi/linux/tcp.h>

static inline struct tcphdr *tcp_hdr(const struct sk_buff *skb)
{
	return (struct tcphdr *)skb_transport_header(skb);
}

static inline unsigned int __tcp_hdrlen(const struct tcphdr *th)
{
	return th->doff * 4;
}

static inline unsigned int tcp_hdrlen(const struct sk_buff *skb)
{
	return __tcp_hdrlen(tcp_hdr(skb));
}

static inline struct tcphdr *inner_tcp_hdr(const struct sk_buff *skb)
{
	return (struct tcphdr *)skb_inner_transport_header(skb);
}

static inline unsigned int inner_tcp_hdrlen(const struct sk_buff *skb)
{
	return inner_tcp_hdr(skb)->doff * 4;
}

static inline unsigned int tcp_optlen(const struct sk_buff *skb)
{
	return (tcp_hdr(skb)->doff - 5) * 4;
}

/* TCP Fast Open */
#define TCP_FASTOPEN_COOKIE_MIN	4	/* Min Fast Open Cookie size in bytes */
#define TCP_FASTOPEN_COOKIE_MAX	16	/* Max Fast Open Cookie size in bytes */
#define TCP_FASTOPEN_COOKIE_SIZE 8	/* the size employed by this impl. */

/* TCP Fast Open Cookie as stored in memory */
struct tcp_fastopen_cookie {
	__le64	val[DIV_ROUND_UP(TCP_FASTOPEN_COOKIE_MAX, sizeof(u64))];
	s8	len;
	bool	exp;	/* In RFC6994 experimental option format */
};

/* This defines a selective acknowledgement block. */
struct tcp_sack_block_wire {
	__be32	start_seq;
	__be32	end_seq;
};

struct tcp_sack_block {
	u32	start_seq;
	u32	end_seq;
};

/*These are used to set the sack_ok field in struct tcp_options_received */
#define TCP_SACK_SEEN     (1 << 0)   /*1 = peer is SACK capable, */
#define TCP_DSACK_SEEN    (1 << 2)   /*1 = DSACK was received from peer*/

struct tcp_options_received {
/*	PAWS/RTTM data	*/
	int	ts_recent_stamp;/* Time we stored ts_recent (for aging) */
	u32	ts_recent;	/* Time stamp to echo next		*/
	u32	rcv_tsval;	/* Time stamp value             	*/
	u32	rcv_tsecr;	/* Time stamp echo reply        	*/
	u16 	saw_tstamp : 1,	/* Saw TIMESTAMP on last packet		*/
		tstamp_ok : 1,	/* TIMESTAMP seen on SYN packet		*/
		dsack : 1,	/* D-SACK is scheduled			*/
		wscale_ok : 1,	/* Wscale seen on SYN packet		*/
		sack_ok : 3,	/* SACK seen on SYN packet		*/
		smc_ok : 1,	/* SMC seen on SYN packet		*/
		snd_wscale : 4,	/* Window scaling received from sender	*/
		rcv_wscale : 4;	/* Window scaling to send to receiver	*/
	u8	saw_unknown:1,	/* Received unknown option		*/
		unused:7;
	u8	num_sacks;	/* Number of SACK blocks		*/
	u16	user_mss;	/* mss requested by user in ioctl	*/
	u16	mss_clamp;	/* Maximal mss, negotiated at connection setup */
};

static inline void tcp_clear_options(struct tcp_options_received *rx_opt)
{
	rx_opt->tstamp_ok = rx_opt->sack_ok = 0;
	rx_opt->wscale_ok = rx_opt->snd_wscale = 0;
#if IS_ENABLED(CONFIG_SMC)
	rx_opt->smc_ok = 0;
#endif
}

/* This is the max number of SACKS that we'll generate and process. It's safe
 * to increase this, although since:
 *   size = TCPOLEN_SACK_BASE_ALIGNED (4) + n * TCPOLEN_SACK_PERBLOCK (8)
 * only four options will fit in a standard TCP header */
#define TCP_NUM_SACKS 4

struct tcp_request_sock_ops;

struct tcp_request_sock {
	struct inet_request_sock 	req;
	const struct tcp_request_sock_ops *af_specific;
	u64				snt_synack; /* first SYNACK sent time */
	bool				tfo_listener;
	bool				is_mptcp;
#if IS_ENABLED(CONFIG_MPTCP)
	bool				drop_req;
#endif
	u32				txhash;
	u32				rcv_isn;
	u32				snt_isn;
	u32				ts_off;
	u32				last_oow_ack_time; /* last SYNACK */
	u32				rcv_nxt; /* the ack # by SYNACK. For
						  * FastOpen it's the seq#
						  * after data-in-SYN.
						  */
	u8				syn_tos;
};

static inline struct tcp_request_sock *tcp_rsk(const struct request_sock *req)
{
	return (struct tcp_request_sock *)req;
}

struct tcp_sock {
	/* inet_connection_sock has to be the first member of tcp_sock */
	struct inet_connection_sock	inet_conn;
	u16	tcp_header_len;	/* Bytes of tcp header to send		*/
	u16	gso_segs;	/* Max number of segs per GSO packet	*/

/*
 *	Header prediction flags
 *	0x5?10 << 16 + snd_wnd in net byte order
 */
	__be32	pred_flags;

/*
 *	RFC793 variables by their proper names. This means you can
 *	read the code and the spec side by side (and laugh ...)
 *	See RFC793 and RFC1122. The RFC writes these in capitals.
 */
	u64	bytes_received;	/* RFC4898 tcpEStatsAppHCThruOctetsReceived
				 * sum(delta(rcv_nxt)), or how many bytes
				 * were acked.
				 */
	u32	segs_in;	/* RFC4898 tcpEStatsPerfSegsIn
				 * total number of segments in.
				 */
	u32	data_segs_in;	/* RFC4898 tcpEStatsPerfDataSegsIn
				 * total number of data segments in.
				 */
 	u32	rcv_nxt;	/* What we want to receive next 	*/
	u32	copied_seq;	/* Head of yet unread data		*/
	u32	rcv_wup;	/* rcv_nxt on last window update sent	*/
 	u32	snd_nxt;	/* Next sequence we send		*/
	u32	segs_out;	/* RFC4898 tcpEStatsPerfSegsOut
				 * The total number of segments sent.
				 */
	u32	data_segs_out;	/* RFC4898 tcpEStatsPerfDataSegsOut
				 * total number of data segments sent.
				 */
	u64	bytes_sent;	/* RFC4898 tcpEStatsPerfHCDataOctetsOut
				 * total number of data bytes sent.
				 */
	u64	bytes_acked;	/* RFC4898 tcpEStatsAppHCThruOctetsAcked
				 * sum(delta(snd_una)), or how many bytes
				 * were acked.
				 */
	u32	dsack_dups;	/* RFC4898 tcpEStatsStackDSACKDups
				 * total number of DSACK blocks received
				 */
 	u32	snd_una;	/* First byte we want an ack for	*/
 	u32	snd_sml;	/* Last byte of the most recently transmitted small packet */
	u32	rcv_tstamp;	/* timestamp of last received ACK (for keepalives) */
	u32	lsndtime;	/* timestamp of last sent data packet (for restart window) */
	u32	last_oow_ack_time;  /* timestamp of last out-of-window ACK */
	u32	compressed_ack_rcv_nxt;

	u32	tsoffset;	/* timestamp offset */

	struct list_head tsq_node; /* anchor in tsq_tasklet.head list */
	struct list_head tsorted_sent_queue; /* time-sorted sent but un-SACKed skbs */

	u32	snd_wl1;	/* Sequence for window update		*/
	u32	snd_wnd;	/* The window we expect to receive	*/
	u32	max_window;	/* Maximal window ever seen from peer	*/
	u32	mss_cache;	/* Cached effective mss, not including SACKS */

	u32	window_clamp;	/* Maximal window to advertise		*/
	u32	rcv_ssthresh;	/* Current window clamp			*/

	/* Information of the most recently (s)acked skb */
	struct tcp_rack {
		u64 mstamp; /* (Re)sent time of the skb */
		u32 rtt_us;  /* Associated RTT */
		u32 end_seq; /* Ending TCP sequence of the skb */
		u32 last_delivered; /* tp->delivered at last reo_wnd adj */
		u8 reo_wnd_steps;   /* Allowed reordering window */
#define TCP_RACK_RECOVERY_THRESH 16
		u8 reo_wnd_persist:5, /* No. of recovery since last adj */
		   dsack_seen:1, /* Whether DSACK seen after last adj */
		   advanced:1;	 /* mstamp advanced since last lost marking */
	} rack;
	u16	advmss;		/* Advertised MSS			*/
	u8	compressed_ack;
	u8	dup_ack_counter:2,
		tlp_retrans:1,	/* TLP is a retransmission */
		unused:5;
	u32	chrono_start;	/* Start time in jiffies of a TCP chrono */
	u32	chrono_stat[3];	/* Time in jiffies for chrono_stat stats */
	u8	chrono_type:2,	/* current chronograph type */
		rate_app_limited:1,  /* rate_{delivered,interval_us} limited? */
		fastopen_connect:1, /* FASTOPEN_CONNECT sockopt */
		fastopen_no_cookie:1, /* Allow send/recv SYN+data without a cookie */
		is_sack_reneg:1,    /* in recovery from loss with SACK reneg? */
		fastopen_client_fail:2; /* reason why fastopen failed */
	u8	nonagle     : 4,/* Disable Nagle algorithm?             */
		thin_lto    : 1,/* Use linear timeouts for thin streams */
		recvmsg_inq : 1,/* Indicate # of bytes in queue upon recvmsg */
		repair      : 1,
		frto        : 1;/* F-RTO (RFC5682) activated in CA_Loss */
	u8	repair_queue;
	u8	save_syn:2,	/* Save headers of SYN packet */
		syn_data:1,	/* SYN includes data */
		syn_fastopen:1,	/* SYN includes Fast Open option */
		syn_fastopen_exp:1,/* SYN includes Fast Open exp. option */
		syn_fastopen_ch:1, /* Active TFO re-enabling probe */
		syn_data_acked:1,/* data in SYN is acked by SYN-ACK */
		is_cwnd_limited:1;/* forward progress limited by snd_cwnd? */
	u32	tlp_high_seq;	/* snd_nxt at the time of TLP */

	u32	tcp_tx_delay;	/* delay (in usec) added to TX packets */
	u64	tcp_wstamp_ns;	/* departure time for next sent data packet */
	u64	tcp_clock_cache; /* cache last tcp_clock_ns() (see tcp_mstamp_refresh()) */

/* RTT measurement */
	u64	tcp_mstamp;	/* most recent packet received/sent */
	u32	srtt_us;	/* smoothed round trip time << 3 in usecs */
	u32	mdev_us;	/* medium deviation			*/
	u32	mdev_max_us;	/* maximal mdev for the last rtt period	*/
	u32	rttvar_us;	/* smoothed mdev_max			*/
	u32	rtt_seq;	/* sequence number to update rttvar	*/
	struct  minmax rtt_min;

	u32	packets_out;	/* Packets which are "in flight"	*/
	u32	retrans_out;	/* Retransmitted packets out		*/
	u32	max_packets_out;  /* max packets_out in last window */
	u32	max_packets_seq;  /* right edge of max_packets_out flight */

	u16	urg_data;	/* Saved octet of OOB data and control flags */
	u8	ecn_flags;	/* ECN status bits.			*/
	u8	keepalive_probes; /* num of allowed keep alive probes	*/
	u32	reordering;	/* Packet reordering metric.		*/
	u32	reord_seen;	/* number of data packet reordering events */
	u32	snd_up;		/* Urgent pointer		*/

/*
 *      Options received (usually on last packet, some only on SYN packets).
 */
	struct tcp_options_received rx_opt;

/*
 *	Slow start and congestion control (see also Nagle, and Karn & Partridge)
 */
 	u32	snd_ssthresh;	/* Slow start size threshold		*/
 	u32	snd_cwnd;	/* Sending congestion window		*/
	u32	snd_cwnd_cnt;	/* Linear increase counter		*/
	u32	snd_cwnd_clamp; /* Do not allow snd_cwnd to grow above this */
	u32	snd_cwnd_used;
	u32	snd_cwnd_stamp;
	u32	prior_cwnd;	/* cwnd right before starting loss recovery */
	u32	prr_delivered;	/* Number of newly delivered packets to
				 * receiver in Recovery. */
	u32	prr_out;	/* Total number of pkts sent during Recovery. */
	u32	delivered;	/* Total data packets delivered incl. rexmits */
	u32	delivered_ce;	/* Like the above but only ECE marked packets */
	u32	lost;		/* Total data packets lost incl. rexmits */
	u32	app_limited;	/* limited until "delivered" reaches this val */
	u64	first_tx_mstamp;  /* start of window send phase */
	u64	delivered_mstamp; /* time we reached "delivered" */
	u32	rate_delivered;    /* saved rate sample: packets delivered */
	u32	rate_interval_us;  /* saved rate sample: time elapsed */

 	u32	rcv_wnd;	/* Current receiver window		*/
	u32	write_seq;	/* Tail(+1) of data held in tcp send buffer */
	u32	notsent_lowat;	/* TCP_NOTSENT_LOWAT */
	u32	pushed_seq;	/* Last pushed seq, required to talk to windows */
	u32	lost_out;	/* Lost packets			*/
	u32	sacked_out;	/* SACK'd packets			*/

	struct hrtimer	pacing_timer;
	struct hrtimer	compressed_ack_timer;

	/* from STCP, retrans queue hinting */
	struct sk_buff* lost_skb_hint;
	struct sk_buff *retransmit_skb_hint;

	/* OOO segments go in this rbtree. Socket lock must be held. */
	struct rb_root	out_of_order_queue;
	struct sk_buff	*ooo_last_skb; /* cache rb_last(out_of_order_queue) */

	/* SACKs data, these 2 need to be together (see tcp_options_write) */
	struct tcp_sack_block duplicate_sack[1]; /* D-SACK block */
	struct tcp_sack_block selective_acks[4]; /* The SACKS themselves*/

	struct tcp_sack_block recv_sack_cache[4];

	struct sk_buff *highest_sack;   /* skb just after the highest
					 * skb with SACKed bit set
					 * (validity guaranteed only if
					 * sacked_out > 0)
					 */

	int     lost_cnt_hint;

	u32	prior_ssthresh; /* ssthresh saved at recovery start	*/
	u32	high_seq;	/* snd_nxt at onset of congestion	*/

	u32	retrans_stamp;	/* Timestamp of the last retransmit,
				 * also used in SYN-SENT to remember stamp of
				 * the first SYN. */
	u32	undo_marker;	/* snd_una upon a new recovery episode. */
	int	undo_retrans;	/* number of undoable retransmissions. */
	u64	bytes_retrans;	/* RFC4898 tcpEStatsPerfOctetsRetrans
				 * Total data bytes retransmitted
				 */
	u32	total_retrans;	/* Total retransmits for entire connection */

	u32	urg_seq;	/* Seq of received urgent pointer */
	unsigned int		keepalive_time;	  /* time before keep alive takes place */
	unsigned int		keepalive_intvl;  /* time interval between keep alive probes */

	int			linger2;


/* Sock_ops bpf program related variables */
#ifdef CONFIG_BPF
	u8	bpf_sock_ops_cb_flags;  /* Control calling BPF programs
					 * values defined in uapi/linux/tcp.h
					 */
#define BPF_SOCK_OPS_TEST_FLAG(TP, ARG) (TP->bpf_sock_ops_cb_flags & ARG)
#else
#define BPF_SOCK_OPS_TEST_FLAG(TP, ARG) 0
#endif

<<<<<<< HEAD
=======
	u16 timeout_rehash;	/* Timeout-triggered rehash attempts */

>>>>>>> 7d2a07b7
	u32 rcv_ooopack; /* Received out-of-order packets, for tcpinfo */

/* Receiver side RTT estimation */
	u32 rcv_rtt_last_tsecr;
	struct {
		u32	rtt_us;
		u32	seq;
		u64	time;
	} rcv_rtt_est;

/* Receiver queue space */
	struct {
		u32	space;
		u32	seq;
		u64	time;
	} rcvq_space;

/* TCP-specific MTU probe information. */
	struct {
		u32		  probe_seq_start;
		u32		  probe_seq_end;
	} mtu_probe;
	u32	mtu_info; /* We received an ICMP_FRAG_NEEDED / ICMPV6_PKT_TOOBIG
			   * while socket was owned by user.
			   */
#if IS_ENABLED(CONFIG_MPTCP)
	bool	is_mptcp;
#endif
#if IS_ENABLED(CONFIG_SMC)
	bool	syn_smc;	/* SYN includes SMC */
#endif

#ifdef CONFIG_TCP_MD5SIG
/* TCP AF-Specific parts; only used by MD5 Signature support so far */
	const struct tcp_sock_af_ops	*af_specific;

/* TCP MD5 Signature Option information */
	struct tcp_md5sig_info	__rcu *md5sig_info;
#endif

/* TCP fastopen related information */
	struct tcp_fastopen_request *fastopen_req;
	/* fastopen_rsk points to request_sock that resulted in this big
	 * socket. Used to retransmit SYNACKs etc.
	 */
	struct request_sock __rcu *fastopen_rsk;
<<<<<<< HEAD
	u32	*saved_syn;
=======
	struct saved_syn *saved_syn;
>>>>>>> 7d2a07b7
};

enum tsq_enum {
	TSQ_THROTTLED,
	TSQ_QUEUED,
	TCP_TSQ_DEFERRED,	   /* tcp_tasklet_func() found socket was owned */
	TCP_WRITE_TIMER_DEFERRED,  /* tcp_write_timer() found socket was owned */
	TCP_DELACK_TIMER_DEFERRED, /* tcp_delack_timer() found socket was owned */
	TCP_MTU_REDUCED_DEFERRED,  /* tcp_v{4|6}_err() could not call
				    * tcp_v{4|6}_mtu_reduced()
				    */
};

enum tsq_flags {
	TSQF_THROTTLED			= (1UL << TSQ_THROTTLED),
	TSQF_QUEUED			= (1UL << TSQ_QUEUED),
	TCPF_TSQ_DEFERRED		= (1UL << TCP_TSQ_DEFERRED),
	TCPF_WRITE_TIMER_DEFERRED	= (1UL << TCP_WRITE_TIMER_DEFERRED),
	TCPF_DELACK_TIMER_DEFERRED	= (1UL << TCP_DELACK_TIMER_DEFERRED),
	TCPF_MTU_REDUCED_DEFERRED	= (1UL << TCP_MTU_REDUCED_DEFERRED),
};

static inline struct tcp_sock *tcp_sk(const struct sock *sk)
{
	return (struct tcp_sock *)sk;
}

struct tcp_timewait_sock {
	struct inet_timewait_sock tw_sk;
#define tw_rcv_nxt tw_sk.__tw_common.skc_tw_rcv_nxt
#define tw_snd_nxt tw_sk.__tw_common.skc_tw_snd_nxt
	u32			  tw_rcv_wnd;
	u32			  tw_ts_offset;
	u32			  tw_ts_recent;

	/* The time we sent the last out-of-window ACK: */
	u32			  tw_last_oow_ack_time;

	int			  tw_ts_recent_stamp;
	u32			  tw_tx_delay;
#ifdef CONFIG_TCP_MD5SIG
	struct tcp_md5sig_key	  *tw_md5_key;
#endif
};

static inline struct tcp_timewait_sock *tcp_twsk(const struct sock *sk)
{
	return (struct tcp_timewait_sock *)sk;
}

static inline bool tcp_passive_fastopen(const struct sock *sk)
{
	return sk->sk_state == TCP_SYN_RECV &&
	       rcu_access_pointer(tcp_sk(sk)->fastopen_rsk) != NULL;
}

static inline void fastopen_queue_tune(struct sock *sk, int backlog)
{
	struct request_sock_queue *queue = &inet_csk(sk)->icsk_accept_queue;
	int somaxconn = READ_ONCE(sock_net(sk)->core.sysctl_somaxconn);

	queue->fastopenq.max_qlen = min_t(unsigned int, backlog, somaxconn);
}

static inline void tcp_move_syn(struct tcp_sock *tp,
				struct request_sock *req)
{
	tp->saved_syn = req->saved_syn;
	req->saved_syn = NULL;
}

static inline void tcp_saved_syn_free(struct tcp_sock *tp)
{
	kfree(tp->saved_syn);
	tp->saved_syn = NULL;
}

static inline u32 tcp_saved_syn_len(const struct saved_syn *saved_syn)
{
	return saved_syn->mac_hdrlen + saved_syn->network_hdrlen +
		saved_syn->tcp_hdrlen;
}

struct sk_buff *tcp_get_timestamping_opt_stats(const struct sock *sk,
					       const struct sk_buff *orig_skb,
					       const struct sk_buff *ack_skb);

static inline u16 tcp_mss_clamp(const struct tcp_sock *tp, u16 mss)
{
	/* We use READ_ONCE() here because socket might not be locked.
	 * This happens for listeners.
	 */
	u16 user_mss = READ_ONCE(tp->rx_opt.user_mss);

	return (user_mss && user_mss < mss) ? user_mss : mss;
}

int tcp_skb_shift(struct sk_buff *to, struct sk_buff *from, int pcount,
		  int shiftlen);

void tcp_sock_set_cork(struct sock *sk, bool on);
int tcp_sock_set_keepcnt(struct sock *sk, int val);
int tcp_sock_set_keepidle_locked(struct sock *sk, int val);
int tcp_sock_set_keepidle(struct sock *sk, int val);
int tcp_sock_set_keepintvl(struct sock *sk, int val);
void tcp_sock_set_nodelay(struct sock *sk);
void tcp_sock_set_quickack(struct sock *sk, int val);
int tcp_sock_set_syncnt(struct sock *sk, int val);
void tcp_sock_set_user_timeout(struct sock *sk, u32 val);

#endif	/* _LINUX_TCP_H */<|MERGE_RESOLUTION|>--- conflicted
+++ resolved
@@ -363,11 +363,8 @@
 #define BPF_SOCK_OPS_TEST_FLAG(TP, ARG) 0
 #endif
 
-<<<<<<< HEAD
-=======
 	u16 timeout_rehash;	/* Timeout-triggered rehash attempts */
 
->>>>>>> 7d2a07b7
 	u32 rcv_ooopack; /* Received out-of-order packets, for tcpinfo */
 
 /* Receiver side RTT estimation */
@@ -414,11 +411,7 @@
 	 * socket. Used to retransmit SYNACKs etc.
 	 */
 	struct request_sock __rcu *fastopen_rsk;
-<<<<<<< HEAD
-	u32	*saved_syn;
-=======
 	struct saved_syn *saved_syn;
->>>>>>> 7d2a07b7
 };
 
 enum tsq_enum {
