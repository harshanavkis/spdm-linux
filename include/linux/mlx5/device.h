--- conflicted
+++ resolved
@@ -371,10 +371,7 @@
 enum {
 	MLX5_GENERAL_SUBTYPE_DELAY_DROP_TIMEOUT = 0x1,
 	MLX5_GENERAL_SUBTYPE_PCI_POWER_CHANGE_EVENT = 0x5,
-<<<<<<< HEAD
-=======
 	MLX5_GENERAL_SUBTYPE_FW_LIVE_PATCH_EVENT = 0x7,
->>>>>>> 7d2a07b7
 	MLX5_GENERAL_SUBTYPE_PCI_SYNC_FOR_FW_UPDATE_EVENT = 0x8,
 };
 
@@ -728,14 +725,11 @@
 	u8 sync_rst_state;
 };
 
-<<<<<<< HEAD
-=======
 struct mlx5_eqe_vhca_state {
 	__be16 ec_function;
 	__be16 function_id;
 } __packed;
 
->>>>>>> 7d2a07b7
 union ev_data {
 	__be32				raw[7];
 	struct mlx5_eqe_cmd		cmd;
@@ -755,10 +749,7 @@
 	struct mlx5_eqe_temp_warning	temp_warning;
 	struct mlx5_eqe_xrq_err		xrq_err;
 	struct mlx5_eqe_sync_fw_update	sync_fw_update;
-<<<<<<< HEAD
-=======
 	struct mlx5_eqe_vhca_state	vhca_state;
->>>>>>> 7d2a07b7
 } __packed;
 
 struct mlx5_eqe {
@@ -1188,10 +1179,7 @@
 	MLX5_CAP_VDPA_EMULATION = 0x13,
 	MLX5_CAP_DEV_EVENT = 0x14,
 	MLX5_CAP_IPSEC,
-<<<<<<< HEAD
-=======
 	MLX5_CAP_GENERAL_2 = 0x20,
->>>>>>> 7d2a07b7
 	/* NUM OF CAP Types */
 	MLX5_CAP_NUM
 };
