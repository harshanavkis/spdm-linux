/* SPDX-License-Identifier: GPL-2.0-only */
/*
 *  linux/include/linux/mmc/host.h
 *
 *  Host driver specific definitions.
 */
#ifndef LINUX_MMC_HOST_H
#define LINUX_MMC_HOST_H

#include <linux/sched.h>
#include <linux/device.h>
#include <linux/fault-inject.h>

#include <linux/mmc/core.h>
#include <linux/mmc/card.h>
#include <linux/mmc/pm.h>
#include <linux/dma-direction.h>
#include <linux/keyslot-manager.h>

struct mmc_ios {
	unsigned int	clock;			/* clock rate */
	unsigned short	vdd;
	unsigned int	power_delay_ms;		/* waiting for stable power */

/* vdd stores the bit number of the selected voltage range from below. */

	unsigned char	bus_mode;		/* command output mode */

#define MMC_BUSMODE_OPENDRAIN	1
#define MMC_BUSMODE_PUSHPULL	2

	unsigned char	chip_select;		/* SPI chip select */

#define MMC_CS_DONTCARE		0
#define MMC_CS_HIGH		1
#define MMC_CS_LOW		2

	unsigned char	power_mode;		/* power supply mode */

#define MMC_POWER_OFF		0
#define MMC_POWER_UP		1
#define MMC_POWER_ON		2
#define MMC_POWER_UNDEFINED	3

	unsigned char	bus_width;		/* data bus width */

#define MMC_BUS_WIDTH_1		0
#define MMC_BUS_WIDTH_4		2
#define MMC_BUS_WIDTH_8		3

	unsigned char	timing;			/* timing specification used */

#define MMC_TIMING_LEGACY	0
#define MMC_TIMING_MMC_HS	1
#define MMC_TIMING_SD_HS	2
#define MMC_TIMING_UHS_SDR12	3
#define MMC_TIMING_UHS_SDR25	4
#define MMC_TIMING_UHS_SDR50	5
#define MMC_TIMING_UHS_SDR104	6
#define MMC_TIMING_UHS_DDR50	7
#define MMC_TIMING_MMC_DDR52	8
#define MMC_TIMING_MMC_HS200	9
#define MMC_TIMING_MMC_HS400	10
#define MMC_TIMING_SD_EXP	11
#define MMC_TIMING_SD_EXP_1_2V	12

	unsigned char	signal_voltage;		/* signalling voltage (1.8V or 3.3V) */

#define MMC_SIGNAL_VOLTAGE_330	0
#define MMC_SIGNAL_VOLTAGE_180	1
#define MMC_SIGNAL_VOLTAGE_120	2

	unsigned char	drv_type;		/* driver type (A, B, C, D) */

#define MMC_SET_DRIVER_TYPE_B	0
#define MMC_SET_DRIVER_TYPE_A	1
#define MMC_SET_DRIVER_TYPE_C	2
#define MMC_SET_DRIVER_TYPE_D	3

	bool enhanced_strobe;			/* hs400es selection */
};

struct mmc_clk_phase {
	bool valid;
	u16 in_deg;
	u16 out_deg;
};

#define MMC_NUM_CLK_PHASES (MMC_TIMING_MMC_HS400 + 1)
struct mmc_clk_phase_map {
	struct mmc_clk_phase phase[MMC_NUM_CLK_PHASES];
};

struct mmc_host;

struct mmc_host_ops {
	/*
	 * It is optional for the host to implement pre_req and post_req in
	 * order to support double buffering of requests (prepare one
	 * request while another request is active).
	 * pre_req() must always be followed by a post_req().
	 * To undo a call made to pre_req(), call post_req() with
	 * a nonzero err condition.
	 */
	void	(*post_req)(struct mmc_host *host, struct mmc_request *req,
			    int err);
	void	(*pre_req)(struct mmc_host *host, struct mmc_request *req);
	void	(*request)(struct mmc_host *host, struct mmc_request *req);
	/* Submit one request to host in atomic context. */
	int	(*request_atomic)(struct mmc_host *host,
				  struct mmc_request *req);

	/*
	 * Avoid calling the next three functions too often or in a "fast
	 * path", since underlaying controller might implement them in an
	 * expensive and/or slow way. Also note that these functions might
	 * sleep, so don't call them in the atomic contexts!
	 */

	/*
	 * Notes to the set_ios callback:
	 * ios->clock might be 0. For some controllers, setting 0Hz
	 * as any other frequency works. However, some controllers
	 * explicitly need to disable the clock. Otherwise e.g. voltage
	 * switching might fail because the SDCLK is not really quiet.
	 */
	void	(*set_ios)(struct mmc_host *host, struct mmc_ios *ios);

	/*
	 * Return values for the get_ro callback should be:
	 *   0 for a read/write card
	 *   1 for a read-only card
	 *   -ENOSYS when not supported (equal to NULL callback)
	 *   or a negative errno value when something bad happened
	 */
	int	(*get_ro)(struct mmc_host *host);

	/*
	 * Return values for the get_cd callback should be:
	 *   0 for a absent card
	 *   1 for a present card
	 *   -ENOSYS when not supported (equal to NULL callback)
	 *   or a negative errno value when something bad happened
	 */
	int	(*get_cd)(struct mmc_host *host);

	void	(*enable_sdio_irq)(struct mmc_host *host, int enable);
	/* Mandatory callback when using MMC_CAP2_SDIO_IRQ_NOTHREAD. */
	void	(*ack_sdio_irq)(struct mmc_host *host);

	/* optional callback for HC quirks */
	void	(*init_card)(struct mmc_host *host, struct mmc_card *card);

	int	(*start_signal_voltage_switch)(struct mmc_host *host, struct mmc_ios *ios);

	/* Check if the card is pulling dat[0:3] low */
	int	(*card_busy)(struct mmc_host *host);

	/* The tuning command opcode value is different for SD and eMMC cards */
	int	(*execute_tuning)(struct mmc_host *host, u32 opcode);

	/* Prepare HS400 target operating frequency depending host driver */
	int	(*prepare_hs400_tuning)(struct mmc_host *host, struct mmc_ios *ios);

	/* Prepare switch to DDR during the HS400 init sequence */
	int	(*hs400_prepare_ddr)(struct mmc_host *host);

	/* Prepare for switching from HS400 to HS200 */
	void	(*hs400_downgrade)(struct mmc_host *host);

	/* Complete selection of HS400 */
	void	(*hs400_complete)(struct mmc_host *host);

	/* Prepare enhanced strobe depending host driver */
	void	(*hs400_enhanced_strobe)(struct mmc_host *host,
					 struct mmc_ios *ios);
	int	(*select_drive_strength)(struct mmc_card *card,
					 unsigned int max_dtr, int host_drv,
					 int card_drv, int *drv_type);
	/* Reset the eMMC card via RST_n */
	void	(*hw_reset)(struct mmc_host *host);
	void	(*card_event)(struct mmc_host *host);

	/*
	 * Optional callback to support controllers with HW issues for multiple
	 * I/O. Returns the number of supported blocks for the request.
	 */
	int	(*multi_io_quirk)(struct mmc_card *card,
				  unsigned int direction, int blk_size);

	/* Initialize an SD express card, mandatory for MMC_CAP2_SD_EXP. */
	int	(*init_sd_express)(struct mmc_host *host, struct mmc_ios *ios);
};

struct mmc_cqe_ops {
	/* Allocate resources, and make the CQE operational */
	int	(*cqe_enable)(struct mmc_host *host, struct mmc_card *card);
	/* Free resources, and make the CQE non-operational */
	void	(*cqe_disable)(struct mmc_host *host);
	/*
	 * Issue a read, write or DCMD request to the CQE. Also deal with the
	 * effect of ->cqe_off().
	 */
	int	(*cqe_request)(struct mmc_host *host, struct mmc_request *mrq);
	/* Free resources (e.g. DMA mapping) associated with the request */
	void	(*cqe_post_req)(struct mmc_host *host, struct mmc_request *mrq);
	/*
	 * Prepare the CQE and host controller to accept non-CQ commands. There
	 * is no corresponding ->cqe_on(), instead ->cqe_request() is required
	 * to deal with that.
	 */
	void	(*cqe_off)(struct mmc_host *host);
	/*
	 * Wait for all CQE tasks to complete. Return an error if recovery
	 * becomes necessary.
	 */
	int	(*cqe_wait_for_idle)(struct mmc_host *host);
	/*
	 * Notify CQE that a request has timed out. Return false if the request
	 * completed or true if a timeout happened in which case indicate if
	 * recovery is needed.
	 */
	bool	(*cqe_timeout)(struct mmc_host *host, struct mmc_request *mrq,
			       bool *recovery_needed);
	/*
	 * Stop all CQE activity and prepare the CQE and host controller to
	 * accept recovery commands.
	 */
	void	(*cqe_recovery_start)(struct mmc_host *host);
	/*
	 * Clear the queue and call mmc_cqe_request_done() on all requests.
	 * Requests that errored will have the error set on the mmc_request
	 * (data->error or cmd->error for DCMD).  Requests that did not error
	 * will have zero data bytes transferred.
	 */
	void	(*cqe_recovery_finish)(struct mmc_host *host);
};

struct mmc_async_req {
	/* active mmc request */
	struct mmc_request	*mrq;
	/*
	 * Check error status of completed mmc request.
	 * Returns 0 if success otherwise non zero.
	 */
	enum mmc_blk_status (*err_check)(struct mmc_card *, struct mmc_async_req *);
};

/**
 * struct mmc_slot - MMC slot functions
 *
 * @cd_irq:		MMC/SD-card slot hotplug detection IRQ or -EINVAL
 * @handler_priv:	MMC/SD-card slot context
 *
 * Some MMC/SD host controllers implement slot-functions like card and
 * write-protect detection natively. However, a large number of controllers
 * leave these functions to the CPU. This struct provides a hook to attach
 * such slot-function drivers.
 */
struct mmc_slot {
	int cd_irq;
	bool cd_wake_enabled;
	void *handler_priv;
};

/**
 * mmc_context_info - synchronization details for mmc context
 * @is_done_rcv		wake up reason was done request
 * @is_new_req		wake up reason was new request
 * @is_waiting_last_req	mmc context waiting for single running request
 * @wait		wait queue
 */
struct mmc_context_info {
	bool			is_done_rcv;
	bool			is_new_req;
	bool			is_waiting_last_req;
	wait_queue_head_t	wait;
};

struct regulator;
struct mmc_pwrseq;

struct mmc_supply {
	struct regulator *vmmc;		/* Card power supply */
	struct regulator *vqmmc;	/* Optional Vccq supply */
};

struct mmc_ctx {
	struct task_struct *task;
};

struct mmc_host {
	struct device		*parent;
	struct device		class_dev;
	int			index;
	const struct mmc_host_ops *ops;
	struct mmc_pwrseq	*pwrseq;
	unsigned int		f_min;
	unsigned int		f_max;
	unsigned int		f_init;
	u32			ocr_avail;
	u32			ocr_avail_sdio;	/* SDIO-specific OCR */
	u32			ocr_avail_sd;	/* SD-specific OCR */
	u32			ocr_avail_mmc;	/* MMC-specific OCR */
	struct wakeup_source	*ws;		/* Enable consume of uevents */
	u32			max_current_330;
	u32			max_current_300;
	u32			max_current_180;

#define MMC_VDD_165_195		0x00000080	/* VDD voltage 1.65 - 1.95 */
#define MMC_VDD_20_21		0x00000100	/* VDD voltage 2.0 ~ 2.1 */
#define MMC_VDD_21_22		0x00000200	/* VDD voltage 2.1 ~ 2.2 */
#define MMC_VDD_22_23		0x00000400	/* VDD voltage 2.2 ~ 2.3 */
#define MMC_VDD_23_24		0x00000800	/* VDD voltage 2.3 ~ 2.4 */
#define MMC_VDD_24_25		0x00001000	/* VDD voltage 2.4 ~ 2.5 */
#define MMC_VDD_25_26		0x00002000	/* VDD voltage 2.5 ~ 2.6 */
#define MMC_VDD_26_27		0x00004000	/* VDD voltage 2.6 ~ 2.7 */
#define MMC_VDD_27_28		0x00008000	/* VDD voltage 2.7 ~ 2.8 */
#define MMC_VDD_28_29		0x00010000	/* VDD voltage 2.8 ~ 2.9 */
#define MMC_VDD_29_30		0x00020000	/* VDD voltage 2.9 ~ 3.0 */
#define MMC_VDD_30_31		0x00040000	/* VDD voltage 3.0 ~ 3.1 */
#define MMC_VDD_31_32		0x00080000	/* VDD voltage 3.1 ~ 3.2 */
#define MMC_VDD_32_33		0x00100000	/* VDD voltage 3.2 ~ 3.3 */
#define MMC_VDD_33_34		0x00200000	/* VDD voltage 3.3 ~ 3.4 */
#define MMC_VDD_34_35		0x00400000	/* VDD voltage 3.4 ~ 3.5 */
#define MMC_VDD_35_36		0x00800000	/* VDD voltage 3.5 ~ 3.6 */

	u32			caps;		/* Host capabilities */

#define MMC_CAP_4_BIT_DATA	(1 << 0)	/* Can the host do 4 bit transfers */
#define MMC_CAP_MMC_HIGHSPEED	(1 << 1)	/* Can do MMC high-speed timing */
#define MMC_CAP_SD_HIGHSPEED	(1 << 2)	/* Can do SD high-speed timing */
#define MMC_CAP_SDIO_IRQ	(1 << 3)	/* Can signal pending SDIO IRQs */
#define MMC_CAP_SPI		(1 << 4)	/* Talks only SPI protocols */
#define MMC_CAP_NEEDS_POLL	(1 << 5)	/* Needs polling for card-detection */
#define MMC_CAP_8_BIT_DATA	(1 << 6)	/* Can the host do 8 bit transfers */
#define MMC_CAP_AGGRESSIVE_PM	(1 << 7)	/* Suspend (e)MMC/SD at idle  */
#define MMC_CAP_NONREMOVABLE	(1 << 8)	/* Nonremovable e.g. eMMC */
#define MMC_CAP_WAIT_WHILE_BUSY	(1 << 9)	/* Waits while card is busy */
#define MMC_CAP_3_3V_DDR	(1 << 11)	/* Host supports eMMC DDR 3.3V */
#define MMC_CAP_1_8V_DDR	(1 << 12)	/* Host supports eMMC DDR 1.8V */
#define MMC_CAP_1_2V_DDR	(1 << 13)	/* Host supports eMMC DDR 1.2V */
#define MMC_CAP_DDR		(MMC_CAP_3_3V_DDR | MMC_CAP_1_8V_DDR | \
				 MMC_CAP_1_2V_DDR)
#define MMC_CAP_POWER_OFF_CARD	(1 << 14)	/* Can power off after boot */
#define MMC_CAP_BUS_WIDTH_TEST	(1 << 15)	/* CMD14/CMD19 bus width ok */
#define MMC_CAP_UHS_SDR12	(1 << 16)	/* Host supports UHS SDR12 mode */
#define MMC_CAP_UHS_SDR25	(1 << 17)	/* Host supports UHS SDR25 mode */
#define MMC_CAP_UHS_SDR50	(1 << 18)	/* Host supports UHS SDR50 mode */
#define MMC_CAP_UHS_SDR104	(1 << 19)	/* Host supports UHS SDR104 mode */
#define MMC_CAP_UHS_DDR50	(1 << 20)	/* Host supports UHS DDR50 mode */
#define MMC_CAP_UHS		(MMC_CAP_UHS_SDR12 | MMC_CAP_UHS_SDR25 | \
				 MMC_CAP_UHS_SDR50 | MMC_CAP_UHS_SDR104 | \
				 MMC_CAP_UHS_DDR50)
#define MMC_CAP_SYNC_RUNTIME_PM	(1 << 21)	/* Synced runtime PM suspends. */
#define MMC_CAP_NEED_RSP_BUSY	(1 << 22)	/* Commands with R1B can't use R1. */
#define MMC_CAP_DRIVER_TYPE_A	(1 << 23)	/* Host supports Driver Type A */
#define MMC_CAP_DRIVER_TYPE_C	(1 << 24)	/* Host supports Driver Type C */
#define MMC_CAP_DRIVER_TYPE_D	(1 << 25)	/* Host supports Driver Type D */
#define MMC_CAP_DONE_COMPLETE	(1 << 27)	/* RW reqs can be completed within mmc_request_done() */
#define MMC_CAP_CD_WAKE		(1 << 28)	/* Enable card detect wake */
#define MMC_CAP_CMD_DURING_TFR	(1 << 29)	/* Commands during data transfer */
#define MMC_CAP_CMD23		(1 << 30)	/* CMD23 supported. */
#define MMC_CAP_HW_RESET	(1 << 31)	/* Reset the eMMC card via RST_n */

	u32			caps2;		/* More host capabilities */

#define MMC_CAP2_BOOTPART_NOACC	(1 << 0)	/* Boot partition no access */
#define MMC_CAP2_FULL_PWR_CYCLE	(1 << 2)	/* Can do full power cycle */
#define MMC_CAP2_FULL_PWR_CYCLE_IN_SUSPEND (1 << 3) /* Can do full power cycle in suspend */
#define MMC_CAP2_HS200_1_8V_SDR	(1 << 5)        /* can support */
#define MMC_CAP2_HS200_1_2V_SDR	(1 << 6)        /* can support */
#define MMC_CAP2_HS200		(MMC_CAP2_HS200_1_8V_SDR | \
				 MMC_CAP2_HS200_1_2V_SDR)
#define MMC_CAP2_SD_EXP		(1 << 7)	/* SD express via PCIe */
#define MMC_CAP2_SD_EXP_1_2V	(1 << 8)	/* SD express 1.2V */
#define MMC_CAP2_CD_ACTIVE_HIGH	(1 << 10)	/* Card-detect signal active high */
#define MMC_CAP2_RO_ACTIVE_HIGH	(1 << 11)	/* Write-protect signal active high */
#define MMC_CAP2_NO_PRESCAN_POWERUP (1 << 14)	/* Don't power up before scan */
#define MMC_CAP2_HS400_1_8V	(1 << 15)	/* Can support HS400 1.8V */
#define MMC_CAP2_HS400_1_2V	(1 << 16)	/* Can support HS400 1.2V */
#define MMC_CAP2_HS400		(MMC_CAP2_HS400_1_8V | \
				 MMC_CAP2_HS400_1_2V)
#define MMC_CAP2_HSX00_1_8V	(MMC_CAP2_HS200_1_8V_SDR | MMC_CAP2_HS400_1_8V)
#define MMC_CAP2_HSX00_1_2V	(MMC_CAP2_HS200_1_2V_SDR | MMC_CAP2_HS400_1_2V)
#define MMC_CAP2_SDIO_IRQ_NOTHREAD (1 << 17)
#define MMC_CAP2_NO_WRITE_PROTECT (1 << 18)	/* No physical write protect pin, assume that card is always read-write */
#define MMC_CAP2_NO_SDIO	(1 << 19)	/* Do not send SDIO commands during initialization */
#define MMC_CAP2_HS400_ES	(1 << 20)	/* Host supports enhanced strobe */
#define MMC_CAP2_NO_SD		(1 << 21)	/* Do not send SD commands during initialization */
#define MMC_CAP2_NO_MMC		(1 << 22)	/* Do not send (e)MMC commands during initialization */
#define MMC_CAP2_CQE		(1 << 23)	/* Has eMMC command queue engine */
#define MMC_CAP2_CQE_DCMD	(1 << 24)	/* CQE can issue a direct command */
#define MMC_CAP2_AVOID_3_3V	(1 << 25)	/* Host must negotiate down from 3.3V */
#define MMC_CAP2_MERGE_CAPABLE	(1 << 26)	/* Host can merge a segment over the segment size */
<<<<<<< HEAD
=======
#ifdef CONFIG_MMC_CRYPTO
#define MMC_CAP2_CRYPTO		(1 << 27)	/* Host supports inline encryption */
#else
#define MMC_CAP2_CRYPTO		0
#endif
>>>>>>> 7d2a07b7

	int			fixed_drv_type;	/* fixed driver type for non-removable media */

	mmc_pm_flag_t		pm_caps;	/* supported pm features */

	/* host specific block data */
	unsigned int		max_seg_size;	/* see blk_queue_max_segment_size */
	unsigned short		max_segs;	/* see blk_queue_max_segments */
	unsigned short		unused;
	unsigned int		max_req_size;	/* maximum number of bytes in one req */
	unsigned int		max_blk_size;	/* maximum size of one mmc block */
	unsigned int		max_blk_count;	/* maximum number of blocks in one req */
	unsigned int		max_busy_timeout; /* max busy timeout in ms */

	/* private data */
	spinlock_t		lock;		/* lock for claim and bus ops */

	struct mmc_ios		ios;		/* current io bus settings */

	/* group bitfields together to minimize padding */
	unsigned int		use_spi_crc:1;
	unsigned int		claimed:1;	/* host exclusively claimed */
	unsigned int		doing_init_tune:1; /* initial tuning in progress */
	unsigned int		can_retune:1;	/* re-tuning can be used */
	unsigned int		doing_retune:1;	/* re-tuning in progress */
	unsigned int		retune_now:1;	/* do re-tuning at next req */
	unsigned int		retune_paused:1; /* re-tuning is temporarily disabled */
	unsigned int		retune_crc_disable:1; /* don't trigger retune upon crc */
	unsigned int		can_dma_map_merge:1; /* merging can be used */

	int			rescan_disable;	/* disable card detection */
	int			rescan_entered;	/* used with nonremovable devices */

	int			need_retune;	/* re-tuning is needed */
	int			hold_retune;	/* hold off re-tuning */
	unsigned int		retune_period;	/* re-tuning period in secs */
	struct timer_list	retune_timer;	/* for periodic re-tuning */

	bool			trigger_card_event; /* card_event necessary */

	struct mmc_card		*card;		/* device attached to this host */

	wait_queue_head_t	wq;
	struct mmc_ctx		*claimer;	/* context that has host claimed */
	int			claim_cnt;	/* "claim" nesting count */
	struct mmc_ctx		default_ctx;	/* default context */

	struct delayed_work	detect;
	int			detect_change;	/* card detect flag */
	struct mmc_slot		slot;

	const struct mmc_bus_ops *bus_ops;	/* current bus driver */

	unsigned int		sdio_irqs;
	struct task_struct	*sdio_irq_thread;
	struct delayed_work	sdio_irq_work;
	bool			sdio_irq_pending;
	atomic_t		sdio_irq_thread_abort;

	mmc_pm_flag_t		pm_flags;	/* requested pm features */

	struct led_trigger	*led;		/* activity led */

#ifdef CONFIG_REGULATOR
	bool			regulator_enabled; /* regulator state */
#endif
	struct mmc_supply	supply;

	struct dentry		*debugfs_root;

	/* Ongoing data transfer that allows commands during transfer */
	struct mmc_request	*ongoing_mrq;

#ifdef CONFIG_FAIL_MMC_REQUEST
	struct fault_attr	fail_mmc_request;
#endif

	unsigned int		actual_clock;	/* Actual HC clock rate */

	unsigned int		slotno;	/* used for sdio acpi binding */

	int			dsr_req;	/* DSR value is valid */
	u32			dsr;	/* optional driver stage (DSR) value */

	/* Command Queue Engine (CQE) support */
	const struct mmc_cqe_ops *cqe_ops;
	void			*cqe_private;
	int			cqe_qdepth;
	bool			cqe_enabled;
	bool			cqe_on;

	/* Inline encryption support */
#ifdef CONFIG_MMC_CRYPTO
	struct blk_keyslot_manager ksm;
#endif

	/* Host Software Queue support */
	bool			hsq_enabled;

	unsigned long		private[] ____cacheline_aligned;
};

struct device_node;

struct mmc_host *mmc_alloc_host(int extra, struct device *);
int mmc_add_host(struct mmc_host *);
void mmc_remove_host(struct mmc_host *);
void mmc_free_host(struct mmc_host *);
void mmc_of_parse_clk_phase(struct mmc_host *host,
			    struct mmc_clk_phase_map *map);
int mmc_of_parse(struct mmc_host *host);
int mmc_of_parse_voltage(struct mmc_host *host, u32 *mask);

static inline void *mmc_priv(struct mmc_host *host)
{
	return (void *)host->private;
}

static inline struct mmc_host *mmc_from_priv(void *priv)
{
	return container_of(priv, struct mmc_host, private);
}

#define mmc_host_is_spi(host)	((host)->caps & MMC_CAP_SPI)

#define mmc_dev(x)	((x)->parent)
#define mmc_classdev(x)	(&(x)->class_dev)
#define mmc_hostname(x)	(dev_name(&(x)->class_dev))

void mmc_detect_change(struct mmc_host *, unsigned long delay);
void mmc_request_done(struct mmc_host *, struct mmc_request *);
void mmc_command_done(struct mmc_host *host, struct mmc_request *mrq);

void mmc_cqe_request_done(struct mmc_host *host, struct mmc_request *mrq);

/*
 * May be called from host driver's system/runtime suspend/resume callbacks,
 * to know if SDIO IRQs has been claimed.
 */
static inline bool sdio_irq_claimed(struct mmc_host *host)
{
	return host->sdio_irqs > 0;
}

static inline void mmc_signal_sdio_irq(struct mmc_host *host)
{
	host->ops->enable_sdio_irq(host, 0);
	host->sdio_irq_pending = true;
	if (host->sdio_irq_thread)
		wake_up_process(host->sdio_irq_thread);
}

void sdio_signal_irq(struct mmc_host *host);

#ifdef CONFIG_REGULATOR
int mmc_regulator_set_ocr(struct mmc_host *mmc,
			struct regulator *supply,
			unsigned short vdd_bit);
int mmc_regulator_set_vqmmc(struct mmc_host *mmc, struct mmc_ios *ios);
#else
static inline int mmc_regulator_set_ocr(struct mmc_host *mmc,
				 struct regulator *supply,
				 unsigned short vdd_bit)
{
	return 0;
}

static inline int mmc_regulator_set_vqmmc(struct mmc_host *mmc,
					  struct mmc_ios *ios)
{
	return -EINVAL;
}
#endif

int mmc_regulator_get_supply(struct mmc_host *mmc);

static inline int mmc_card_is_removable(struct mmc_host *host)
{
	return !(host->caps & MMC_CAP_NONREMOVABLE);
}

static inline int mmc_card_keep_power(struct mmc_host *host)
{
	return host->pm_flags & MMC_PM_KEEP_POWER;
}

static inline int mmc_card_wake_sdio_irq(struct mmc_host *host)
{
	return host->pm_flags & MMC_PM_WAKE_SDIO_IRQ;
}

/* TODO: Move to private header */
static inline int mmc_card_hs(struct mmc_card *card)
{
	return card->host->ios.timing == MMC_TIMING_SD_HS ||
		card->host->ios.timing == MMC_TIMING_MMC_HS;
}

/* TODO: Move to private header */
static inline int mmc_card_uhs(struct mmc_card *card)
{
	return card->host->ios.timing >= MMC_TIMING_UHS_SDR12 &&
		card->host->ios.timing <= MMC_TIMING_UHS_DDR50;
}

void mmc_retune_timer_stop(struct mmc_host *host);

static inline void mmc_retune_needed(struct mmc_host *host)
{
	if (host->can_retune)
		host->need_retune = 1;
}

static inline bool mmc_can_retune(struct mmc_host *host)
{
	return host->can_retune == 1;
}

static inline bool mmc_doing_retune(struct mmc_host *host)
{
	return host->doing_retune == 1;
}

static inline bool mmc_doing_tune(struct mmc_host *host)
{
	return host->doing_retune == 1 || host->doing_init_tune == 1;
}

static inline enum dma_data_direction mmc_get_dma_dir(struct mmc_data *data)
{
	return data->flags & MMC_DATA_WRITE ? DMA_TO_DEVICE : DMA_FROM_DEVICE;
}

int mmc_send_tuning(struct mmc_host *host, u32 opcode, int *cmd_error);
int mmc_send_abort_tuning(struct mmc_host *host, u32 opcode);

#endif /* LINUX_MMC_HOST_H */<|MERGE_RESOLUTION|>--- conflicted
+++ resolved
@@ -393,14 +393,11 @@
 #define MMC_CAP2_CQE_DCMD	(1 << 24)	/* CQE can issue a direct command */
 #define MMC_CAP2_AVOID_3_3V	(1 << 25)	/* Host must negotiate down from 3.3V */
 #define MMC_CAP2_MERGE_CAPABLE	(1 << 26)	/* Host can merge a segment over the segment size */
-<<<<<<< HEAD
-=======
 #ifdef CONFIG_MMC_CRYPTO
 #define MMC_CAP2_CRYPTO		(1 << 27)	/* Host supports inline encryption */
 #else
 #define MMC_CAP2_CRYPTO		0
 #endif
->>>>>>> 7d2a07b7
 
 	int			fixed_drv_type;	/* fixed driver type for non-removable media */
 
