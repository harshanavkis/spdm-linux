/* SPDX-License-Identifier: GPL-2.0-only */
/*
 * Dynamic loading of modules into the kernel.
 *
 * Rewritten by Richard Henderson <rth@tamu.edu> Dec 1996
 * Rewritten again by Rusty Russell, 2002
 */

#ifndef _LINUX_MODULE_H
#define _LINUX_MODULE_H

#include <linux/list.h>
#include <linux/stat.h>
#include <linux/buildid.h>
#include <linux/compiler.h>
#include <linux/cache.h>
#include <linux/kmod.h>
#include <linux/init.h>
#include <linux/elf.h>
#include <linux/stringify.h>
#include <linux/kobject.h>
#include <linux/moduleparam.h>
#include <linux/jump_label.h>
#include <linux/export.h>
#include <linux/rbtree_latch.h>
#include <linux/error-injection.h>
#include <linux/tracepoint-defs.h>
#include <linux/srcu.h>
#include <linux/static_call_types.h>
#include <linux/cfi.h>

#include <linux/percpu.h>
#include <asm/module.h>

<<<<<<< HEAD
/* Not Yet Implemented */
#define MODULE_SUPPORTED_DEVICE(name)

=======
>>>>>>> 7d2a07b7
#define MODULE_NAME_LEN MAX_PARAM_PREFIX_LEN

struct modversion_info {
	unsigned long crc;
	char name[MODULE_NAME_LEN];
};

struct module;
struct exception_table_entry;

struct module_kobject {
	struct kobject kobj;
	struct module *mod;
	struct kobject *drivers_dir;
	struct module_param_attrs *mp;
	struct completion *kobj_completion;
} __randomize_layout;

struct module_attribute {
	struct attribute attr;
	ssize_t (*show)(struct module_attribute *, struct module_kobject *,
			char *);
	ssize_t (*store)(struct module_attribute *, struct module_kobject *,
			 const char *, size_t count);
	void (*setup)(struct module *, const char *);
	int (*test)(struct module *);
	void (*free)(struct module *);
};

struct module_version_attribute {
	struct module_attribute mattr;
	const char *module_name;
	const char *version;
};

extern ssize_t __modver_version_show(struct module_attribute *,
				     struct module_kobject *, char *);

extern struct module_attribute module_uevent;

/* These are either module local, or the kernel's dummy ones. */
extern int init_module(void);
extern void cleanup_module(void);

#ifndef MODULE
/**
 * module_init() - driver initialization entry point
 * @x: function to be run at kernel boot time or module insertion
 *
 * module_init() will either be called during do_initcalls() (if
 * builtin) or at module insertion time (if a module).  There can only
 * be one per module.
 */
#define module_init(x)	__initcall(x);

/**
 * module_exit() - driver exit entry point
 * @x: function to be run when driver is removed
 *
 * module_exit() will wrap the driver clean-up code
 * with cleanup_module() when used with rmmod when
 * the driver is a module.  If the driver is statically
 * compiled into the kernel, module_exit() has no effect.
 * There can only be one per module.
 */
#define module_exit(x)	__exitcall(x);

#else /* MODULE */

/*
 * In most cases loadable modules do not need custom
 * initcall levels. There are still some valid cases where
 * a driver may be needed early if built in, and does not
 * matter when built as a loadable module. Like bus
 * snooping debug drivers.
 */
#define early_initcall(fn)		module_init(fn)
#define core_initcall(fn)		module_init(fn)
#define core_initcall_sync(fn)		module_init(fn)
#define postcore_initcall(fn)		module_init(fn)
#define postcore_initcall_sync(fn)	module_init(fn)
#define arch_initcall(fn)		module_init(fn)
#define subsys_initcall(fn)		module_init(fn)
#define subsys_initcall_sync(fn)	module_init(fn)
#define fs_initcall(fn)			module_init(fn)
#define fs_initcall_sync(fn)		module_init(fn)
#define rootfs_initcall(fn)		module_init(fn)
#define device_initcall(fn)		module_init(fn)
#define device_initcall_sync(fn)	module_init(fn)
#define late_initcall(fn)		module_init(fn)
#define late_initcall_sync(fn)		module_init(fn)

#define console_initcall(fn)		module_init(fn)

/* Each module must use one module_init(). */
#define module_init(initfn)					\
	static inline initcall_t __maybe_unused __inittest(void)		\
	{ return initfn; }					\
	int init_module(void) __copy(initfn)			\
		__attribute__((alias(#initfn)));		\
	__CFI_ADDRESSABLE(init_module, __initdata);

/* This is only required if you want to be unloadable. */
#define module_exit(exitfn)					\
	static inline exitcall_t __maybe_unused __exittest(void)		\
	{ return exitfn; }					\
	void cleanup_module(void) __copy(exitfn)		\
		__attribute__((alias(#exitfn)));		\
	__CFI_ADDRESSABLE(cleanup_module, __exitdata);

#endif

/* This means "can be init if no module support, otherwise module load
   may call it." */
#ifdef CONFIG_MODULES
#define __init_or_module
#define __initdata_or_module
#define __initconst_or_module
#define __INIT_OR_MODULE	.text
#define __INITDATA_OR_MODULE	.data
#define __INITRODATA_OR_MODULE	.section ".rodata","a",%progbits
#else
#define __init_or_module __init
#define __initdata_or_module __initdata
#define __initconst_or_module __initconst
#define __INIT_OR_MODULE __INIT
#define __INITDATA_OR_MODULE __INITDATA
#define __INITRODATA_OR_MODULE __INITRODATA
#endif /*CONFIG_MODULES*/

/* Generic info of form tag = "info" */
#define MODULE_INFO(tag, info) __MODULE_INFO(tag, tag, info)

/* For userspace: you can also call me... */
#define MODULE_ALIAS(_alias) MODULE_INFO(alias, _alias)

/* Soft module dependencies. See man modprobe.d for details.
 * Example: MODULE_SOFTDEP("pre: module-foo module-bar post: module-baz")
 */
#define MODULE_SOFTDEP(_softdep) MODULE_INFO(softdep, _softdep)

/*
 * MODULE_FILE is used for generating modules.builtin
 * So, make it no-op when this is being built as a module
 */
#ifdef MODULE
#define MODULE_FILE
#else
#define MODULE_FILE	MODULE_INFO(file, KBUILD_MODFILE);
#endif

/*
 * The following license idents are currently accepted as indicating free
 * software modules
 *
 *	"GPL"				[GNU Public License v2]
 *	"GPL v2"			[GNU Public License v2]
 *	"GPL and additional rights"	[GNU Public License v2 rights and more]
 *	"Dual BSD/GPL"			[GNU Public License v2
 *					 or BSD license choice]
 *	"Dual MIT/GPL"			[GNU Public License v2
 *					 or MIT license choice]
 *	"Dual MPL/GPL"			[GNU Public License v2
 *					 or Mozilla license choice]
 *
 * The following other idents are available
 *
 *	"Proprietary"			[Non free products]
 *
 * Both "GPL v2" and "GPL" (the latter also in dual licensed strings) are
 * merely stating that the module is licensed under the GPL v2, but are not
 * telling whether "GPL v2 only" or "GPL v2 or later". The reason why there
 * are two variants is a historic and failed attempt to convey more
 * information in the MODULE_LICENSE string. For module loading the
 * "only/or later" distinction is completely irrelevant and does neither
 * replace the proper license identifiers in the corresponding source file
 * nor amends them in any way. The sole purpose is to make the
 * 'Proprietary' flagging work and to refuse to bind symbols which are
 * exported with EXPORT_SYMBOL_GPL when a non free module is loaded.
 *
 * In the same way "BSD" is not a clear license information. It merely
 * states, that the module is licensed under one of the compatible BSD
 * license variants. The detailed and correct license information is again
 * to be found in the corresponding source files.
 *
 * There are dual licensed components, but when running with Linux it is the
 * GPL that is relevant so this is a non issue. Similarly LGPL linked with GPL
 * is a GPL combined work.
 *
 * This exists for several reasons
 * 1.	So modinfo can show license info for users wanting to vet their setup
 *	is free
 * 2.	So the community can ignore bug reports including proprietary modules
 * 3.	So vendors can do likewise based on their own policies
 */
#define MODULE_LICENSE(_license) MODULE_FILE MODULE_INFO(license, _license)

/*
 * Author(s), use "Name <email>" or just "Name", for multiple
 * authors use multiple MODULE_AUTHOR() statements/lines.
 */
#define MODULE_AUTHOR(_author) MODULE_INFO(author, _author)

/* What your module does. */
#define MODULE_DESCRIPTION(_description) MODULE_INFO(description, _description)

#ifdef MODULE
/* Creates an alias so file2alias.c can find device table. */
#define MODULE_DEVICE_TABLE(type, name)					\
extern typeof(name) __mod_##type##__##name##_device_table		\
  __attribute__ ((unused, alias(__stringify(name))))
#else  /* !MODULE */
#define MODULE_DEVICE_TABLE(type, name)
#endif

/* Version of form [<epoch>:]<version>[-<extra-version>].
 * Or for CVS/RCS ID version, everything but the number is stripped.
 * <epoch>: A (small) unsigned integer which allows you to start versions
 * anew. If not mentioned, it's zero.  eg. "2:1.0" is after
 * "1:2.0".

 * <version>: The <version> may contain only alphanumerics and the
 * character `.'.  Ordered by numeric sort for numeric parts,
 * ascii sort for ascii parts (as per RPM or DEB algorithm).

 * <extraversion>: Like <version>, but inserted for local
 * customizations, eg "rh3" or "rusty1".

 * Using this automatically adds a checksum of the .c files and the
 * local headers in "srcversion".
 */

#if defined(MODULE) || !defined(CONFIG_SYSFS)
#define MODULE_VERSION(_version) MODULE_INFO(version, _version)
#else
#define MODULE_VERSION(_version)					\
	MODULE_INFO(version, _version);					\
	static struct module_version_attribute __modver_attr		\
		__used __section("__modver")				\
		__aligned(__alignof__(struct module_version_attribute)) \
		= {							\
			.mattr	= {					\
				.attr	= {				\
					.name	= "version",		\
					.mode	= S_IRUGO,		\
				},					\
				.show	= __modver_version_show,	\
			},						\
			.module_name	= KBUILD_MODNAME,		\
			.version	= _version,			\
		}
#endif

/* Optional firmware file (or files) needed by the module
 * format is simply firmware file name.  Multiple firmware
 * files require multiple MODULE_FIRMWARE() specifiers */
#define MODULE_FIRMWARE(_firmware) MODULE_INFO(firmware, _firmware)

#define MODULE_IMPORT_NS(ns) MODULE_INFO(import_ns, #ns)

struct notifier_block;

#ifdef CONFIG_MODULES

#define MODULE_IMPORT_NS(ns) MODULE_INFO(import_ns, #ns)

extern int modules_disabled; /* for sysctl */
/* Get/put a kernel symbol (calls must be symmetric) */
void *__symbol_get(const char *symbol);
void *__symbol_get_gpl(const char *symbol);
#define symbol_get(x) ((typeof(&x))(__symbol_get(__stringify(x))))

/* modules using other modules: kdb wants to see this. */
struct module_use {
	struct list_head source_list;
	struct list_head target_list;
	struct module *source, *target;
};

enum module_state {
	MODULE_STATE_LIVE,	/* Normal state. */
	MODULE_STATE_COMING,	/* Full formed, running module_init. */
	MODULE_STATE_GOING,	/* Going away. */
	MODULE_STATE_UNFORMED,	/* Still setting it up. */
};

struct mod_tree_node {
	struct module *mod;
	struct latch_tree_node node;
};

struct module_layout {
	/* The actual code + data. */
	void *base;
	/* Total size. */
	unsigned int size;
	/* The size of the executable code.  */
	unsigned int text_size;
	/* Size of RO section of the module (text+rodata) */
	unsigned int ro_size;
	/* Size of RO after init section */
	unsigned int ro_after_init_size;

#ifdef CONFIG_MODULES_TREE_LOOKUP
	struct mod_tree_node mtn;
#endif
};

#ifdef CONFIG_MODULES_TREE_LOOKUP
/* Only touch one cacheline for common rbtree-for-core-layout case. */
#define __module_layout_align ____cacheline_aligned
#else
#define __module_layout_align
#endif

struct mod_kallsyms {
	Elf_Sym *symtab;
	unsigned int num_symtab;
	char *strtab;
	char *typetab;
};

#if defined(CONFIG_LIVEPATCH) || defined(__aarch64__)
struct klp_modinfo {
	Elf_Ehdr hdr;
	Elf_Shdr *sechdrs;
	char *secstrings;
	unsigned int symndx;
};
#endif

struct module {
	enum module_state state;

	/* Member of list of modules */
	struct list_head list;

	/* Unique handle for this module */
	char name[MODULE_NAME_LEN];

#ifdef CONFIG_STACKTRACE_BUILD_ID
	/* Module build ID */
	unsigned char build_id[BUILD_ID_SIZE_MAX];
#endif

	/* Sysfs stuff. */
	struct module_kobject mkobj;
	struct module_attribute *modinfo_attrs;
	const char *version;
	const char *srcversion;
	struct kobject *holders_dir;

	/* Exported symbols */
	const struct kernel_symbol *syms;
	const s32 *crcs;
	unsigned int num_syms;

#ifdef CONFIG_CFI_CLANG
	cfi_check_fn cfi_check;
#endif

	/* Kernel parameters. */
#ifdef CONFIG_SYSFS
	struct mutex param_lock;
#endif
	struct kernel_param *kp;
	unsigned int num_kp;

	/* GPL-only exported symbols. */
	unsigned int num_gpl_syms;
	const struct kernel_symbol *gpl_syms;
	const s32 *gpl_crcs;
	bool using_gplonly_symbols;

#ifdef CONFIG_MODULE_SIG
	/* Signature was verified. */
	bool sig_ok;
#endif

	bool async_probe_requested;

	/* Exception table */
	unsigned int num_exentries;
	struct exception_table_entry *extable;

	/* Startup function. */
	int (*init)(void);

	/* Core layout: rbtree is accessed frequently, so keep together. */
	struct module_layout core_layout __module_layout_align;
	struct module_layout init_layout;

	/* Arch-specific module values */
	struct mod_arch_specific arch;

	unsigned long taints;	/* same bits as kernel:taint_flags */

#ifdef CONFIG_GENERIC_BUG
	/* Support for BUG */
	unsigned num_bugs;
	struct list_head bug_list;
	struct bug_entry *bug_table;
#endif

#ifdef CONFIG_KALLSYMS
	/* Protected by RCU and/or module_mutex: use rcu_dereference() */
	struct mod_kallsyms __rcu *kallsyms;
	struct mod_kallsyms core_kallsyms;

	/* Section attributes */
	struct module_sect_attrs *sect_attrs;

	/* Notes attributes */
	struct module_notes_attrs *notes_attrs;
#endif

	/* The command line arguments (may be mangled).  People like
	   keeping pointers to this stuff */
	char *args;

#ifdef CONFIG_SMP
	/* Per-cpu data. */
	void __percpu *percpu;
	unsigned int percpu_size;
#endif
	void *noinstr_text_start;
	unsigned int noinstr_text_size;

#ifdef CONFIG_TRACEPOINTS
	unsigned int num_tracepoints;
	tracepoint_ptr_t *tracepoints_ptrs;
#endif
#ifdef CONFIG_TREE_SRCU
	unsigned int num_srcu_structs;
	struct srcu_struct **srcu_struct_ptrs;
#endif
#ifdef CONFIG_BPF_EVENTS
	unsigned int num_bpf_raw_events;
	struct bpf_raw_event_map *bpf_raw_events;
#endif
#ifdef CONFIG_DEBUG_INFO_BTF_MODULES
	unsigned int btf_data_size;
	void *btf_data;
#endif
#ifdef CONFIG_JUMP_LABEL
	struct jump_entry *jump_entries;
	unsigned int num_jump_entries;
#endif
#ifdef CONFIG_TRACING
	unsigned int num_trace_bprintk_fmt;
	const char **trace_bprintk_fmt_start;
#endif
#ifdef CONFIG_EVENT_TRACING
	struct trace_event_call **trace_events;
	unsigned int num_trace_events;
	struct trace_eval_map **trace_evals;
	unsigned int num_trace_evals;
#endif
#ifdef CONFIG_FTRACE_MCOUNT_RECORD
	unsigned int num_ftrace_callsites;
	unsigned long *ftrace_callsites;
#endif
#ifdef CONFIG_KPROBES
	void *kprobes_text_start;
	unsigned int kprobes_text_size;
	unsigned long *kprobe_blacklist;
	unsigned int num_kprobe_blacklist;
#endif
#ifdef CONFIG_HAVE_STATIC_CALL_INLINE
	int num_static_call_sites;
	struct static_call_site *static_call_sites;
#endif

#if defined(CONFIG_LIVEPATCH) || defined(__aarch64__)
	bool klp; /* Is this a livepatch module? */
	bool klp_alive;

	/* Elf information */
	struct klp_modinfo *klp_info;
#endif

#ifdef CONFIG_MODULE_UNLOAD
	/* What modules depend on me? */
	struct list_head source_list;
	/* What modules do I depend on? */
	struct list_head target_list;

	/* Destruction function. */
	void (*exit)(void);

	atomic_t refcnt;
#endif

#ifdef CONFIG_CONSTRUCTORS
	/* Constructor functions. */
	ctor_fn_t *ctors;
	unsigned int num_ctors;
#endif

#ifdef CONFIG_FUNCTION_ERROR_INJECTION
	struct error_injection_entry *ei_funcs;
	unsigned int num_ei_funcs;
#endif
	void *suse_kabi_padding;
} ____cacheline_aligned __randomize_layout;
#ifndef MODULE_ARCH_INIT
#define MODULE_ARCH_INIT {}
#endif

#ifndef HAVE_ARCH_KALLSYMS_SYMBOL_VALUE
static inline unsigned long kallsyms_symbol_value(const Elf_Sym *sym)
{
	return sym->st_value;
}
#endif

/* FIXME: It'd be nice to isolate modules during init, too, so they
   aren't used before they (may) fail.  But presently too much code
   (IDE & SCSI) require entry into the module during init.*/
static inline bool module_is_live(struct module *mod)
{
	return mod->state != MODULE_STATE_GOING;
}

struct module *__module_text_address(unsigned long addr);
struct module *__module_address(unsigned long addr);
bool is_module_address(unsigned long addr);
bool __is_module_percpu_address(unsigned long addr, unsigned long *can_addr);
bool is_module_percpu_address(unsigned long addr);
bool is_module_text_address(unsigned long addr);
#ifdef CONFIG_SUSE_KERNEL_SUPPORTED
const char *supported_printable(int taint);
#endif

static inline bool within_module_core(unsigned long addr,
				      const struct module *mod)
{
	return (unsigned long)mod->core_layout.base <= addr &&
	       addr < (unsigned long)mod->core_layout.base + mod->core_layout.size;
}

static inline bool within_module_init(unsigned long addr,
				      const struct module *mod)
{
	return (unsigned long)mod->init_layout.base <= addr &&
	       addr < (unsigned long)mod->init_layout.base + mod->init_layout.size;
}

static inline bool within_module(unsigned long addr, const struct module *mod)
{
	return within_module_init(addr, mod) || within_module_core(addr, mod);
}

/* Search for module by name: must be in a RCU-sched critical section. */
struct module *find_module(const char *name);

/* Returns 0 and fills in value, defined and namebuf, or -ERANGE if
   symnum out of range. */
int module_get_kallsym(unsigned int symnum, unsigned long *value, char *type,
			char *name, char *module_name, int *exported);

/* Look for this name: can be of form module:name. */
unsigned long module_kallsyms_lookup_name(const char *name);

extern void __noreturn __module_put_and_exit(struct module *mod,
			long code);
#define module_put_and_exit(code) __module_put_and_exit(THIS_MODULE, code)

#ifdef CONFIG_MODULE_UNLOAD
int module_refcount(struct module *mod);
void __symbol_put(const char *symbol);
#define symbol_put(x) __symbol_put(__stringify(x))
void symbol_put_addr(void *addr);

/* Sometimes we know we already have a refcount, and it's easier not
   to handle the error case (which only happens with rmmod --wait). */
extern void __module_get(struct module *module);

/* This is the Right Way to get a module: if it fails, it's being removed,
 * so pretend it's not there. */
extern bool try_module_get(struct module *module);

extern void module_put(struct module *module);

#else /*!CONFIG_MODULE_UNLOAD*/
static inline bool try_module_get(struct module *module)
{
	return !module || module_is_live(module);
}
static inline void module_put(struct module *module)
{
}
static inline void __module_get(struct module *module)
{
}
#define symbol_put(x) do { } while (0)
#define symbol_put_addr(p) do { } while (0)

#endif /* CONFIG_MODULE_UNLOAD */

/* This is a #define so the string doesn't get put in every .o file */
#define module_name(mod)			\
({						\
	struct module *__mod = (mod);		\
	__mod ? __mod->name : "kernel";		\
})

/* Dereference module function descriptor */
void *dereference_module_function_descriptor(struct module *mod, void *ptr);

/* For kallsyms to ask for address resolution.  namebuf should be at
 * least KSYM_NAME_LEN long: a pointer to namebuf is returned if
 * found, otherwise NULL. */
const char *module_address_lookup(unsigned long addr,
			    unsigned long *symbolsize,
			    unsigned long *offset,
			    char **modname, const unsigned char **modbuildid,
			    char *namebuf);
int lookup_module_symbol_name(unsigned long addr, char *symname);
int lookup_module_symbol_attrs(unsigned long addr, unsigned long *size, unsigned long *offset, char *modname, char *name);

int register_module_notifier(struct notifier_block *nb);
int unregister_module_notifier(struct notifier_block *nb);

extern void print_modules(void);

static inline bool module_requested_async_probing(struct module *module)
{
	return module && module->async_probe_requested;
}

#ifdef CONFIG_LIVEPATCH
static inline bool is_livepatch_module(struct module *mod)
{
	return mod->klp;
}
#else /* !CONFIG_LIVEPATCH */
static inline bool is_livepatch_module(struct module *mod)
{
	return false;
}
#endif /* CONFIG_LIVEPATCH */

bool is_module_sig_enforced(void);
void set_module_sig_enforced(void);

#else /* !CONFIG_MODULES... */

static inline struct module *__module_address(unsigned long addr)
{
	return NULL;
}

static inline struct module *__module_text_address(unsigned long addr)
{
	return NULL;
}

static inline bool is_module_address(unsigned long addr)
{
	return false;
}

static inline bool is_module_percpu_address(unsigned long addr)
{
	return false;
}

static inline bool __is_module_percpu_address(unsigned long addr, unsigned long *can_addr)
{
	return false;
}

static inline bool is_module_text_address(unsigned long addr)
{
	return false;
}

static inline bool within_module_core(unsigned long addr,
				      const struct module *mod)
{
	return false;
}

static inline bool within_module_init(unsigned long addr,
				      const struct module *mod)
{
	return false;
}

static inline bool within_module(unsigned long addr, const struct module *mod)
{
	return false;
}

/* Get/put a kernel symbol (calls should be symmetric) */
#define symbol_get(x) ({ extern typeof(x) x __attribute__((weak,visibility("hidden"))); &(x); })
#define symbol_put(x) do { } while (0)
#define symbol_put_addr(x) do { } while (0)

static inline void __module_get(struct module *module)
{
}

static inline bool try_module_get(struct module *module)
{
	return true;
}

static inline void module_put(struct module *module)
{
}

#define module_name(mod) "kernel"

/* For kallsyms to ask for address resolution.  NULL means not found. */
static inline const char *module_address_lookup(unsigned long addr,
					  unsigned long *symbolsize,
					  unsigned long *offset,
					  char **modname,
					  const unsigned char **modbuildid,
					  char *namebuf)
{
	return NULL;
}

static inline int lookup_module_symbol_name(unsigned long addr, char *symname)
{
	return -ERANGE;
}

static inline int lookup_module_symbol_attrs(unsigned long addr, unsigned long *size, unsigned long *offset, char *modname, char *name)
{
	return -ERANGE;
}

static inline int module_get_kallsym(unsigned int symnum, unsigned long *value,
					char *type, char *name,
					char *module_name, int *exported)
{
	return -ERANGE;
}

static inline unsigned long module_kallsyms_lookup_name(const char *name)
{
	return 0;
}

static inline int register_module_notifier(struct notifier_block *nb)
{
	/* no events will happen anyway, so this can always succeed */
	return 0;
}

static inline int unregister_module_notifier(struct notifier_block *nb)
{
	return 0;
}

#define module_put_and_exit(code) do_exit(code)

static inline void print_modules(void)
{
}

static inline bool module_requested_async_probing(struct module *module)
{
	return false;
}

static inline bool is_module_sig_enforced(void)
{
	return false;
}

static inline void set_module_sig_enforced(void)
{
}

/* Dereference module function descriptor */
static inline
void *dereference_module_function_descriptor(struct module *mod, void *ptr)
{
	return ptr;
}

#endif /* CONFIG_MODULES */

#ifdef CONFIG_SYSFS
extern struct kset *module_kset;
extern struct kobj_type module_ktype;
extern int module_sysfs_initialized;
#endif /* CONFIG_SYSFS */

#define symbol_request(x) try_then_request_module(symbol_get(x), "symbol:" #x)

/* BELOW HERE ALL THESE ARE OBSOLETE AND WILL VANISH */

#define __MODULE_STRING(x) __stringify(x)

#ifdef CONFIG_GENERIC_BUG
void module_bug_finalize(const Elf_Ehdr *, const Elf_Shdr *,
			 struct module *);
void module_bug_cleanup(struct module *);

#else	/* !CONFIG_GENERIC_BUG */

static inline void module_bug_finalize(const Elf_Ehdr *hdr,
					const Elf_Shdr *sechdrs,
					struct module *mod)
{
}
static inline void module_bug_cleanup(struct module *mod) {}
#endif	/* CONFIG_GENERIC_BUG */

#ifdef CONFIG_RETPOLINE
extern bool retpoline_module_ok(bool has_retpoline);
#else
static inline bool retpoline_module_ok(bool has_retpoline)
{
	return true;
}
#endif

#ifdef CONFIG_MODULE_SIG
static inline bool module_sig_ok(struct module *module)
{
	return module->sig_ok;
}
#else	/* !CONFIG_MODULE_SIG */
static inline bool module_sig_ok(struct module *module)
{
	return true;
}
#endif	/* CONFIG_MODULE_SIG */

int module_kallsyms_on_each_symbol(int (*fn)(void *, const char *,
					     struct module *, unsigned long),
				   void *data);

#endif /* _LINUX_MODULE_H */<|MERGE_RESOLUTION|>--- conflicted
+++ resolved
@@ -32,12 +32,6 @@
 #include <linux/percpu.h>
 #include <asm/module.h>
 
-<<<<<<< HEAD
-/* Not Yet Implemented */
-#define MODULE_SUPPORTED_DEVICE(name)
-
-=======
->>>>>>> 7d2a07b7
 #define MODULE_NAME_LEN MAX_PARAM_PREFIX_LEN
 
 struct modversion_info {
@@ -302,8 +296,6 @@
 
 #ifdef CONFIG_MODULES
 
-#define MODULE_IMPORT_NS(ns) MODULE_INFO(import_ns, #ns)
-
 extern int modules_disabled; /* for sysctl */
 /* Get/put a kernel symbol (calls must be symmetric) */
 void *__symbol_get(const char *symbol);
@@ -360,7 +352,7 @@
 	char *typetab;
 };
 
-#if defined(CONFIG_LIVEPATCH) || defined(__aarch64__)
+#ifdef CONFIG_LIVEPATCH
 struct klp_modinfo {
 	Elf_Ehdr hdr;
 	Elf_Shdr *sechdrs;
@@ -511,7 +503,7 @@
 	struct static_call_site *static_call_sites;
 #endif
 
-#if defined(CONFIG_LIVEPATCH) || defined(__aarch64__)
+#ifdef CONFIG_LIVEPATCH
 	bool klp; /* Is this a livepatch module? */
 	bool klp_alive;
 
@@ -541,7 +533,6 @@
 	struct error_injection_entry *ei_funcs;
 	unsigned int num_ei_funcs;
 #endif
-	void *suse_kabi_padding;
 } ____cacheline_aligned __randomize_layout;
 #ifndef MODULE_ARCH_INIT
 #define MODULE_ARCH_INIT {}
@@ -568,9 +559,6 @@
 bool __is_module_percpu_address(unsigned long addr, unsigned long *can_addr);
 bool is_module_percpu_address(unsigned long addr);
 bool is_module_text_address(unsigned long addr);
-#ifdef CONFIG_SUSE_KERNEL_SUPPORTED
-const char *supported_printable(int taint);
-#endif
 
 static inline bool within_module_core(unsigned long addr,
 				      const struct module *mod)
