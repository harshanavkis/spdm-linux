--- conflicted
+++ resolved
@@ -233,11 +233,7 @@
 #ifdef CONFIG_KALLSYMS
 	/* We keep the symbol and string tables for kallsyms. */
 	Elf_Sym *symtab;
-<<<<<<< HEAD
-	unsigned long num_kallsyms;
-=======
 	unsigned long num_symtab;
->>>>>>> 46cfe05f
 	char *strtab;
 #endif
 
