#ifndef __LINUX_NETLINK_H
#define __LINUX_NETLINK_H

#include <linux/socket.h> /* for sa_family_t */
#include <linux/types.h>

#define NETLINK_ROUTE		0	/* Routing/device hook				*/
#define NETLINK_SKIP		1	/* Reserved for ENskip  			*/
#define NETLINK_USERSOCK	2	/* Reserved for user mode socket protocols 	*/
#define NETLINK_FIREWALL	3	/* Firewalling hook				*/
#define NETLINK_TCPDIAG		4	/* TCP socket monitoring			*/
#define NETLINK_NFLOG		5	/* netfilter/iptables ULOG */
#define NETLINK_XFRM		6	/* ipsec */
#define NETLINK_SELINUX		7	/* SELinux event notifications */
#define NETLINK_ARPD		8
#define NETLINK_AUDIT		9	/* auditing */
#define NETLINK_FIB_LOOKUP	10	
#define NETLINK_ROUTE6		11	/* af_inet6 route comm channel */
<<<<<<< HEAD
#define NETLINK_ISCSI		12
=======
#define NETLINK_NETFILTER	12	/* netfilter subsystem */
>>>>>>> c32511e2
#define NETLINK_IP6_FW		13
#define NETLINK_DNRTMSG		14	/* DECnet routing messages */
#define NETLINK_KOBJECT_UEVENT	15	/* Kernel messages to userspace */
#define NETLINK_TAPBASE		16	/* 16 to 31 are ethertap */

#define MAX_LINKS 32		

struct sockaddr_nl
{
	sa_family_t	nl_family;	/* AF_NETLINK	*/
	unsigned short	nl_pad;		/* zero		*/
	__u32		nl_pid;		/* process pid	*/
       	__u32		nl_groups;	/* multicast groups mask */
};

struct nlmsghdr
{
	__u32		nlmsg_len;	/* Length of message including header */
	__u16		nlmsg_type;	/* Message content */
	__u16		nlmsg_flags;	/* Additional flags */
	__u32		nlmsg_seq;	/* Sequence number */
	__u32		nlmsg_pid;	/* Sending process PID */
};

/* Flags values */

#define NLM_F_REQUEST		1	/* It is request message. 	*/
#define NLM_F_MULTI		2	/* Multipart message, terminated by NLMSG_DONE */
#define NLM_F_ACK		4	/* Reply with ack, with zero or error code */
#define NLM_F_ECHO		8	/* Echo this request 		*/

/* Modifiers to GET request */
#define NLM_F_ROOT	0x100	/* specify tree	root	*/
#define NLM_F_MATCH	0x200	/* return all matching	*/
#define NLM_F_ATOMIC	0x400	/* atomic GET		*/
#define NLM_F_DUMP	(NLM_F_ROOT|NLM_F_MATCH)

/* Modifiers to NEW request */
#define NLM_F_REPLACE	0x100	/* Override existing		*/
#define NLM_F_EXCL	0x200	/* Do not touch, if it exists	*/
#define NLM_F_CREATE	0x400	/* Create, if it does not exist	*/
#define NLM_F_APPEND	0x800	/* Add to end of list		*/

/*
   4.4BSD ADD		NLM_F_CREATE|NLM_F_EXCL
   4.4BSD CHANGE	NLM_F_REPLACE

   True CHANGE		NLM_F_CREATE|NLM_F_REPLACE
   Append		NLM_F_CREATE
   Check		NLM_F_EXCL
 */

#define NLMSG_ALIGNTO	4
#define NLMSG_ALIGN(len) ( ((len)+NLMSG_ALIGNTO-1) & ~(NLMSG_ALIGNTO-1) )
#define NLMSG_LENGTH(len) ((len)+NLMSG_ALIGN(sizeof(struct nlmsghdr)))
#define NLMSG_SPACE(len) NLMSG_ALIGN(NLMSG_LENGTH(len))
#define NLMSG_DATA(nlh)  ((void*)(((char*)nlh) + NLMSG_LENGTH(0)))
#define NLMSG_NEXT(nlh,len)	 ((len) -= NLMSG_ALIGN((nlh)->nlmsg_len), \
				  (struct nlmsghdr*)(((char*)(nlh)) + NLMSG_ALIGN((nlh)->nlmsg_len)))
#define NLMSG_OK(nlh,len) ((len) >= (int)sizeof(struct nlmsghdr) && \
			   (nlh)->nlmsg_len >= sizeof(struct nlmsghdr) && \
			   (nlh)->nlmsg_len <= (len))
#define NLMSG_PAYLOAD(nlh,len) ((nlh)->nlmsg_len - NLMSG_SPACE((len)))

#define NLMSG_NOOP		0x1	/* Nothing.		*/
#define NLMSG_ERROR		0x2	/* Error		*/
#define NLMSG_DONE		0x3	/* End of a dump	*/
#define NLMSG_OVERRUN		0x4	/* Data lost		*/

struct nlmsgerr
{
	int		error;
	struct nlmsghdr msg;
};

#define NET_MAJOR 36		/* Major 36 is reserved for networking 						*/

enum {
	NETLINK_UNCONNECTED = 0,
	NETLINK_CONNECTED,
};

#ifdef __KERNEL__

#include <linux/capability.h>
#include <linux/skbuff.h>

struct netlink_skb_parms
{
	struct ucred		creds;		/* Skb credentials	*/
	__u32			pid;
	__u32			groups;
	__u32			dst_pid;
	__u32			dst_groups;
	kernel_cap_t		eff_cap;
	__u32			loginuid;	/* Login (audit) uid */
};

#define NETLINK_CB(skb)		(*(struct netlink_skb_parms*)&((skb)->cb))
#define NETLINK_CREDS(skb)	(&NETLINK_CB((skb)).creds)


extern struct sock *netlink_kernel_create(int unit, void (*input)(struct sock *sk, int len));
extern void netlink_ack(struct sk_buff *in_skb, struct nlmsghdr *nlh, int err);
extern int netlink_unicast(struct sock *ssk, struct sk_buff *skb, __u32 pid, int nonblock);
extern int netlink_broadcast(struct sock *ssk, struct sk_buff *skb, __u32 pid,
			     __u32 group, int allocation);
extern void netlink_set_err(struct sock *ssk, __u32 pid, __u32 group, int code);
extern int netlink_register_notifier(struct notifier_block *nb);
extern int netlink_unregister_notifier(struct notifier_block *nb);

/* finegrained unicast helpers: */
struct sock *netlink_getsockbyfilp(struct file *filp);
int netlink_attachskb(struct sock *sk, struct sk_buff *skb, int nonblock, long timeo);
void netlink_detachskb(struct sock *sk, struct sk_buff *skb);
int netlink_sendskb(struct sock *sk, struct sk_buff *skb, int protocol);

/*
 *	skb should fit one page. This choice is good for headerless malloc.
 */
#define NLMSG_GOODORDER 0
#define NLMSG_GOODSIZE (SKB_MAX_ORDER(0, NLMSG_GOODORDER))


struct netlink_callback
{
	struct sk_buff	*skb;
	struct nlmsghdr	*nlh;
	int		(*dump)(struct sk_buff * skb, struct netlink_callback *cb);
	int		(*done)(struct netlink_callback *cb);
	int		family;
	long		args[5];
};

struct netlink_notify
{
	int pid;
	int protocol;
};

static __inline__ struct nlmsghdr *
__nlmsg_put(struct sk_buff *skb, u32 pid, u32 seq, int type, int len, int flags)
{
	struct nlmsghdr *nlh;
	int size = NLMSG_LENGTH(len);

	nlh = (struct nlmsghdr*)skb_put(skb, NLMSG_ALIGN(size));
	nlh->nlmsg_type = type;
	nlh->nlmsg_len = size;
	nlh->nlmsg_flags = flags;
	nlh->nlmsg_pid = pid;
	nlh->nlmsg_seq = seq;
	memset(NLMSG_DATA(nlh) + len, 0, NLMSG_ALIGN(size) - size);
	return nlh;
}

#define NLMSG_NEW(skb, pid, seq, type, len, flags) \
({	if (skb_tailroom(skb) < (int)NLMSG_SPACE(len)) \
		goto nlmsg_failure; \
	__nlmsg_put(skb, pid, seq, type, len, flags); })

#define NLMSG_PUT(skb, pid, seq, type, len) \
	NLMSG_NEW(skb, pid, seq, type, len, 0)

#define NLMSG_NEW_ANSWER(skb, cb, type, len, flags) \
	NLMSG_NEW(skb, NETLINK_CB((cb)->skb).pid, \
		  (cb)->nlh->nlmsg_seq, type, len, flags)

#define NLMSG_END(skb, nlh) \
({	(nlh)->nlmsg_len = (skb)->tail - (unsigned char *) (nlh); \
	(skb)->len; })

#define NLMSG_CANCEL(skb, nlh) \
({	skb_trim(skb, (unsigned char *) (nlh) - (skb)->data); \
	-1; })

extern int netlink_dump_start(struct sock *ssk, struct sk_buff *skb,
			      struct nlmsghdr *nlh,
			      int (*dump)(struct sk_buff *skb, struct netlink_callback*),
			      int (*done)(struct netlink_callback*));


#define NL_NONROOT_RECV 0x1
#define NL_NONROOT_SEND 0x2
extern void netlink_set_nonroot(int protocol, unsigned flag);

#endif /* __KERNEL__ */

#endif	/* __LINUX_NETLINK_H */<|MERGE_RESOLUTION|>--- conflicted
+++ resolved
@@ -16,11 +16,7 @@
 #define NETLINK_AUDIT		9	/* auditing */
 #define NETLINK_FIB_LOOKUP	10	
 #define NETLINK_ROUTE6		11	/* af_inet6 route comm channel */
-<<<<<<< HEAD
-#define NETLINK_ISCSI		12
-=======
 #define NETLINK_NETFILTER	12	/* netfilter subsystem */
->>>>>>> c32511e2
 #define NETLINK_IP6_FW		13
 #define NETLINK_DNRTMSG		14	/* DECnet routing messages */
 #define NETLINK_KOBJECT_UEVENT	15	/* Kernel messages to userspace */
