/* SPDX-License-Identifier: GPL-2.0-only */
/*
 * padata.h - header for the padata parallelization interface
 *
 * Copyright (C) 2008, 2009 secunet Security Networks AG
 * Copyright (C) 2008, 2009 Steffen Klassert <steffen.klassert@secunet.com>
 *
 * Copyright (c) 2020 Oracle and/or its affiliates.
 * Author: Daniel Jordan <daniel.m.jordan@oracle.com>
 */

#ifndef PADATA_H
#define PADATA_H

#include <linux/compiler_types.h>
#include <linux/workqueue.h>
#include <linux/spinlock.h>
#include <linux/list.h>
<<<<<<< HEAD
#include <linux/notifier.h>
=======
>>>>>>> 7d2a07b7
#include <linux/kobject.h>

#define PADATA_CPU_SERIAL   0x01
#define PADATA_CPU_PARALLEL 0x02

/**
 * struct padata_priv - Represents one job
 *
 * @list: List entry, to attach to the padata lists.
 * @pd: Pointer to the internal control structure.
 * @cb_cpu: Callback cpu for serializatioon.
 * @seq_nr: Sequence number of the parallelized data object.
 * @info: Used to pass information from the parallel to the serial function.
 * @parallel: Parallel execution function.
 * @serial: Serial complete function.
 */
struct padata_priv {
	struct list_head	list;
	struct parallel_data	*pd;
	int			cb_cpu;
<<<<<<< HEAD
	int			cpu;
=======
>>>>>>> 7d2a07b7
	unsigned int		seq_nr;
	int			info;
	void                    (*parallel)(struct padata_priv *padata);
	void                    (*serial)(struct padata_priv *padata);
};

/**
 * struct padata_list - one per work type per CPU
 *
 * @list: List head.
 * @lock: List lock.
 */
struct padata_list {
	struct list_head        list;
	spinlock_t              lock;
};

/**
* struct padata_serial_queue - The percpu padata serial queue
*
* @serial: List to wait for serialization after reordering.
* @work: work struct for serialization.
* @pd: Backpointer to the internal control structure.
*/
struct padata_serial_queue {
       struct padata_list    serial;
       struct work_struct    work;
       struct parallel_data *pd;
};

/**
<<<<<<< HEAD
 * struct padata_parallel_queue - The percpu padata parallel queue
 *
 * @parallel: List to wait for parallelization.
 * @reorder: List to wait for reordering after parallel processing.
 * @work: work struct for parallelization.
 * @num_obj: Number of objects that are processed by this cpu.
 * @cpu_index: Index of the cpu.
 */
struct padata_parallel_queue {
       struct padata_list    parallel;
       struct padata_list    reorder;
       struct work_struct    work;
       atomic_t              num_obj;
       int                   cpu_index;
};

/**
=======
>>>>>>> 7d2a07b7
 * struct padata_cpumask - The cpumasks for the parallel/serial workers
 *
 * @pcpu: cpumask for the parallel workers.
 * @cbcpu: cpumask for the serial (callback) workers.
 */
struct padata_cpumask {
	cpumask_var_t	pcpu;
	cpumask_var_t	cbcpu;
};

/**
 * struct parallel_data - Internal control structure, covers everything
 * that depends on the cpumask in use.
 *
 * @ps: padata_shell object.
<<<<<<< HEAD
 * @pqueue: percpu padata queues used for parallelization.
=======
 * @reorder_list: percpu reorder lists
>>>>>>> 7d2a07b7
 * @squeue: percpu padata queues used for serialuzation.
 * @refcnt: Number of objects holding a reference on this parallel_data.
 * @seq_nr: Sequence number of the parallelized data object.
 * @processed: Number of already processed objects.
 * @cpu: Next CPU to be processed.
 * @cpumask: The cpumasks in use for parallel and serial workers.
 * @reorder_work: work struct for reordering.
 * @lock: Reorder lock.
 */
struct parallel_data {
	struct padata_shell		*ps;
<<<<<<< HEAD
	struct padata_parallel_queue	__percpu *pqueue;
=======
	struct padata_list		__percpu *reorder_list;
>>>>>>> 7d2a07b7
	struct padata_serial_queue	__percpu *squeue;
	atomic_t			refcnt;
<<<<<<< HEAD
	atomic_t			seq_nr;
=======
	unsigned int			seq_nr;
>>>>>>> 7d2a07b7
	unsigned int			processed;
	int				cpu;
	struct padata_cpumask		cpumask;
	struct work_struct		reorder_work;
	spinlock_t                      ____cacheline_aligned lock;
};

/**
 * struct padata_shell - Wrapper around struct parallel_data, its
 * purpose is to allow the underlying control structure to be replaced
 * on the fly using RCU.
 *
 * @pinst: padat instance.
 * @pd: Actual parallel_data structure which may be substituted on the fly.
 * @opd: Pointer to old pd to be freed by padata_replace.
 * @list: List entry in padata_instance list.
 */
struct padata_shell {
	struct padata_instance		*pinst;
	struct parallel_data __rcu	*pd;
	struct parallel_data		*opd;
	struct list_head		list;
<<<<<<< HEAD
=======
};

/**
 * struct padata_mt_job - represents one multithreaded job
 *
 * @thread_fn: Called for each chunk of work that a padata thread does.
 * @fn_arg: The thread function argument.
 * @start: The start of the job (units are job-specific).
 * @size: size of this node's work (units are job-specific).
 * @align: Ranges passed to the thread function fall on this boundary, with the
 *         possible exceptions of the beginning and end of the job.
 * @min_chunk: The minimum chunk size in job-specific units.  This allows
 *             the client to communicate the minimum amount of work that's
 *             appropriate for one worker thread to do at once.
 * @max_threads: Max threads to use for the job, actual number may be less
 *               depending on task size and minimum chunk size.
 */
struct padata_mt_job {
	void (*thread_fn)(unsigned long start, unsigned long end, void *arg);
	void			*fn_arg;
	unsigned long		start;
	unsigned long		size;
	unsigned long		align;
	unsigned long		min_chunk;
	int			max_threads;
>>>>>>> 7d2a07b7
};

/**
 * struct padata_instance - The overall control structure.
 *
 * @cpu_online_node: Linkage for CPU online callback.
 * @cpu_dead_node: Linkage for CPU offline callback.
 * @parallel_wq: The workqueue used for parallel work.
 * @serial_wq: The workqueue used for serial work.
 * @pslist: List of padata_shell objects attached to this instance.
 * @cpumask: User supplied cpumasks for parallel and serial works.
<<<<<<< HEAD
 * @rcpumask: Actual cpumasks based on user cpumask and cpu_online_mask.
 * @omask: Temporary storage used to compute the notification mask.
 * @cpumask_change_notifier: Notifiers chain for user-defined notify
 *            callbacks that will be called when either @pcpu or @cbcpu
 *            or both cpumasks change.
=======
>>>>>>> 7d2a07b7
 * @kobj: padata instance kernel object.
 * @lock: padata instance lock.
 * @flags: padata flags.
 */
struct padata_instance {
	struct hlist_node		cpu_online_node;
	struct hlist_node		cpu_dead_node;
	struct workqueue_struct		*parallel_wq;
	struct workqueue_struct		*serial_wq;
	struct list_head		pslist;
	struct padata_cpumask		cpumask;
<<<<<<< HEAD
	struct padata_cpumask		rcpumask;
	cpumask_var_t			omask;
	struct blocking_notifier_head	 cpumask_change_notifier;
=======
>>>>>>> 7d2a07b7
	struct kobject                   kobj;
	struct mutex			 lock;
	u8				 flags;
#define	PADATA_INIT	1
#define	PADATA_RESET	2
#define	PADATA_INVALID	4
};

<<<<<<< HEAD
extern struct padata_instance *padata_alloc_possible(const char *name);
=======
#ifdef CONFIG_PADATA
extern void __init padata_init(void);
#else
static inline void __init padata_init(void) {}
#endif

extern struct padata_instance *padata_alloc(const char *name);
>>>>>>> 7d2a07b7
extern void padata_free(struct padata_instance *pinst);
extern struct padata_shell *padata_alloc_shell(struct padata_instance *pinst);
extern void padata_free_shell(struct padata_shell *ps);
extern int padata_do_parallel(struct padata_shell *ps,
			      struct padata_priv *padata, int *cb_cpu);
extern void padata_do_serial(struct padata_priv *padata);
extern void __init padata_do_multithreaded(struct padata_mt_job *job);
extern int padata_set_cpumask(struct padata_instance *pinst, int cpumask_type,
			      cpumask_var_t cpumask);
#endif<|MERGE_RESOLUTION|>--- conflicted
+++ resolved
@@ -16,10 +16,6 @@
 #include <linux/workqueue.h>
 #include <linux/spinlock.h>
 #include <linux/list.h>
-<<<<<<< HEAD
-#include <linux/notifier.h>
-=======
->>>>>>> 7d2a07b7
 #include <linux/kobject.h>
 
 #define PADATA_CPU_SERIAL   0x01
@@ -40,10 +36,6 @@
 	struct list_head	list;
 	struct parallel_data	*pd;
 	int			cb_cpu;
-<<<<<<< HEAD
-	int			cpu;
-=======
->>>>>>> 7d2a07b7
 	unsigned int		seq_nr;
 	int			info;
 	void                    (*parallel)(struct padata_priv *padata);
@@ -75,26 +67,6 @@
 };
 
 /**
-<<<<<<< HEAD
- * struct padata_parallel_queue - The percpu padata parallel queue
- *
- * @parallel: List to wait for parallelization.
- * @reorder: List to wait for reordering after parallel processing.
- * @work: work struct for parallelization.
- * @num_obj: Number of objects that are processed by this cpu.
- * @cpu_index: Index of the cpu.
- */
-struct padata_parallel_queue {
-       struct padata_list    parallel;
-       struct padata_list    reorder;
-       struct work_struct    work;
-       atomic_t              num_obj;
-       int                   cpu_index;
-};
-
-/**
-=======
->>>>>>> 7d2a07b7
  * struct padata_cpumask - The cpumasks for the parallel/serial workers
  *
  * @pcpu: cpumask for the parallel workers.
@@ -110,11 +82,7 @@
  * that depends on the cpumask in use.
  *
  * @ps: padata_shell object.
-<<<<<<< HEAD
- * @pqueue: percpu padata queues used for parallelization.
-=======
  * @reorder_list: percpu reorder lists
->>>>>>> 7d2a07b7
  * @squeue: percpu padata queues used for serialuzation.
  * @refcnt: Number of objects holding a reference on this parallel_data.
  * @seq_nr: Sequence number of the parallelized data object.
@@ -126,18 +94,10 @@
  */
 struct parallel_data {
 	struct padata_shell		*ps;
-<<<<<<< HEAD
-	struct padata_parallel_queue	__percpu *pqueue;
-=======
 	struct padata_list		__percpu *reorder_list;
->>>>>>> 7d2a07b7
 	struct padata_serial_queue	__percpu *squeue;
 	atomic_t			refcnt;
-<<<<<<< HEAD
-	atomic_t			seq_nr;
-=======
 	unsigned int			seq_nr;
->>>>>>> 7d2a07b7
 	unsigned int			processed;
 	int				cpu;
 	struct padata_cpumask		cpumask;
@@ -160,8 +120,6 @@
 	struct parallel_data __rcu	*pd;
 	struct parallel_data		*opd;
 	struct list_head		list;
-<<<<<<< HEAD
-=======
 };
 
 /**
@@ -187,7 +145,6 @@
 	unsigned long		align;
 	unsigned long		min_chunk;
 	int			max_threads;
->>>>>>> 7d2a07b7
 };
 
 /**
@@ -199,14 +156,6 @@
  * @serial_wq: The workqueue used for serial work.
  * @pslist: List of padata_shell objects attached to this instance.
  * @cpumask: User supplied cpumasks for parallel and serial works.
-<<<<<<< HEAD
- * @rcpumask: Actual cpumasks based on user cpumask and cpu_online_mask.
- * @omask: Temporary storage used to compute the notification mask.
- * @cpumask_change_notifier: Notifiers chain for user-defined notify
- *            callbacks that will be called when either @pcpu or @cbcpu
- *            or both cpumasks change.
-=======
->>>>>>> 7d2a07b7
  * @kobj: padata instance kernel object.
  * @lock: padata instance lock.
  * @flags: padata flags.
@@ -218,12 +167,6 @@
 	struct workqueue_struct		*serial_wq;
 	struct list_head		pslist;
 	struct padata_cpumask		cpumask;
-<<<<<<< HEAD
-	struct padata_cpumask		rcpumask;
-	cpumask_var_t			omask;
-	struct blocking_notifier_head	 cpumask_change_notifier;
-=======
->>>>>>> 7d2a07b7
 	struct kobject                   kobj;
 	struct mutex			 lock;
 	u8				 flags;
@@ -232,9 +175,6 @@
 #define	PADATA_INVALID	4
 };
 
-<<<<<<< HEAD
-extern struct padata_instance *padata_alloc_possible(const char *name);
-=======
 #ifdef CONFIG_PADATA
 extern void __init padata_init(void);
 #else
@@ -242,7 +182,6 @@
 #endif
 
 extern struct padata_instance *padata_alloc(const char *name);
->>>>>>> 7d2a07b7
 extern void padata_free(struct padata_instance *pinst);
 extern struct padata_shell *padata_alloc_shell(struct padata_instance *pinst);
 extern void padata_free_shell(struct padata_shell *ps);
