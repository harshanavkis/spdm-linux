/*
 * Macros for manipulating and testing page->flags
 */

#ifndef PAGE_FLAGS_H
#define PAGE_FLAGS_H

#include <linux/types.h>
#include <linux/bug.h>
#include <linux/mmdebug.h>
#ifndef __GENERATING_BOUNDS_H
#include <linux/mm_types.h>
#include <generated/bounds.h>
#endif /* !__GENERATING_BOUNDS_H */

/*
 * Various page->flags bits:
 *
 * PG_reserved is set for special pages, which can never be swapped out. Some
 * of them might not even exist (eg empty_bad_page)...
 *
 * The PG_private bitflag is set on pagecache pages if they contain filesystem
 * specific data (which is normally at page->private). It can be used by
 * private allocations for its own usage.
 *
 * During initiation of disk I/O, PG_locked is set. This bit is set before I/O
 * and cleared when writeback _starts_ or when read _completes_. PG_writeback
 * is set before writeback starts and cleared when it finishes.
 *
 * PG_locked also pins a page in pagecache, and blocks truncation of the file
 * while it is held.
 *
 * page_waitqueue(page) is a wait queue of all tasks waiting for the page
 * to become unlocked.
 *
 * PG_uptodate tells whether the page's contents is valid.  When a read
 * completes, the page becomes uptodate, unless a disk I/O error happened.
 *
 * PG_referenced, PG_reclaim are used for page reclaim for anonymous and
 * file-backed pagecache (see mm/vmscan.c).
 *
 * PG_error is set to indicate that an I/O error occurred on this page.
 *
 * PG_arch_1 is an architecture specific page state bit.  The generic code
 * guarantees that this bit is cleared for a page when it first is entered into
 * the page cache.
 *
 * PG_highmem pages are not permanently mapped into the kernel virtual address
 * space, they need to be kmapped separately for doing IO on the pages.  The
 * struct page (these bits with information) are always mapped into kernel
 * address space...
 *
 * PG_hwpoison indicates that a page got corrupted in hardware and contains
 * data with incorrect ECC bits that triggered a machine check. Accessing is
 * not safe since it may cause another machine check. Don't touch!
 */

/*
 * Don't use the *_dontuse flags.  Use the macros.  Otherwise you'll break
 * locked- and dirty-page accounting.
 *
 * The page flags field is split into two parts, the main flags area
 * which extends from the low bits upwards, and the fields area which
 * extends from the high bits downwards.
 *
 *  | FIELD | ... | FLAGS |
 *  N-1           ^       0
 *               (NR_PAGEFLAGS)
 *
 * The fields area is reserved for fields mapping zone, node (for NUMA) and
 * SPARSEMEM section (for variants of SPARSEMEM that require section ids like
 * SPARSEMEM_EXTREME with !SPARSEMEM_VMEMMAP).
 */
enum pageflags {
	PG_locked,		/* Page is locked. Don't touch. */
	PG_error,
	PG_referenced,
	PG_uptodate,
	PG_dirty,
	PG_lru,
	PG_active,
	PG_slab,
	PG_owner_priv_1,	/* Owner use. If pagecache, fs may use*/
	PG_arch_1,
	PG_reserved,
	PG_private,		/* If pagecache, has fs-private data */
	PG_private_2,		/* If pagecache, has fs aux data */
	PG_writeback,		/* Page is under writeback */
#ifdef CONFIG_PAGEFLAGS_EXTENDED
	PG_head,		/* A head page */
	PG_tail,		/* A tail page */
#else
	PG_compound,		/* A compound page */
#endif
	PG_swapcache,		/* Swap page: swp_entry_t in private */
	PG_mappedtodisk,	/* Has blocks allocated on-disk */
	PG_reclaim,		/* To be reclaimed asap */
	PG_swapbacked,		/* Page is backed by RAM/swap */
	PG_unevictable,		/* Page is "unevictable"  */
#ifdef CONFIG_MMU
	PG_mlocked,		/* Page is vma mlocked */
#endif
#ifdef CONFIG_ARCH_USES_PG_UNCACHED
	PG_uncached,		/* Page has been mapped as uncached */
#endif
#ifdef CONFIG_MEMORY_FAILURE
	PG_hwpoison,		/* hardware poisoned page. Don't touch */
#endif
#ifdef CONFIG_TRANSPARENT_HUGEPAGE
	PG_compound_lock,
#endif
<<<<<<< HEAD
#ifdef CONFIG_XEN
	PG_foreign,		/* Page is owned by foreign allocator. */
	/* PG_netback,		   Page is owned by netback */
	PG_blkback,		/* Page is owned by blkback */
=======
#if defined(CONFIG_IDLE_PAGE_TRACKING) && defined(CONFIG_64BIT)
	PG_young,
	PG_idle,
>>>>>>> 25cb62b7
#endif
	__NR_PAGEFLAGS,

	/* Filesystems */
	PG_checked = PG_owner_priv_1,

	/* Two page bits are conscripted by FS-Cache to maintain local caching
	 * state.  These bits are set on pages belonging to the netfs's inodes
	 * when those inodes are being locally cached.
	 */
	PG_fscache = PG_private_2,	/* page backed by cache */

	/* XEN */
#if defined(CONFIG_XEN)
	PG_pinned = PG_locked,	/* Cannot alias with PG_owner_priv_1 since
				 * bad_page() checks should include this bit.
				 * Should not use PG_arch_1 as that may have
				 * a different purpose elsewhere. */
#elif defined(CONFIG_PARAVIRT_XEN)
	/* Pinned in Xen as a read-only pagetable page. */
	PG_pinned = PG_owner_priv_1,
	/* Pinned as part of domain save (see xen_mm_pin_all()). */
	PG_savepinned = PG_dirty,
	/* Has a grant mapping of another (foreign) domain's page. */
	PG_foreign = PG_owner_priv_1,
#endif

	/* SLOB */
	PG_slob_free = PG_private,
};

#ifndef __GENERATING_BOUNDS_H

/*
 * Macros to create function definitions for page flags
 */
#define TESTPAGEFLAG(uname, lname)					\
static inline int Page##uname(const struct page *page)			\
			{ return test_bit(PG_##lname, &page->flags); }

#define SETPAGEFLAG(uname, lname)					\
static inline void SetPage##uname(struct page *page)			\
			{ set_bit(PG_##lname, &page->flags); }

#define CLEARPAGEFLAG(uname, lname)					\
static inline void ClearPage##uname(struct page *page)			\
			{ clear_bit(PG_##lname, &page->flags); }

#define __SETPAGEFLAG(uname, lname)					\
static inline void __SetPage##uname(struct page *page)			\
			{ __set_bit(PG_##lname, &page->flags); }

#define __CLEARPAGEFLAG(uname, lname)					\
static inline void __ClearPage##uname(struct page *page)		\
			{ __clear_bit(PG_##lname, &page->flags); }

#define TESTSETFLAG(uname, lname)					\
static inline int TestSetPage##uname(struct page *page)			\
		{ return test_and_set_bit(PG_##lname, &page->flags); }

#define TESTCLEARFLAG(uname, lname)					\
static inline int TestClearPage##uname(struct page *page)		\
		{ return test_and_clear_bit(PG_##lname, &page->flags); }

#define __TESTCLEARFLAG(uname, lname)					\
static inline int __TestClearPage##uname(struct page *page)		\
		{ return __test_and_clear_bit(PG_##lname, &page->flags); }

#define PAGEFLAG(uname, lname) TESTPAGEFLAG(uname, lname)		\
	SETPAGEFLAG(uname, lname) CLEARPAGEFLAG(uname, lname)

#define __PAGEFLAG(uname, lname) TESTPAGEFLAG(uname, lname)		\
	__SETPAGEFLAG(uname, lname)  __CLEARPAGEFLAG(uname, lname)

#define TESTSCFLAG(uname, lname)					\
	TESTSETFLAG(uname, lname) TESTCLEARFLAG(uname, lname)

#define TESTPAGEFLAG_FALSE(uname)					\
static inline int Page##uname(const struct page *page) { return 0; }

#define SETPAGEFLAG_NOOP(uname)						\
static inline void SetPage##uname(struct page *page) {  }

#define CLEARPAGEFLAG_NOOP(uname)					\
static inline void ClearPage##uname(struct page *page) {  }

#define __CLEARPAGEFLAG_NOOP(uname)					\
static inline void __ClearPage##uname(struct page *page) {  }

#define TESTSETFLAG_FALSE(uname)					\
static inline int TestSetPage##uname(struct page *page) { return 0; }

#define TESTCLEARFLAG_FALSE(uname)					\
static inline int TestClearPage##uname(struct page *page) { return 0; }

#define __TESTCLEARFLAG_FALSE(uname)					\
static inline int __TestClearPage##uname(struct page *page) { return 0; }

#define PAGEFLAG_FALSE(uname) TESTPAGEFLAG_FALSE(uname)			\
	SETPAGEFLAG_NOOP(uname) CLEARPAGEFLAG_NOOP(uname)

#define TESTSCFLAG_FALSE(uname)						\
	TESTSETFLAG_FALSE(uname) TESTCLEARFLAG_FALSE(uname)

struct page;	/* forward declaration */

TESTPAGEFLAG(Locked, locked)
PAGEFLAG(Error, error) TESTCLEARFLAG(Error, error)
PAGEFLAG(Referenced, referenced) TESTCLEARFLAG(Referenced, referenced)
	__SETPAGEFLAG(Referenced, referenced)
PAGEFLAG(Dirty, dirty) TESTSCFLAG(Dirty, dirty) __CLEARPAGEFLAG(Dirty, dirty)
PAGEFLAG(LRU, lru) __CLEARPAGEFLAG(LRU, lru)
PAGEFLAG(Active, active) __CLEARPAGEFLAG(Active, active)
	TESTCLEARFLAG(Active, active)
__PAGEFLAG(Slab, slab)
PAGEFLAG(Checked, checked)		/* Used by some filesystems */
#if defined(CONFIG_XEN) || defined(CONFIG_PARAVIRT_XEN)
PAGEFLAG(Pinned, pinned) TESTSCFLAG(Pinned, pinned)	/* Xen */
#endif
#ifdef CONFIG_PARAVIRT_XEN
PAGEFLAG(SavePinned, savepinned);			/* Xen */
PAGEFLAG(Foreign, foreign);				/* Xen */
#endif
PAGEFLAG(Reserved, reserved) __CLEARPAGEFLAG(Reserved, reserved)
PAGEFLAG(SwapBacked, swapbacked) __CLEARPAGEFLAG(SwapBacked, swapbacked)
	__SETPAGEFLAG(SwapBacked, swapbacked)

__PAGEFLAG(SlobFree, slob_free)

/*
 * Private page markings that may be used by the filesystem that owns the page
 * for its own purposes.
 * - PG_private and PG_private_2 cause releasepage() and co to be invoked
 */
PAGEFLAG(Private, private) __SETPAGEFLAG(Private, private)
	__CLEARPAGEFLAG(Private, private)
PAGEFLAG(Private2, private_2) TESTSCFLAG(Private2, private_2)
PAGEFLAG(OwnerPriv1, owner_priv_1) TESTCLEARFLAG(OwnerPriv1, owner_priv_1)

/*
 * Only test-and-set exist for PG_writeback.  The unconditional operators are
 * risky: they bypass page accounting.
 */
TESTPAGEFLAG(Writeback, writeback) TESTSCFLAG(Writeback, writeback)
PAGEFLAG(MappedToDisk, mappedtodisk)

/* PG_readahead is only used for reads; PG_reclaim is only for writes */
PAGEFLAG(Reclaim, reclaim) TESTCLEARFLAG(Reclaim, reclaim)
PAGEFLAG(Readahead, reclaim) TESTCLEARFLAG(Readahead, reclaim)

#ifdef CONFIG_HIGHMEM
/*
 * Must use a macro here due to header dependency issues. page_zone() is not
 * available at this point.
 */
#define PageHighMem(__p) is_highmem(page_zone(__p))
#else
PAGEFLAG_FALSE(HighMem)
#endif

#ifdef CONFIG_SWAP
PAGEFLAG(SwapCache, swapcache)
#else
PAGEFLAG_FALSE(SwapCache)
#endif

PAGEFLAG(Unevictable, unevictable) __CLEARPAGEFLAG(Unevictable, unevictable)
	TESTCLEARFLAG(Unevictable, unevictable)

#ifdef CONFIG_MMU
PAGEFLAG(Mlocked, mlocked) __CLEARPAGEFLAG(Mlocked, mlocked)
	TESTSCFLAG(Mlocked, mlocked) __TESTCLEARFLAG(Mlocked, mlocked)
#else
PAGEFLAG_FALSE(Mlocked) __CLEARPAGEFLAG_NOOP(Mlocked)
	TESTSCFLAG_FALSE(Mlocked) __TESTCLEARFLAG_FALSE(Mlocked)
#endif

#ifdef CONFIG_ARCH_USES_PG_UNCACHED
PAGEFLAG(Uncached, uncached)
#else
PAGEFLAG_FALSE(Uncached)
#endif

#ifdef CONFIG_MEMORY_FAILURE
PAGEFLAG(HWPoison, hwpoison)
TESTSCFLAG(HWPoison, hwpoison)
#define __PG_HWPOISON (1UL << PG_hwpoison)
#else
PAGEFLAG_FALSE(HWPoison)
#define __PG_HWPOISON 0
#endif

#if defined(CONFIG_IDLE_PAGE_TRACKING) && defined(CONFIG_64BIT)
TESTPAGEFLAG(Young, young)
SETPAGEFLAG(Young, young)
TESTCLEARFLAG(Young, young)
PAGEFLAG(Idle, idle)
#endif

/*
 * On an anonymous page mapped into a user virtual memory area,
 * page->mapping points to its anon_vma, not to a struct address_space;
 * with the PAGE_MAPPING_ANON bit set to distinguish it.  See rmap.h.
 *
 * On an anonymous page in a VM_MERGEABLE area, if CONFIG_KSM is enabled,
 * the PAGE_MAPPING_KSM bit may be set along with the PAGE_MAPPING_ANON bit;
 * and then page->mapping points, not to an anon_vma, but to a private
 * structure which KSM associates with that merged page.  See ksm.h.
 *
 * PAGE_MAPPING_KSM without PAGE_MAPPING_ANON is currently never used.
 *
 * Please note that, confusingly, "page_mapping" refers to the inode
 * address_space which maps the page from disk; whereas "page_mapped"
 * refers to user virtual address space into which the page is mapped.
 */
#define PAGE_MAPPING_ANON	1
#define PAGE_MAPPING_KSM	2
#define PAGE_MAPPING_FLAGS	(PAGE_MAPPING_ANON | PAGE_MAPPING_KSM)

static inline int PageAnon(struct page *page)
{
	return ((unsigned long)page->mapping & PAGE_MAPPING_ANON) != 0;
}

#ifdef CONFIG_KSM
/*
 * A KSM page is one of those write-protected "shared pages" or "merged pages"
 * which KSM maps into multiple mms, wherever identical anonymous page content
 * is found in VM_MERGEABLE vmas.  It's a PageAnon page, pointing not to any
 * anon_vma, but to that page's node of the stable tree.
 */
static inline int PageKsm(struct page *page)
{
	return ((unsigned long)page->mapping & PAGE_MAPPING_FLAGS) ==
				(PAGE_MAPPING_ANON | PAGE_MAPPING_KSM);
}
#else
TESTPAGEFLAG_FALSE(Ksm)
#endif

u64 stable_page_flags(struct page *page);

static inline int PageUptodate(struct page *page)
{
	int ret = test_bit(PG_uptodate, &(page)->flags);

	/*
	 * Must ensure that the data we read out of the page is loaded
	 * _after_ we've loaded page->flags to check for PageUptodate.
	 * We can skip the barrier if the page is not uptodate, because
	 * we wouldn't be reading anything from it.
	 *
	 * See SetPageUptodate() for the other side of the story.
	 */
	if (ret)
		smp_rmb();

	return ret;
}

static inline void __SetPageUptodate(struct page *page)
{
	smp_wmb();
	__set_bit(PG_uptodate, &(page)->flags);
}

static inline void SetPageUptodate(struct page *page)
{
	/*
	 * Memory barrier must be issued before setting the PG_uptodate bit,
	 * so that all previous stores issued in order to bring the page
	 * uptodate are actually visible before PageUptodate becomes true.
	 */
	smp_wmb();
	set_bit(PG_uptodate, &(page)->flags);
}

CLEARPAGEFLAG(Uptodate, uptodate)

#ifdef CONFIG_XEN
TESTPAGEFLAG(Foreign, foreign)
static inline void SetPageForeign(struct page *page,
				  void (*dtor)(struct page *, unsigned int))
{
	BUG_ON(!dtor);
	set_bit(PG_foreign, &page->flags);
	page->index = (long)dtor;
}
static inline void ClearPageForeign(struct page *page)
{
	clear_bit(PG_foreign, &page->flags);
	page->index = 0;
}
static inline void PageForeignDestructor(struct page *page, unsigned int order)
{
	((void (*)(struct page *, unsigned int))page->index)(page, order);
}
/*PAGEFLAG(Netback, netback)*/
PAGEFLAG(Blkback, blkback)
#endif

int test_clear_page_writeback(struct page *page);
int __test_set_page_writeback(struct page *page, bool keep_write);

#define test_set_page_writeback(page)			\
	__test_set_page_writeback(page, false)
#define test_set_page_writeback_keepwrite(page)	\
	__test_set_page_writeback(page, true)

static inline void set_page_writeback(struct page *page)
{
	test_set_page_writeback(page);
}

static inline void set_page_writeback_keepwrite(struct page *page)
{
	test_set_page_writeback_keepwrite(page);
}

#ifdef CONFIG_PAGEFLAGS_EXTENDED
/*
 * System with lots of page flags available. This allows separate
 * flags for PageHead() and PageTail() checks of compound pages so that bit
 * tests can be used in performance sensitive paths. PageCompound is
 * generally not used in hot code paths except arch/powerpc/mm/init_64.c
 * and arch/powerpc/kvm/book3s_64_vio_hv.c which use it to detect huge pages
 * and avoid handling those in real mode.
 */
__PAGEFLAG(Head, head) CLEARPAGEFLAG(Head, head)
__PAGEFLAG(Tail, tail)

static inline int PageCompound(struct page *page)
{
	return page->flags & ((1L << PG_head) | (1L << PG_tail));

}
#ifdef CONFIG_TRANSPARENT_HUGEPAGE
static inline void ClearPageCompound(struct page *page)
{
	BUG_ON(!PageHead(page));
	ClearPageHead(page);
}
#endif

#define PG_head_mask ((1L << PG_head))

#else
/*
 * Reduce page flag use as much as possible by overlapping
 * compound page flags with the flags used for page cache pages. Possible
 * because PageCompound is always set for compound pages and not for
 * pages on the LRU and/or pagecache.
 */
TESTPAGEFLAG(Compound, compound)
__SETPAGEFLAG(Head, compound)  __CLEARPAGEFLAG(Head, compound)

/*
 * PG_reclaim is used in combination with PG_compound to mark the
 * head and tail of a compound page. This saves one page flag
 * but makes it impossible to use compound pages for the page cache.
 * The PG_reclaim bit would have to be used for reclaim or readahead
 * if compound pages enter the page cache.
 *
 * PG_compound & PG_reclaim	=> Tail page
 * PG_compound & ~PG_reclaim	=> Head page
 */
#define PG_head_mask ((1L << PG_compound))
#define PG_head_tail_mask ((1L << PG_compound) | (1L << PG_reclaim))

static inline int PageHead(struct page *page)
{
	return ((page->flags & PG_head_tail_mask) == PG_head_mask);
}

static inline int PageTail(struct page *page)
{
	return ((page->flags & PG_head_tail_mask) == PG_head_tail_mask);
}

static inline void __SetPageTail(struct page *page)
{
	page->flags |= PG_head_tail_mask;
}

static inline void __ClearPageTail(struct page *page)
{
	page->flags &= ~PG_head_tail_mask;
}

#ifdef CONFIG_TRANSPARENT_HUGEPAGE
static inline void ClearPageCompound(struct page *page)
{
	BUG_ON((page->flags & PG_head_tail_mask) != (1 << PG_compound));
	clear_bit(PG_compound, &page->flags);
}
#endif

#endif /* !PAGEFLAGS_EXTENDED */

#ifdef CONFIG_HUGETLB_PAGE
int PageHuge(struct page *page);
int PageHeadHuge(struct page *page);
bool page_huge_active(struct page *page);
#else
TESTPAGEFLAG_FALSE(Huge)
TESTPAGEFLAG_FALSE(HeadHuge)

static inline bool page_huge_active(struct page *page)
{
	return 0;
}
#endif


#ifdef CONFIG_TRANSPARENT_HUGEPAGE
/*
 * PageHuge() only returns true for hugetlbfs pages, but not for
 * normal or transparent huge pages.
 *
 * PageTransHuge() returns true for both transparent huge and
 * hugetlbfs pages, but not normal pages. PageTransHuge() can only be
 * called only in the core VM paths where hugetlbfs pages can't exist.
 */
static inline int PageTransHuge(struct page *page)
{
	VM_BUG_ON_PAGE(PageTail(page), page);
	return PageHead(page);
}

/*
 * PageTransCompound returns true for both transparent huge pages
 * and hugetlbfs pages, so it should only be called when it's known
 * that hugetlbfs pages aren't involved.
 */
static inline int PageTransCompound(struct page *page)
{
	return PageCompound(page);
}

/*
 * PageTransTail returns true for both transparent huge pages
 * and hugetlbfs pages, so it should only be called when it's known
 * that hugetlbfs pages aren't involved.
 */
static inline int PageTransTail(struct page *page)
{
	return PageTail(page);
}

#else

static inline int PageTransHuge(struct page *page)
{
	return 0;
}

static inline int PageTransCompound(struct page *page)
{
	return 0;
}

static inline int PageTransTail(struct page *page)
{
	return 0;
}
#endif

/*
 * PageBuddy() indicate that the page is free and in the buddy system
 * (see mm/page_alloc.c).
 *
 * PAGE_BUDDY_MAPCOUNT_VALUE must be <= -2 but better not too close to
 * -2 so that an underflow of the page_mapcount() won't be mistaken
 * for a genuine PAGE_BUDDY_MAPCOUNT_VALUE. -128 can be created very
 * efficiently by most CPU architectures.
 */
#define PAGE_BUDDY_MAPCOUNT_VALUE (-128)

static inline int PageBuddy(struct page *page)
{
	return atomic_read(&page->_mapcount) == PAGE_BUDDY_MAPCOUNT_VALUE;
}

static inline void __SetPageBuddy(struct page *page)
{
	VM_BUG_ON_PAGE(atomic_read(&page->_mapcount) != -1, page);
	atomic_set(&page->_mapcount, PAGE_BUDDY_MAPCOUNT_VALUE);
}

static inline void __ClearPageBuddy(struct page *page)
{
	VM_BUG_ON_PAGE(!PageBuddy(page), page);
	atomic_set(&page->_mapcount, -1);
}

#define PAGE_BALLOON_MAPCOUNT_VALUE (-256)

static inline int PageBalloon(struct page *page)
{
	return atomic_read(&page->_mapcount) == PAGE_BALLOON_MAPCOUNT_VALUE;
}

static inline void __SetPageBalloon(struct page *page)
{
	VM_BUG_ON_PAGE(atomic_read(&page->_mapcount) != -1, page);
	atomic_set(&page->_mapcount, PAGE_BALLOON_MAPCOUNT_VALUE);
}

static inline void __ClearPageBalloon(struct page *page)
{
	VM_BUG_ON_PAGE(!PageBalloon(page), page);
	atomic_set(&page->_mapcount, -1);
}

/*
 * If network-based swap is enabled, sl*b must keep track of whether pages
 * were allocated from pfmemalloc reserves.
 */
static inline int PageSlabPfmemalloc(struct page *page)
{
	VM_BUG_ON_PAGE(!PageSlab(page), page);
	return PageActive(page);
}

static inline void SetPageSlabPfmemalloc(struct page *page)
{
	VM_BUG_ON_PAGE(!PageSlab(page), page);
	SetPageActive(page);
}

static inline void __ClearPageSlabPfmemalloc(struct page *page)
{
	VM_BUG_ON_PAGE(!PageSlab(page), page);
	__ClearPageActive(page);
}

static inline void ClearPageSlabPfmemalloc(struct page *page)
{
	VM_BUG_ON_PAGE(!PageSlab(page), page);
	ClearPageActive(page);
}

#ifdef CONFIG_MMU
#define __PG_MLOCKED		(1 << PG_mlocked)
#else
#define __PG_MLOCKED		0
#endif

#ifdef CONFIG_TRANSPARENT_HUGEPAGE
#define __PG_COMPOUND_LOCK		(1 << PG_compound_lock)
#else
#define __PG_COMPOUND_LOCK		0
#endif

#ifndef CONFIG_XEN
# define __PG_XEN		0
#else
# define __PG_XEN		(1 << PG_foreign)
#endif

/*
 * Flags checked when a page is freed.  Pages being freed should not have
 * these flags set.  It they are, there is a problem.
 */
#define PAGE_FLAGS_CHECK_AT_FREE \
	(1 << PG_lru	 | 1 << PG_locked    | \
	 1 << PG_private | 1 << PG_private_2 | \
	 1 << PG_writeback | 1 << PG_reserved | \
	 1 << PG_slab	 | 1 << PG_swapcache | 1 << PG_active | \
	 1 << PG_unevictable | __PG_MLOCKED | \
	 __PG_COMPOUND_LOCK | __PG_XEN)

/*
 * Flags checked when a page is prepped for return by the page allocator.
 * Pages being prepped should not have these flags set.  It they are set,
 * there has been a kernel bug or struct page corruption.
 *
 * __PG_HWPOISON is exceptional because it needs to be kept beyond page's
 * alloc-free cycle to prevent from reusing the page.
 */
#define PAGE_FLAGS_CHECK_AT_PREP	\
	(((1 << NR_PAGEFLAGS) - 1) & ~__PG_HWPOISON)

#define PAGE_FLAGS_PRIVATE				\
	(1 << PG_private | 1 << PG_private_2)
/**
 * page_has_private - Determine if page has private stuff
 * @page: The page to be checked
 *
 * Determine if a page has private stuff, indicating that release routines
 * should be invoked upon it.
 */
static inline int page_has_private(struct page *page)
{
	return !!(page->flags & PAGE_FLAGS_PRIVATE);
}

#endif /* !__GENERATING_BOUNDS_H */

#endif	/* PAGE_FLAGS_H */<|MERGE_RESOLUTION|>--- conflicted
+++ resolved
@@ -109,16 +109,14 @@
 #ifdef CONFIG_TRANSPARENT_HUGEPAGE
 	PG_compound_lock,
 #endif
-<<<<<<< HEAD
+#if defined(CONFIG_IDLE_PAGE_TRACKING) && defined(CONFIG_64BIT)
+	PG_young,
+	PG_idle,
+#endif
 #ifdef CONFIG_XEN
 	PG_foreign,		/* Page is owned by foreign allocator. */
 	/* PG_netback,		   Page is owned by netback */
 	PG_blkback,		/* Page is owned by blkback */
-=======
-#if defined(CONFIG_IDLE_PAGE_TRACKING) && defined(CONFIG_64BIT)
-	PG_young,
-	PG_idle,
->>>>>>> 25cb62b7
 #endif
 	__NR_PAGEFLAGS,
 
