--- conflicted
+++ resolved
@@ -72,13 +72,7 @@
 #if IS_ENABLED(CONFIG_SUNRPC_DEBUG)
 	struct dentry		*cl_debugfs;	/* debugfs directory */
 #endif
-<<<<<<< HEAD
-#ifdef __GENKSYMS__
-	struct rpc_xprt_iter	cl_xpi;
-#else
-=======
 	struct rpc_sysfs_client *cl_sysfs;	/* sysfs directory */
->>>>>>> 7d2a07b7
 	/* cl_work is only needed after cl_xpi is no longer used,
 	 * and that are of similar size
 	 */
@@ -86,10 +80,6 @@
 		struct rpc_xprt_iter	cl_xpi;
 		struct work_struct	cl_work;
 	};
-<<<<<<< HEAD
-#endif
-=======
->>>>>>> 7d2a07b7
 	const struct cred	*cl_cred;
 };
 
@@ -259,8 +249,4 @@
 	if (task->tk_xprt)
 		xprt_force_disconnect(task->tk_xprt);
 }
-<<<<<<< HEAD
-#endif /* __KERNEL__ */
-=======
->>>>>>> 7d2a07b7
 #endif /* _LINUX_SUNRPC_CLNT_H */