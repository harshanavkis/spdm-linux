--- conflicted
+++ resolved
@@ -83,12 +83,7 @@
 	int index;
 	enum tb_security_level security_level;
 	size_t nboot_acl;
-<<<<<<< HEAD
-	void *suse_kabi_padding;
-	unsigned long privdata[0];
-=======
 	unsigned long privdata[];
->>>>>>> 7d2a07b7
 };
 
 extern struct bus_type tb_bus_type;
@@ -112,7 +107,6 @@
 struct tb_property_dir {
 	const uuid_t *uuid;
 	struct list_head properties;
-	void *suse_kabi_padding;
 };
 
 enum tb_property_type {
@@ -146,7 +140,6 @@
 		char *text;
 		u32 immediate;
 	} value;
-	void *suse_kabi_padding;
 };
 
 struct tb_property_dir *tb_property_parse_dir(const u32 *block,
@@ -487,7 +480,6 @@
 	bool going_away;
 	struct work_struct interrupt_work;
 	u32 hop_count;
-	void *suse_kabi_padding;
 };
 
 /**
@@ -538,13 +530,14 @@
 	u16 eof_mask;
 	void (*start_poll)(void *data);
 	void *poll_data;
-	void *suse_kabi_padding;
 };
 
 /* Leave ring interrupt enabled on suspend */
 #define RING_FLAG_NO_SUSPEND	BIT(0)
 /* Configure the ring to be in frame mode */
 #define RING_FLAG_FRAME		BIT(1)
+/* Enable end-to-end flow control */
+#define RING_FLAG_E2E		BIT(2)
 
 struct ring_frame;
 typedef void (*ring_cb)(struct tb_ring *, struct ring_frame *, bool canceled);
