--- conflicted
+++ resolved
@@ -211,11 +211,8 @@
 		enum task_work_notify_mode	notify_method;
 		struct io_rings			*rings;
 		struct task_struct		*submitter_task;
-<<<<<<< HEAD
-=======
 		/* local ctx cache of task cancel state */
 		unsigned long			in_cancel;
->>>>>>> 7c866e4a
 		struct percpu_ref		refs;
 	} ____cacheline_aligned_in_smp;
 
