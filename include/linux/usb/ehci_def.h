/*
 * Copyright (c) 2001-2002 by David Brownell
 *
 * This program is free software; you can redistribute it and/or modify it
 * under the terms of the GNU General Public License as published by the
 * Free Software Foundation; either version 2 of the License, or (at your
 * option) any later version.
 *
 * This program is distributed in the hope that it will be useful, but
 * WITHOUT ANY WARRANTY; without even the implied warranty of MERCHANTABILITY
 * or FITNESS FOR A PARTICULAR PURPOSE.  See the GNU General Public License
 * for more details.
 *
 * You should have received a copy of the GNU General Public License
 * along with this program; if not, write to the Free Software Foundation,
 * Inc., 675 Mass Ave, Cambridge, MA 02139, USA.
 */

#ifndef __LINUX_USB_EHCI_DEF_H
#define __LINUX_USB_EHCI_DEF_H

#include <linux/usb/ehci-dbgp.h>

/* EHCI register interface, corresponds to EHCI Revision 0.95 specification */

/* Section 2.2 Host Controller Capability Registers */
struct ehci_caps {
	/* these fields are specified as 8 and 16 bit registers,
	 * but some hosts can't perform 8 or 16 bit PCI accesses.
	 * some hosts treat caplength and hciversion as parts of a 32-bit
	 * register, others treat them as two separate registers, this
	 * affects the memory map for big endian controllers.
	 */
	u32		hc_capbase;
#define HC_LENGTH(ehci, p)	(0x00ff&((p) >> /* bits 7:0 / offset 00h */ \
				(ehci_big_endian_capbase(ehci) ? 24 : 0)))
#define HC_VERSION(ehci, p)	(0xffff&((p) >> /* bits 31:16 / offset 02h */ \
				(ehci_big_endian_capbase(ehci) ? 0 : 16)))
	u32		hcs_params;     /* HCSPARAMS - offset 0x4 */
#define HCS_DEBUG_PORT(p)	(((p)>>20)&0xf)	/* bits 23:20, debug port? */
#define HCS_INDICATOR(p)	((p)&(1 << 16))	/* true: has port indicators */
#define HCS_N_CC(p)		(((p)>>12)&0xf)	/* bits 15:12, #companion HCs */
#define HCS_N_PCC(p)		(((p)>>8)&0xf)	/* bits 11:8, ports per CC */
#define HCS_PORTROUTED(p)	((p)&(1 << 7))	/* true: port routing */
#define HCS_PPC(p)		((p)&(1 << 4))	/* true: port power control */
#define HCS_N_PORTS(p)		(((p)>>0)&0xf)	/* bits 3:0, ports on HC */

	u32		hcc_params;      /* HCCPARAMS - offset 0x8 */
/* EHCI 1.1 addendum */
#define HCC_32FRAME_PERIODIC_LIST(p)	((p)&(1 << 19))
#define HCC_PER_PORT_CHANGE_EVENT(p)	((p)&(1 << 18))
#define HCC_LPM(p)			((p)&(1 << 17))
#define HCC_HW_PREFETCH(p)		((p)&(1 << 16))

#define HCC_EXT_CAPS(p)		(((p)>>8)&0xff)	/* for pci extended caps */
#define HCC_ISOC_CACHE(p)       ((p)&(1 << 7))  /* true: can cache isoc frame */
#define HCC_ISOC_THRES(p)       (((p)>>4)&0x7)  /* bits 6:4, uframes cached */
#define HCC_CANPARK(p)		((p)&(1 << 2))  /* true: can park on async qh */
#define HCC_PGM_FRAMELISTLEN(p) ((p)&(1 << 1))  /* true: periodic_size changes*/
#define HCC_64BIT_ADDR(p)       ((p)&(1))       /* true: can use 64-bit addr */
	u8		portroute[8];	 /* nibbles for routing - offset 0xC */
};


/* Section 2.3 Host Controller Operational Registers */
struct ehci_regs {

	/* USBCMD: offset 0x00 */
	u32		command;

/* EHCI 1.1 addendum */
#define CMD_HIRD	(0xf<<24)	/* host initiated resume duration */
#define CMD_PPCEE	(1<<15)		/* per port change event enable */
#define CMD_FSP		(1<<14)		/* fully synchronized prefetch */
#define CMD_ASPE	(1<<13)		/* async schedule prefetch enable */
#define CMD_PSPE	(1<<12)		/* periodic schedule prefetch enable */
/* 23:16 is r/w intr rate, in microframes; default "8" == 1/msec */
#define CMD_PARK	(1<<11)		/* enable "park" on async qh */
#define CMD_PARK_CNT(c)	(((c)>>8)&3)	/* how many transfers to park for */
#define CMD_LRESET	(1<<7)		/* partial reset (no ports, etc) */
#define CMD_IAAD	(1<<6)		/* "doorbell" interrupt async advance */
#define CMD_ASE		(1<<5)		/* async schedule enable */
#define CMD_PSE		(1<<4)		/* periodic schedule enable */
/* 3:2 is periodic frame list size */
#define CMD_RESET	(1<<1)		/* reset HC not bus */
#define CMD_RUN		(1<<0)		/* start/stop HC */

	/* USBSTS: offset 0x04 */
	u32		status;
#define STS_PPCE_MASK	(0xff<<16)	/* Per-Port change event 1-16 */
#define STS_ASS		(1<<15)		/* Async Schedule Status */
#define STS_PSS		(1<<14)		/* Periodic Schedule Status */
#define STS_RECL	(1<<13)		/* Reclamation */
#define STS_HALT	(1<<12)		/* Not running (any reason) */
/* some bits reserved */
	/* these STS_* flags are also intr_enable bits (USBINTR) */
#define STS_IAA		(1<<5)		/* Interrupted on async advance */
#define STS_FATAL	(1<<4)		/* such as some PCI access errors */
#define STS_FLR		(1<<3)		/* frame list rolled over */
#define STS_PCD		(1<<2)		/* port change detect */
#define STS_ERR		(1<<1)		/* "error" completion (overflow, ...) */
#define STS_INT		(1<<0)		/* "normal" completion (short, ...) */

	/* USBINTR: offset 0x08 */
	u32		intr_enable;

	/* FRINDEX: offset 0x0C */
	u32		frame_index;	/* current microframe number */
	/* CTRLDSSEGMENT: offset 0x10 */
	u32		segment;	/* address bits 63:32 if needed */
	/* PERIODICLISTBASE: offset 0x14 */
	u32		frame_list;	/* points to periodic list */
	/* ASYNCLISTADDR: offset 0x18 */
	u32		async_next;	/* address of next async queue head */

	u32		reserved1[2];

	/* TXFILLTUNING: offset 0x24 */
	u32		txfill_tuning;	/* TX FIFO Tuning register */
#define TXFIFO_DEFAULT	(8<<16)		/* FIFO burst threshold 8 */

	u32		reserved2[6];

	/* CONFIGFLAG: offset 0x40 */
	u32		configured_flag;
#define FLAG_CF		(1<<0)		/* true: we'll support "high speed" */

	/* PORTSC: offset 0x44 */
	u32		port_status[0];	/* up to N_PORTS */
/* EHCI 1.1 addendum */
#define PORTSC_SUSPEND_STS_ACK 0
#define PORTSC_SUSPEND_STS_NYET 1
#define PORTSC_SUSPEND_STS_STALL 2
#define PORTSC_SUSPEND_STS_ERR 3

#define PORT_DEV_ADDR	(0x7f<<25)		/* device address */
#define PORT_SSTS	(0x3<<23)		/* suspend status */
/* 31:23 reserved */
#define PORT_WKOC_E	(1<<22)		/* wake on overcurrent (enable) */
#define PORT_WKDISC_E	(1<<21)		/* wake on disconnect (enable) */
#define PORT_WKCONN_E	(1<<20)		/* wake on connect (enable) */
/* 19:16 for port testing */
#define PORT_TEST(x)	(((x)&0xf)<<16)	/* Port Test Control */
#define PORT_TEST_PKT	PORT_TEST(0x4)	/* Port Test Control - packet test */
#define PORT_TEST_FORCE	PORT_TEST(0x5)	/* Port Test Control - force enable */
#define PORT_LED_OFF	(0<<14)
#define PORT_LED_AMBER	(1<<14)
#define PORT_LED_GREEN	(2<<14)
#define PORT_LED_MASK	(3<<14)
#define PORT_OWNER	(1<<13)		/* true: companion hc owns this port */
#define PORT_POWER	(1<<12)		/* true: has power (see PPC) */
#define PORT_USB11(x) (((x)&(3<<10)) == (1<<10))	/* USB 1.1 device */
/* 11:10 for detecting lowspeed devices (reset vs release ownership) */
/* 9 reserved */
#define PORT_LPM	(1<<9)		/* LPM transaction */
#define PORT_RESET	(1<<8)		/* reset port */
#define PORT_SUSPEND	(1<<7)		/* suspend port */
#define PORT_RESUME	(1<<6)		/* resume it */
#define PORT_OCC	(1<<5)		/* over current change */
#define PORT_OC		(1<<4)		/* over current active */
#define PORT_PEC	(1<<3)		/* port enable change */
#define PORT_PE		(1<<2)		/* port enable */
#define PORT_CSC	(1<<1)		/* connect status change */
#define PORT_CONNECT	(1<<0)		/* device connected */
#define PORT_RWC_BITS   (PORT_CSC | PORT_PEC | PORT_OCC)

	u32		reserved3[9];

	/* USBMODE: offset 0x68 */
	u32		usbmode;	/* USB Device mode */
#define USBMODE_SDIS	(1<<3)		/* Stream disable */
#define USBMODE_BE	(1<<2)		/* BE/LE endianness select */
#define USBMODE_CM_HC	(3<<0)		/* host controller mode */
#define USBMODE_CM_IDLE	(0<<0)		/* idle state */

	u32		reserved4[6];

/* Moorestown has some non-standard registers, partially due to the fact that
 * its EHCI controller has both TT and LPM support. HOSTPCx are extensions to
 * PORTSCx
 */
	/* HOSTPC: offset 0x84 */
	u32		hostpc[1];	/* HOSTPC extension */
#define HOSTPC_PHCD	(1<<22)		/* Phy clock disable */
#define HOSTPC_PSPD	(3<<25)		/* Port speed detection */

	u32		reserved5[16];

	/* USBMODE_EX: offset 0xc8 */
	u32		usbmode_ex;	/* USB Device mode extension */
#define USBMODE_EX_VBPS	(1<<5)		/* VBus Power Select On */
#define USBMODE_EX_HC	(3<<0)		/* host controller mode */
};

<<<<<<< HEAD
/* Appendix C, Debug port ... intended for use with special "debug devices"
 * that can help if there's no serial console.  (nonstandard enumeration.)
 */
struct ehci_dbg_port {
	u32	control;
#define DBGP_OWNER	(1<<30)
#define DBGP_ENABLED	(1<<28)
#define DBGP_DONE	(1<<16)
#define DBGP_INUSE	(1<<10)
#define DBGP_ERRCODE(x)	(((x)>>7)&0x07)
#	define DBGP_ERR_BAD	1
#	define DBGP_ERR_SIGNAL	2
#define DBGP_ERROR	(1<<6)
#define DBGP_GO		(1<<5)
#define DBGP_OUT	(1<<4)
#define DBGP_LEN(x)	(((x)>>0)&0x0f)
	u32	pids;
#define DBGP_PID_GET(x)		(((x)>>16)&0xff)
#define DBGP_PID_SET(data, tok)	(((data)<<8)|(tok))
	u32	data03;
	u32	data47;
	u32	address;
#define DBGP_EPADDR(dev, ep)	(((dev)<<8)|(ep))
};

#ifdef CONFIG_EARLY_PRINTK_DBGP
#include <linux/init.h>
extern int __init early_dbgp_init(char *s);
extern struct console early_dbgp_console;
#endif /* CONFIG_EARLY_PRINTK_DBGP */

struct usb_hcd;

#if defined(CONFIG_XEN_PRIVILEGED_GUEST) || defined(CONFIG_XEN_DOM0)
extern int xen_dbgp_reset_prep(struct usb_hcd *);
extern int xen_dbgp_external_startup(struct usb_hcd *);
#else
static inline int xen_dbgp_reset_prep(struct usb_hcd *hcd)
{
	return 1; /* Shouldn't this be 0? */
}

static inline int xen_dbgp_external_startup(struct usb_hcd *hcd)
{
	return -1;
}
#endif

#ifdef CONFIG_EARLY_PRINTK_DBGP
/* Call backs from ehci host driver to ehci debug driver */
extern int dbgp_external_startup(struct usb_hcd *);
extern int dbgp_reset_prep(struct usb_hcd *hcd);
#else
static inline int dbgp_reset_prep(struct usb_hcd *hcd)
{
	return xen_dbgp_reset_prep(hcd);
}
static inline int dbgp_external_startup(struct usb_hcd *hcd)
{
	return xen_dbgp_external_startup(hcd);
}
#endif

=======
>>>>>>> ec6f34e5
#endif /* __LINUX_USB_EHCI_DEF_H */<|MERGE_RESOLUTION|>--- conflicted
+++ resolved
@@ -192,70 +192,4 @@
 #define USBMODE_EX_HC	(3<<0)		/* host controller mode */
 };
 
-<<<<<<< HEAD
-/* Appendix C, Debug port ... intended for use with special "debug devices"
- * that can help if there's no serial console.  (nonstandard enumeration.)
- */
-struct ehci_dbg_port {
-	u32	control;
-#define DBGP_OWNER	(1<<30)
-#define DBGP_ENABLED	(1<<28)
-#define DBGP_DONE	(1<<16)
-#define DBGP_INUSE	(1<<10)
-#define DBGP_ERRCODE(x)	(((x)>>7)&0x07)
-#	define DBGP_ERR_BAD	1
-#	define DBGP_ERR_SIGNAL	2
-#define DBGP_ERROR	(1<<6)
-#define DBGP_GO		(1<<5)
-#define DBGP_OUT	(1<<4)
-#define DBGP_LEN(x)	(((x)>>0)&0x0f)
-	u32	pids;
-#define DBGP_PID_GET(x)		(((x)>>16)&0xff)
-#define DBGP_PID_SET(data, tok)	(((data)<<8)|(tok))
-	u32	data03;
-	u32	data47;
-	u32	address;
-#define DBGP_EPADDR(dev, ep)	(((dev)<<8)|(ep))
-};
-
-#ifdef CONFIG_EARLY_PRINTK_DBGP
-#include <linux/init.h>
-extern int __init early_dbgp_init(char *s);
-extern struct console early_dbgp_console;
-#endif /* CONFIG_EARLY_PRINTK_DBGP */
-
-struct usb_hcd;
-
-#if defined(CONFIG_XEN_PRIVILEGED_GUEST) || defined(CONFIG_XEN_DOM0)
-extern int xen_dbgp_reset_prep(struct usb_hcd *);
-extern int xen_dbgp_external_startup(struct usb_hcd *);
-#else
-static inline int xen_dbgp_reset_prep(struct usb_hcd *hcd)
-{
-	return 1; /* Shouldn't this be 0? */
-}
-
-static inline int xen_dbgp_external_startup(struct usb_hcd *hcd)
-{
-	return -1;
-}
-#endif
-
-#ifdef CONFIG_EARLY_PRINTK_DBGP
-/* Call backs from ehci host driver to ehci debug driver */
-extern int dbgp_external_startup(struct usb_hcd *);
-extern int dbgp_reset_prep(struct usb_hcd *hcd);
-#else
-static inline int dbgp_reset_prep(struct usb_hcd *hcd)
-{
-	return xen_dbgp_reset_prep(hcd);
-}
-static inline int dbgp_external_startup(struct usb_hcd *hcd)
-{
-	return xen_dbgp_external_startup(hcd);
-}
-#endif
-
-=======
->>>>>>> ec6f34e5
 #endif /* __LINUX_USB_EHCI_DEF_H */