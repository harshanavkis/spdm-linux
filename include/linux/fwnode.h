--- conflicted
+++ resolved
@@ -31,8 +31,6 @@
 	struct fwnode_handle *secondary;
 	const struct fwnode_operations *ops;
 	struct device *dev;
-<<<<<<< HEAD
-=======
 	struct list_head suppliers;
 	struct list_head consumers;
 	u8 flags;
@@ -43,7 +41,6 @@
 	struct list_head s_hook;
 	struct fwnode_handle *consumer;
 	struct list_head c_hook;
->>>>>>> 7d2a07b7
 };
 
 /**
@@ -101,26 +98,8 @@
  *			       endpoint node.
  * @graph_get_port_parent: Return the parent node of a port node.
  * @graph_parse_endpoint: Parse endpoint for port and endpoint id.
-<<<<<<< HEAD
- * @add_links:	Called after the device corresponding to the fwnode is added
- *		using device_add(). The function is expected to create device
- *		links to all the suppliers of the device that are available at
- *		the time this function is called.  The function must NOT stop
- *		at the first failed device link if other unlinked supplier
- *		devices are present in the system.  If some suppliers are not
- *		yet available, this function will be called again when other
- *		devices are added to allow creating device links to any newly
- *		available suppliers.
- *
- *		Return 0 if device links have been successfully created to all
- *		the suppliers of this device or if the supplier information is
- *		not known. Return an error if and only if the supplier
- *		information is known but some of the suppliers are not yet
- *		available to create device links to.
-=======
  * @add_links:	Create fwnode links to all the suppliers of the fwnode. Return
  *		zero on success, a negative error code otherwise.
->>>>>>> 7d2a07b7
  */
 struct fwnode_operations {
 	struct fwnode_handle *(*get)(struct fwnode_handle *fwnode);
@@ -160,12 +139,7 @@
 	(*graph_get_port_parent)(struct fwnode_handle *fwnode);
 	int (*graph_parse_endpoint)(const struct fwnode_handle *fwnode,
 				    struct fwnode_endpoint *endpoint);
-<<<<<<< HEAD
-	int (*add_links)(const struct fwnode_handle *fwnode,
-			 struct device *dev);
-=======
 	int (*add_links)(struct fwnode_handle *fwnode);
->>>>>>> 7d2a07b7
 };
 
 #define fwnode_has_op(fwnode, op)				\
@@ -188,8 +162,6 @@
 			(fwnode)->ops->op(fwnode, ## __VA_ARGS__);	\
 	} while (false)
 #define get_dev_from_fwnode(fwnode)	get_device((fwnode)->dev)
-<<<<<<< HEAD
-=======
 
 static inline void fwnode_init(struct fwnode_handle *fwnode,
 			       const struct fwnode_operations *ops)
@@ -216,6 +188,5 @@
 int fwnode_link_add(struct fwnode_handle *con, struct fwnode_handle *sup);
 void fwnode_links_purge(struct fwnode_handle *fwnode);
 void fw_devlink_purge_absent_suppliers(struct fwnode_handle *fwnode);
->>>>>>> 7d2a07b7
 
 #endif