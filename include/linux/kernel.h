--- conflicted
+++ resolved
@@ -260,12 +260,9 @@
 #define TAINT_USER			(1<<6)
 #define TAINT_DIE			(1<<7)
 #define TAINT_OVERRIDDEN_ACPI_TABLE	(1<<8)
-<<<<<<< HEAD
-#define TAINT_NO_SUPPORT		(1<<9)
-#define TAINT_EXTERNAL_SUPPORT		(1<<10)
-=======
 #define TAINT_WARN			(1<<9)
->>>>>>> 28ffb5d3
+#define TAINT_NO_SUPPORT		(1<<10)
+#define TAINT_EXTERNAL_SUPPORT		(1<<11)
 
 extern void dump_stack(void) __cold;
 
