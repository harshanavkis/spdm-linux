--- conflicted
+++ resolved
@@ -212,12 +212,9 @@
 #define TAINT_MACHINE_CHECK		(1<<4)
 #define TAINT_BAD_PAGE			(1<<5)
 #define TAINT_USER			(1<<6)
-<<<<<<< HEAD
-#define TAINT_NO_SUPPORT		(1<<7)
-#define TAINT_EXTERNAL_SUPPORT		(1<<8)
-=======
 #define TAINT_DIE			(1<<7)
->>>>>>> 4367388f
+#define TAINT_NO_SUPPORT		(1<<8)
+#define TAINT_EXTERNAL_SUPPORT		(1<<9)
 
 extern void dump_stack(void) __cold;
 
