--- conflicted
+++ resolved
@@ -359,15 +359,10 @@
 }
 #endif
 
-<<<<<<< HEAD
-/* query the last known CPU freq (in kHz). If zero, cpufreq couldn't detect it */
-#if defined(CONFIG_CPU_FREQ) || defined(CONFIG_PROCESSOR_EXTERNAL_CONTROL)
-=======
 /*
  * query the last known CPU freq (in kHz). If zero, cpufreq couldn't detect it
  */
 #ifdef CONFIG_CPU_FREQ
->>>>>>> ad81f054
 unsigned int cpufreq_quick_get(unsigned int cpu);
 unsigned int cpufreq_quick_get_max(unsigned int cpu);
 #else
