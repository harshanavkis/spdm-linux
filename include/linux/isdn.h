--- conflicted
+++ resolved
@@ -355,17 +355,12 @@
   ulong cisco_last_slarp_in;		/* jiffie of last keepalive packet we received */
   char cisco_line_state;		/* state of line according to keepalive packets */
   char cisco_debserint;			/* debugging flag of cisco hdlc with slarp */
-<<<<<<< HEAD
-  struct timer_list cisco_timer;
-  struct work_struct tqueue;
-  struct isdn_netif_ops   *ops;
-=======
+
   struct timer_list       cisco_timer;
 
   struct isdn_netif_ops  *ops;
 
   struct net_device       dev;          /* interface to upper levels        */
->>>>>>> f31b5ddd
 } isdn_net_local;
 
 /* the interface itself */
