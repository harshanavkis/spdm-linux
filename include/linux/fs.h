#ifndef _LINUX_FS_H
#define _LINUX_FS_H


#include <linux/linkage.h>
#include <linux/wait.h>
#include <linux/kdev_t.h>
#include <linux/dcache.h>
#include <linux/path.h>
#include <linux/stat.h>
#include <linux/cache.h>
#include <linux/list.h>
#include <linux/llist.h>
#include <linux/radix-tree.h>
#include <linux/rbtree.h>
#include <linux/init.h>
#include <linux/pid.h>
#include <linux/bug.h>
#include <linux/mutex.h>
#include <linux/capability.h>
#include <linux/semaphore.h>
#include <linux/fiemap.h>
#include <linux/rculist_bl.h>
#include <linux/atomic.h>
#include <linux/shrinker.h>
#include <linux/migrate_mode.h>
#include <linux/uidgid.h>
#include <linux/lockdep.h>
#include <linux/percpu-rwsem.h>
#include <linux/blk_types.h>

#include <asm/byteorder.h>
#include <uapi/linux/fs.h>

struct export_operations;
struct hd_geometry;
struct iovec;
struct nameidata;
struct kiocb;
struct kobject;
struct pipe_inode_info;
struct poll_table_struct;
struct kstatfs;
struct vm_area_struct;
struct vfsmount;
struct cred;
struct swap_info_struct;
struct seq_file;

extern void __init inode_init(void);
extern void __init inode_init_early(void);
extern void __init files_init(unsigned long);

extern struct files_stat_struct files_stat;
extern unsigned long get_max_files(void);
extern int sysctl_nr_open;
extern struct inodes_stat_t inodes_stat;
extern int leases_enable, lease_break_time;
extern int sysctl_protected_symlinks;
extern int sysctl_protected_hardlinks;

struct buffer_head;
typedef int (get_block_t)(struct inode *inode, sector_t iblock,
			struct buffer_head *bh_result, int create);
typedef void (dio_iodone_t)(struct kiocb *iocb, loff_t offset,
			ssize_t bytes, void *private, int ret,
			bool is_async);

#define MAY_EXEC		0x00000001
#define MAY_WRITE		0x00000002
#define MAY_READ		0x00000004
#define MAY_APPEND		0x00000008
#define MAY_ACCESS		0x00000010
#define MAY_OPEN		0x00000020
#define MAY_CHDIR		0x00000040
/* called from RCU mode, don't block */
#define MAY_NOT_BLOCK		0x00000080

/*
 * flags in file.f_mode.  Note that FMODE_READ and FMODE_WRITE must correspond
 * to O_WRONLY and O_RDWR via the strange trick in __dentry_open()
 */

/* file is open for reading */
#define FMODE_READ		((__force fmode_t)0x1)
/* file is open for writing */
#define FMODE_WRITE		((__force fmode_t)0x2)
/* file is seekable */
#define FMODE_LSEEK		((__force fmode_t)0x4)
/* file can be accessed using pread */
#define FMODE_PREAD		((__force fmode_t)0x8)
/* file can be accessed using pwrite */
#define FMODE_PWRITE		((__force fmode_t)0x10)
/* File is opened for execution with sys_execve / sys_uselib */
#define FMODE_EXEC		((__force fmode_t)0x20)
/* File is opened with O_NDELAY (only set for block devices) */
#define FMODE_NDELAY		((__force fmode_t)0x40)
/* File is opened with O_EXCL (only set for block devices) */
#define FMODE_EXCL		((__force fmode_t)0x80)
/* File is opened using open(.., 3, ..) and is writeable only for ioctls
   (specialy hack for floppy.c) */
#define FMODE_WRITE_IOCTL	((__force fmode_t)0x100)
/* 32bit hashes as llseek() offset (for directories) */
#define FMODE_32BITHASH         ((__force fmode_t)0x200)
/* 64bit hashes as llseek() offset (for directories) */
#define FMODE_64BITHASH         ((__force fmode_t)0x400)

/*
 * Don't update ctime and mtime.
 *
 * Currently a special hack for the XFS open_by_handle ioctl, but we'll
 * hopefully graduate it to a proper O_CMTIME flag supported by open(2) soon.
 */
#define FMODE_NOCMTIME		((__force fmode_t)0x800)

/* Expect random access pattern */
#define FMODE_RANDOM		((__force fmode_t)0x1000)

/* File is huge (eg. /dev/kmem): treat loff_t as unsigned */
#define FMODE_UNSIGNED_OFFSET	((__force fmode_t)0x2000)

/* File is opened with O_PATH; almost nothing can be done with it */
#define FMODE_PATH		((__force fmode_t)0x4000)

/* File was opened by fanotify and shouldn't generate fanotify events */
#define FMODE_NONOTIFY		((__force fmode_t)0x1000000)

/*
 * Flag for rw_copy_check_uvector and compat_rw_copy_check_uvector
 * that indicates that they should check the contents of the iovec are
 * valid, but not check the memory that the iovec elements
 * points too.
 */
#define CHECK_IOVEC_ONLY -1

/*
 * The below are the various read and write types that we support. Some of
 * them include behavioral modifiers that send information down to the
 * block layer and IO scheduler. Terminology:
 *
 *	The block layer uses device plugging to defer IO a little bit, in
 *	the hope that we will see more IO very shortly. This increases
 *	coalescing of adjacent IO and thus reduces the number of IOs we
 *	have to send to the device. It also allows for better queuing,
 *	if the IO isn't mergeable. If the caller is going to be waiting
 *	for the IO, then he must ensure that the device is unplugged so
 *	that the IO is dispatched to the driver.
 *
 *	All IO is handled async in Linux. This is fine for background
 *	writes, but for reads or writes that someone waits for completion
 *	on, we want to notify the block layer and IO scheduler so that they
 *	know about it. That allows them to make better scheduling
 *	decisions. So when the below references 'sync' and 'async', it
 *	is referencing this priority hint.
 *
 * With that in mind, the available types are:
 *
 * READ			A normal read operation. Device will be plugged.
 * READ_SYNC		A synchronous read. Device is not plugged, caller can
 *			immediately wait on this read without caring about
 *			unplugging.
 * READA		Used for read-ahead operations. Lower priority, and the
 *			block layer could (in theory) choose to ignore this
 *			request if it runs into resource problems.
 * WRITE		A normal async write. Device will be plugged.
 * WRITE_SYNC		Synchronous write. Identical to WRITE, but passes down
 *			the hint that someone will be waiting on this IO
 *			shortly. The write equivalent of READ_SYNC.
 * WRITE_ODIRECT	Special case write for O_DIRECT only.
 * WRITE_FLUSH		Like WRITE_SYNC but with preceding cache flush.
 * WRITE_FUA		Like WRITE_SYNC but data is guaranteed to be on
 *			non-volatile media on completion.
 * WRITE_FLUSH_FUA	Combination of WRITE_FLUSH and FUA. The IO is preceded
 *			by a cache flush and data is guaranteed to be on
 *			non-volatile media on completion.
 *
 */
#define RW_MASK			REQ_WRITE
#define RWA_MASK		REQ_RAHEAD

#define READ			0
#define WRITE			RW_MASK
#define READA			RWA_MASK
#define KERNEL_READ		(READ|REQ_KERNEL)
#define KERNEL_WRITE		(WRITE|REQ_KERNEL)

#define READ_SYNC		(READ | REQ_SYNC)
#define WRITE_SYNC		(WRITE | REQ_SYNC | REQ_NOIDLE)
#define WRITE_ODIRECT		(WRITE | REQ_SYNC)
#define WRITE_FLUSH		(WRITE | REQ_SYNC | REQ_NOIDLE | REQ_FLUSH)
#define WRITE_FUA		(WRITE | REQ_SYNC | REQ_NOIDLE | REQ_FUA)
#define WRITE_FLUSH_FUA		(WRITE | REQ_SYNC | REQ_NOIDLE | REQ_FLUSH | REQ_FUA)

/*
 * Attribute flags.  These should be or-ed together to figure out what
 * has been changed!
 */
#define ATTR_MODE	(1 << 0)
#define ATTR_UID	(1 << 1)
#define ATTR_GID	(1 << 2)
#define ATTR_SIZE	(1 << 3)
#define ATTR_ATIME	(1 << 4)
#define ATTR_MTIME	(1 << 5)
#define ATTR_CTIME	(1 << 6)
#define ATTR_ATIME_SET	(1 << 7)
#define ATTR_MTIME_SET	(1 << 8)
#define ATTR_FORCE	(1 << 9) /* Not a change, but a change it */
#define ATTR_ATTR_FLAG	(1 << 10)
#define ATTR_KILL_SUID	(1 << 11)
#define ATTR_KILL_SGID	(1 << 12)
#define ATTR_FILE	(1 << 13)
#define ATTR_KILL_PRIV	(1 << 14)
#define ATTR_OPEN	(1 << 15) /* Truncating from open(O_TRUNC) */
#define ATTR_TIMES_SET	(1 << 16)

/*
 * This is the Inode Attributes structure, used for notify_change().  It
 * uses the above definitions as flags, to know which values have changed.
 * Also, in this manner, a Filesystem can look at only the values it cares
 * about.  Basically, these are the attributes that the VFS layer can
 * request to change from the FS layer.
 *
 * Derek Atkins <warlord@MIT.EDU> 94-10-20
 */
struct iattr {
	unsigned int	ia_valid;
	umode_t		ia_mode;
	kuid_t		ia_uid;
	kgid_t		ia_gid;
	loff_t		ia_size;
	struct timespec	ia_atime;
	struct timespec	ia_mtime;
	struct timespec	ia_ctime;

	/*
	 * Not an attribute, but an auxiliary info for filesystems wanting to
	 * implement an ftruncate() like method.  NOTE: filesystem should
	 * check for (ia_valid & ATTR_FILE), and not for (ia_file != NULL).
	 */
	struct file	*ia_file;
};

/*
 * Includes for diskquotas.
 */
#include <linux/quota.h>

/*
 * Maximum number of layers of fs stack.  Needs to be limited to
 * prevent kernel stack overflow
 */
#define FILESYSTEM_MAX_STACK_DEPTH 2

/** 
 * enum positive_aop_returns - aop return codes with specific semantics
 *
 * @AOP_WRITEPAGE_ACTIVATE: Informs the caller that page writeback has
 * 			    completed, that the page is still locked, and
 * 			    should be considered active.  The VM uses this hint
 * 			    to return the page to the active list -- it won't
 * 			    be a candidate for writeback again in the near
 * 			    future.  Other callers must be careful to unlock
 * 			    the page if they get this return.  Returned by
 * 			    writepage(); 
 *
 * @AOP_TRUNCATED_PAGE: The AOP method that was handed a locked page has
 *  			unlocked it and the page might have been truncated.
 *  			The caller should back up to acquiring a new page and
 *  			trying again.  The aop will be taking reasonable
 *  			precautions not to livelock.  If the caller held a page
 *  			reference, it should drop it before retrying.  Returned
 *  			by readpage().
 *
 * address_space_operation functions return these large constants to indicate
 * special semantics to the caller.  These are much larger than the bytes in a
 * page to allow for functions that return the number of bytes operated on in a
 * given page.
 */

enum positive_aop_returns {
	AOP_WRITEPAGE_ACTIVATE	= 0x80000,
	AOP_TRUNCATED_PAGE	= 0x80001,
};

#define AOP_FLAG_UNINTERRUPTIBLE	0x0001 /* will not do a short write */
#define AOP_FLAG_CONT_EXPAND		0x0002 /* called from cont_expand */
#define AOP_FLAG_NOFS			0x0004 /* used by filesystem to direct
						* helper code (eg buffer layer)
						* to clear GFP_FS from alloc */

/*
 * oh the beauties of C type declarations.
 */
struct page;
struct address_space;
struct writeback_control;

struct iov_iter {
	const struct iovec *iov;
	unsigned long nr_segs;
	size_t iov_offset;
	size_t count;
};

size_t iov_iter_copy_from_user_atomic(struct page *page,
		struct iov_iter *i, unsigned long offset, size_t bytes);
size_t iov_iter_copy_from_user(struct page *page,
		struct iov_iter *i, unsigned long offset, size_t bytes);
void iov_iter_advance(struct iov_iter *i, size_t bytes);
int iov_iter_fault_in_readable(struct iov_iter *i, size_t bytes);
size_t iov_iter_single_seg_count(const struct iov_iter *i);

static inline void iov_iter_init(struct iov_iter *i,
			const struct iovec *iov, unsigned long nr_segs,
			size_t count, size_t written)
{
	i->iov = iov;
	i->nr_segs = nr_segs;
	i->iov_offset = 0;
	i->count = count + written;

	iov_iter_advance(i, written);
}

static inline size_t iov_iter_count(struct iov_iter *i)
{
	return i->count;
}

/*
 * "descriptor" for what we're up to with a read.
 * This allows us to use the same read code yet
 * have multiple different users of the data that
 * we read from a file.
 *
 * The simplest case just copies the data to user
 * mode.
 */
typedef struct {
	size_t written;
	size_t count;
	union {
		char __user *buf;
		void *data;
	} arg;
	int error;
} read_descriptor_t;

typedef int (*read_actor_t)(read_descriptor_t *, struct page *,
		unsigned long, unsigned long);

struct address_space_operations {
	int (*writepage)(struct page *page, struct writeback_control *wbc);
	int (*readpage)(struct file *, struct page *);

	/* Write back some dirty pages from this mapping. */
	int (*writepages)(struct address_space *, struct writeback_control *);

	/* Set a page dirty.  Return true if this dirtied it */
	int (*set_page_dirty)(struct page *page);

	int (*readpages)(struct file *filp, struct address_space *mapping,
			struct list_head *pages, unsigned nr_pages);

	int (*write_begin)(struct file *, struct address_space *mapping,
				loff_t pos, unsigned len, unsigned flags,
				struct page **pagep, void **fsdata);
	int (*write_end)(struct file *, struct address_space *mapping,
				loff_t pos, unsigned len, unsigned copied,
				struct page *page, void *fsdata);

	/* Unfortunately this kludge is needed for FIBMAP. Don't use it */
	sector_t (*bmap)(struct address_space *, sector_t);
	void (*invalidatepage) (struct page *, unsigned int, unsigned int);
	int (*releasepage) (struct page *, gfp_t);
	void (*freepage)(struct page *);
	ssize_t (*direct_IO)(int, struct kiocb *, const struct iovec *iov,
			loff_t offset, unsigned long nr_segs);
	int (*get_xip_mem)(struct address_space *, pgoff_t, int,
						void **, unsigned long *);
	/*
	 * migrate the contents of a page to the specified target. If
	 * migrate_mode is MIGRATE_ASYNC, it must not block.
	 */
	int (*migratepage) (struct address_space *,
			struct page *, struct page *, enum migrate_mode);
	int (*launder_page) (struct page *);
	int (*is_partially_uptodate) (struct page *, read_descriptor_t *,
					unsigned long);
	void (*is_dirty_writeback) (struct page *, bool *, bool *);
	int (*error_remove_page)(struct address_space *, struct page *);

	/* swapfile support */
	int (*swap_activate)(struct swap_info_struct *sis, struct file *file,
				sector_t *span);
	void (*swap_deactivate)(struct file *file);
};

extern const struct address_space_operations empty_aops;

/*
 * pagecache_write_begin/pagecache_write_end must be used by general code
 * to write into the pagecache.
 */
int pagecache_write_begin(struct file *, struct address_space *mapping,
				loff_t pos, unsigned len, unsigned flags,
				struct page **pagep, void **fsdata);

int pagecache_write_end(struct file *, struct address_space *mapping,
				loff_t pos, unsigned len, unsigned copied,
				struct page *page, void *fsdata);

struct backing_dev_info;
struct address_space {
	struct inode		*host;		/* owner: inode, block_device */
	struct radix_tree_root	page_tree;	/* radix tree of all pages */
	spinlock_t		tree_lock;	/* and lock protecting it */
	unsigned int		i_mmap_writable;/* count VM_SHARED mappings */
	struct rb_root		i_mmap;		/* tree of private and shared mappings */
	struct list_head	i_mmap_nonlinear;/*list VM_NONLINEAR mappings */
	struct mutex		i_mmap_mutex;	/* protect tree, count, list */
	/* Protected by tree_lock together with the radix tree */
	unsigned long		nrpages;	/* number of total pages */
	pgoff_t			writeback_index;/* writeback starts here */
	const struct address_space_operations *a_ops;	/* methods */
	unsigned long		flags;		/* error bits/gfp mask */
	struct backing_dev_info *backing_dev_info; /* device readahead, etc */
	spinlock_t		private_lock;	/* for use by the address_space */
	struct list_head	private_list;	/* ditto */
	void			*private_data;	/* ditto */
} __attribute__((aligned(sizeof(long))));
	/*
	 * On most architectures that alignment is already the case; but
	 * must be enforced here for CRIS, to let the least significant bit
	 * of struct page's "mapping" pointer be used for PAGE_MAPPING_ANON.
	 */
struct request_queue;

struct block_device {
	dev_t			bd_dev;  /* not a kdev_t - it's a search key */
	int			bd_openers;
	struct inode *		bd_inode;	/* will die */
	struct super_block *	bd_super;
	struct mutex		bd_mutex;	/* open/close mutex */
	struct list_head	bd_inodes;
	void *			bd_claiming;
	void *			bd_holder;
	int			bd_holders;
	bool			bd_write_holder;
#ifdef CONFIG_SYSFS
	struct list_head	bd_holder_disks;
#endif
	struct block_device *	bd_contains;
	unsigned		bd_block_size;
	struct hd_struct *	bd_part;
	/* number of times partitions within this device have been opened. */
	unsigned		bd_part_count;
	int			bd_invalidated;
	struct gendisk *	bd_disk;
	struct request_queue *  bd_queue;
	struct list_head	bd_list;
	/*
	 * Private data.  You must have bd_claim'ed the block_device
	 * to use this.  NOTE:  bd_claim allows an owner to claim
	 * the same device multiple times, the owner must take special
	 * care to not mess up bd_private for that case.
	 */
	unsigned long		bd_private;

	/* The counter of freeze processes */
	int			bd_fsfreeze_count;
	/* Mutex for freeze */
	struct mutex		bd_fsfreeze_mutex;
};

/*
 * Radix-tree tags, for tagging dirty and writeback pages within the pagecache
 * radix trees
 */
#define PAGECACHE_TAG_DIRTY	0
#define PAGECACHE_TAG_WRITEBACK	1
#define PAGECACHE_TAG_TOWRITE	2

int mapping_tagged(struct address_space *mapping, int tag);

/*
 * Might pages of this file be mapped into userspace?
 */
static inline int mapping_mapped(struct address_space *mapping)
{
	return	!RB_EMPTY_ROOT(&mapping->i_mmap) ||
		!list_empty(&mapping->i_mmap_nonlinear);
}

/*
 * Might pages of this file have been modified in userspace?
 * Note that i_mmap_writable counts all VM_SHARED vmas: do_mmap_pgoff
 * marks vma as VM_SHARED if it is shared, and the file was opened for
 * writing i.e. vma may be mprotected writable even if now readonly.
 */
static inline int mapping_writably_mapped(struct address_space *mapping)
{
	return mapping->i_mmap_writable != 0;
}

/*
 * Use sequence counter to get consistent i_size on 32-bit processors.
 */
#if BITS_PER_LONG==32 && defined(CONFIG_SMP)
#include <linux/seqlock.h>
#define __NEED_I_SIZE_ORDERED
#define i_size_ordered_init(inode) seqcount_init(&inode->i_size_seqcount)
#else
#define i_size_ordered_init(inode) do { } while (0)
#endif

struct posix_acl;
#define ACL_NOT_CACHED ((void *)(-1))

#define IOP_FASTPERM	0x0001
#define IOP_LOOKUP	0x0002
#define IOP_NOFOLLOW	0x0004

/*
 * Keep mostly read-only and often accessed (especially for
 * the RCU path lookup and 'stat' data) fields at the beginning
 * of the 'struct inode'
 */
struct inode {
	umode_t			i_mode;
	unsigned short		i_opflags;
	kuid_t			i_uid;
	kgid_t			i_gid;
	unsigned int		i_flags;

#ifdef CONFIG_FS_POSIX_ACL
	struct posix_acl	*i_acl;
	struct posix_acl	*i_default_acl;
#endif

	const struct inode_operations	*i_op;
	struct super_block	*i_sb;
	struct address_space	*i_mapping;

#ifdef CONFIG_SECURITY
	void			*i_security;
#endif

	/* Stat data, not accessed from path walking */
	unsigned long		i_ino;
	/*
	 * Filesystems may only read i_nlink directly.  They shall use the
	 * following functions for modification:
	 *
	 *    (set|clear|inc|drop)_nlink
	 *    inode_(inc|dec)_link_count
	 */
	union {
		const unsigned int i_nlink;
		unsigned int __i_nlink;
	};
	dev_t			i_rdev;
	loff_t			i_size;
	struct timespec		i_atime;
	struct timespec		i_mtime;
	struct timespec		i_ctime;
	spinlock_t		i_lock;	/* i_blocks, i_bytes, maybe i_size */
	unsigned short          i_bytes;
	unsigned int		i_blkbits;
	blkcnt_t		i_blocks;

#ifdef __NEED_I_SIZE_ORDERED
	seqcount_t		i_size_seqcount;
#endif

	/* Misc */
	unsigned long		i_state;
	struct mutex		i_mutex;

	unsigned long		dirtied_when;	/* jiffies of first dirtying */

	struct hlist_node	i_hash;
	struct list_head	i_wb_list;	/* backing dev IO list */
	struct list_head	i_lru;		/* inode LRU list */
	struct list_head	i_sb_list;
	union {
		struct hlist_head	i_dentry;
		struct rcu_head		i_rcu;
	};
	u64			i_version;
	atomic_t		i_count;
	atomic_t		i_dio_count;
	atomic_t		i_writecount;
	const struct file_operations	*i_fop;	/* former ->i_op->default_file_ops */
	struct file_lock	*i_flock;
	struct address_space	i_data;
#ifdef CONFIG_QUOTA
	struct dquot		*i_dquot[MAXQUOTAS];
#endif
	struct list_head	i_devices;
	union {
		struct pipe_inode_info	*i_pipe;
		struct block_device	*i_bdev;
		struct cdev		*i_cdev;
	};

	__u32			i_generation;

#ifdef CONFIG_FSNOTIFY
	__u32			i_fsnotify_mask; /* all events this inode cares about */
	struct hlist_head	i_fsnotify_marks;
#endif

#ifdef CONFIG_IMA
	atomic_t		i_readcount; /* struct files open RO */
#endif
	void			*i_private; /* fs or device private pointer */
};

static inline int inode_unhashed(struct inode *inode)
{
	return hlist_unhashed(&inode->i_hash);
}

/*
 * inode->i_mutex nesting subclasses for the lock validator:
 *
 * 0: the object of the current VFS operation
 * 1: parent
 * 2: child/target
 * 3: quota file
 *
 * The locking order between these classes is
 * parent -> child -> normal -> xattr -> quota
 */
enum inode_i_mutex_lock_class
{
	I_MUTEX_NORMAL,
	I_MUTEX_PARENT,
	I_MUTEX_CHILD,
	I_MUTEX_XATTR,
	I_MUTEX_QUOTA
};

/*
 * NOTE: in a 32bit arch with a preemptable kernel and
 * an UP compile the i_size_read/write must be atomic
 * with respect to the local cpu (unlike with preempt disabled),
 * but they don't need to be atomic with respect to other cpus like in
 * true SMP (so they need either to either locally disable irq around
 * the read or for example on x86 they can be still implemented as a
 * cmpxchg8b without the need of the lock prefix). For SMP compiles
 * and 64bit archs it makes no difference if preempt is enabled or not.
 */
static inline loff_t i_size_read(const struct inode *inode)
{
#if BITS_PER_LONG==32 && defined(CONFIG_SMP)
	loff_t i_size;
	unsigned int seq;

	do {
		seq = read_seqcount_begin(&inode->i_size_seqcount);
		i_size = inode->i_size;
	} while (read_seqcount_retry(&inode->i_size_seqcount, seq));
	return i_size;
#elif BITS_PER_LONG==32 && defined(CONFIG_PREEMPT)
	loff_t i_size;

	preempt_disable();
	i_size = inode->i_size;
	preempt_enable();
	return i_size;
#else
	return inode->i_size;
#endif
}

/*
 * NOTE: unlike i_size_read(), i_size_write() does need locking around it
 * (normally i_mutex), otherwise on 32bit/SMP an update of i_size_seqcount
 * can be lost, resulting in subsequent i_size_read() calls spinning forever.
 */
static inline void i_size_write(struct inode *inode, loff_t i_size)
{
#if BITS_PER_LONG==32 && defined(CONFIG_SMP)
	preempt_disable();
	write_seqcount_begin(&inode->i_size_seqcount);
	inode->i_size = i_size;
	write_seqcount_end(&inode->i_size_seqcount);
	preempt_enable();
#elif BITS_PER_LONG==32 && defined(CONFIG_PREEMPT)
	preempt_disable();
	inode->i_size = i_size;
	preempt_enable();
#else
	inode->i_size = i_size;
#endif
}

/* Helper functions so that in most cases filesystems will
 * not need to deal directly with kuid_t and kgid_t and can
 * instead deal with the raw numeric values that are stored
 * in the filesystem.
 */
static inline uid_t i_uid_read(const struct inode *inode)
{
	return from_kuid(&init_user_ns, inode->i_uid);
}

static inline gid_t i_gid_read(const struct inode *inode)
{
	return from_kgid(&init_user_ns, inode->i_gid);
}

static inline void i_uid_write(struct inode *inode, uid_t uid)
{
	inode->i_uid = make_kuid(&init_user_ns, uid);
}

static inline void i_gid_write(struct inode *inode, gid_t gid)
{
	inode->i_gid = make_kgid(&init_user_ns, gid);
}

static inline unsigned iminor(const struct inode *inode)
{
	return MINOR(inode->i_rdev);
}

static inline unsigned imajor(const struct inode *inode)
{
	return MAJOR(inode->i_rdev);
}

extern struct block_device *I_BDEV(struct inode *inode);

struct fown_struct {
	rwlock_t lock;          /* protects pid, uid, euid fields */
	struct pid *pid;	/* pid or -pgrp where SIGIO should be sent */
	enum pid_type pid_type;	/* Kind of process group SIGIO should be sent to */
	kuid_t uid, euid;	/* uid/euid of process setting the owner */
	int signum;		/* posix.1b rt signal to be delivered on IO */
};

/*
 * Track a single file's readahead state
 */
struct file_ra_state {
	pgoff_t start;			/* where readahead started */
	unsigned int size;		/* # of readahead pages */
	unsigned int async_size;	/* do asynchronous readahead when
					   there are only # of pages ahead */

	unsigned int ra_pages;		/* Maximum readahead window */
	unsigned int mmap_miss;		/* Cache miss stat for mmap accesses */
	loff_t prev_pos;		/* Cache last read() position */
};

/*
 * Check if @index falls in the readahead windows.
 */
static inline int ra_has_index(struct file_ra_state *ra, pgoff_t index)
{
	return (index >= ra->start &&
		index <  ra->start + ra->size);
}

#define FILE_MNT_WRITE_TAKEN	1
#define FILE_MNT_WRITE_RELEASED	2

struct file {
	/*
	 * fu_list becomes invalid after file_free is called and queued via
	 * fu_rcuhead for RCU freeing
	 */
	union {
		struct list_head	fu_list;
		struct llist_node	fu_llist;
		struct rcu_head 	fu_rcuhead;
	} f_u;
	struct path		f_path;
#define f_dentry	f_path.dentry
	struct inode		*f_inode;	/* cached value */
	const struct file_operations	*f_op;

	/*
	 * Protects f_ep_links, f_flags, f_pos vs i_size in lseek SEEK_CUR.
	 * Must not be taken from IRQ context.
	 */
	spinlock_t		f_lock;
#ifdef CONFIG_SMP
	int			f_sb_list_cpu;
#endif
	atomic_long_t		f_count;
	unsigned int 		f_flags;
	fmode_t			f_mode;
	loff_t			f_pos;
	struct fown_struct	f_owner;
	const struct cred	*f_cred;
	struct file_ra_state	f_ra;

	u64			f_version;
#ifdef CONFIG_SECURITY
	void			*f_security;
#endif
	/* needed for tty driver, and maybe others */
	void			*private_data;

#ifdef CONFIG_EPOLL
	/* Used by fs/eventpoll.c to link all the hooks to this file */
	struct list_head	f_ep_links;
	struct list_head	f_tfile_llink;
#endif /* #ifdef CONFIG_EPOLL */
	struct address_space	*f_mapping;
#ifdef CONFIG_DEBUG_WRITECOUNT
	unsigned long f_mnt_write_state;
#endif
};

struct file_handle {
	__u32 handle_bytes;
	int handle_type;
	/* file identifier */
	unsigned char f_handle[0];
};

static inline struct file *get_file(struct file *f)
{
	atomic_long_inc(&f->f_count);
	return f;
}
#define fput_atomic(x)	atomic_long_add_unless(&(x)->f_count, -1, 1)
#define file_count(x)	atomic_long_read(&(x)->f_count)

#ifdef CONFIG_DEBUG_WRITECOUNT
static inline void file_take_write(struct file *f)
{
	WARN_ON(f->f_mnt_write_state != 0);
	f->f_mnt_write_state = FILE_MNT_WRITE_TAKEN;
}
static inline void file_release_write(struct file *f)
{
	f->f_mnt_write_state |= FILE_MNT_WRITE_RELEASED;
}
static inline void file_reset_write(struct file *f)
{
	f->f_mnt_write_state = 0;
}
static inline void file_check_state(struct file *f)
{
	/*
	 * At this point, either both or neither of these bits
	 * should be set.
	 */
	WARN_ON(f->f_mnt_write_state == FILE_MNT_WRITE_TAKEN);
	WARN_ON(f->f_mnt_write_state == FILE_MNT_WRITE_RELEASED);
}
static inline int file_check_writeable(struct file *f)
{
	if (f->f_mnt_write_state == FILE_MNT_WRITE_TAKEN)
		return 0;
	printk(KERN_WARNING "writeable file with no "
			    "mnt_want_write()\n");
	WARN_ON(1);
	return -EINVAL;
}
#else /* !CONFIG_DEBUG_WRITECOUNT */
static inline void file_take_write(struct file *filp) {}
static inline void file_release_write(struct file *filp) {}
static inline void file_reset_write(struct file *filp) {}
static inline void file_check_state(struct file *filp) {}
static inline int file_check_writeable(struct file *filp)
{
	return 0;
}
#endif /* CONFIG_DEBUG_WRITECOUNT */

#define	MAX_NON_LFS	((1UL<<31) - 1)

/* Page cache limit. The filesystems should put that into their s_maxbytes 
   limits, otherwise bad things can happen in VM. */ 
#if BITS_PER_LONG==32
#define MAX_LFS_FILESIZE	(((loff_t)PAGE_CACHE_SIZE << (BITS_PER_LONG-1))-1) 
#elif BITS_PER_LONG==64
#define MAX_LFS_FILESIZE 	((loff_t)0x7fffffffffffffffLL)
#endif

#define FL_POSIX	1
#define FL_FLOCK	2
#define FL_ACCESS	8	/* not trying to lock, just looking */
#define FL_EXISTS	16	/* when unlocking, test for existence */
#define FL_LEASE	32	/* lease held on this file */
#define FL_CLOSE	64	/* unlock on close */
#define FL_SLEEP	128	/* A blocking lock */
#define FL_DOWNGRADE_PENDING	256 /* Lease is being downgraded */
#define FL_UNLOCK_PENDING	512 /* Lease is being broken */

/*
 * Special return value from posix_lock_file() and vfs_lock_file() for
 * asynchronous locking.
 */
#define FILE_LOCK_DEFERRED 1

/*
 * The POSIX file lock owner is determined by
 * the "struct files_struct" in the thread group
 * (or NULL for no owner - BSD locks).
 *
 * Lockd stuffs a "host" pointer into this.
 */
typedef struct files_struct *fl_owner_t;

struct file_lock_operations {
	void (*fl_copy_lock)(struct file_lock *, struct file_lock *);
	void (*fl_release_private)(struct file_lock *);
};

struct lock_manager_operations {
	int (*lm_compare_owner)(struct file_lock *, struct file_lock *);
	unsigned long (*lm_owner_key)(struct file_lock *);
	void (*lm_notify)(struct file_lock *);	/* unblock callback */
	int (*lm_grant)(struct file_lock *, struct file_lock *, int);
	void (*lm_break)(struct file_lock *);
	int (*lm_change)(struct file_lock **, int);
};

struct lock_manager {
	struct list_head list;
};

struct net;
void locks_start_grace(struct net *, struct lock_manager *);
void locks_end_grace(struct lock_manager *);
int locks_in_grace(struct net *);

/* that will die - we need it for nfs_lock_info */
#include <linux/nfs_fs_i.h>

/*
 * struct file_lock represents a generic "file lock". It's used to represent
 * POSIX byte range locks, BSD (flock) locks, and leases. It's important to
 * note that the same struct is used to represent both a request for a lock and
 * the lock itself, but the same object is never used for both.
 *
 * FIXME: should we create a separate "struct lock_request" to help distinguish
 * these two uses?
 *
 * The i_flock list is ordered by:
 *
 * 1) lock type -- FL_LEASEs first, then FL_FLOCK, and finally FL_POSIX
 * 2) lock owner
 * 3) lock range start
 * 4) lock range end
 *
 * Obviously, the last two criteria only matter for POSIX locks.
 */
struct file_lock {
	struct file_lock *fl_next;	/* singly linked list for this inode  */
	struct hlist_node fl_link;	/* node in global lists */
	struct list_head fl_block;	/* circular list of blocked processes */
	fl_owner_t fl_owner;
	unsigned int fl_flags;
	unsigned char fl_type;
	unsigned int fl_pid;
	int fl_link_cpu;		/* what cpu's list is this on? */
	struct pid *fl_nspid;
	wait_queue_head_t fl_wait;
	struct file *fl_file;
	loff_t fl_start;
	loff_t fl_end;

	struct fasync_struct *	fl_fasync; /* for lease break notifications */
	/* for lease breaks: */
	unsigned long fl_break_time;
	unsigned long fl_downgrade_time;

	const struct file_lock_operations *fl_ops;	/* Callbacks for filesystems */
	const struct lock_manager_operations *fl_lmops;	/* Callbacks for lockmanagers */
	union {
		struct nfs_lock_info	nfs_fl;
		struct nfs4_lock_info	nfs4_fl;
		struct {
			struct list_head link;	/* link in AFS vnode's pending_locks list */
			int state;		/* state of grant or error if -ve */
		} afs;
	} fl_u;
};

/* The following constant reflects the upper bound of the file/locking space */
#ifndef OFFSET_MAX
#define INT_LIMIT(x)	(~((x)1 << (sizeof(x)*8 - 1)))
#define OFFSET_MAX	INT_LIMIT(loff_t)
#define OFFT_OFFSET_MAX	INT_LIMIT(off_t)
#endif

#include <linux/fcntl.h>

extern void send_sigio(struct fown_struct *fown, int fd, int band);

#ifdef CONFIG_FILE_LOCKING
extern int fcntl_getlk(struct file *, struct flock __user *);
extern int fcntl_setlk(unsigned int, struct file *, unsigned int,
			struct flock __user *);

#if BITS_PER_LONG == 32
extern int fcntl_getlk64(struct file *, struct flock64 __user *);
extern int fcntl_setlk64(unsigned int, struct file *, unsigned int,
			struct flock64 __user *);
#endif

extern int fcntl_setlease(unsigned int fd, struct file *filp, long arg);
extern int fcntl_getlease(struct file *filp);

/* fs/locks.c */
void locks_free_lock(struct file_lock *fl);
extern void locks_init_lock(struct file_lock *);
extern struct file_lock * locks_alloc_lock(void);
extern void locks_copy_lock(struct file_lock *, struct file_lock *);
extern void __locks_copy_lock(struct file_lock *, const struct file_lock *);
extern void locks_remove_posix(struct file *, fl_owner_t);
extern void locks_remove_flock(struct file *);
extern void locks_release_private(struct file_lock *);
extern void posix_test_lock(struct file *, struct file_lock *);
extern int posix_lock_file(struct file *, struct file_lock *, struct file_lock *);
extern int posix_lock_file_wait(struct file *, struct file_lock *);
extern int posix_unblock_lock(struct file_lock *);
extern int vfs_test_lock(struct file *, struct file_lock *);
extern int vfs_lock_file(struct file *, unsigned int, struct file_lock *, struct file_lock *);
extern int vfs_cancel_lock(struct file *filp, struct file_lock *fl);
extern int flock_lock_file_wait(struct file *filp, struct file_lock *fl);
extern int __break_lease(struct inode *inode, unsigned int flags);
extern void lease_get_mtime(struct inode *, struct timespec *time);
extern int generic_setlease(struct file *, long, struct file_lock **);
extern int vfs_setlease(struct file *, long, struct file_lock **);
extern int lease_modify(struct file_lock **, int);
extern int lock_may_read(struct inode *, loff_t start, unsigned long count);
extern int lock_may_write(struct inode *, loff_t start, unsigned long count);
#else /* !CONFIG_FILE_LOCKING */
static inline int fcntl_getlk(struct file *file, struct flock __user *user)
{
	return -EINVAL;
}

static inline int fcntl_setlk(unsigned int fd, struct file *file,
			      unsigned int cmd, struct flock __user *user)
{
	return -EACCES;
}

#if BITS_PER_LONG == 32
static inline int fcntl_getlk64(struct file *file, struct flock64 __user *user)
{
	return -EINVAL;
}

static inline int fcntl_setlk64(unsigned int fd, struct file *file,
				unsigned int cmd, struct flock64 __user *user)
{
	return -EACCES;
}
#endif
static inline int fcntl_setlease(unsigned int fd, struct file *filp, long arg)
{
	return 0;
}

static inline int fcntl_getlease(struct file *filp)
{
	return 0;
}

static inline void locks_init_lock(struct file_lock *fl)
{
	return;
}

static inline void __locks_copy_lock(struct file_lock *new, struct file_lock *fl)
{
	return;
}

static inline void locks_copy_lock(struct file_lock *new, struct file_lock *fl)
{
	return;
}

static inline void locks_remove_posix(struct file *filp, fl_owner_t owner)
{
	return;
}

static inline void locks_remove_flock(struct file *filp)
{
	return;
}

static inline void posix_test_lock(struct file *filp, struct file_lock *fl)
{
	return;
}

static inline int posix_lock_file(struct file *filp, struct file_lock *fl,
				  struct file_lock *conflock)
{
	return -ENOLCK;
}

static inline int posix_lock_file_wait(struct file *filp, struct file_lock *fl)
{
	return -ENOLCK;
}

static inline int posix_unblock_lock(struct file_lock *waiter)
{
	return -ENOENT;
}

static inline int vfs_test_lock(struct file *filp, struct file_lock *fl)
{
	return 0;
}

static inline int vfs_lock_file(struct file *filp, unsigned int cmd,
				struct file_lock *fl, struct file_lock *conf)
{
	return -ENOLCK;
}

static inline int vfs_cancel_lock(struct file *filp, struct file_lock *fl)
{
	return 0;
}

static inline int flock_lock_file_wait(struct file *filp,
				       struct file_lock *request)
{
	return -ENOLCK;
}

static inline int __break_lease(struct inode *inode, unsigned int mode)
{
	return 0;
}

static inline void lease_get_mtime(struct inode *inode, struct timespec *time)
{
	return;
}

static inline int generic_setlease(struct file *filp, long arg,
				    struct file_lock **flp)
{
	return -EINVAL;
}

static inline int vfs_setlease(struct file *filp, long arg,
			       struct file_lock **lease)
{
	return -EINVAL;
}

static inline int lease_modify(struct file_lock **before, int arg)
{
	return -EINVAL;
}

static inline int lock_may_read(struct inode *inode, loff_t start,
				unsigned long len)
{
	return 1;
}

static inline int lock_may_write(struct inode *inode, loff_t start,
				 unsigned long len)
{
	return 1;
}
#endif /* !CONFIG_FILE_LOCKING */


struct fasync_struct {
	spinlock_t		fa_lock;
	int			magic;
	int			fa_fd;
	struct fasync_struct	*fa_next; /* singly linked list */
	struct file		*fa_file;
	struct rcu_head		fa_rcu;
};

#define FASYNC_MAGIC 0x4601

/* SMP safe fasync helpers: */
extern int fasync_helper(int, struct file *, int, struct fasync_struct **);
extern struct fasync_struct *fasync_insert_entry(int, struct file *, struct fasync_struct **, struct fasync_struct *);
extern int fasync_remove_entry(struct file *, struct fasync_struct **);
extern struct fasync_struct *fasync_alloc(void);
extern void fasync_free(struct fasync_struct *);

/* can be called from interrupts */
extern void kill_fasync(struct fasync_struct **, int, int);

extern int __f_setown(struct file *filp, struct pid *, enum pid_type, int force);
extern int f_setown(struct file *filp, unsigned long arg, int force);
extern void f_delown(struct file *filp);
extern pid_t f_getown(struct file *filp);
extern int send_sigurg(struct fown_struct *fown);

struct mm_struct;

/*
 *	Umount options
 */

#define MNT_FORCE	0x00000001	/* Attempt to forcibily umount */
#define MNT_DETACH	0x00000002	/* Just detach from the tree */
#define MNT_EXPIRE	0x00000004	/* Mark for expiry */
#define UMOUNT_NOFOLLOW	0x00000008	/* Don't follow symlink on umount */
#define UMOUNT_UNUSED	0x80000000	/* Flag guaranteed to be unused */

extern struct list_head super_blocks;
extern spinlock_t sb_lock;

/* Possible states of 'frozen' field */
enum {
	SB_UNFROZEN = 0,		/* FS is unfrozen */
	SB_FREEZE_WRITE	= 1,		/* Writes, dir ops, ioctls frozen */
	SB_FREEZE_PAGEFAULT = 2,	/* Page faults stopped as well */
	SB_FREEZE_FS = 3,		/* For internal FS use (e.g. to stop
					 * internal threads if needed) */
	SB_FREEZE_COMPLETE = 4,		/* ->freeze_fs finished successfully */
};

#define SB_FREEZE_LEVELS (SB_FREEZE_COMPLETE - 1)

struct sb_writers {
	/* Counters for counting writers at each level */
	struct percpu_counter	counter[SB_FREEZE_LEVELS];
	wait_queue_head_t	wait;		/* queue for waiting for
						   writers / faults to finish */
	int			frozen;		/* Is sb frozen? */
	wait_queue_head_t	wait_unfrozen;	/* queue for waiting for
						   sb to be thawed */
#ifdef CONFIG_DEBUG_LOCK_ALLOC
	struct lockdep_map	lock_map[SB_FREEZE_LEVELS];
#endif
};

struct super_block {
	struct list_head	s_list;		/* Keep this first */
	dev_t			s_dev;		/* search index; _not_ kdev_t */
	unsigned char		s_blocksize_bits;
	unsigned long		s_blocksize;
	loff_t			s_maxbytes;	/* Max file size */
	struct file_system_type	*s_type;
	const struct super_operations	*s_op;
	const struct dquot_operations	*dq_op;
	const struct quotactl_ops	*s_qcop;
	const struct export_operations *s_export_op;
	unsigned long		s_flags;
	unsigned long		s_magic;
	struct dentry		*s_root;
	struct rw_semaphore	s_umount;
	int			s_count;
	atomic_t		s_active;
#ifdef CONFIG_SECURITY
	void                    *s_security;
#endif
	const struct xattr_handler **s_xattr;

	struct list_head	s_inodes;	/* all inodes */
	struct hlist_bl_head	s_anon;		/* anonymous dentries for (nfs) exporting */
#ifdef CONFIG_SMP
	struct list_head __percpu *s_files;
#else
	struct list_head	s_files;
#endif
	struct list_head	s_mounts;	/* list of mounts; _not_ for fs use */
	/* s_dentry_lru, s_nr_dentry_unused protected by dcache.c lru locks */
	struct list_head	s_dentry_lru;	/* unused dentry lru */
	int			s_nr_dentry_unused;	/* # of dentry on lru */

	/* s_inode_lru_lock protects s_inode_lru and s_nr_inodes_unused */
	spinlock_t		s_inode_lru_lock ____cacheline_aligned_in_smp;
	struct list_head	s_inode_lru;		/* unused inode lru */
	int			s_nr_inodes_unused;	/* # of inodes on lru */

	struct block_device	*s_bdev;
	struct backing_dev_info *s_bdi;
	struct mtd_info		*s_mtd;
	struct hlist_node	s_instances;
	struct quota_info	s_dquot;	/* Diskquota specific options */

	struct sb_writers	s_writers;

	char s_id[32];				/* Informational name */
	u8 s_uuid[16];				/* UUID */

	void 			*s_fs_info;	/* Filesystem private info */
	unsigned int		s_max_links;
	fmode_t			s_mode;

	/* Granularity of c/m/atime in ns.
	   Cannot be worse than a second */
	u32		   s_time_gran;

	/*
	 * The next field is for VFS *only*. No filesystems have any business
	 * even looking at it. You had been warned.
	 */
	struct mutex s_vfs_rename_mutex;	/* Kludge */

	/*
	 * Filesystem subtype.  If non-empty the filesystem type field
	 * in /proc/mounts will be "type.subtype"
	 */
	char *s_subtype;

	/*
	 * Saved mount options for lazy filesystems using
	 * generic_show_options()
	 */
	char __rcu *s_options;
	const struct dentry_operations *s_d_op; /* default d_op for dentries */

	/*
	 * Saved pool identifier for cleancache (-1 means none)
	 */
	int cleancache_poolid;

	struct shrinker s_shrink;	/* per-sb shrinker handle */

	/* Number of inodes with nlink == 0 but still referenced */
	atomic_long_t s_remove_count;

	/* Being remounted read-only */
	int s_readonly_remount;

	/*
	 * Indicates how deep in a filesystem stack this SB is
	 */
	int s_stack_depth;
};

/* superblock cache pruning functions */
extern void prune_icache_sb(struct super_block *sb, int nr_to_scan);
extern void prune_dcache_sb(struct super_block *sb, int nr_to_scan);

extern struct timespec current_fs_time(struct super_block *sb);

/*
 * Snapshotting support.
 */

void __sb_end_write(struct super_block *sb, int level);
int __sb_start_write(struct super_block *sb, int level, bool wait);

/**
 * sb_end_write - drop write access to a superblock
 * @sb: the super we wrote to
 *
 * Decrement number of writers to the filesystem. Wake up possible waiters
 * wanting to freeze the filesystem.
 */
static inline void sb_end_write(struct super_block *sb)
{
	__sb_end_write(sb, SB_FREEZE_WRITE);
}

/**
 * sb_end_pagefault - drop write access to a superblock from a page fault
 * @sb: the super we wrote to
 *
 * Decrement number of processes handling write page fault to the filesystem.
 * Wake up possible waiters wanting to freeze the filesystem.
 */
static inline void sb_end_pagefault(struct super_block *sb)
{
	__sb_end_write(sb, SB_FREEZE_PAGEFAULT);
}

/**
 * sb_end_intwrite - drop write access to a superblock for internal fs purposes
 * @sb: the super we wrote to
 *
 * Decrement fs-internal number of writers to the filesystem.  Wake up possible
 * waiters wanting to freeze the filesystem.
 */
static inline void sb_end_intwrite(struct super_block *sb)
{
	__sb_end_write(sb, SB_FREEZE_FS);
}

/**
 * sb_start_write - get write access to a superblock
 * @sb: the super we write to
 *
 * When a process wants to write data or metadata to a file system (i.e. dirty
 * a page or an inode), it should embed the operation in a sb_start_write() -
 * sb_end_write() pair to get exclusion against file system freezing. This
 * function increments number of writers preventing freezing. If the file
 * system is already frozen, the function waits until the file system is
 * thawed.
 *
 * Since freeze protection behaves as a lock, users have to preserve
 * ordering of freeze protection and other filesystem locks. Generally,
 * freeze protection should be the outermost lock. In particular, we have:
 *
 * sb_start_write
 *   -> i_mutex			(write path, truncate, directory ops, ...)
 *   -> s_umount		(freeze_super, thaw_super)
 */
static inline void sb_start_write(struct super_block *sb)
{
	__sb_start_write(sb, SB_FREEZE_WRITE, true);
}

static inline int sb_start_write_trylock(struct super_block *sb)
{
	return __sb_start_write(sb, SB_FREEZE_WRITE, false);
}

/**
 * sb_start_pagefault - get write access to a superblock from a page fault
 * @sb: the super we write to
 *
 * When a process starts handling write page fault, it should embed the
 * operation into sb_start_pagefault() - sb_end_pagefault() pair to get
 * exclusion against file system freezing. This is needed since the page fault
 * is going to dirty a page. This function increments number of running page
 * faults preventing freezing. If the file system is already frozen, the
 * function waits until the file system is thawed.
 *
 * Since page fault freeze protection behaves as a lock, users have to preserve
 * ordering of freeze protection and other filesystem locks. It is advised to
 * put sb_start_pagefault() close to mmap_sem in lock ordering. Page fault
 * handling code implies lock dependency:
 *
 * mmap_sem
 *   -> sb_start_pagefault
 */
static inline void sb_start_pagefault(struct super_block *sb)
{
	__sb_start_write(sb, SB_FREEZE_PAGEFAULT, true);
}

/*
 * sb_start_intwrite - get write access to a superblock for internal fs purposes
 * @sb: the super we write to
 *
 * This is the third level of protection against filesystem freezing. It is
 * free for use by a filesystem. The only requirement is that it must rank
 * below sb_start_pagefault.
 *
 * For example filesystem can call sb_start_intwrite() when starting a
 * transaction which somewhat eases handling of freezing for internal sources
 * of filesystem changes (internal fs threads, discarding preallocation on file
 * close, etc.).
 */
static inline void sb_start_intwrite(struct super_block *sb)
{
	__sb_start_write(sb, SB_FREEZE_FS, true);
}


extern bool inode_owner_or_capable(const struct inode *inode);

/*
 * VFS helper functions..
 */
extern int vfs_create(struct inode *, struct dentry *, umode_t, bool);
extern int vfs_mkdir(struct inode *, struct dentry *, umode_t);
extern int vfs_mknod(struct inode *, struct dentry *, umode_t, dev_t);
extern int vfs_symlink(struct inode *, struct dentry *, const char *);
extern int vfs_link(struct dentry *, struct inode *, struct dentry *);
extern int vfs_rmdir(struct inode *, struct dentry *);
extern int vfs_unlink(struct inode *, struct dentry *);
extern int vfs_rename(struct inode *, struct dentry *, struct inode *, struct dentry *);

/*
 * VFS dentry helper functions.
 */
extern void dentry_unhash(struct dentry *dentry);

/*
 * VFS file helper functions.
 */
extern void inode_init_owner(struct inode *inode, const struct inode *dir,
			umode_t mode);
/*
 * VFS FS_IOC_FIEMAP helper definitions.
 */
struct fiemap_extent_info {
	unsigned int fi_flags;		/* Flags as passed from user */
	unsigned int fi_extents_mapped;	/* Number of mapped extents */
	unsigned int fi_extents_max;	/* Size of fiemap_extent array */
	struct fiemap_extent __user *fi_extents_start; /* Start of
							fiemap_extent array */
};
int fiemap_fill_next_extent(struct fiemap_extent_info *info, u64 logical,
			    u64 phys, u64 len, u32 flags);
int fiemap_check_flags(struct fiemap_extent_info *fieinfo, u32 fs_flags);

/*
 * File types
 *
 * NOTE! These match bits 12..15 of stat.st_mode
 * (ie "(i_mode >> 12) & 15").
 */
#define DT_UNKNOWN	0
#define DT_FIFO		1
#define DT_CHR		2
#define DT_DIR		4
#define DT_BLK		6
#define DT_REG		8
#define DT_LNK		10
#define DT_SOCK		12
#define DT_WHT		14

/*
 * This is the "filldir" function type, used by readdir() to let
 * the kernel specify what kind of dirent layout it wants to have.
 * This allows the kernel to read directories into kernel space or
 * to have different dirent layouts depending on the binary type.
 */
typedef int (*filldir_t)(void *, const char *, int, loff_t, u64, unsigned);
struct dir_context {
	const filldir_t actor;
	loff_t pos;
};

struct block_device_operations;

/* These macros are for out of kernel modules to test that
 * the kernel supports the unlocked_ioctl and compat_ioctl
 * fields in struct file_operations. */
#define HAVE_COMPAT_IOCTL 1
#define HAVE_UNLOCKED_IOCTL 1

struct file_operations {
	struct module *owner;
	loff_t (*llseek) (struct file *, loff_t, int);
	ssize_t (*read) (struct file *, char __user *, size_t, loff_t *);
	ssize_t (*write) (struct file *, const char __user *, size_t, loff_t *);
	ssize_t (*aio_read) (struct kiocb *, const struct iovec *, unsigned long, loff_t);
	ssize_t (*aio_write) (struct kiocb *, const struct iovec *, unsigned long, loff_t);
	int (*iterate) (struct file *, struct dir_context *);
	unsigned int (*poll) (struct file *, struct poll_table_struct *);
	long (*unlocked_ioctl) (struct file *, unsigned int, unsigned long);
	long (*compat_ioctl) (struct file *, unsigned int, unsigned long);
	int (*mmap) (struct file *, struct vm_area_struct *);
	int (*open) (struct inode *, struct file *);
	int (*flush) (struct file *, fl_owner_t id);
	int (*release) (struct inode *, struct file *);
	int (*fsync) (struct file *, loff_t, loff_t, int datasync);
	int (*aio_fsync) (struct kiocb *, int datasync);
	int (*fasync) (int, struct file *, int);
	int (*lock) (struct file *, int, struct file_lock *);
	ssize_t (*sendpage) (struct file *, struct page *, int, size_t, loff_t *, int);
	unsigned long (*get_unmapped_area)(struct file *, unsigned long, unsigned long, unsigned long, unsigned long);
	int (*check_flags)(int);
	int (*flock) (struct file *, int, struct file_lock *);
	ssize_t (*splice_write)(struct pipe_inode_info *, struct file *, loff_t *, size_t, unsigned int);
	ssize_t (*splice_read)(struct file *, loff_t *, struct pipe_inode_info *, size_t, unsigned int);
	int (*setlease)(struct file *, long, struct file_lock **);
	long (*fallocate)(struct file *file, int mode, loff_t offset,
			  loff_t len);
	int (*show_fdinfo)(struct seq_file *m, struct file *f);
};

struct inode_operations {
	struct dentry * (*lookup) (struct inode *,struct dentry *, unsigned int);
	void * (*follow_link) (struct dentry *, struct nameidata *);
	int (*permission) (struct inode *, int);
	struct posix_acl * (*get_acl)(struct inode *, int);

	int (*readlink) (struct dentry *, char __user *,int);
	void (*put_link) (struct dentry *, struct nameidata *, void *);

	int (*create) (struct inode *,struct dentry *, umode_t, bool);
	int (*link) (struct dentry *,struct inode *,struct dentry *);
	int (*unlink) (struct inode *,struct dentry *);
	int (*symlink) (struct inode *,struct dentry *,const char *);
	int (*mkdir) (struct inode *,struct dentry *,umode_t);
	int (*rmdir) (struct inode *,struct dentry *);
	int (*mknod) (struct inode *,struct dentry *,umode_t,dev_t);
	int (*rename) (struct inode *, struct dentry *,
			struct inode *, struct dentry *);
	int (*setattr) (struct dentry *, struct iattr *);
	int (*getattr) (struct vfsmount *mnt, struct dentry *, struct kstat *);
	int (*setxattr) (struct dentry *, const char *,const void *,size_t,int);
	ssize_t (*getxattr) (struct dentry *, const char *, void *, size_t);
	ssize_t (*listxattr) (struct dentry *, char *, size_t);
	int (*removexattr) (struct dentry *, const char *);
	int (*fiemap)(struct inode *, struct fiemap_extent_info *, u64 start,
		      u64 len);
	int (*update_time)(struct inode *, struct timespec *, int);
	int (*atomic_open)(struct inode *, struct dentry *,
			   struct file *, unsigned open_flag,
			   umode_t create_mode, int *opened);
<<<<<<< HEAD
	int (*dentry_open)(struct dentry *, struct file *, const struct cred *);
	int (*may_create) (struct inode *, int);
	int (*may_delete) (struct inode *, struct inode *, int);


=======
	int (*tmpfile) (struct inode *, struct dentry *, umode_t);
>>>>>>> ad81f054
} ____cacheline_aligned;

ssize_t rw_copy_check_uvector(int type, const struct iovec __user * uvector,
			      unsigned long nr_segs, unsigned long fast_segs,
			      struct iovec *fast_pointer,
			      struct iovec **ret_pointer);

extern ssize_t vfs_read(struct file *, char __user *, size_t, loff_t *);
extern ssize_t vfs_write(struct file *, const char __user *, size_t, loff_t *);
extern ssize_t vfs_readv(struct file *, const struct iovec __user *,
		unsigned long, loff_t *);
extern ssize_t vfs_writev(struct file *, const struct iovec __user *,
		unsigned long, loff_t *);

struct super_operations {
   	struct inode *(*alloc_inode)(struct super_block *sb);
	void (*destroy_inode)(struct inode *);

   	void (*dirty_inode) (struct inode *, int flags);
	int (*write_inode) (struct inode *, struct writeback_control *wbc);
	int (*drop_inode) (struct inode *);
	void (*evict_inode) (struct inode *);
	void (*put_super) (struct super_block *);
	int (*sync_fs)(struct super_block *sb, int wait);
	int (*freeze_fs) (struct super_block *);
	int (*unfreeze_fs) (struct super_block *);
	int (*statfs) (struct dentry *, struct kstatfs *);
	int (*remount_fs) (struct super_block *, int *, char *);
	void (*umount_begin) (struct super_block *);

	int (*show_options)(struct seq_file *, struct dentry *);
	int (*show_devname)(struct seq_file *, struct dentry *);
	int (*show_path)(struct seq_file *, struct dentry *);
	int (*show_stats)(struct seq_file *, struct dentry *);
#ifdef CONFIG_QUOTA
	ssize_t (*quota_read)(struct super_block *, int, char *, size_t, loff_t);
	ssize_t (*quota_write)(struct super_block *, int, const char *, size_t, loff_t);
#endif
	int (*bdev_try_to_free_page)(struct super_block*, struct page*, gfp_t);
	int (*nr_cached_objects)(struct super_block *);
	void (*free_cached_objects)(struct super_block *, int);
};

/*
 * Inode flags - they have no relation to superblock flags now
 */
#define S_SYNC		1	/* Writes are synced at once */
#define S_NOATIME	2	/* Do not update access times */
#define S_APPEND	4	/* Append-only file */
#define S_IMMUTABLE	8	/* Immutable file */
#define S_DEAD		16	/* removed, but still open directory */
#define S_NOQUOTA	32	/* Inode is not counted to quota */
#define S_DIRSYNC	64	/* Directory modifications are synchronous */
#define S_NOCMTIME	128	/* Do not update file c/mtime */
#define S_SWAPFILE	256	/* Do not truncate: swapon got its bmaps */
#define S_PRIVATE	512	/* Inode is fs-internal */
#define S_IMA		1024	/* Inode has an associated IMA struct */
#define S_AUTOMOUNT	2048	/* Automount/referral quasi-directory */
#define S_NOSEC		4096	/* no suid or xattr security attributes */

/*
 * Note that nosuid etc flags are inode-specific: setting some file-system
 * flags just means all the inodes inherit those flags by default. It might be
 * possible to override it selectively if you really wanted to with some
 * ioctl() that is not currently implemented.
 *
 * Exception: MS_RDONLY is always applied to the entire file system.
 *
 * Unfortunately, it is possible to change a filesystems flags with it mounted
 * with files in use.  This means that all of the inodes will not have their
 * i_flags updated.  Hence, i_flags no longer inherit the superblock mount
 * flags, so these have to be checked separately. -- rmk@arm.uk.linux.org
 */
#define __IS_FLG(inode, flg)	((inode)->i_sb->s_flags & (flg))

#define IS_RDONLY(inode)	((inode)->i_sb->s_flags & MS_RDONLY)
#define IS_SYNC(inode)		(__IS_FLG(inode, MS_SYNCHRONOUS) || \
					((inode)->i_flags & S_SYNC))
#define IS_DIRSYNC(inode)	(__IS_FLG(inode, MS_SYNCHRONOUS|MS_DIRSYNC) || \
					((inode)->i_flags & (S_SYNC|S_DIRSYNC)))
#define IS_MANDLOCK(inode)	__IS_FLG(inode, MS_MANDLOCK)
#define IS_NOATIME(inode)	__IS_FLG(inode, MS_RDONLY|MS_NOATIME)
#define IS_I_VERSION(inode)	__IS_FLG(inode, MS_I_VERSION)

#define IS_NOQUOTA(inode)	((inode)->i_flags & S_NOQUOTA)
#define IS_APPEND(inode)	((inode)->i_flags & S_APPEND)
#define IS_IMMUTABLE(inode)	((inode)->i_flags & S_IMMUTABLE)
#define IS_POSIXACL(inode)	__IS_FLG(inode, MS_POSIXACL)
#define IS_RICHACL(inode)	__IS_FLG(inode, MS_RICHACL)

#define IS_DEADDIR(inode)	((inode)->i_flags & S_DEAD)
#define IS_NOCMTIME(inode)	((inode)->i_flags & S_NOCMTIME)
#define IS_SWAPFILE(inode)	((inode)->i_flags & S_SWAPFILE)
#define IS_PRIVATE(inode)	((inode)->i_flags & S_PRIVATE)
#define IS_IMA(inode)		((inode)->i_flags & S_IMA)
#define IS_AUTOMOUNT(inode)	((inode)->i_flags & S_AUTOMOUNT)
#define IS_NOSEC(inode)		((inode)->i_flags & S_NOSEC)

/*
 * IS_ACL() tells the VFS to not apply the umask
 * and use iop->check_acl for acl permission checks when defined.
 */
#define IS_ACL(inode)		__IS_FLG(inode, MS_POSIXACL | MS_RICHACL)

/*
 * Inode state bits.  Protected by inode->i_lock
 *
 * Three bits determine the dirty state of the inode, I_DIRTY_SYNC,
 * I_DIRTY_DATASYNC and I_DIRTY_PAGES.
 *
 * Four bits define the lifetime of an inode.  Initially, inodes are I_NEW,
 * until that flag is cleared.  I_WILL_FREE, I_FREEING and I_CLEAR are set at
 * various stages of removing an inode.
 *
 * Two bits are used for locking and completion notification, I_NEW and I_SYNC.
 *
 * I_DIRTY_SYNC		Inode is dirty, but doesn't have to be written on
 *			fdatasync().  i_atime is the usual cause.
 * I_DIRTY_DATASYNC	Data-related inode changes pending. We keep track of
 *			these changes separately from I_DIRTY_SYNC so that we
 *			don't have to write inode on fdatasync() when only
 *			mtime has changed in it.
 * I_DIRTY_PAGES	Inode has dirty pages.  Inode itself may be clean.
 * I_NEW		Serves as both a mutex and completion notification.
 *			New inodes set I_NEW.  If two processes both create
 *			the same inode, one of them will release its inode and
 *			wait for I_NEW to be released before returning.
 *			Inodes in I_WILL_FREE, I_FREEING or I_CLEAR state can
 *			also cause waiting on I_NEW, without I_NEW actually
 *			being set.  find_inode() uses this to prevent returning
 *			nearly-dead inodes.
 * I_WILL_FREE		Must be set when calling write_inode_now() if i_count
 *			is zero.  I_FREEING must be set when I_WILL_FREE is
 *			cleared.
 * I_FREEING		Set when inode is about to be freed but still has dirty
 *			pages or buffers attached or the inode itself is still
 *			dirty.
 * I_CLEAR		Added by clear_inode().  In this state the inode is
 *			clean and can be destroyed.  Inode keeps I_FREEING.
 *
 *			Inodes that are I_WILL_FREE, I_FREEING or I_CLEAR are
 *			prohibited for many purposes.  iget() must wait for
 *			the inode to be completely released, then create it
 *			anew.  Other functions will just ignore such inodes,
 *			if appropriate.  I_NEW is used for waiting.
 *
 * I_SYNC		Writeback of inode is running. The bit is set during
 *			data writeback, and cleared with a wakeup on the bit
 *			address once it is done. The bit is also used to pin
 *			the inode in memory for flusher thread.
 *
 * I_REFERENCED		Marks the inode as recently references on the LRU list.
 *
 * I_DIO_WAKEUP		Never set.  Only used as a key for wait_on_bit().
 *
 * Q: What is the difference between I_WILL_FREE and I_FREEING?
 */
#define I_DIRTY_SYNC		(1 << 0)
#define I_DIRTY_DATASYNC	(1 << 1)
#define I_DIRTY_PAGES		(1 << 2)
#define __I_NEW			3
#define I_NEW			(1 << __I_NEW)
#define I_WILL_FREE		(1 << 4)
#define I_FREEING		(1 << 5)
#define I_CLEAR			(1 << 6)
#define __I_SYNC		7
#define I_SYNC			(1 << __I_SYNC)
#define I_REFERENCED		(1 << 8)
#define __I_DIO_WAKEUP		9
#define I_DIO_WAKEUP		(1 << I_DIO_WAKEUP)
#define I_LINKABLE		(1 << 10)

#define I_DIRTY (I_DIRTY_SYNC | I_DIRTY_DATASYNC | I_DIRTY_PAGES)

extern void __mark_inode_dirty(struct inode *, int);
static inline void mark_inode_dirty(struct inode *inode)
{
	__mark_inode_dirty(inode, I_DIRTY);
}

static inline void mark_inode_dirty_sync(struct inode *inode)
{
	__mark_inode_dirty(inode, I_DIRTY_SYNC);
}

extern void inc_nlink(struct inode *inode);
extern void drop_nlink(struct inode *inode);
extern void clear_nlink(struct inode *inode);
extern void set_nlink(struct inode *inode, unsigned int nlink);

static inline void inode_inc_link_count(struct inode *inode)
{
	inc_nlink(inode);
	mark_inode_dirty(inode);
}

static inline void inode_dec_link_count(struct inode *inode)
{
	drop_nlink(inode);
	mark_inode_dirty(inode);
}

/**
 * inode_inc_iversion - increments i_version
 * @inode: inode that need to be updated
 *
 * Every time the inode is modified, the i_version field will be incremented.
 * The filesystem has to be mounted with i_version flag
 */

static inline void inode_inc_iversion(struct inode *inode)
{
       spin_lock(&inode->i_lock);
       inode->i_version++;
       spin_unlock(&inode->i_lock);
}

enum file_time_flags {
	S_ATIME = 1,
	S_MTIME = 2,
	S_CTIME = 4,
	S_VERSION = 8,
};

extern void touch_atime(struct path *);
static inline void file_accessed(struct file *file)
{
	if (!(file->f_flags & O_NOATIME))
		touch_atime(&file->f_path);
}

int sync_inode(struct inode *inode, struct writeback_control *wbc);
int sync_inode_metadata(struct inode *inode, int wait);

struct file_system_type {
	const char *name;
	int fs_flags;
#define FS_REQUIRES_DEV		1 
#define FS_BINARY_MOUNTDATA	2
#define FS_HAS_SUBTYPE		4
#define FS_USERNS_MOUNT		8	/* Can be mounted by userns root */
#define FS_USERNS_DEV_MOUNT	16 /* A userns mount does not imply MNT_NODEV */
#define FS_RENAME_DOES_D_MOVE	32768	/* FS will handle d_move() during rename() internally. */
	struct dentry *(*mount) (struct file_system_type *, int,
		       const char *, void *);
	void (*kill_sb) (struct super_block *);
	struct module *owner;
	struct file_system_type * next;
	struct hlist_head fs_supers;

	struct lock_class_key s_lock_key;
	struct lock_class_key s_umount_key;
	struct lock_class_key s_vfs_rename_key;
	struct lock_class_key s_writers_key[SB_FREEZE_LEVELS];

	struct lock_class_key i_lock_key;
	struct lock_class_key i_mutex_key;
	struct lock_class_key i_mutex_dir_key;
};

#define MODULE_ALIAS_FS(NAME) MODULE_ALIAS("fs-" NAME)

extern struct dentry *mount_ns(struct file_system_type *fs_type, int flags,
	void *data, int (*fill_super)(struct super_block *, void *, int));
extern struct dentry *mount_bdev(struct file_system_type *fs_type,
	int flags, const char *dev_name, void *data,
	int (*fill_super)(struct super_block *, void *, int));
extern struct dentry *mount_single(struct file_system_type *fs_type,
	int flags, void *data,
	int (*fill_super)(struct super_block *, void *, int));
extern struct dentry *mount_nodev(struct file_system_type *fs_type,
	int flags, void *data,
	int (*fill_super)(struct super_block *, void *, int));
extern struct dentry *mount_subtree(struct vfsmount *mnt, const char *path);
void generic_shutdown_super(struct super_block *sb);
void kill_block_super(struct super_block *sb);
void kill_anon_super(struct super_block *sb);
void kill_litter_super(struct super_block *sb);
void deactivate_super(struct super_block *sb);
void deactivate_locked_super(struct super_block *sb);
int set_anon_super(struct super_block *s, void *data);
int get_anon_bdev(dev_t *);
void free_anon_bdev(dev_t);
struct super_block *sget(struct file_system_type *type,
			int (*test)(struct super_block *,void *),
			int (*set)(struct super_block *,void *),
			int flags, void *data);
extern struct dentry *mount_pseudo(struct file_system_type *, char *,
	const struct super_operations *ops,
	const struct dentry_operations *dops,
	unsigned long);

/* Alas, no aliases. Too much hassle with bringing module.h everywhere */
#define fops_get(fops) \
	(((fops) && try_module_get((fops)->owner) ? (fops) : NULL))
#define fops_put(fops) \
	do { if (fops) module_put((fops)->owner); } while(0)

extern int register_filesystem(struct file_system_type *);
extern int unregister_filesystem(struct file_system_type *);
extern struct vfsmount *kern_mount_data(struct file_system_type *, void *data);
#define kern_mount(type) kern_mount_data(type, NULL)
extern void kern_unmount(struct vfsmount *mnt);
extern int may_umount_tree(struct vfsmount *);
extern int may_umount(struct vfsmount *);
extern long do_mount(const char *, const char *, const char *, unsigned long, void *);
extern struct vfsmount *collect_mounts(struct path *);
extern void drop_collected_mounts(struct vfsmount *);
extern int iterate_mounts(int (*)(struct vfsmount *, void *), void *,
			  struct vfsmount *);
extern int vfs_statfs(struct path *, struct kstatfs *);
extern int user_statfs(const char __user *, struct kstatfs *);
extern int fd_statfs(int, struct kstatfs *);
extern int vfs_ustat(dev_t, struct kstatfs *);
extern int freeze_super(struct super_block *super);
extern int thaw_super(struct super_block *super);
extern bool our_mnt(struct vfsmount *mnt);

extern int current_umask(void);

/* /sys/fs */
extern struct kobject *fs_kobj;

#define MAX_RW_COUNT (INT_MAX & PAGE_CACHE_MASK)

#define FLOCK_VERIFY_READ  1
#define FLOCK_VERIFY_WRITE 2

#ifdef CONFIG_FILE_LOCKING
extern int locks_mandatory_locked(struct inode *);
extern int locks_mandatory_area(int, struct inode *, struct file *, loff_t, size_t);

/*
 * Candidates for mandatory locking have the setgid bit set
 * but no group execute bit -  an otherwise meaningless combination.
 */

static inline int __mandatory_lock(struct inode *ino)
{
	return (ino->i_mode & (S_ISGID | S_IXGRP)) == S_ISGID;
}

/*
 * ... and these candidates should be on MS_MANDLOCK mounted fs,
 * otherwise these will be advisory locks
 */

static inline int mandatory_lock(struct inode *ino)
{
	return IS_MANDLOCK(ino) && __mandatory_lock(ino);
}

static inline int locks_verify_locked(struct inode *inode)
{
	if (mandatory_lock(inode))
		return locks_mandatory_locked(inode);
	return 0;
}

static inline int locks_verify_truncate(struct inode *inode,
				    struct file *filp,
				    loff_t size)
{
	if (inode->i_flock && mandatory_lock(inode))
		return locks_mandatory_area(
			FLOCK_VERIFY_WRITE, inode, filp,
			size < inode->i_size ? size : inode->i_size,
			(size < inode->i_size ? inode->i_size - size
			 : size - inode->i_size)
		);
	return 0;
}

static inline int break_lease(struct inode *inode, unsigned int mode)
{
	if (inode->i_flock)
		return __break_lease(inode, mode);
	return 0;
}
#else /* !CONFIG_FILE_LOCKING */
static inline int locks_mandatory_locked(struct inode *inode)
{
	return 0;
}

static inline int locks_mandatory_area(int rw, struct inode *inode,
				       struct file *filp, loff_t offset,
				       size_t count)
{
	return 0;
}

static inline int __mandatory_lock(struct inode *inode)
{
	return 0;
}

static inline int mandatory_lock(struct inode *inode)
{
	return 0;
}

static inline int locks_verify_locked(struct inode *inode)
{
	return 0;
}

static inline int locks_verify_truncate(struct inode *inode, struct file *filp,
					size_t size)
{
	return 0;
}

static inline int break_lease(struct inode *inode, unsigned int mode)
{
	return 0;
}

#endif /* CONFIG_FILE_LOCKING */

/* fs/open.c */
struct audit_names;
struct filename {
	const char		*name;	/* pointer to actual string */
	const __user char	*uptr;	/* original userland pointer */
	struct audit_names	*aname;
	bool			separate; /* should "name" be freed? */
};

extern long vfs_truncate(struct path *, loff_t);
extern int do_truncate(struct dentry *, loff_t start, unsigned int time_attrs,
		       struct file *filp);
extern int do_fallocate(struct file *file, int mode, loff_t offset,
			loff_t len);
extern long do_sys_open(int dfd, const char __user *filename, int flags,
			umode_t mode);
extern struct file *file_open_name(struct filename *, int, umode_t);
extern struct file *filp_open(const char *, int, umode_t);
extern struct file *file_open_root(struct dentry *, struct vfsmount *,
				   const char *, int);
extern int vfs_open(const struct path *, struct file *, const struct cred *);
extern struct file * dentry_open(const struct path *, int, const struct cred *);
extern int filp_close(struct file *, fl_owner_t id);

extern struct filename *getname(const char __user *);

enum {
	FILE_CREATED = 1,
	FILE_OPENED = 2
};
extern int finish_open(struct file *file, struct dentry *dentry,
			int (*open)(struct inode *, struct file *),
			int *opened);
extern int finish_no_open(struct file *file, struct dentry *dentry);

/* fs/ioctl.c */

extern int ioctl_preallocate(struct file *filp, void __user *argp);

/* fs/dcache.c */
extern void __init vfs_caches_init_early(void);
extern void __init vfs_caches_init(unsigned long);

extern struct kmem_cache *names_cachep;

extern void final_putname(struct filename *name);

#define __getname()		kmem_cache_alloc(names_cachep, GFP_KERNEL)
#define __putname(name)		kmem_cache_free(names_cachep, (void *)(name))
#ifndef CONFIG_AUDITSYSCALL
#define putname(name)		final_putname(name)
#else
extern void putname(struct filename *name);
#endif

#ifdef CONFIG_BLOCK
extern int register_blkdev(unsigned int, const char *);
extern void unregister_blkdev(unsigned int, const char *);
extern struct block_device *bdget(dev_t);
extern struct block_device *bdgrab(struct block_device *bdev);
extern void bd_set_size(struct block_device *, loff_t size);
extern void bd_forget(struct inode *inode);
extern void bdput(struct block_device *);
extern void invalidate_bdev(struct block_device *);
extern void iterate_bdevs(void (*)(struct block_device *, void *), void *);
extern int sync_blockdev(struct block_device *bdev);
extern void kill_bdev(struct block_device *);
extern struct super_block *freeze_bdev(struct block_device *);
extern void emergency_thaw_all(void);
extern int thaw_bdev(struct block_device *bdev, struct super_block *sb);
extern int fsync_bdev(struct block_device *);
#else
static inline void bd_forget(struct inode *inode) {}
static inline int sync_blockdev(struct block_device *bdev) { return 0; }
static inline void kill_bdev(struct block_device *bdev) {}
static inline void invalidate_bdev(struct block_device *bdev) {}

static inline struct super_block *freeze_bdev(struct block_device *sb)
{
	return NULL;
}

static inline int thaw_bdev(struct block_device *bdev, struct super_block *sb)
{
	return 0;
}

static inline void iterate_bdevs(void (*f)(struct block_device *, void *), void *arg)
{
}
#endif
extern int sync_filesystem(struct super_block *);
extern const struct file_operations def_blk_fops;
extern const struct file_operations def_chr_fops;
extern const struct file_operations bad_sock_fops;
#ifdef CONFIG_BLOCK
extern int ioctl_by_bdev(struct block_device *, unsigned, unsigned long);
extern int blkdev_ioctl(struct block_device *, fmode_t, unsigned, unsigned long);
extern long compat_blkdev_ioctl(struct file *, unsigned, unsigned long);
extern int blkdev_get(struct block_device *bdev, fmode_t mode, void *holder);
extern struct block_device *blkdev_get_by_path(const char *path, fmode_t mode,
					       void *holder);
extern struct block_device *blkdev_get_by_dev(dev_t dev, fmode_t mode,
					      void *holder);
extern void blkdev_put(struct block_device *bdev, fmode_t mode);
#ifdef CONFIG_SYSFS
extern int bd_link_disk_holder(struct block_device *bdev, struct gendisk *disk);
extern void bd_unlink_disk_holder(struct block_device *bdev,
				  struct gendisk *disk);
#else
static inline int bd_link_disk_holder(struct block_device *bdev,
				      struct gendisk *disk)
{
	return 0;
}
static inline void bd_unlink_disk_holder(struct block_device *bdev,
					 struct gendisk *disk)
{
}
#endif
#endif

/* fs/char_dev.c */
#define CHRDEV_MAJOR_HASH_SIZE	255
extern int alloc_chrdev_region(dev_t *, unsigned, unsigned, const char *);
extern int register_chrdev_region(dev_t, unsigned, const char *);
extern int __register_chrdev(unsigned int major, unsigned int baseminor,
			     unsigned int count, const char *name,
			     const struct file_operations *fops);
extern void __unregister_chrdev(unsigned int major, unsigned int baseminor,
				unsigned int count, const char *name);
extern void unregister_chrdev_region(dev_t, unsigned);
extern void chrdev_show(struct seq_file *,off_t);

static inline int register_chrdev(unsigned int major, const char *name,
				  const struct file_operations *fops)
{
	return __register_chrdev(major, 0, 256, name, fops);
}

static inline void unregister_chrdev(unsigned int major, const char *name)
{
	__unregister_chrdev(major, 0, 256, name);
}

/* fs/block_dev.c */
#define BDEVNAME_SIZE	32	/* Largest string for a blockdev identifier */
#define BDEVT_SIZE	10	/* Largest string for MAJ:MIN for blkdev */

#ifdef CONFIG_BLOCK
#define BLKDEV_MAJOR_HASH_SIZE	255
extern const char *__bdevname(dev_t, char *buffer);
extern const char *bdevname(struct block_device *bdev, char *buffer);
extern struct block_device *lookup_bdev(const char *);
extern void blkdev_show(struct seq_file *,off_t);

#else
#define BLKDEV_MAJOR_HASH_SIZE	0
#endif

extern void init_special_inode(struct inode *, umode_t, dev_t);

/* Invalid inode operations -- fs/bad_inode.c */
extern void make_bad_inode(struct inode *);
extern int is_bad_inode(struct inode *);

#ifdef CONFIG_BLOCK
/*
 * return READ, READA, or WRITE
 */
#define bio_rw(bio)		((bio)->bi_rw & (RW_MASK | RWA_MASK))

/*
 * return data direction, READ or WRITE
 */
#define bio_data_dir(bio)	((bio)->bi_rw & 1)

extern void check_disk_size_change(struct gendisk *disk,
				   struct block_device *bdev);
extern int revalidate_disk(struct gendisk *);
extern int check_disk_change(struct block_device *);
extern int __invalidate_device(struct block_device *, bool);
extern int invalidate_partition(struct gendisk *, int);
#endif
unsigned long invalidate_mapping_pages(struct address_space *mapping,
					pgoff_t start, pgoff_t end);

static inline void invalidate_remote_inode(struct inode *inode)
{
	if (S_ISREG(inode->i_mode) || S_ISDIR(inode->i_mode) ||
	    S_ISLNK(inode->i_mode))
		invalidate_mapping_pages(inode->i_mapping, 0, -1);
}
extern int invalidate_inode_pages2(struct address_space *mapping);
extern int invalidate_inode_pages2_range(struct address_space *mapping,
					 pgoff_t start, pgoff_t end);
extern int write_inode_now(struct inode *, int);
extern int filemap_fdatawrite(struct address_space *);
extern int filemap_flush(struct address_space *);
extern int filemap_fdatawait(struct address_space *);
extern int filemap_fdatawait_range(struct address_space *, loff_t lstart,
				   loff_t lend);
extern int filemap_write_and_wait(struct address_space *mapping);
extern int filemap_write_and_wait_range(struct address_space *mapping,
				        loff_t lstart, loff_t lend);
extern int __filemap_fdatawrite_range(struct address_space *mapping,
				loff_t start, loff_t end, int sync_mode);
extern int filemap_fdatawrite_range(struct address_space *mapping,
				loff_t start, loff_t end);

extern int vfs_fsync_range(struct file *file, loff_t start, loff_t end,
			   int datasync);
extern int vfs_fsync(struct file *file, int datasync);
extern int generic_write_sync(struct file *file, loff_t pos, loff_t count);
extern void emergency_sync(void);
extern void emergency_remount(void);
#ifdef CONFIG_BLOCK
extern sector_t bmap(struct inode *, sector_t);
#endif
extern int notify_change(struct dentry *, struct iattr *);
extern int inode_permission(struct inode *, int);
extern int __inode_permission(struct inode *, int);
extern int generic_permission(struct inode *, int);

static inline bool execute_ok(struct inode *inode)
{
	return (inode->i_mode & S_IXUGO) || S_ISDIR(inode->i_mode);
}

static inline struct inode *file_inode(struct file *f)
{
	return f->f_inode;
}

static inline void file_start_write(struct file *file)
{
	if (!S_ISREG(file_inode(file)->i_mode))
		return;
	__sb_start_write(file_inode(file)->i_sb, SB_FREEZE_WRITE, true);
}

static inline bool file_start_write_trylock(struct file *file)
{
	if (!S_ISREG(file_inode(file)->i_mode))
		return true;
	return __sb_start_write(file_inode(file)->i_sb, SB_FREEZE_WRITE, false);
}

static inline void file_end_write(struct file *file)
{
	if (!S_ISREG(file_inode(file)->i_mode))
		return;
	__sb_end_write(file_inode(file)->i_sb, SB_FREEZE_WRITE);
}

/*
 * get_write_access() gets write permission for a file.
 * put_write_access() releases this write permission.
 * This is used for regular files.
 * We cannot support write (and maybe mmap read-write shared) accesses and
 * MAP_DENYWRITE mmappings simultaneously. The i_writecount field of an inode
 * can have the following values:
 * 0: no writers, no VM_DENYWRITE mappings
 * < 0: (-i_writecount) vm_area_structs with VM_DENYWRITE set exist
 * > 0: (i_writecount) users are writing to the file.
 *
 * Normally we operate on that counter with atomic_{inc,dec} and it's safe
 * except for the cases where we don't hold i_writecount yet. Then we need to
 * use {get,deny}_write_access() - these functions check the sign and refuse
 * to do the change if sign is wrong.
 */
static inline int get_write_access(struct inode *inode)
{
	return atomic_inc_unless_negative(&inode->i_writecount) ? 0 : -ETXTBSY;
}
static inline int deny_write_access(struct file *file)
{
	struct inode *inode = file_inode(file);
	return atomic_dec_unless_positive(&inode->i_writecount) ? 0 : -ETXTBSY;
}
static inline void put_write_access(struct inode * inode)
{
	atomic_dec(&inode->i_writecount);
}
static inline void allow_write_access(struct file *file)
{
	if (file)
		atomic_inc(&file_inode(file)->i_writecount);
}
#ifdef CONFIG_IMA
static inline void i_readcount_dec(struct inode *inode)
{
	BUG_ON(!atomic_read(&inode->i_readcount));
	atomic_dec(&inode->i_readcount);
}
static inline void i_readcount_inc(struct inode *inode)
{
	atomic_inc(&inode->i_readcount);
}
#else
static inline void i_readcount_dec(struct inode *inode)
{
	return;
}
static inline void i_readcount_inc(struct inode *inode)
{
	return;
}
#endif
extern int do_pipe_flags(int *, int);

extern int kernel_read(struct file *, loff_t, char *, unsigned long);
extern ssize_t kernel_write(struct file *, const char *, size_t, loff_t);
extern struct file * open_exec(const char *);
 
/* fs/dcache.c -- generic fs support functions */
extern int is_subdir(struct dentry *, struct dentry *);
extern int path_is_under(struct path *, struct path *);

#include <linux/err.h>

/* needed for stackable file system support */
extern loff_t default_llseek(struct file *file, loff_t offset, int whence);

extern loff_t vfs_llseek(struct file *file, loff_t offset, int whence);

extern int inode_init_always(struct super_block *, struct inode *);
extern void inode_init_once(struct inode *);
extern void address_space_init_once(struct address_space *mapping);
extern void ihold(struct inode * inode);
extern void iput(struct inode *);
extern struct inode * igrab(struct inode *);
extern ino_t iunique(struct super_block *, ino_t);
extern int inode_needs_sync(struct inode *inode);
extern int generic_delete_inode(struct inode *inode);
static inline int generic_drop_inode(struct inode *inode)
{
	return !inode->i_nlink || inode_unhashed(inode);
}

extern struct inode *ilookup5_nowait(struct super_block *sb,
		unsigned long hashval, int (*test)(struct inode *, void *),
		void *data);
extern struct inode *ilookup5(struct super_block *sb, unsigned long hashval,
		int (*test)(struct inode *, void *), void *data);
extern struct inode *ilookup(struct super_block *sb, unsigned long ino);

extern struct inode * iget5_locked(struct super_block *, unsigned long, int (*test)(struct inode *, void *), int (*set)(struct inode *, void *), void *);
extern struct inode * iget_locked(struct super_block *, unsigned long);
extern int insert_inode_locked4(struct inode *, unsigned long, int (*test)(struct inode *, void *), void *);
extern int insert_inode_locked(struct inode *);
#ifdef CONFIG_DEBUG_LOCK_ALLOC
extern void lockdep_annotate_inode_mutex_key(struct inode *inode);
#else
static inline void lockdep_annotate_inode_mutex_key(struct inode *inode) { };
#endif
extern void unlock_new_inode(struct inode *);
extern unsigned int get_next_ino(void);

extern void __iget(struct inode * inode);
extern void iget_failed(struct inode *);
extern void clear_inode(struct inode *);
extern void __destroy_inode(struct inode *);
extern struct inode *new_inode_pseudo(struct super_block *sb);
extern struct inode *new_inode(struct super_block *sb);
extern void free_inode_nonrcu(struct inode *inode);
extern int should_remove_suid(struct dentry *);
extern int file_remove_suid(struct file *);

extern void __insert_inode_hash(struct inode *, unsigned long hashval);
static inline void insert_inode_hash(struct inode *inode)
{
	__insert_inode_hash(inode, inode->i_ino);
}

extern void __remove_inode_hash(struct inode *);
static inline void remove_inode_hash(struct inode *inode)
{
	if (!inode_unhashed(inode))
		__remove_inode_hash(inode);
}

extern void inode_sb_list_add(struct inode *inode);

#ifdef CONFIG_BLOCK
extern void submit_bio(int, struct bio *);
extern int bdev_read_only(struct block_device *);
#endif
extern int set_blocksize(struct block_device *, int);
extern int sb_set_blocksize(struct super_block *, int);
extern int sb_min_blocksize(struct super_block *, int);

extern int generic_file_mmap(struct file *, struct vm_area_struct *);
extern int generic_file_readonly_mmap(struct file *, struct vm_area_struct *);
extern int generic_file_remap_pages(struct vm_area_struct *, unsigned long addr,
		unsigned long size, pgoff_t pgoff);
extern int file_read_actor(read_descriptor_t * desc, struct page *page, unsigned long offset, unsigned long size);
int generic_write_checks(struct file *file, loff_t *pos, size_t *count, int isblk);
extern ssize_t generic_file_aio_read(struct kiocb *, const struct iovec *, unsigned long, loff_t);
extern ssize_t __generic_file_aio_write(struct kiocb *, const struct iovec *, unsigned long,
		loff_t *);
extern ssize_t generic_file_aio_write(struct kiocb *, const struct iovec *, unsigned long, loff_t);
extern ssize_t generic_file_direct_write(struct kiocb *, const struct iovec *,
		unsigned long *, loff_t, loff_t *, size_t, size_t);
extern ssize_t generic_file_buffered_write(struct kiocb *, const struct iovec *,
		unsigned long, loff_t, loff_t *, size_t, ssize_t);
extern ssize_t do_sync_read(struct file *filp, char __user *buf, size_t len, loff_t *ppos);
extern ssize_t do_sync_write(struct file *filp, const char __user *buf, size_t len, loff_t *ppos);
extern int generic_segment_checks(const struct iovec *iov,
		unsigned long *nr_segs, size_t *count, int access_flags);

/* fs/block_dev.c */
extern ssize_t blkdev_aio_write(struct kiocb *iocb, const struct iovec *iov,
				unsigned long nr_segs, loff_t pos);
extern int blkdev_fsync(struct file *filp, loff_t start, loff_t end,
			int datasync);
extern void block_sync_page(struct page *page);

/* fs/splice.c */
extern ssize_t generic_file_splice_read(struct file *, loff_t *,
		struct pipe_inode_info *, size_t, unsigned int);
extern ssize_t default_file_splice_read(struct file *, loff_t *,
		struct pipe_inode_info *, size_t, unsigned int);
extern ssize_t generic_file_splice_write(struct pipe_inode_info *,
		struct file *, loff_t *, size_t, unsigned int);
extern ssize_t generic_splice_sendpage(struct pipe_inode_info *pipe,
		struct file *out, loff_t *, size_t len, unsigned int flags);
extern long do_splice_direct(struct file *in, loff_t *ppos, struct file *out,
		loff_t *opos, size_t len, unsigned int flags);


extern void
file_ra_state_init(struct file_ra_state *ra, struct address_space *mapping);
extern loff_t noop_llseek(struct file *file, loff_t offset, int whence);
extern loff_t no_llseek(struct file *file, loff_t offset, int whence);
extern loff_t vfs_setpos(struct file *file, loff_t offset, loff_t maxsize);
extern loff_t generic_file_llseek(struct file *file, loff_t offset, int whence);
extern loff_t generic_file_llseek_size(struct file *file, loff_t offset,
		int whence, loff_t maxsize, loff_t eof);
extern loff_t fixed_size_llseek(struct file *file, loff_t offset,
		int whence, loff_t size);
extern int generic_file_open(struct inode * inode, struct file * filp);
extern int nonseekable_open(struct inode * inode, struct file * filp);

#ifdef CONFIG_FS_XIP
extern ssize_t xip_file_read(struct file *filp, char __user *buf, size_t len,
			     loff_t *ppos);
extern int xip_file_mmap(struct file * file, struct vm_area_struct * vma);
extern ssize_t xip_file_write(struct file *filp, const char __user *buf,
			      size_t len, loff_t *ppos);
extern int xip_truncate_page(struct address_space *mapping, loff_t from);
#else
static inline int xip_truncate_page(struct address_space *mapping, loff_t from)
{
	return 0;
}
#endif

#ifdef CONFIG_BLOCK
typedef void (dio_submit_t)(int rw, struct bio *bio, struct inode *inode,
			    loff_t file_offset);

enum {
	/* need locking between buffered and direct access */
	DIO_LOCKING	= 0x01,

	/* filesystem does not support filling holes */
	DIO_SKIP_HOLES	= 0x02,
};

void dio_end_io(struct bio *bio, int error);

ssize_t __blockdev_direct_IO(int rw, struct kiocb *iocb, struct inode *inode,
	struct block_device *bdev, const struct iovec *iov, loff_t offset,
	unsigned long nr_segs, get_block_t get_block, dio_iodone_t end_io,
	dio_submit_t submit_io,	int flags);

static inline ssize_t blockdev_direct_IO(int rw, struct kiocb *iocb,
		struct inode *inode, const struct iovec *iov, loff_t offset,
		unsigned long nr_segs, get_block_t get_block)
{
	return __blockdev_direct_IO(rw, iocb, inode, inode->i_sb->s_bdev, iov,
				    offset, nr_segs, get_block, NULL, NULL,
				    DIO_LOCKING | DIO_SKIP_HOLES);
}
#endif

void inode_dio_wait(struct inode *inode);
void inode_dio_done(struct inode *inode);

extern const struct file_operations generic_ro_fops;

#define special_file(m) (S_ISCHR(m)||S_ISBLK(m)||S_ISFIFO(m)||S_ISSOCK(m))

extern int vfs_readlink(struct dentry *, char __user *, int, const char *);
extern int vfs_follow_link(struct nameidata *, const char *);
extern int page_readlink(struct dentry *, char __user *, int);
extern void *page_follow_link_light(struct dentry *, struct nameidata *);
extern void page_put_link(struct dentry *, struct nameidata *, void *);
extern int __page_symlink(struct inode *inode, const char *symname, int len,
		int nofs);
extern int page_symlink(struct inode *inode, const char *symname, int len);
extern const struct inode_operations page_symlink_inode_operations;
extern int generic_readlink(struct dentry *, char __user *, int);
extern void generic_fillattr(struct inode *, struct kstat *);
extern int vfs_getattr(struct path *, struct kstat *);
void __inode_add_bytes(struct inode *inode, loff_t bytes);
void inode_add_bytes(struct inode *inode, loff_t bytes);
void inode_sub_bytes(struct inode *inode, loff_t bytes);
loff_t inode_get_bytes(struct inode *inode);
void inode_set_bytes(struct inode *inode, loff_t bytes);

extern int vfs_readdir(struct file *, filldir_t, void *);
extern int iterate_dir(struct file *, struct dir_context *);

extern int vfs_stat(const char __user *, struct kstat *);
extern int vfs_lstat(const char __user *, struct kstat *);
extern int vfs_fstat(unsigned int, struct kstat *);
extern int vfs_fstatat(int , const char __user *, struct kstat *, int);

extern int do_vfs_ioctl(struct file *filp, unsigned int fd, unsigned int cmd,
		    unsigned long arg);
extern int __generic_block_fiemap(struct inode *inode,
				  struct fiemap_extent_info *fieinfo,
				  loff_t start, loff_t len,
				  get_block_t *get_block);
extern int generic_block_fiemap(struct inode *inode,
				struct fiemap_extent_info *fieinfo, u64 start,
				u64 len, get_block_t *get_block);

extern void get_filesystem(struct file_system_type *fs);
extern void put_filesystem(struct file_system_type *fs);
extern struct file_system_type *get_fs_type(const char *name);
extern struct super_block *get_super(struct block_device *);
extern struct super_block *get_super_thawed(struct block_device *);
extern struct super_block *get_active_super(struct block_device *bdev);
extern void drop_super(struct super_block *sb);
extern void iterate_supers(void (*)(struct super_block *, void *), void *);
extern void iterate_supers_type(struct file_system_type *,
			        void (*)(struct super_block *, void *), void *);

extern int dcache_dir_open(struct inode *, struct file *);
extern int dcache_dir_close(struct inode *, struct file *);
extern loff_t dcache_dir_lseek(struct file *, loff_t, int);
extern int dcache_readdir(struct file *, struct dir_context *);
extern int simple_setattr(struct dentry *, struct iattr *);
extern int simple_getattr(struct vfsmount *, struct dentry *, struct kstat *);
extern int simple_statfs(struct dentry *, struct kstatfs *);
extern int simple_open(struct inode *inode, struct file *file);
extern int simple_link(struct dentry *, struct inode *, struct dentry *);
extern int simple_unlink(struct inode *, struct dentry *);
extern int simple_rmdir(struct inode *, struct dentry *);
extern int simple_rename(struct inode *, struct dentry *, struct inode *, struct dentry *);
extern int noop_fsync(struct file *, loff_t, loff_t, int);
extern int simple_empty(struct dentry *);
extern int simple_readpage(struct file *file, struct page *page);
extern int simple_write_begin(struct file *file, struct address_space *mapping,
			loff_t pos, unsigned len, unsigned flags,
			struct page **pagep, void **fsdata);
extern int simple_write_end(struct file *file, struct address_space *mapping,
			loff_t pos, unsigned len, unsigned copied,
			struct page *page, void *fsdata);

extern struct dentry *simple_lookup(struct inode *, struct dentry *, unsigned int flags);
extern ssize_t generic_read_dir(struct file *, char __user *, size_t, loff_t *);
extern const struct file_operations simple_dir_operations;
extern const struct inode_operations simple_dir_inode_operations;
struct tree_descr { char *name; const struct file_operations *ops; int mode; };
struct dentry *d_alloc_name(struct dentry *, const char *);
extern int simple_fill_super(struct super_block *, unsigned long, struct tree_descr *);
extern int simple_pin_fs(struct file_system_type *, struct vfsmount **mount, int *count);
extern void simple_release_fs(struct vfsmount **mount, int *count);

extern ssize_t simple_read_from_buffer(void __user *to, size_t count,
			loff_t *ppos, const void *from, size_t available);
extern ssize_t simple_write_to_buffer(void *to, size_t available, loff_t *ppos,
		const void __user *from, size_t count);

extern int generic_file_fsync(struct file *, loff_t, loff_t, int);

extern int generic_check_addressable(unsigned, u64);

#ifdef CONFIG_MIGRATION
extern int buffer_migrate_page(struct address_space *,
				struct page *, struct page *,
				enum migrate_mode);
#else
#define buffer_migrate_page NULL
#endif

extern int inode_change_ok(const struct inode *, struct iattr *);
extern int inode_newsize_ok(const struct inode *, loff_t offset);
extern void setattr_copy(struct inode *inode, const struct iattr *attr);

extern int file_update_time(struct file *file);

extern int generic_show_options(struct seq_file *m, struct dentry *root);
extern void save_mount_options(struct super_block *sb, char *options);
extern void replace_mount_options(struct super_block *sb, char *options);

static inline ino_t parent_ino(struct dentry *dentry)
{
	ino_t res;

	/*
	 * Don't strictly need d_lock here? If the parent ino could change
	 * then surely we'd have a deeper race in the caller?
	 */
	spin_lock(&dentry->d_lock);
	res = dentry->d_parent->d_inode->i_ino;
	spin_unlock(&dentry->d_lock);
	return res;
}

/* Transaction based IO helpers */

/*
 * An argresp is stored in an allocated page and holds the
 * size of the argument or response, along with its content
 */
struct simple_transaction_argresp {
	ssize_t size;
	char data[0];
};

#define SIMPLE_TRANSACTION_LIMIT (PAGE_SIZE - sizeof(struct simple_transaction_argresp))

char *simple_transaction_get(struct file *file, const char __user *buf,
				size_t size);
ssize_t simple_transaction_read(struct file *file, char __user *buf,
				size_t size, loff_t *pos);
int simple_transaction_release(struct inode *inode, struct file *file);

void simple_transaction_set(struct file *file, size_t n);

/*
 * simple attribute files
 *
 * These attributes behave similar to those in sysfs:
 *
 * Writing to an attribute immediately sets a value, an open file can be
 * written to multiple times.
 *
 * Reading from an attribute creates a buffer from the value that might get
 * read with multiple read calls. When the attribute has been read
 * completely, no further read calls are possible until the file is opened
 * again.
 *
 * All attributes contain a text representation of a numeric value
 * that are accessed with the get() and set() functions.
 */
#define DEFINE_SIMPLE_ATTRIBUTE(__fops, __get, __set, __fmt)		\
static int __fops ## _open(struct inode *inode, struct file *file)	\
{									\
	__simple_attr_check_format(__fmt, 0ull);			\
	return simple_attr_open(inode, file, __get, __set, __fmt);	\
}									\
static const struct file_operations __fops = {				\
	.owner	 = THIS_MODULE,						\
	.open	 = __fops ## _open,					\
	.release = simple_attr_release,					\
	.read	 = simple_attr_read,					\
	.write	 = simple_attr_write,					\
	.llseek	 = generic_file_llseek,					\
};

static inline __printf(1, 2)
void __simple_attr_check_format(const char *fmt, ...)
{
	/* don't do anything, just let the compiler check the arguments; */
}

int simple_attr_open(struct inode *inode, struct file *file,
		     int (*get)(void *, u64 *), int (*set)(void *, u64),
		     const char *fmt);
int simple_attr_release(struct inode *inode, struct file *file);
ssize_t simple_attr_read(struct file *file, char __user *buf,
			 size_t len, loff_t *ppos);
ssize_t simple_attr_write(struct file *file, const char __user *buf,
			  size_t len, loff_t *ppos);

struct ctl_table;
int proc_nr_files(struct ctl_table *table, int write,
		  void __user *buffer, size_t *lenp, loff_t *ppos);
int proc_nr_dentry(struct ctl_table *table, int write,
		  void __user *buffer, size_t *lenp, loff_t *ppos);
int proc_nr_inodes(struct ctl_table *table, int write,
		   void __user *buffer, size_t *lenp, loff_t *ppos);
int __init get_filesystem_list(char *buf);

#define __FMODE_EXEC		((__force int) FMODE_EXEC)
#define __FMODE_NONOTIFY	((__force int) FMODE_NONOTIFY)

#define ACC_MODE(x) ("\004\002\006\006"[(x)&O_ACCMODE])
#define OPEN_FMODE(flag) ((__force fmode_t)(((flag + 1) & O_ACCMODE) | \
					    (flag & __FMODE_NONOTIFY)))

static inline int is_sxid(umode_t mode)
{
	return (mode & S_ISUID) || ((mode & S_ISGID) && (mode & S_IXGRP));
}

static inline void inode_has_no_xattr(struct inode *inode)
{
	if (!is_sxid(inode->i_mode) && (inode->i_sb->s_flags & MS_NOSEC))
		inode->i_flags |= S_NOSEC;
}

static inline bool dir_emit(struct dir_context *ctx,
			    const char *name, int namelen,
			    u64 ino, unsigned type)
{
	return ctx->actor(ctx, name, namelen, ctx->pos, ino, type) == 0;
}
static inline bool dir_emit_dot(struct file *file, struct dir_context *ctx)
{
	return ctx->actor(ctx, ".", 1, ctx->pos,
			  file->f_path.dentry->d_inode->i_ino, DT_DIR) == 0;
}
static inline bool dir_emit_dotdot(struct file *file, struct dir_context *ctx)
{
	return ctx->actor(ctx, "..", 2, ctx->pos,
			  parent_ino(file->f_path.dentry), DT_DIR) == 0;
}
static inline bool dir_emit_dots(struct file *file, struct dir_context *ctx)
{
	if (ctx->pos == 0) {
		if (!dir_emit_dot(file, ctx))
			return false;
		ctx->pos = 1;
	}
	if (ctx->pos == 1) {
		if (!dir_emit_dotdot(file, ctx))
			return false;
		ctx->pos = 2;
	}
	return true;
}
static inline bool dir_relax(struct inode *inode)
{
	mutex_unlock(&inode->i_mutex);
	mutex_lock(&inode->i_mutex);
	return !IS_DEADDIR(inode);
}

#endif /* _LINUX_FS_H */<|MERGE_RESOLUTION|>--- conflicted
+++ resolved
@@ -1597,15 +1597,12 @@
 	int (*atomic_open)(struct inode *, struct dentry *,
 			   struct file *, unsigned open_flag,
 			   umode_t create_mode, int *opened);
-<<<<<<< HEAD
+	int (*tmpfile) (struct inode *, struct dentry *, umode_t);
 	int (*dentry_open)(struct dentry *, struct file *, const struct cred *);
 	int (*may_create) (struct inode *, int);
 	int (*may_delete) (struct inode *, struct inode *, int);
 
 
-=======
-	int (*tmpfile) (struct inode *, struct dentry *, umode_t);
->>>>>>> ad81f054
 } ____cacheline_aligned;
 
 ssize_t rw_copy_check_uvector(int type, const struct iovec __user * uvector,
