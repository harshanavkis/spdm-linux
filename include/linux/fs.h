#ifndef _LINUX_FS_H
#define _LINUX_FS_H


#include <linux/linkage.h>
#include <linux/wait.h>
#include <linux/kdev_t.h>
#include <linux/dcache.h>
#include <linux/path.h>
#include <linux/stat.h>
#include <linux/cache.h>
#include <linux/list.h>
#include <linux/list_lru.h>
#include <linux/llist.h>
#include <linux/radix-tree.h>
#include <linux/rbtree.h>
#include <linux/init.h>
#include <linux/pid.h>
#include <linux/bug.h>
#include <linux/mutex.h>
#include <linux/capability.h>
#include <linux/semaphore.h>
#include <linux/fiemap.h>
#include <linux/rculist_bl.h>
#include <linux/atomic.h>
#include <linux/shrinker.h>
#include <linux/migrate_mode.h>
#include <linux/uidgid.h>
#include <linux/lockdep.h>
#include <linux/percpu-rwsem.h>
#include <linux/blk_types.h>

#include <asm/byteorder.h>
#include <uapi/linux/fs.h>

struct export_operations;
struct hd_geometry;
struct iovec;
struct nameidata;
struct kiocb;
struct kobject;
struct pipe_inode_info;
struct poll_table_struct;
struct kstatfs;
struct vm_area_struct;
struct vfsmount;
struct cred;
struct swap_info_struct;
struct seq_file;
struct workqueue_struct;

extern void __init inode_init(void);
extern void __init inode_init_early(void);
extern void __init files_init(unsigned long);

extern struct files_stat_struct files_stat;
extern unsigned long get_max_files(void);
extern int sysctl_nr_open;
extern struct inodes_stat_t inodes_stat;
extern int leases_enable, lease_break_time;
extern int sysctl_protected_symlinks;
extern int sysctl_protected_hardlinks;

struct buffer_head;
typedef int (get_block_t)(struct inode *inode, sector_t iblock,
			struct buffer_head *bh_result, int create);
typedef void (dio_iodone_t)(struct kiocb *iocb, loff_t offset,
			ssize_t bytes, void *private);

#define MAY_EXEC		0x00000001
#define MAY_WRITE		0x00000002
#define MAY_READ		0x00000004
#define MAY_APPEND		0x00000008
#define MAY_ACCESS		0x00000010
#define MAY_OPEN		0x00000020
#define MAY_CHDIR		0x00000040
/* called from RCU mode, don't block */
#define MAY_NOT_BLOCK		0x00000080

/*
 * flags in file.f_mode.  Note that FMODE_READ and FMODE_WRITE must correspond
 * to O_WRONLY and O_RDWR via the strange trick in __dentry_open()
 */

/* file is open for reading */
#define FMODE_READ		((__force fmode_t)0x1)
/* file is open for writing */
#define FMODE_WRITE		((__force fmode_t)0x2)
/* file is seekable */
#define FMODE_LSEEK		((__force fmode_t)0x4)
/* file can be accessed using pread */
#define FMODE_PREAD		((__force fmode_t)0x8)
/* file can be accessed using pwrite */
#define FMODE_PWRITE		((__force fmode_t)0x10)
/* File is opened for execution with sys_execve / sys_uselib */
#define FMODE_EXEC		((__force fmode_t)0x20)
/* File is opened with O_NDELAY (only set for block devices) */
#define FMODE_NDELAY		((__force fmode_t)0x40)
/* File is opened with O_EXCL (only set for block devices) */
#define FMODE_EXCL		((__force fmode_t)0x80)
/* File is opened using open(.., 3, ..) and is writeable only for ioctls
   (specialy hack for floppy.c) */
#define FMODE_WRITE_IOCTL	((__force fmode_t)0x100)
/* 32bit hashes as llseek() offset (for directories) */
#define FMODE_32BITHASH         ((__force fmode_t)0x200)
/* 64bit hashes as llseek() offset (for directories) */
#define FMODE_64BITHASH         ((__force fmode_t)0x400)

/*
 * Don't update ctime and mtime.
 *
 * Currently a special hack for the XFS open_by_handle ioctl, but we'll
 * hopefully graduate it to a proper O_CMTIME flag supported by open(2) soon.
 */
#define FMODE_NOCMTIME		((__force fmode_t)0x800)

/* Expect random access pattern */
#define FMODE_RANDOM		((__force fmode_t)0x1000)

/* File is huge (eg. /dev/kmem): treat loff_t as unsigned */
#define FMODE_UNSIGNED_OFFSET	((__force fmode_t)0x2000)

/* File is opened with O_PATH; almost nothing can be done with it */
#define FMODE_PATH		((__force fmode_t)0x4000)

/* File was opened by fanotify and shouldn't generate fanotify events */
#define FMODE_NONOTIFY		((__force fmode_t)0x1000000)

/*
 * Flag for rw_copy_check_uvector and compat_rw_copy_check_uvector
 * that indicates that they should check the contents of the iovec are
 * valid, but not check the memory that the iovec elements
 * points too.
 */
#define CHECK_IOVEC_ONLY -1

/*
 * The below are the various read and write types that we support. Some of
 * them include behavioral modifiers that send information down to the
 * block layer and IO scheduler. Terminology:
 *
 *	The block layer uses device plugging to defer IO a little bit, in
 *	the hope that we will see more IO very shortly. This increases
 *	coalescing of adjacent IO and thus reduces the number of IOs we
 *	have to send to the device. It also allows for better queuing,
 *	if the IO isn't mergeable. If the caller is going to be waiting
 *	for the IO, then he must ensure that the device is unplugged so
 *	that the IO is dispatched to the driver.
 *
 *	All IO is handled async in Linux. This is fine for background
 *	writes, but for reads or writes that someone waits for completion
 *	on, we want to notify the block layer and IO scheduler so that they
 *	know about it. That allows them to make better scheduling
 *	decisions. So when the below references 'sync' and 'async', it
 *	is referencing this priority hint.
 *
 * With that in mind, the available types are:
 *
 * READ			A normal read operation. Device will be plugged.
 * READ_SYNC		A synchronous read. Device is not plugged, caller can
 *			immediately wait on this read without caring about
 *			unplugging.
 * READA		Used for read-ahead operations. Lower priority, and the
 *			block layer could (in theory) choose to ignore this
 *			request if it runs into resource problems.
 * WRITE		A normal async write. Device will be plugged.
 * WRITE_SYNC		Synchronous write. Identical to WRITE, but passes down
 *			the hint that someone will be waiting on this IO
 *			shortly. The write equivalent of READ_SYNC.
 * WRITE_ODIRECT	Special case write for O_DIRECT only.
 * WRITE_FLUSH		Like WRITE_SYNC but with preceding cache flush.
 * WRITE_FUA		Like WRITE_SYNC but data is guaranteed to be on
 *			non-volatile media on completion.
 * WRITE_FLUSH_FUA	Combination of WRITE_FLUSH and FUA. The IO is preceded
 *			by a cache flush and data is guaranteed to be on
 *			non-volatile media on completion.
 *
 */
#define RW_MASK			REQ_WRITE
#define RWA_MASK		REQ_RAHEAD

#define READ			0
#define WRITE			RW_MASK
#define READA			RWA_MASK
#define KERNEL_READ		(READ|REQ_KERNEL)
#define KERNEL_WRITE		(WRITE|REQ_KERNEL)

#define READ_SYNC		(READ | REQ_SYNC)
#define WRITE_SYNC		(WRITE | REQ_SYNC | REQ_NOIDLE)
#define WRITE_ODIRECT		(WRITE | REQ_SYNC)
#define WRITE_FLUSH		(WRITE | REQ_SYNC | REQ_NOIDLE | REQ_FLUSH)
#define WRITE_FUA		(WRITE | REQ_SYNC | REQ_NOIDLE | REQ_FUA)
#define WRITE_FLUSH_FUA		(WRITE | REQ_SYNC | REQ_NOIDLE | REQ_FLUSH | REQ_FUA)

/*
 * Attribute flags.  These should be or-ed together to figure out what
 * has been changed!
 */
#define ATTR_MODE	(1 << 0)
#define ATTR_UID	(1 << 1)
#define ATTR_GID	(1 << 2)
#define ATTR_SIZE	(1 << 3)
#define ATTR_ATIME	(1 << 4)
#define ATTR_MTIME	(1 << 5)
#define ATTR_CTIME	(1 << 6)
#define ATTR_ATIME_SET	(1 << 7)
#define ATTR_MTIME_SET	(1 << 8)
#define ATTR_FORCE	(1 << 9) /* Not a change, but a change it */
#define ATTR_ATTR_FLAG	(1 << 10)
#define ATTR_KILL_SUID	(1 << 11)
#define ATTR_KILL_SGID	(1 << 12)
#define ATTR_FILE	(1 << 13)
#define ATTR_KILL_PRIV	(1 << 14)
#define ATTR_OPEN	(1 << 15) /* Truncating from open(O_TRUNC) */
#define ATTR_TIMES_SET	(1 << 16)

/*
 * This is the Inode Attributes structure, used for notify_change().  It
 * uses the above definitions as flags, to know which values have changed.
 * Also, in this manner, a Filesystem can look at only the values it cares
 * about.  Basically, these are the attributes that the VFS layer can
 * request to change from the FS layer.
 *
 * Derek Atkins <warlord@MIT.EDU> 94-10-20
 */
struct iattr {
	unsigned int	ia_valid;
	umode_t		ia_mode;
	kuid_t		ia_uid;
	kgid_t		ia_gid;
	loff_t		ia_size;
	struct timespec	ia_atime;
	struct timespec	ia_mtime;
	struct timespec	ia_ctime;

	/*
	 * Not an attribute, but an auxiliary info for filesystems wanting to
	 * implement an ftruncate() like method.  NOTE: filesystem should
	 * check for (ia_valid & ATTR_FILE), and not for (ia_file != NULL).
	 */
	struct file	*ia_file;
};

/*
 * Includes for diskquotas.
 */
#include <linux/quota.h>

/*
 * Maximum number of layers of fs stack.  Needs to be limited to
 * prevent kernel stack overflow
 */
#define FILESYSTEM_MAX_STACK_DEPTH 2

/** 
 * enum positive_aop_returns - aop return codes with specific semantics
 *
 * @AOP_WRITEPAGE_ACTIVATE: Informs the caller that page writeback has
 * 			    completed, that the page is still locked, and
 * 			    should be considered active.  The VM uses this hint
 * 			    to return the page to the active list -- it won't
 * 			    be a candidate for writeback again in the near
 * 			    future.  Other callers must be careful to unlock
 * 			    the page if they get this return.  Returned by
 * 			    writepage(); 
 *
 * @AOP_TRUNCATED_PAGE: The AOP method that was handed a locked page has
 *  			unlocked it and the page might have been truncated.
 *  			The caller should back up to acquiring a new page and
 *  			trying again.  The aop will be taking reasonable
 *  			precautions not to livelock.  If the caller held a page
 *  			reference, it should drop it before retrying.  Returned
 *  			by readpage().
 *
 * address_space_operation functions return these large constants to indicate
 * special semantics to the caller.  These are much larger than the bytes in a
 * page to allow for functions that return the number of bytes operated on in a
 * given page.
 */

enum positive_aop_returns {
	AOP_WRITEPAGE_ACTIVATE	= 0x80000,
	AOP_TRUNCATED_PAGE	= 0x80001,
};

#define AOP_FLAG_UNINTERRUPTIBLE	0x0001 /* will not do a short write */
#define AOP_FLAG_CONT_EXPAND		0x0002 /* called from cont_expand */
#define AOP_FLAG_NOFS			0x0004 /* used by filesystem to direct
						* helper code (eg buffer layer)
						* to clear GFP_FS from alloc */

/*
 * oh the beauties of C type declarations.
 */
struct page;
struct address_space;
struct writeback_control;

struct iov_iter {
	const struct iovec *iov;
	unsigned long nr_segs;
	size_t iov_offset;
	size_t count;
};

size_t iov_iter_copy_from_user_atomic(struct page *page,
		struct iov_iter *i, unsigned long offset, size_t bytes);
size_t iov_iter_copy_from_user(struct page *page,
		struct iov_iter *i, unsigned long offset, size_t bytes);
void iov_iter_advance(struct iov_iter *i, size_t bytes);
int iov_iter_fault_in_readable(struct iov_iter *i, size_t bytes);
size_t iov_iter_single_seg_count(const struct iov_iter *i);

static inline void iov_iter_init(struct iov_iter *i,
			const struct iovec *iov, unsigned long nr_segs,
			size_t count, size_t written)
{
	i->iov = iov;
	i->nr_segs = nr_segs;
	i->iov_offset = 0;
	i->count = count + written;

	iov_iter_advance(i, written);
}

static inline size_t iov_iter_count(struct iov_iter *i)
{
	return i->count;
}

/*
 * "descriptor" for what we're up to with a read.
 * This allows us to use the same read code yet
 * have multiple different users of the data that
 * we read from a file.
 *
 * The simplest case just copies the data to user
 * mode.
 */
typedef struct {
	size_t written;
	size_t count;
	union {
		char __user *buf;
		void *data;
	} arg;
	int error;
} read_descriptor_t;

typedef int (*read_actor_t)(read_descriptor_t *, struct page *,
		unsigned long, unsigned long);

struct address_space_operations {
	int (*writepage)(struct page *page, struct writeback_control *wbc);
	int (*readpage)(struct file *, struct page *);

	/* Write back some dirty pages from this mapping. */
	int (*writepages)(struct address_space *, struct writeback_control *);

	/* Set a page dirty.  Return true if this dirtied it */
	int (*set_page_dirty)(struct page *page);

	int (*readpages)(struct file *filp, struct address_space *mapping,
			struct list_head *pages, unsigned nr_pages);

	int (*write_begin)(struct file *, struct address_space *mapping,
				loff_t pos, unsigned len, unsigned flags,
				struct page **pagep, void **fsdata);
	int (*write_end)(struct file *, struct address_space *mapping,
				loff_t pos, unsigned len, unsigned copied,
				struct page *page, void *fsdata);

	/* Unfortunately this kludge is needed for FIBMAP. Don't use it */
	sector_t (*bmap)(struct address_space *, sector_t);
	void (*invalidatepage) (struct page *, unsigned int, unsigned int);
	int (*releasepage) (struct page *, gfp_t);
	void (*freepage)(struct page *);
	ssize_t (*direct_IO)(int, struct kiocb *, const struct iovec *iov,
			loff_t offset, unsigned long nr_segs);
	int (*get_xip_mem)(struct address_space *, pgoff_t, int,
						void **, unsigned long *);
	/*
	 * migrate the contents of a page to the specified target. If
	 * migrate_mode is MIGRATE_ASYNC, it must not block.
	 */
	int (*migratepage) (struct address_space *,
			struct page *, struct page *, enum migrate_mode);
	int (*launder_page) (struct page *);
	int (*is_partially_uptodate) (struct page *, read_descriptor_t *,
					unsigned long);
	void (*is_dirty_writeback) (struct page *, bool *, bool *);
	int (*error_remove_page)(struct address_space *, struct page *);

	/* swapfile support */
	int (*swap_activate)(struct swap_info_struct *sis, struct file *file,
				sector_t *span);
	void (*swap_deactivate)(struct file *file);
};

extern const struct address_space_operations empty_aops;

/*
 * pagecache_write_begin/pagecache_write_end must be used by general code
 * to write into the pagecache.
 */
int pagecache_write_begin(struct file *, struct address_space *mapping,
				loff_t pos, unsigned len, unsigned flags,
				struct page **pagep, void **fsdata);

int pagecache_write_end(struct file *, struct address_space *mapping,
				loff_t pos, unsigned len, unsigned copied,
				struct page *page, void *fsdata);

struct backing_dev_info;
struct address_space {
	struct inode		*host;		/* owner: inode, block_device */
	struct radix_tree_root	page_tree;	/* radix tree of all pages */
	spinlock_t		tree_lock;	/* and lock protecting it */
	unsigned int		i_mmap_writable;/* count VM_SHARED mappings */
	struct rb_root		i_mmap;		/* tree of private and shared mappings */
	struct list_head	i_mmap_nonlinear;/*list VM_NONLINEAR mappings */
	struct mutex		i_mmap_mutex;	/* protect tree, count, list */
	/* Protected by tree_lock together with the radix tree */
	unsigned long		nrpages;	/* number of total pages */
	pgoff_t			writeback_index;/* writeback starts here */
	const struct address_space_operations *a_ops;	/* methods */
	unsigned long		flags;		/* error bits/gfp mask */
	struct backing_dev_info *backing_dev_info; /* device readahead, etc */
	spinlock_t		private_lock;	/* for use by the address_space */
	struct list_head	private_list;	/* ditto */
	void			*private_data;	/* ditto */
} __attribute__((aligned(sizeof(long))));
	/*
	 * On most architectures that alignment is already the case; but
	 * must be enforced here for CRIS, to let the least significant bit
	 * of struct page's "mapping" pointer be used for PAGE_MAPPING_ANON.
	 */
struct request_queue;

struct block_device {
	dev_t			bd_dev;  /* not a kdev_t - it's a search key */
	int			bd_openers;
	struct inode *		bd_inode;	/* will die */
	struct super_block *	bd_super;
	struct mutex		bd_mutex;	/* open/close mutex */
	struct list_head	bd_inodes;
	void *			bd_claiming;
	void *			bd_holder;
	int			bd_holders;
	bool			bd_write_holder;
#ifdef CONFIG_SYSFS
	struct list_head	bd_holder_disks;
#endif
	struct block_device *	bd_contains;
	unsigned		bd_block_size;
	struct hd_struct *	bd_part;
	/* number of times partitions within this device have been opened. */
	unsigned		bd_part_count;
	int			bd_invalidated;
	struct gendisk *	bd_disk;
	struct request_queue *  bd_queue;
	struct list_head	bd_list;
	/*
	 * Private data.  You must have bd_claim'ed the block_device
	 * to use this.  NOTE:  bd_claim allows an owner to claim
	 * the same device multiple times, the owner must take special
	 * care to not mess up bd_private for that case.
	 */
	unsigned long		bd_private;

	/* The counter of freeze processes */
	int			bd_fsfreeze_count;
	/* Mutex for freeze */
	struct mutex		bd_fsfreeze_mutex;
};

/*
 * Radix-tree tags, for tagging dirty and writeback pages within the pagecache
 * radix trees
 */
#define PAGECACHE_TAG_DIRTY	0
#define PAGECACHE_TAG_WRITEBACK	1
#define PAGECACHE_TAG_TOWRITE	2

int mapping_tagged(struct address_space *mapping, int tag);

/*
 * Might pages of this file be mapped into userspace?
 */
static inline int mapping_mapped(struct address_space *mapping)
{
	return	!RB_EMPTY_ROOT(&mapping->i_mmap) ||
		!list_empty(&mapping->i_mmap_nonlinear);
}

/*
 * Might pages of this file have been modified in userspace?
 * Note that i_mmap_writable counts all VM_SHARED vmas: do_mmap_pgoff
 * marks vma as VM_SHARED if it is shared, and the file was opened for
 * writing i.e. vma may be mprotected writable even if now readonly.
 */
static inline int mapping_writably_mapped(struct address_space *mapping)
{
	return mapping->i_mmap_writable != 0;
}

/*
 * Use sequence counter to get consistent i_size on 32-bit processors.
 */
#if BITS_PER_LONG==32 && defined(CONFIG_SMP)
#include <linux/seqlock.h>
#define __NEED_I_SIZE_ORDERED
#define i_size_ordered_init(inode) seqcount_init(&inode->i_size_seqcount)
#else
#define i_size_ordered_init(inode) do { } while (0)
#endif

struct posix_acl;
#define ACL_NOT_CACHED ((void *)(-1))

#define IOP_FASTPERM	0x0001
#define IOP_LOOKUP	0x0002
#define IOP_NOFOLLOW	0x0004

/*
 * Keep mostly read-only and often accessed (especially for
 * the RCU path lookup and 'stat' data) fields at the beginning
 * of the 'struct inode'
 */
struct inode {
	umode_t			i_mode;
	unsigned short		i_opflags;
	kuid_t			i_uid;
	kgid_t			i_gid;
	unsigned int		i_flags;

#ifdef CONFIG_FS_POSIX_ACL
	struct posix_acl	*i_acl;
	struct posix_acl	*i_default_acl;
#endif

	const struct inode_operations	*i_op;
	struct super_block	*i_sb;
	struct address_space	*i_mapping;

#ifdef CONFIG_SECURITY
	void			*i_security;
#endif

	/* Stat data, not accessed from path walking */
	unsigned long		i_ino;
	/*
	 * Filesystems may only read i_nlink directly.  They shall use the
	 * following functions for modification:
	 *
	 *    (set|clear|inc|drop)_nlink
	 *    inode_(inc|dec)_link_count
	 */
	union {
		const unsigned int i_nlink;
		unsigned int __i_nlink;
	};
	dev_t			i_rdev;
	loff_t			i_size;
	struct timespec		i_atime;
	struct timespec		i_mtime;
	struct timespec		i_ctime;
	spinlock_t		i_lock;	/* i_blocks, i_bytes, maybe i_size */
	unsigned short          i_bytes;
	unsigned int		i_blkbits;
	blkcnt_t		i_blocks;

#ifdef __NEED_I_SIZE_ORDERED
	seqcount_t		i_size_seqcount;
#endif

	/* Misc */
	unsigned long		i_state;
	struct mutex		i_mutex;

	unsigned long		dirtied_when;	/* jiffies of first dirtying */

	struct hlist_node	i_hash;
	struct list_head	i_wb_list;	/* backing dev IO list */
	struct list_head	i_lru;		/* inode LRU list */
	struct list_head	i_sb_list;
	union {
		struct hlist_head	i_dentry;
		struct rcu_head		i_rcu;
	};
	u64			i_version;
	atomic_t		i_count;
	atomic_t		i_dio_count;
	atomic_t		i_writecount;
	const struct file_operations	*i_fop;	/* former ->i_op->default_file_ops */
	struct file_lock	*i_flock;
	struct address_space	i_data;
#ifdef CONFIG_QUOTA
	struct dquot		*i_dquot[MAXQUOTAS];
#endif
	struct list_head	i_devices;
	union {
		struct pipe_inode_info	*i_pipe;
		struct block_device	*i_bdev;
		struct cdev		*i_cdev;
	};

	__u32			i_generation;

#ifdef CONFIG_FSNOTIFY
	__u32			i_fsnotify_mask; /* all events this inode cares about */
	struct hlist_head	i_fsnotify_marks;
#endif

#ifdef CONFIG_IMA
	atomic_t		i_readcount; /* struct files open RO */
#endif
	void			*i_private; /* fs or device private pointer */
};

static inline int inode_unhashed(struct inode *inode)
{
	return hlist_unhashed(&inode->i_hash);
}

/*
 * inode->i_mutex nesting subclasses for the lock validator:
 *
 * 0: the object of the current VFS operation
 * 1: parent
 * 2: child/target
 * 3: quota file
 *
 * The locking order between these classes is
 * parent -> child -> normal -> xattr -> quota
 */
enum inode_i_mutex_lock_class
{
	I_MUTEX_NORMAL,
	I_MUTEX_PARENT,
	I_MUTEX_CHILD,
	I_MUTEX_XATTR,
	I_MUTEX_QUOTA
};

/*
 * NOTE: in a 32bit arch with a preemptable kernel and
 * an UP compile the i_size_read/write must be atomic
 * with respect to the local cpu (unlike with preempt disabled),
 * but they don't need to be atomic with respect to other cpus like in
 * true SMP (so they need either to either locally disable irq around
 * the read or for example on x86 they can be still implemented as a
 * cmpxchg8b without the need of the lock prefix). For SMP compiles
 * and 64bit archs it makes no difference if preempt is enabled or not.
 */
static inline loff_t i_size_read(const struct inode *inode)
{
#if BITS_PER_LONG==32 && defined(CONFIG_SMP)
	loff_t i_size;
	unsigned int seq;

	do {
		seq = read_seqcount_begin(&inode->i_size_seqcount);
		i_size = inode->i_size;
	} while (read_seqcount_retry(&inode->i_size_seqcount, seq));
	return i_size;
#elif BITS_PER_LONG==32 && defined(CONFIG_PREEMPT)
	loff_t i_size;

	preempt_disable();
	i_size = inode->i_size;
	preempt_enable();
	return i_size;
#else
	return inode->i_size;
#endif
}

/*
 * NOTE: unlike i_size_read(), i_size_write() does need locking around it
 * (normally i_mutex), otherwise on 32bit/SMP an update of i_size_seqcount
 * can be lost, resulting in subsequent i_size_read() calls spinning forever.
 */
static inline void i_size_write(struct inode *inode, loff_t i_size)
{
#if BITS_PER_LONG==32 && defined(CONFIG_SMP)
	preempt_disable();
	write_seqcount_begin(&inode->i_size_seqcount);
	inode->i_size = i_size;
	write_seqcount_end(&inode->i_size_seqcount);
	preempt_enable();
#elif BITS_PER_LONG==32 && defined(CONFIG_PREEMPT)
	preempt_disable();
	inode->i_size = i_size;
	preempt_enable();
#else
	inode->i_size = i_size;
#endif
}

/* Helper functions so that in most cases filesystems will
 * not need to deal directly with kuid_t and kgid_t and can
 * instead deal with the raw numeric values that are stored
 * in the filesystem.
 */
static inline uid_t i_uid_read(const struct inode *inode)
{
	return from_kuid(&init_user_ns, inode->i_uid);
}

static inline gid_t i_gid_read(const struct inode *inode)
{
	return from_kgid(&init_user_ns, inode->i_gid);
}

static inline void i_uid_write(struct inode *inode, uid_t uid)
{
	inode->i_uid = make_kuid(&init_user_ns, uid);
}

static inline void i_gid_write(struct inode *inode, gid_t gid)
{
	inode->i_gid = make_kgid(&init_user_ns, gid);
}

static inline unsigned iminor(const struct inode *inode)
{
	return MINOR(inode->i_rdev);
}

static inline unsigned imajor(const struct inode *inode)
{
	return MAJOR(inode->i_rdev);
}

extern struct block_device *I_BDEV(struct inode *inode);

struct fown_struct {
	rwlock_t lock;          /* protects pid, uid, euid fields */
	struct pid *pid;	/* pid or -pgrp where SIGIO should be sent */
	enum pid_type pid_type;	/* Kind of process group SIGIO should be sent to */
	kuid_t uid, euid;	/* uid/euid of process setting the owner */
	int signum;		/* posix.1b rt signal to be delivered on IO */
};

/*
 * Track a single file's readahead state
 */
struct file_ra_state {
	pgoff_t start;			/* where readahead started */
	unsigned int size;		/* # of readahead pages */
	unsigned int async_size;	/* do asynchronous readahead when
					   there are only # of pages ahead */

	unsigned int ra_pages;		/* Maximum readahead window */
	unsigned int mmap_miss;		/* Cache miss stat for mmap accesses */
	loff_t prev_pos;		/* Cache last read() position */
};

/*
 * Check if @index falls in the readahead windows.
 */
static inline int ra_has_index(struct file_ra_state *ra, pgoff_t index)
{
	return (index >= ra->start &&
		index <  ra->start + ra->size);
}

#define FILE_MNT_WRITE_TAKEN	1
#define FILE_MNT_WRITE_RELEASED	2

struct file {
	/*
	 * fu_list becomes invalid after file_free is called and queued via
	 * fu_rcuhead for RCU freeing
	 */
	union {
		struct list_head	fu_list;
		struct llist_node	fu_llist;
		struct rcu_head 	fu_rcuhead;
	} f_u;
	struct path		f_path;
#define f_dentry	f_path.dentry
	struct inode		*f_inode;	/* cached value */
	const struct file_operations	*f_op;

	/*
	 * Protects f_ep_links, f_flags, f_pos vs i_size in lseek SEEK_CUR.
	 * Must not be taken from IRQ context.
	 */
	spinlock_t		f_lock;
#ifdef CONFIG_SMP
	int			f_sb_list_cpu;
#endif
	atomic_long_t		f_count;
	unsigned int 		f_flags;
	fmode_t			f_mode;
	loff_t			f_pos;
	struct fown_struct	f_owner;
	const struct cred	*f_cred;
	struct file_ra_state	f_ra;

	u64			f_version;
#ifdef CONFIG_SECURITY
	void			*f_security;
#endif
	/* needed for tty driver, and maybe others */
	void			*private_data;

#ifdef CONFIG_EPOLL
	/* Used by fs/eventpoll.c to link all the hooks to this file */
	struct list_head	f_ep_links;
	struct list_head	f_tfile_llink;
#endif /* #ifdef CONFIG_EPOLL */
	struct address_space	*f_mapping;
#ifdef CONFIG_DEBUG_WRITECOUNT
	unsigned long f_mnt_write_state;
#endif
};

struct file_handle {
	__u32 handle_bytes;
	int handle_type;
	/* file identifier */
	unsigned char f_handle[0];
};

static inline struct file *get_file(struct file *f)
{
	atomic_long_inc(&f->f_count);
	return f;
}
#define fput_atomic(x)	atomic_long_add_unless(&(x)->f_count, -1, 1)
#define file_count(x)	atomic_long_read(&(x)->f_count)

#ifdef CONFIG_DEBUG_WRITECOUNT
static inline void file_take_write(struct file *f)
{
	WARN_ON(f->f_mnt_write_state != 0);
	f->f_mnt_write_state = FILE_MNT_WRITE_TAKEN;
}
static inline void file_release_write(struct file *f)
{
	f->f_mnt_write_state |= FILE_MNT_WRITE_RELEASED;
}
static inline void file_reset_write(struct file *f)
{
	f->f_mnt_write_state = 0;
}
static inline void file_check_state(struct file *f)
{
	/*
	 * At this point, either both or neither of these bits
	 * should be set.
	 */
	WARN_ON(f->f_mnt_write_state == FILE_MNT_WRITE_TAKEN);
	WARN_ON(f->f_mnt_write_state == FILE_MNT_WRITE_RELEASED);
}
static inline int file_check_writeable(struct file *f)
{
	if (f->f_mnt_write_state == FILE_MNT_WRITE_TAKEN)
		return 0;
	printk(KERN_WARNING "writeable file with no "
			    "mnt_want_write()\n");
	WARN_ON(1);
	return -EINVAL;
}
#else /* !CONFIG_DEBUG_WRITECOUNT */
static inline void file_take_write(struct file *filp) {}
static inline void file_release_write(struct file *filp) {}
static inline void file_reset_write(struct file *filp) {}
static inline void file_check_state(struct file *filp) {}
static inline int file_check_writeable(struct file *filp)
{
	return 0;
}
#endif /* CONFIG_DEBUG_WRITECOUNT */

#define	MAX_NON_LFS	((1UL<<31) - 1)

/* Page cache limit. The filesystems should put that into their s_maxbytes 
   limits, otherwise bad things can happen in VM. */ 
#if BITS_PER_LONG==32
#define MAX_LFS_FILESIZE	(((loff_t)PAGE_CACHE_SIZE << (BITS_PER_LONG-1))-1) 
#elif BITS_PER_LONG==64
#define MAX_LFS_FILESIZE 	((loff_t)0x7fffffffffffffffLL)
#endif

#define FL_POSIX	1
#define FL_FLOCK	2
#define FL_ACCESS	8	/* not trying to lock, just looking */
#define FL_EXISTS	16	/* when unlocking, test for existence */
#define FL_LEASE	32	/* lease held on this file */
#define FL_CLOSE	64	/* unlock on close */
#define FL_SLEEP	128	/* A blocking lock */
#define FL_DOWNGRADE_PENDING	256 /* Lease is being downgraded */
#define FL_UNLOCK_PENDING	512 /* Lease is being broken */

/*
 * Special return value from posix_lock_file() and vfs_lock_file() for
 * asynchronous locking.
 */
#define FILE_LOCK_DEFERRED 1

/*
 * The POSIX file lock owner is determined by
 * the "struct files_struct" in the thread group
 * (or NULL for no owner - BSD locks).
 *
 * Lockd stuffs a "host" pointer into this.
 */
typedef struct files_struct *fl_owner_t;

struct file_lock_operations {
	void (*fl_copy_lock)(struct file_lock *, struct file_lock *);
	void (*fl_release_private)(struct file_lock *);
};

struct lock_manager_operations {
	int (*lm_compare_owner)(struct file_lock *, struct file_lock *);
	unsigned long (*lm_owner_key)(struct file_lock *);
	void (*lm_notify)(struct file_lock *);	/* unblock callback */
	int (*lm_grant)(struct file_lock *, struct file_lock *, int);
	void (*lm_break)(struct file_lock *);
	int (*lm_change)(struct file_lock **, int);
};

struct lock_manager {
	struct list_head list;
};

struct net;
void locks_start_grace(struct net *, struct lock_manager *);
void locks_end_grace(struct lock_manager *);
int locks_in_grace(struct net *);

/* that will die - we need it for nfs_lock_info */
#include <linux/nfs_fs_i.h>

/*
 * struct file_lock represents a generic "file lock". It's used to represent
 * POSIX byte range locks, BSD (flock) locks, and leases. It's important to
 * note that the same struct is used to represent both a request for a lock and
 * the lock itself, but the same object is never used for both.
 *
 * FIXME: should we create a separate "struct lock_request" to help distinguish
 * these two uses?
 *
 * The i_flock list is ordered by:
 *
 * 1) lock type -- FL_LEASEs first, then FL_FLOCK, and finally FL_POSIX
 * 2) lock owner
 * 3) lock range start
 * 4) lock range end
 *
 * Obviously, the last two criteria only matter for POSIX locks.
 */
struct file_lock {
	struct file_lock *fl_next;	/* singly linked list for this inode  */
	struct hlist_node fl_link;	/* node in global lists */
	struct list_head fl_block;	/* circular list of blocked processes */
	fl_owner_t fl_owner;
	unsigned int fl_flags;
	unsigned char fl_type;
	unsigned int fl_pid;
	int fl_link_cpu;		/* what cpu's list is this on? */
	struct pid *fl_nspid;
	wait_queue_head_t fl_wait;
	struct file *fl_file;
	loff_t fl_start;
	loff_t fl_end;

	struct fasync_struct *	fl_fasync; /* for lease break notifications */
	/* for lease breaks: */
	unsigned long fl_break_time;
	unsigned long fl_downgrade_time;

	const struct file_lock_operations *fl_ops;	/* Callbacks for filesystems */
	const struct lock_manager_operations *fl_lmops;	/* Callbacks for lockmanagers */
	union {
		struct nfs_lock_info	nfs_fl;
		struct nfs4_lock_info	nfs4_fl;
		struct {
			struct list_head link;	/* link in AFS vnode's pending_locks list */
			int state;		/* state of grant or error if -ve */
		} afs;
	} fl_u;
};

/* The following constant reflects the upper bound of the file/locking space */
#ifndef OFFSET_MAX
#define INT_LIMIT(x)	(~((x)1 << (sizeof(x)*8 - 1)))
#define OFFSET_MAX	INT_LIMIT(loff_t)
#define OFFT_OFFSET_MAX	INT_LIMIT(off_t)
#endif

#include <linux/fcntl.h>

extern void send_sigio(struct fown_struct *fown, int fd, int band);

#ifdef CONFIG_FILE_LOCKING
extern int fcntl_getlk(struct file *, struct flock __user *);
extern int fcntl_setlk(unsigned int, struct file *, unsigned int,
			struct flock __user *);

#if BITS_PER_LONG == 32
extern int fcntl_getlk64(struct file *, struct flock64 __user *);
extern int fcntl_setlk64(unsigned int, struct file *, unsigned int,
			struct flock64 __user *);
#endif

extern int fcntl_setlease(unsigned int fd, struct file *filp, long arg);
extern int fcntl_getlease(struct file *filp);

/* fs/locks.c */
void locks_free_lock(struct file_lock *fl);
extern void locks_init_lock(struct file_lock *);
extern struct file_lock * locks_alloc_lock(void);
extern void locks_copy_lock(struct file_lock *, struct file_lock *);
extern void __locks_copy_lock(struct file_lock *, const struct file_lock *);
extern void locks_remove_posix(struct file *, fl_owner_t);
extern void locks_remove_flock(struct file *);
extern void locks_release_private(struct file_lock *);
extern void posix_test_lock(struct file *, struct file_lock *);
extern int posix_lock_file(struct file *, struct file_lock *, struct file_lock *);
extern int posix_lock_file_wait(struct file *, struct file_lock *);
extern int posix_unblock_lock(struct file_lock *);
extern int vfs_test_lock(struct file *, struct file_lock *);
extern int vfs_lock_file(struct file *, unsigned int, struct file_lock *, struct file_lock *);
extern int vfs_cancel_lock(struct file *filp, struct file_lock *fl);
extern int flock_lock_file_wait(struct file *filp, struct file_lock *fl);
extern int __break_lease(struct inode *inode, unsigned int flags);
extern void lease_get_mtime(struct inode *, struct timespec *time);
extern int generic_setlease(struct file *, long, struct file_lock **);
extern int vfs_setlease(struct file *, long, struct file_lock **);
extern int lease_modify(struct file_lock **, int);
extern int lock_may_read(struct inode *, loff_t start, unsigned long count);
extern int lock_may_write(struct inode *, loff_t start, unsigned long count);
#else /* !CONFIG_FILE_LOCKING */
static inline int fcntl_getlk(struct file *file, struct flock __user *user)
{
	return -EINVAL;
}

static inline int fcntl_setlk(unsigned int fd, struct file *file,
			      unsigned int cmd, struct flock __user *user)
{
	return -EACCES;
}

#if BITS_PER_LONG == 32
static inline int fcntl_getlk64(struct file *file, struct flock64 __user *user)
{
	return -EINVAL;
}

static inline int fcntl_setlk64(unsigned int fd, struct file *file,
				unsigned int cmd, struct flock64 __user *user)
{
	return -EACCES;
}
#endif
static inline int fcntl_setlease(unsigned int fd, struct file *filp, long arg)
{
	return 0;
}

static inline int fcntl_getlease(struct file *filp)
{
	return 0;
}

static inline void locks_init_lock(struct file_lock *fl)
{
	return;
}

static inline void __locks_copy_lock(struct file_lock *new, struct file_lock *fl)
{
	return;
}

static inline void locks_copy_lock(struct file_lock *new, struct file_lock *fl)
{
	return;
}

static inline void locks_remove_posix(struct file *filp, fl_owner_t owner)
{
	return;
}

static inline void locks_remove_flock(struct file *filp)
{
	return;
}

static inline void posix_test_lock(struct file *filp, struct file_lock *fl)
{
	return;
}

static inline int posix_lock_file(struct file *filp, struct file_lock *fl,
				  struct file_lock *conflock)
{
	return -ENOLCK;
}

static inline int posix_lock_file_wait(struct file *filp, struct file_lock *fl)
{
	return -ENOLCK;
}

static inline int posix_unblock_lock(struct file_lock *waiter)
{
	return -ENOENT;
}

static inline int vfs_test_lock(struct file *filp, struct file_lock *fl)
{
	return 0;
}

static inline int vfs_lock_file(struct file *filp, unsigned int cmd,
				struct file_lock *fl, struct file_lock *conf)
{
	return -ENOLCK;
}

static inline int vfs_cancel_lock(struct file *filp, struct file_lock *fl)
{
	return 0;
}

static inline int flock_lock_file_wait(struct file *filp,
				       struct file_lock *request)
{
	return -ENOLCK;
}

static inline int __break_lease(struct inode *inode, unsigned int mode)
{
	return 0;
}

static inline void lease_get_mtime(struct inode *inode, struct timespec *time)
{
	return;
}

static inline int generic_setlease(struct file *filp, long arg,
				    struct file_lock **flp)
{
	return -EINVAL;
}

static inline int vfs_setlease(struct file *filp, long arg,
			       struct file_lock **lease)
{
	return -EINVAL;
}

static inline int lease_modify(struct file_lock **before, int arg)
{
	return -EINVAL;
}

static inline int lock_may_read(struct inode *inode, loff_t start,
				unsigned long len)
{
	return 1;
}

static inline int lock_may_write(struct inode *inode, loff_t start,
				 unsigned long len)
{
	return 1;
}
#endif /* !CONFIG_FILE_LOCKING */


struct fasync_struct {
	spinlock_t		fa_lock;
	int			magic;
	int			fa_fd;
	struct fasync_struct	*fa_next; /* singly linked list */
	struct file		*fa_file;
	struct rcu_head		fa_rcu;
};

#define FASYNC_MAGIC 0x4601

/* SMP safe fasync helpers: */
extern int fasync_helper(int, struct file *, int, struct fasync_struct **);
extern struct fasync_struct *fasync_insert_entry(int, struct file *, struct fasync_struct **, struct fasync_struct *);
extern int fasync_remove_entry(struct file *, struct fasync_struct **);
extern struct fasync_struct *fasync_alloc(void);
extern void fasync_free(struct fasync_struct *);

/* can be called from interrupts */
extern void kill_fasync(struct fasync_struct **, int, int);

extern int __f_setown(struct file *filp, struct pid *, enum pid_type, int force);
extern int f_setown(struct file *filp, unsigned long arg, int force);
extern void f_delown(struct file *filp);
extern pid_t f_getown(struct file *filp);
extern int send_sigurg(struct fown_struct *fown);

struct mm_struct;

/*
 *	Umount options
 */

#define MNT_FORCE	0x00000001	/* Attempt to forcibily umount */
#define MNT_DETACH	0x00000002	/* Just detach from the tree */
#define MNT_EXPIRE	0x00000004	/* Mark for expiry */
#define UMOUNT_NOFOLLOW	0x00000008	/* Don't follow symlink on umount */
#define UMOUNT_UNUSED	0x80000000	/* Flag guaranteed to be unused */

extern struct list_head super_blocks;
extern spinlock_t sb_lock;

/* Possible states of 'frozen' field */
enum {
	SB_UNFROZEN = 0,		/* FS is unfrozen */
	SB_FREEZE_WRITE	= 1,		/* Writes, dir ops, ioctls frozen */
	SB_FREEZE_PAGEFAULT = 2,	/* Page faults stopped as well */
	SB_FREEZE_FS = 3,		/* For internal FS use (e.g. to stop
					 * internal threads if needed) */
	SB_FREEZE_COMPLETE = 4,		/* ->freeze_fs finished successfully */
};

#define SB_FREEZE_LEVELS (SB_FREEZE_COMPLETE - 1)

struct sb_writers {
	/* Counters for counting writers at each level */
	struct percpu_counter	counter[SB_FREEZE_LEVELS];
	wait_queue_head_t	wait;		/* queue for waiting for
						   writers / faults to finish */
	int			frozen;		/* Is sb frozen? */
	wait_queue_head_t	wait_unfrozen;	/* queue for waiting for
						   sb to be thawed */
#ifdef CONFIG_DEBUG_LOCK_ALLOC
	struct lockdep_map	lock_map[SB_FREEZE_LEVELS];
#endif
};

struct super_block {
	struct list_head	s_list;		/* Keep this first */
	dev_t			s_dev;		/* search index; _not_ kdev_t */
	unsigned char		s_blocksize_bits;
	unsigned long		s_blocksize;
	loff_t			s_maxbytes;	/* Max file size */
	struct file_system_type	*s_type;
	const struct super_operations	*s_op;
	const struct dquot_operations	*dq_op;
	const struct quotactl_ops	*s_qcop;
	const struct export_operations *s_export_op;
	unsigned long		s_flags;
	unsigned long		s_magic;
	struct dentry		*s_root;
	struct rw_semaphore	s_umount;
	int			s_count;
	atomic_t		s_active;
#ifdef CONFIG_SECURITY
	void                    *s_security;
#endif
	const struct xattr_handler **s_xattr;

	struct list_head	s_inodes;	/* all inodes */
	struct hlist_bl_head	s_anon;		/* anonymous dentries for (nfs) exporting */
#ifdef CONFIG_SMP
	struct list_head __percpu *s_files;
#else
	struct list_head	s_files;
#endif
	struct list_head	s_mounts;	/* list of mounts; _not_ for fs use */
	struct block_device	*s_bdev;
	struct backing_dev_info *s_bdi;
	struct mtd_info		*s_mtd;
	struct hlist_node	s_instances;
	struct quota_info	s_dquot;	/* Diskquota specific options */

	struct sb_writers	s_writers;

	char s_id[32];				/* Informational name */
	u8 s_uuid[16];				/* UUID */

	void 			*s_fs_info;	/* Filesystem private info */
	unsigned int		s_max_links;
	fmode_t			s_mode;

	/* Granularity of c/m/atime in ns.
	   Cannot be worse than a second */
	u32		   s_time_gran;

	/*
	 * The next field is for VFS *only*. No filesystems have any business
	 * even looking at it. You had been warned.
	 */
	struct mutex s_vfs_rename_mutex;	/* Kludge */

	/*
	 * Filesystem subtype.  If non-empty the filesystem type field
	 * in /proc/mounts will be "type.subtype"
	 */
	char *s_subtype;

	/*
	 * Saved mount options for lazy filesystems using
	 * generic_show_options()
	 */
	char __rcu *s_options;
	const struct dentry_operations *s_d_op; /* default d_op for dentries */

	/*
	 * Saved pool identifier for cleancache (-1 means none)
	 */
	int cleancache_poolid;

	struct shrinker s_shrink;	/* per-sb shrinker handle */

	/* Number of inodes with nlink == 0 but still referenced */
	atomic_long_t s_remove_count;

	/* Being remounted read-only */
	int s_readonly_remount;
<<<<<<< HEAD

	/*
	 * Indicates how deep in a filesystem stack this SB is
	 */
	int s_stack_depth;
};
=======
>>>>>>> 61e6cfa8

	/* AIO completions deferred from interrupt context */
	struct workqueue_struct *s_dio_done_wq;

	/*
	 * Keep the lru lists last in the structure so they always sit on their
	 * own individual cachelines.
	 */
	struct list_lru		s_dentry_lru ____cacheline_aligned_in_smp;
	struct list_lru		s_inode_lru ____cacheline_aligned_in_smp;
};

extern struct timespec current_fs_time(struct super_block *sb);

/*
 * Snapshotting support.
 */

void __sb_end_write(struct super_block *sb, int level);
int __sb_start_write(struct super_block *sb, int level, bool wait);

/**
 * sb_end_write - drop write access to a superblock
 * @sb: the super we wrote to
 *
 * Decrement number of writers to the filesystem. Wake up possible waiters
 * wanting to freeze the filesystem.
 */
static inline void sb_end_write(struct super_block *sb)
{
	__sb_end_write(sb, SB_FREEZE_WRITE);
}

/**
 * sb_end_pagefault - drop write access to a superblock from a page fault
 * @sb: the super we wrote to
 *
 * Decrement number of processes handling write page fault to the filesystem.
 * Wake up possible waiters wanting to freeze the filesystem.
 */
static inline void sb_end_pagefault(struct super_block *sb)
{
	__sb_end_write(sb, SB_FREEZE_PAGEFAULT);
}

/**
 * sb_end_intwrite - drop write access to a superblock for internal fs purposes
 * @sb: the super we wrote to
 *
 * Decrement fs-internal number of writers to the filesystem.  Wake up possible
 * waiters wanting to freeze the filesystem.
 */
static inline void sb_end_intwrite(struct super_block *sb)
{
	__sb_end_write(sb, SB_FREEZE_FS);
}

/**
 * sb_start_write - get write access to a superblock
 * @sb: the super we write to
 *
 * When a process wants to write data or metadata to a file system (i.e. dirty
 * a page or an inode), it should embed the operation in a sb_start_write() -
 * sb_end_write() pair to get exclusion against file system freezing. This
 * function increments number of writers preventing freezing. If the file
 * system is already frozen, the function waits until the file system is
 * thawed.
 *
 * Since freeze protection behaves as a lock, users have to preserve
 * ordering of freeze protection and other filesystem locks. Generally,
 * freeze protection should be the outermost lock. In particular, we have:
 *
 * sb_start_write
 *   -> i_mutex			(write path, truncate, directory ops, ...)
 *   -> s_umount		(freeze_super, thaw_super)
 */
static inline void sb_start_write(struct super_block *sb)
{
	__sb_start_write(sb, SB_FREEZE_WRITE, true);
}

static inline int sb_start_write_trylock(struct super_block *sb)
{
	return __sb_start_write(sb, SB_FREEZE_WRITE, false);
}

/**
 * sb_start_pagefault - get write access to a superblock from a page fault
 * @sb: the super we write to
 *
 * When a process starts handling write page fault, it should embed the
 * operation into sb_start_pagefault() - sb_end_pagefault() pair to get
 * exclusion against file system freezing. This is needed since the page fault
 * is going to dirty a page. This function increments number of running page
 * faults preventing freezing. If the file system is already frozen, the
 * function waits until the file system is thawed.
 *
 * Since page fault freeze protection behaves as a lock, users have to preserve
 * ordering of freeze protection and other filesystem locks. It is advised to
 * put sb_start_pagefault() close to mmap_sem in lock ordering. Page fault
 * handling code implies lock dependency:
 *
 * mmap_sem
 *   -> sb_start_pagefault
 */
static inline void sb_start_pagefault(struct super_block *sb)
{
	__sb_start_write(sb, SB_FREEZE_PAGEFAULT, true);
}

/*
 * sb_start_intwrite - get write access to a superblock for internal fs purposes
 * @sb: the super we write to
 *
 * This is the third level of protection against filesystem freezing. It is
 * free for use by a filesystem. The only requirement is that it must rank
 * below sb_start_pagefault.
 *
 * For example filesystem can call sb_start_intwrite() when starting a
 * transaction which somewhat eases handling of freezing for internal sources
 * of filesystem changes (internal fs threads, discarding preallocation on file
 * close, etc.).
 */
static inline void sb_start_intwrite(struct super_block *sb)
{
	__sb_start_write(sb, SB_FREEZE_FS, true);
}


extern bool inode_owner_or_capable(const struct inode *inode);

/*
 * VFS helper functions..
 */
extern int vfs_create(struct inode *, struct dentry *, umode_t, bool);
extern int vfs_mkdir(struct inode *, struct dentry *, umode_t);
extern int vfs_mknod(struct inode *, struct dentry *, umode_t, dev_t);
extern int vfs_symlink(struct inode *, struct dentry *, const char *);
extern int vfs_link(struct dentry *, struct inode *, struct dentry *);
extern int vfs_rmdir(struct inode *, struct dentry *);
extern int vfs_unlink(struct inode *, struct dentry *);
extern int vfs_rename(struct inode *, struct dentry *, struct inode *, struct dentry *);

/*
 * VFS dentry helper functions.
 */
extern void dentry_unhash(struct dentry *dentry);

/*
 * VFS file helper functions.
 */
extern void inode_init_owner(struct inode *inode, const struct inode *dir,
			umode_t mode);
/*
 * VFS FS_IOC_FIEMAP helper definitions.
 */
struct fiemap_extent_info {
	unsigned int fi_flags;		/* Flags as passed from user */
	unsigned int fi_extents_mapped;	/* Number of mapped extents */
	unsigned int fi_extents_max;	/* Size of fiemap_extent array */
	struct fiemap_extent __user *fi_extents_start; /* Start of
							fiemap_extent array */
};
int fiemap_fill_next_extent(struct fiemap_extent_info *info, u64 logical,
			    u64 phys, u64 len, u32 flags);
int fiemap_check_flags(struct fiemap_extent_info *fieinfo, u32 fs_flags);

/*
 * File types
 *
 * NOTE! These match bits 12..15 of stat.st_mode
 * (ie "(i_mode >> 12) & 15").
 */
#define DT_UNKNOWN	0
#define DT_FIFO		1
#define DT_CHR		2
#define DT_DIR		4
#define DT_BLK		6
#define DT_REG		8
#define DT_LNK		10
#define DT_SOCK		12
#define DT_WHT		14

/*
 * This is the "filldir" function type, used by readdir() to let
 * the kernel specify what kind of dirent layout it wants to have.
 * This allows the kernel to read directories into kernel space or
 * to have different dirent layouts depending on the binary type.
 */
typedef int (*filldir_t)(void *, const char *, int, loff_t, u64, unsigned);
struct dir_context {
	const filldir_t actor;
	loff_t pos;
};

struct block_device_operations;

/* These macros are for out of kernel modules to test that
 * the kernel supports the unlocked_ioctl and compat_ioctl
 * fields in struct file_operations. */
#define HAVE_COMPAT_IOCTL 1
#define HAVE_UNLOCKED_IOCTL 1

struct file_operations {
	struct module *owner;
	loff_t (*llseek) (struct file *, loff_t, int);
	ssize_t (*read) (struct file *, char __user *, size_t, loff_t *);
	ssize_t (*write) (struct file *, const char __user *, size_t, loff_t *);
	ssize_t (*aio_read) (struct kiocb *, const struct iovec *, unsigned long, loff_t);
	ssize_t (*aio_write) (struct kiocb *, const struct iovec *, unsigned long, loff_t);
	int (*iterate) (struct file *, struct dir_context *);
	unsigned int (*poll) (struct file *, struct poll_table_struct *);
	long (*unlocked_ioctl) (struct file *, unsigned int, unsigned long);
	long (*compat_ioctl) (struct file *, unsigned int, unsigned long);
	int (*mmap) (struct file *, struct vm_area_struct *);
	int (*open) (struct inode *, struct file *);
	int (*flush) (struct file *, fl_owner_t id);
	int (*release) (struct inode *, struct file *);
	int (*fsync) (struct file *, loff_t, loff_t, int datasync);
	int (*aio_fsync) (struct kiocb *, int datasync);
	int (*fasync) (int, struct file *, int);
	int (*lock) (struct file *, int, struct file_lock *);
	ssize_t (*sendpage) (struct file *, struct page *, int, size_t, loff_t *, int);
	unsigned long (*get_unmapped_area)(struct file *, unsigned long, unsigned long, unsigned long, unsigned long);
	int (*check_flags)(int);
	int (*flock) (struct file *, int, struct file_lock *);
	ssize_t (*splice_write)(struct pipe_inode_info *, struct file *, loff_t *, size_t, unsigned int);
	ssize_t (*splice_read)(struct file *, loff_t *, struct pipe_inode_info *, size_t, unsigned int);
	int (*setlease)(struct file *, long, struct file_lock **);
	long (*fallocate)(struct file *file, int mode, loff_t offset,
			  loff_t len);
	int (*show_fdinfo)(struct seq_file *m, struct file *f);
};

struct inode_operations {
	struct dentry * (*lookup) (struct inode *,struct dentry *, unsigned int);
	void * (*follow_link) (struct dentry *, struct nameidata *);
	int (*permission) (struct inode *, int);
	struct posix_acl * (*get_acl)(struct inode *, int);

	int (*readlink) (struct dentry *, char __user *,int);
	void (*put_link) (struct dentry *, struct nameidata *, void *);

	int (*create) (struct inode *,struct dentry *, umode_t, bool);
	int (*link) (struct dentry *,struct inode *,struct dentry *);
	int (*unlink) (struct inode *,struct dentry *);
	int (*symlink) (struct inode *,struct dentry *,const char *);
	int (*mkdir) (struct inode *,struct dentry *,umode_t);
	int (*rmdir) (struct inode *,struct dentry *);
	int (*mknod) (struct inode *,struct dentry *,umode_t,dev_t);
	int (*rename) (struct inode *, struct dentry *,
			struct inode *, struct dentry *);
	int (*setattr) (struct dentry *, struct iattr *);
	int (*getattr) (struct vfsmount *mnt, struct dentry *, struct kstat *);
	int (*setxattr) (struct dentry *, const char *,const void *,size_t,int);
	ssize_t (*getxattr) (struct dentry *, const char *, void *, size_t);
	ssize_t (*listxattr) (struct dentry *, char *, size_t);
	int (*removexattr) (struct dentry *, const char *);
	int (*fiemap)(struct inode *, struct fiemap_extent_info *, u64 start,
		      u64 len);
	int (*update_time)(struct inode *, struct timespec *, int);
	int (*atomic_open)(struct inode *, struct dentry *,
			   struct file *, unsigned open_flag,
			   umode_t create_mode, int *opened);
	int (*tmpfile) (struct inode *, struct dentry *, umode_t);
	int (*dentry_open)(struct dentry *, struct file *, const struct cred *);
	int (*may_create) (struct inode *, int);
	int (*may_delete) (struct inode *, struct inode *, int);


} ____cacheline_aligned;

ssize_t rw_copy_check_uvector(int type, const struct iovec __user * uvector,
			      unsigned long nr_segs, unsigned long fast_segs,
			      struct iovec *fast_pointer,
			      struct iovec **ret_pointer);

extern ssize_t vfs_read(struct file *, char __user *, size_t, loff_t *);
extern ssize_t vfs_write(struct file *, const char __user *, size_t, loff_t *);
extern ssize_t vfs_readv(struct file *, const struct iovec __user *,
		unsigned long, loff_t *);
extern ssize_t vfs_writev(struct file *, const struct iovec __user *,
		unsigned long, loff_t *);

struct super_operations {
   	struct inode *(*alloc_inode)(struct super_block *sb);
	void (*destroy_inode)(struct inode *);

   	void (*dirty_inode) (struct inode *, int flags);
	int (*write_inode) (struct inode *, struct writeback_control *wbc);
	int (*drop_inode) (struct inode *);
	void (*evict_inode) (struct inode *);
	void (*put_super) (struct super_block *);
	int (*sync_fs)(struct super_block *sb, int wait);
	int (*freeze_fs) (struct super_block *);
	int (*unfreeze_fs) (struct super_block *);
	int (*statfs) (struct dentry *, struct kstatfs *);
	int (*remount_fs) (struct super_block *, int *, char *);
	void (*umount_begin) (struct super_block *);

	int (*show_options)(struct seq_file *, struct dentry *);
	int (*show_devname)(struct seq_file *, struct dentry *);
	int (*show_path)(struct seq_file *, struct dentry *);
	int (*show_stats)(struct seq_file *, struct dentry *);
#ifdef CONFIG_QUOTA
	ssize_t (*quota_read)(struct super_block *, int, char *, size_t, loff_t);
	ssize_t (*quota_write)(struct super_block *, int, const char *, size_t, loff_t);
#endif
	int (*bdev_try_to_free_page)(struct super_block*, struct page*, gfp_t);
	long (*nr_cached_objects)(struct super_block *, int);
	long (*free_cached_objects)(struct super_block *, long, int);
};

/*
 * Inode flags - they have no relation to superblock flags now
 */
#define S_SYNC		1	/* Writes are synced at once */
#define S_NOATIME	2	/* Do not update access times */
#define S_APPEND	4	/* Append-only file */
#define S_IMMUTABLE	8	/* Immutable file */
#define S_DEAD		16	/* removed, but still open directory */
#define S_NOQUOTA	32	/* Inode is not counted to quota */
#define S_DIRSYNC	64	/* Directory modifications are synchronous */
#define S_NOCMTIME	128	/* Do not update file c/mtime */
#define S_SWAPFILE	256	/* Do not truncate: swapon got its bmaps */
#define S_PRIVATE	512	/* Inode is fs-internal */
#define S_IMA		1024	/* Inode has an associated IMA struct */
#define S_AUTOMOUNT	2048	/* Automount/referral quasi-directory */
#define S_NOSEC		4096	/* no suid or xattr security attributes */

/*
 * Note that nosuid etc flags are inode-specific: setting some file-system
 * flags just means all the inodes inherit those flags by default. It might be
 * possible to override it selectively if you really wanted to with some
 * ioctl() that is not currently implemented.
 *
 * Exception: MS_RDONLY is always applied to the entire file system.
 *
 * Unfortunately, it is possible to change a filesystems flags with it mounted
 * with files in use.  This means that all of the inodes will not have their
 * i_flags updated.  Hence, i_flags no longer inherit the superblock mount
 * flags, so these have to be checked separately. -- rmk@arm.uk.linux.org
 */
#define __IS_FLG(inode, flg)	((inode)->i_sb->s_flags & (flg))

#define IS_RDONLY(inode)	((inode)->i_sb->s_flags & MS_RDONLY)
#define IS_SYNC(inode)		(__IS_FLG(inode, MS_SYNCHRONOUS) || \
					((inode)->i_flags & S_SYNC))
#define IS_DIRSYNC(inode)	(__IS_FLG(inode, MS_SYNCHRONOUS|MS_DIRSYNC) || \
					((inode)->i_flags & (S_SYNC|S_DIRSYNC)))
#define IS_MANDLOCK(inode)	__IS_FLG(inode, MS_MANDLOCK)
#define IS_NOATIME(inode)	__IS_FLG(inode, MS_RDONLY|MS_NOATIME)
#define IS_I_VERSION(inode)	__IS_FLG(inode, MS_I_VERSION)

#define IS_NOQUOTA(inode)	((inode)->i_flags & S_NOQUOTA)
#define IS_APPEND(inode)	((inode)->i_flags & S_APPEND)
#define IS_IMMUTABLE(inode)	((inode)->i_flags & S_IMMUTABLE)
#define IS_POSIXACL(inode)	__IS_FLG(inode, MS_POSIXACL)
#define IS_RICHACL(inode)	__IS_FLG(inode, MS_RICHACL)

#define IS_DEADDIR(inode)	((inode)->i_flags & S_DEAD)
#define IS_NOCMTIME(inode)	((inode)->i_flags & S_NOCMTIME)
#define IS_SWAPFILE(inode)	((inode)->i_flags & S_SWAPFILE)
#define IS_PRIVATE(inode)	((inode)->i_flags & S_PRIVATE)
#define IS_IMA(inode)		((inode)->i_flags & S_IMA)
#define IS_AUTOMOUNT(inode)	((inode)->i_flags & S_AUTOMOUNT)
#define IS_NOSEC(inode)		((inode)->i_flags & S_NOSEC)

/*
 * IS_ACL() tells the VFS to not apply the umask
 * and use iop->check_acl for acl permission checks when defined.
 */
#define IS_ACL(inode)		__IS_FLG(inode, MS_POSIXACL | MS_RICHACL)

/*
 * Inode state bits.  Protected by inode->i_lock
 *
 * Three bits determine the dirty state of the inode, I_DIRTY_SYNC,
 * I_DIRTY_DATASYNC and I_DIRTY_PAGES.
 *
 * Four bits define the lifetime of an inode.  Initially, inodes are I_NEW,
 * until that flag is cleared.  I_WILL_FREE, I_FREEING and I_CLEAR are set at
 * various stages of removing an inode.
 *
 * Two bits are used for locking and completion notification, I_NEW and I_SYNC.
 *
 * I_DIRTY_SYNC		Inode is dirty, but doesn't have to be written on
 *			fdatasync().  i_atime is the usual cause.
 * I_DIRTY_DATASYNC	Data-related inode changes pending. We keep track of
 *			these changes separately from I_DIRTY_SYNC so that we
 *			don't have to write inode on fdatasync() when only
 *			mtime has changed in it.
 * I_DIRTY_PAGES	Inode has dirty pages.  Inode itself may be clean.
 * I_NEW		Serves as both a mutex and completion notification.
 *			New inodes set I_NEW.  If two processes both create
 *			the same inode, one of them will release its inode and
 *			wait for I_NEW to be released before returning.
 *			Inodes in I_WILL_FREE, I_FREEING or I_CLEAR state can
 *			also cause waiting on I_NEW, without I_NEW actually
 *			being set.  find_inode() uses this to prevent returning
 *			nearly-dead inodes.
 * I_WILL_FREE		Must be set when calling write_inode_now() if i_count
 *			is zero.  I_FREEING must be set when I_WILL_FREE is
 *			cleared.
 * I_FREEING		Set when inode is about to be freed but still has dirty
 *			pages or buffers attached or the inode itself is still
 *			dirty.
 * I_CLEAR		Added by clear_inode().  In this state the inode is
 *			clean and can be destroyed.  Inode keeps I_FREEING.
 *
 *			Inodes that are I_WILL_FREE, I_FREEING or I_CLEAR are
 *			prohibited for many purposes.  iget() must wait for
 *			the inode to be completely released, then create it
 *			anew.  Other functions will just ignore such inodes,
 *			if appropriate.  I_NEW is used for waiting.
 *
 * I_SYNC		Writeback of inode is running. The bit is set during
 *			data writeback, and cleared with a wakeup on the bit
 *			address once it is done. The bit is also used to pin
 *			the inode in memory for flusher thread.
 *
 * I_REFERENCED		Marks the inode as recently references on the LRU list.
 *
 * I_DIO_WAKEUP		Never set.  Only used as a key for wait_on_bit().
 *
 * Q: What is the difference between I_WILL_FREE and I_FREEING?
 */
#define I_DIRTY_SYNC		(1 << 0)
#define I_DIRTY_DATASYNC	(1 << 1)
#define I_DIRTY_PAGES		(1 << 2)
#define __I_NEW			3
#define I_NEW			(1 << __I_NEW)
#define I_WILL_FREE		(1 << 4)
#define I_FREEING		(1 << 5)
#define I_CLEAR			(1 << 6)
#define __I_SYNC		7
#define I_SYNC			(1 << __I_SYNC)
#define I_REFERENCED		(1 << 8)
#define __I_DIO_WAKEUP		9
#define I_DIO_WAKEUP		(1 << I_DIO_WAKEUP)
#define I_LINKABLE		(1 << 10)

#define I_DIRTY (I_DIRTY_SYNC | I_DIRTY_DATASYNC | I_DIRTY_PAGES)

extern void __mark_inode_dirty(struct inode *, int);
static inline void mark_inode_dirty(struct inode *inode)
{
	__mark_inode_dirty(inode, I_DIRTY);
}

static inline void mark_inode_dirty_sync(struct inode *inode)
{
	__mark_inode_dirty(inode, I_DIRTY_SYNC);
}

extern void inc_nlink(struct inode *inode);
extern void drop_nlink(struct inode *inode);
extern void clear_nlink(struct inode *inode);
extern void set_nlink(struct inode *inode, unsigned int nlink);

static inline void inode_inc_link_count(struct inode *inode)
{
	inc_nlink(inode);
	mark_inode_dirty(inode);
}

static inline void inode_dec_link_count(struct inode *inode)
{
	drop_nlink(inode);
	mark_inode_dirty(inode);
}

/**
 * inode_inc_iversion - increments i_version
 * @inode: inode that need to be updated
 *
 * Every time the inode is modified, the i_version field will be incremented.
 * The filesystem has to be mounted with i_version flag
 */

static inline void inode_inc_iversion(struct inode *inode)
{
       spin_lock(&inode->i_lock);
       inode->i_version++;
       spin_unlock(&inode->i_lock);
}

enum file_time_flags {
	S_ATIME = 1,
	S_MTIME = 2,
	S_CTIME = 4,
	S_VERSION = 8,
};

extern void touch_atime(const struct path *);
static inline void file_accessed(struct file *file)
{
	if (!(file->f_flags & O_NOATIME))
		touch_atime(&file->f_path);
}

int sync_inode(struct inode *inode, struct writeback_control *wbc);
int sync_inode_metadata(struct inode *inode, int wait);

struct file_system_type {
	const char *name;
	int fs_flags;
#define FS_REQUIRES_DEV		1 
#define FS_BINARY_MOUNTDATA	2
#define FS_HAS_SUBTYPE		4
#define FS_USERNS_MOUNT		8	/* Can be mounted by userns root */
#define FS_USERNS_DEV_MOUNT	16 /* A userns mount does not imply MNT_NODEV */
#define FS_RENAME_DOES_D_MOVE	32768	/* FS will handle d_move() during rename() internally. */
	struct dentry *(*mount) (struct file_system_type *, int,
		       const char *, void *);
	void (*kill_sb) (struct super_block *);
	struct module *owner;
	struct file_system_type * next;
	struct hlist_head fs_supers;

	struct lock_class_key s_lock_key;
	struct lock_class_key s_umount_key;
	struct lock_class_key s_vfs_rename_key;
	struct lock_class_key s_writers_key[SB_FREEZE_LEVELS];

	struct lock_class_key i_lock_key;
	struct lock_class_key i_mutex_key;
	struct lock_class_key i_mutex_dir_key;
};

#define MODULE_ALIAS_FS(NAME) MODULE_ALIAS("fs-" NAME)

extern struct dentry *mount_ns(struct file_system_type *fs_type, int flags,
	void *data, int (*fill_super)(struct super_block *, void *, int));
extern struct dentry *mount_bdev(struct file_system_type *fs_type,
	int flags, const char *dev_name, void *data,
	int (*fill_super)(struct super_block *, void *, int));
extern struct dentry *mount_single(struct file_system_type *fs_type,
	int flags, void *data,
	int (*fill_super)(struct super_block *, void *, int));
extern struct dentry *mount_nodev(struct file_system_type *fs_type,
	int flags, void *data,
	int (*fill_super)(struct super_block *, void *, int));
extern struct dentry *mount_subtree(struct vfsmount *mnt, const char *path);
void generic_shutdown_super(struct super_block *sb);
void kill_block_super(struct super_block *sb);
void kill_anon_super(struct super_block *sb);
void kill_litter_super(struct super_block *sb);
void deactivate_super(struct super_block *sb);
void deactivate_locked_super(struct super_block *sb);
int set_anon_super(struct super_block *s, void *data);
int get_anon_bdev(dev_t *);
void free_anon_bdev(dev_t);
struct super_block *sget(struct file_system_type *type,
			int (*test)(struct super_block *,void *),
			int (*set)(struct super_block *,void *),
			int flags, void *data);
extern struct dentry *mount_pseudo(struct file_system_type *, char *,
	const struct super_operations *ops,
	const struct dentry_operations *dops,
	unsigned long);

/* Alas, no aliases. Too much hassle with bringing module.h everywhere */
#define fops_get(fops) \
	(((fops) && try_module_get((fops)->owner) ? (fops) : NULL))
#define fops_put(fops) \
	do { if (fops) module_put((fops)->owner); } while(0)

extern int register_filesystem(struct file_system_type *);
extern int unregister_filesystem(struct file_system_type *);
extern struct vfsmount *kern_mount_data(struct file_system_type *, void *data);
#define kern_mount(type) kern_mount_data(type, NULL)
extern void kern_unmount(struct vfsmount *mnt);
extern int may_umount_tree(struct vfsmount *);
extern int may_umount(struct vfsmount *);
extern long do_mount(const char *, const char *, const char *, unsigned long, void *);
extern struct vfsmount *collect_mounts(struct path *);
extern void drop_collected_mounts(struct vfsmount *);
extern int iterate_mounts(int (*)(struct vfsmount *, void *), void *,
			  struct vfsmount *);
extern int vfs_statfs(struct path *, struct kstatfs *);
extern int user_statfs(const char __user *, struct kstatfs *);
extern int fd_statfs(int, struct kstatfs *);
extern int vfs_ustat(dev_t, struct kstatfs *);
extern int freeze_super(struct super_block *super);
extern int thaw_super(struct super_block *super);
extern bool our_mnt(struct vfsmount *mnt);
extern bool fs_fully_visible(struct file_system_type *);

extern int current_umask(void);

/* /sys/fs */
extern struct kobject *fs_kobj;

#define MAX_RW_COUNT (INT_MAX & PAGE_CACHE_MASK)

#define FLOCK_VERIFY_READ  1
#define FLOCK_VERIFY_WRITE 2

#ifdef CONFIG_FILE_LOCKING
extern int locks_mandatory_locked(struct inode *);
extern int locks_mandatory_area(int, struct inode *, struct file *, loff_t, size_t);

/*
 * Candidates for mandatory locking have the setgid bit set
 * but no group execute bit -  an otherwise meaningless combination.
 */

static inline int __mandatory_lock(struct inode *ino)
{
	return (ino->i_mode & (S_ISGID | S_IXGRP)) == S_ISGID;
}

/*
 * ... and these candidates should be on MS_MANDLOCK mounted fs,
 * otherwise these will be advisory locks
 */

static inline int mandatory_lock(struct inode *ino)
{
	return IS_MANDLOCK(ino) && __mandatory_lock(ino);
}

static inline int locks_verify_locked(struct inode *inode)
{
	if (mandatory_lock(inode))
		return locks_mandatory_locked(inode);
	return 0;
}

static inline int locks_verify_truncate(struct inode *inode,
				    struct file *filp,
				    loff_t size)
{
	if (inode->i_flock && mandatory_lock(inode))
		return locks_mandatory_area(
			FLOCK_VERIFY_WRITE, inode, filp,
			size < inode->i_size ? size : inode->i_size,
			(size < inode->i_size ? inode->i_size - size
			 : size - inode->i_size)
		);
	return 0;
}

static inline int break_lease(struct inode *inode, unsigned int mode)
{
	if (inode->i_flock)
		return __break_lease(inode, mode);
	return 0;
}
#else /* !CONFIG_FILE_LOCKING */
static inline int locks_mandatory_locked(struct inode *inode)
{
	return 0;
}

static inline int locks_mandatory_area(int rw, struct inode *inode,
				       struct file *filp, loff_t offset,
				       size_t count)
{
	return 0;
}

static inline int __mandatory_lock(struct inode *inode)
{
	return 0;
}

static inline int mandatory_lock(struct inode *inode)
{
	return 0;
}

static inline int locks_verify_locked(struct inode *inode)
{
	return 0;
}

static inline int locks_verify_truncate(struct inode *inode, struct file *filp,
					size_t size)
{
	return 0;
}

static inline int break_lease(struct inode *inode, unsigned int mode)
{
	return 0;
}

#endif /* CONFIG_FILE_LOCKING */

/* fs/open.c */
struct audit_names;
struct filename {
	const char		*name;	/* pointer to actual string */
	const __user char	*uptr;	/* original userland pointer */
	struct audit_names	*aname;
	bool			separate; /* should "name" be freed? */
};

extern long vfs_truncate(struct path *, loff_t);
extern int do_truncate(struct dentry *, loff_t start, unsigned int time_attrs,
		       struct file *filp);
extern int do_fallocate(struct file *file, int mode, loff_t offset,
			loff_t len);
extern long do_sys_open(int dfd, const char __user *filename, int flags,
			umode_t mode);
extern struct file *file_open_name(struct filename *, int, umode_t);
extern struct file *filp_open(const char *, int, umode_t);
extern struct file *file_open_root(struct dentry *, struct vfsmount *,
				   const char *, int);
extern int vfs_open(const struct path *, struct file *, const struct cred *);
extern struct file * dentry_open(const struct path *, int, const struct cred *);
extern int filp_close(struct file *, fl_owner_t id);

extern struct filename *getname(const char __user *);

enum {
	FILE_CREATED = 1,
	FILE_OPENED = 2
};
extern int finish_open(struct file *file, struct dentry *dentry,
			int (*open)(struct inode *, struct file *),
			int *opened);
extern int finish_no_open(struct file *file, struct dentry *dentry);

/* fs/ioctl.c */

extern int ioctl_preallocate(struct file *filp, void __user *argp);

/* fs/dcache.c */
extern void __init vfs_caches_init_early(void);
extern void __init vfs_caches_init(unsigned long);

extern struct kmem_cache *names_cachep;

extern void final_putname(struct filename *name);

#define __getname()		kmem_cache_alloc(names_cachep, GFP_KERNEL)
#define __putname(name)		kmem_cache_free(names_cachep, (void *)(name))
#ifndef CONFIG_AUDITSYSCALL
#define putname(name)		final_putname(name)
#else
extern void putname(struct filename *name);
#endif

#ifdef CONFIG_BLOCK
extern int register_blkdev(unsigned int, const char *);
extern void unregister_blkdev(unsigned int, const char *);
extern struct block_device *bdget(dev_t);
extern struct block_device *bdgrab(struct block_device *bdev);
extern void bd_set_size(struct block_device *, loff_t size);
extern void bd_forget(struct inode *inode);
extern void bdput(struct block_device *);
extern void invalidate_bdev(struct block_device *);
extern void iterate_bdevs(void (*)(struct block_device *, void *), void *);
extern int sync_blockdev(struct block_device *bdev);
extern void kill_bdev(struct block_device *);
extern struct super_block *freeze_bdev(struct block_device *);
extern void emergency_thaw_all(void);
extern int thaw_bdev(struct block_device *bdev, struct super_block *sb);
extern int fsync_bdev(struct block_device *);
extern int sb_is_blkdev_sb(struct super_block *sb);
#else
static inline void bd_forget(struct inode *inode) {}
static inline int sync_blockdev(struct block_device *bdev) { return 0; }
static inline void kill_bdev(struct block_device *bdev) {}
static inline void invalidate_bdev(struct block_device *bdev) {}

static inline struct super_block *freeze_bdev(struct block_device *sb)
{
	return NULL;
}

static inline int thaw_bdev(struct block_device *bdev, struct super_block *sb)
{
	return 0;
}

static inline void iterate_bdevs(void (*f)(struct block_device *, void *), void *arg)
{
}

static inline int sb_is_blkdev_sb(struct super_block *sb)
{
	return 0;
}
#endif
extern int sync_filesystem(struct super_block *);
extern const struct file_operations def_blk_fops;
extern const struct file_operations def_chr_fops;
extern const struct file_operations bad_sock_fops;
#ifdef CONFIG_BLOCK
extern int ioctl_by_bdev(struct block_device *, unsigned, unsigned long);
extern int blkdev_ioctl(struct block_device *, fmode_t, unsigned, unsigned long);
extern long compat_blkdev_ioctl(struct file *, unsigned, unsigned long);
extern int blkdev_get(struct block_device *bdev, fmode_t mode, void *holder);
extern struct block_device *blkdev_get_by_path(const char *path, fmode_t mode,
					       void *holder);
extern struct block_device *blkdev_get_by_dev(dev_t dev, fmode_t mode,
					      void *holder);
extern void blkdev_put(struct block_device *bdev, fmode_t mode);
#ifdef CONFIG_SYSFS
extern int bd_link_disk_holder(struct block_device *bdev, struct gendisk *disk);
extern void bd_unlink_disk_holder(struct block_device *bdev,
				  struct gendisk *disk);
#else
static inline int bd_link_disk_holder(struct block_device *bdev,
				      struct gendisk *disk)
{
	return 0;
}
static inline void bd_unlink_disk_holder(struct block_device *bdev,
					 struct gendisk *disk)
{
}
#endif
#endif

/* fs/char_dev.c */
#define CHRDEV_MAJOR_HASH_SIZE	255
extern int alloc_chrdev_region(dev_t *, unsigned, unsigned, const char *);
extern int register_chrdev_region(dev_t, unsigned, const char *);
extern int __register_chrdev(unsigned int major, unsigned int baseminor,
			     unsigned int count, const char *name,
			     const struct file_operations *fops);
extern void __unregister_chrdev(unsigned int major, unsigned int baseminor,
				unsigned int count, const char *name);
extern void unregister_chrdev_region(dev_t, unsigned);
extern void chrdev_show(struct seq_file *,off_t);

static inline int register_chrdev(unsigned int major, const char *name,
				  const struct file_operations *fops)
{
	return __register_chrdev(major, 0, 256, name, fops);
}

static inline void unregister_chrdev(unsigned int major, const char *name)
{
	__unregister_chrdev(major, 0, 256, name);
}

/* fs/block_dev.c */
#define BDEVNAME_SIZE	32	/* Largest string for a blockdev identifier */
#define BDEVT_SIZE	10	/* Largest string for MAJ:MIN for blkdev */

#ifdef CONFIG_BLOCK
#define BLKDEV_MAJOR_HASH_SIZE	255
extern const char *__bdevname(dev_t, char *buffer);
extern const char *bdevname(struct block_device *bdev, char *buffer);
extern struct block_device *lookup_bdev(const char *);
extern void blkdev_show(struct seq_file *,off_t);

#else
#define BLKDEV_MAJOR_HASH_SIZE	0
#endif

extern void init_special_inode(struct inode *, umode_t, dev_t);

/* Invalid inode operations -- fs/bad_inode.c */
extern void make_bad_inode(struct inode *);
extern int is_bad_inode(struct inode *);

#ifdef CONFIG_BLOCK
/*
 * return READ, READA, or WRITE
 */
#define bio_rw(bio)		((bio)->bi_rw & (RW_MASK | RWA_MASK))

/*
 * return data direction, READ or WRITE
 */
#define bio_data_dir(bio)	((bio)->bi_rw & 1)

extern void check_disk_size_change(struct gendisk *disk,
				   struct block_device *bdev);
extern int revalidate_disk(struct gendisk *);
extern int check_disk_change(struct block_device *);
extern int __invalidate_device(struct block_device *, bool);
extern int invalidate_partition(struct gendisk *, int);
#endif
unsigned long invalidate_mapping_pages(struct address_space *mapping,
					pgoff_t start, pgoff_t end);

static inline void invalidate_remote_inode(struct inode *inode)
{
	if (S_ISREG(inode->i_mode) || S_ISDIR(inode->i_mode) ||
	    S_ISLNK(inode->i_mode))
		invalidate_mapping_pages(inode->i_mapping, 0, -1);
}
extern int invalidate_inode_pages2(struct address_space *mapping);
extern int invalidate_inode_pages2_range(struct address_space *mapping,
					 pgoff_t start, pgoff_t end);
extern int write_inode_now(struct inode *, int);
extern int filemap_fdatawrite(struct address_space *);
extern int filemap_flush(struct address_space *);
extern int filemap_fdatawait(struct address_space *);
extern int filemap_fdatawait_range(struct address_space *, loff_t lstart,
				   loff_t lend);
extern int filemap_write_and_wait(struct address_space *mapping);
extern int filemap_write_and_wait_range(struct address_space *mapping,
				        loff_t lstart, loff_t lend);
extern int __filemap_fdatawrite_range(struct address_space *mapping,
				loff_t start, loff_t end, int sync_mode);
extern int filemap_fdatawrite_range(struct address_space *mapping,
				loff_t start, loff_t end);

extern int vfs_fsync_range(struct file *file, loff_t start, loff_t end,
			   int datasync);
extern int vfs_fsync(struct file *file, int datasync);
extern int generic_write_sync(struct file *file, loff_t pos, loff_t count);
extern void emergency_sync(void);
extern void emergency_remount(void);
#ifdef CONFIG_BLOCK
extern sector_t bmap(struct inode *, sector_t);
#endif
extern int notify_change(struct dentry *, struct iattr *);
extern int inode_permission(struct inode *, int);
extern int __inode_permission(struct inode *, int);
extern int generic_permission(struct inode *, int);

static inline bool execute_ok(struct inode *inode)
{
	return (inode->i_mode & S_IXUGO) || S_ISDIR(inode->i_mode);
}

static inline struct inode *file_inode(struct file *f)
{
	return f->f_inode;
}

static inline void file_start_write(struct file *file)
{
	if (!S_ISREG(file_inode(file)->i_mode))
		return;
	__sb_start_write(file_inode(file)->i_sb, SB_FREEZE_WRITE, true);
}

static inline bool file_start_write_trylock(struct file *file)
{
	if (!S_ISREG(file_inode(file)->i_mode))
		return true;
	return __sb_start_write(file_inode(file)->i_sb, SB_FREEZE_WRITE, false);
}

static inline void file_end_write(struct file *file)
{
	if (!S_ISREG(file_inode(file)->i_mode))
		return;
	__sb_end_write(file_inode(file)->i_sb, SB_FREEZE_WRITE);
}

/*
 * get_write_access() gets write permission for a file.
 * put_write_access() releases this write permission.
 * This is used for regular files.
 * We cannot support write (and maybe mmap read-write shared) accesses and
 * MAP_DENYWRITE mmappings simultaneously. The i_writecount field of an inode
 * can have the following values:
 * 0: no writers, no VM_DENYWRITE mappings
 * < 0: (-i_writecount) vm_area_structs with VM_DENYWRITE set exist
 * > 0: (i_writecount) users are writing to the file.
 *
 * Normally we operate on that counter with atomic_{inc,dec} and it's safe
 * except for the cases where we don't hold i_writecount yet. Then we need to
 * use {get,deny}_write_access() - these functions check the sign and refuse
 * to do the change if sign is wrong.
 */
static inline int get_write_access(struct inode *inode)
{
	return atomic_inc_unless_negative(&inode->i_writecount) ? 0 : -ETXTBSY;
}
static inline int deny_write_access(struct file *file)
{
	struct inode *inode = file_inode(file);
	return atomic_dec_unless_positive(&inode->i_writecount) ? 0 : -ETXTBSY;
}
static inline void put_write_access(struct inode * inode)
{
	atomic_dec(&inode->i_writecount);
}
static inline void allow_write_access(struct file *file)
{
	if (file)
		atomic_inc(&file_inode(file)->i_writecount);
}
#ifdef CONFIG_IMA
static inline void i_readcount_dec(struct inode *inode)
{
	BUG_ON(!atomic_read(&inode->i_readcount));
	atomic_dec(&inode->i_readcount);
}
static inline void i_readcount_inc(struct inode *inode)
{
	atomic_inc(&inode->i_readcount);
}
#else
static inline void i_readcount_dec(struct inode *inode)
{
	return;
}
static inline void i_readcount_inc(struct inode *inode)
{
	return;
}
#endif
extern int do_pipe_flags(int *, int);

extern int kernel_read(struct file *, loff_t, char *, unsigned long);
extern ssize_t kernel_write(struct file *, const char *, size_t, loff_t);
extern struct file * open_exec(const char *);
 
/* fs/dcache.c -- generic fs support functions */
extern int is_subdir(struct dentry *, struct dentry *);
extern int path_is_under(struct path *, struct path *);

#include <linux/err.h>

/* needed for stackable file system support */
extern loff_t default_llseek(struct file *file, loff_t offset, int whence);

extern loff_t vfs_llseek(struct file *file, loff_t offset, int whence);

extern int inode_init_always(struct super_block *, struct inode *);
extern void inode_init_once(struct inode *);
extern void address_space_init_once(struct address_space *mapping);
extern void ihold(struct inode * inode);
extern void iput(struct inode *);
extern struct inode * igrab(struct inode *);
extern ino_t iunique(struct super_block *, ino_t);
extern int inode_needs_sync(struct inode *inode);
extern int generic_delete_inode(struct inode *inode);
static inline int generic_drop_inode(struct inode *inode)
{
	return !inode->i_nlink || inode_unhashed(inode);
}

extern struct inode *ilookup5_nowait(struct super_block *sb,
		unsigned long hashval, int (*test)(struct inode *, void *),
		void *data);
extern struct inode *ilookup5(struct super_block *sb, unsigned long hashval,
		int (*test)(struct inode *, void *), void *data);
extern struct inode *ilookup(struct super_block *sb, unsigned long ino);

extern struct inode * iget5_locked(struct super_block *, unsigned long, int (*test)(struct inode *, void *), int (*set)(struct inode *, void *), void *);
extern struct inode * iget_locked(struct super_block *, unsigned long);
extern int insert_inode_locked4(struct inode *, unsigned long, int (*test)(struct inode *, void *), void *);
extern int insert_inode_locked(struct inode *);
#ifdef CONFIG_DEBUG_LOCK_ALLOC
extern void lockdep_annotate_inode_mutex_key(struct inode *inode);
#else
static inline void lockdep_annotate_inode_mutex_key(struct inode *inode) { };
#endif
extern void unlock_new_inode(struct inode *);
extern unsigned int get_next_ino(void);

extern void __iget(struct inode * inode);
extern void iget_failed(struct inode *);
extern void clear_inode(struct inode *);
extern void __destroy_inode(struct inode *);
extern struct inode *new_inode_pseudo(struct super_block *sb);
extern struct inode *new_inode(struct super_block *sb);
extern void free_inode_nonrcu(struct inode *inode);
extern int should_remove_suid(struct dentry *);
extern int file_remove_suid(struct file *);

extern void __insert_inode_hash(struct inode *, unsigned long hashval);
static inline void insert_inode_hash(struct inode *inode)
{
	__insert_inode_hash(inode, inode->i_ino);
}

extern void __remove_inode_hash(struct inode *);
static inline void remove_inode_hash(struct inode *inode)
{
	if (!inode_unhashed(inode))
		__remove_inode_hash(inode);
}

extern void inode_sb_list_add(struct inode *inode);

#ifdef CONFIG_BLOCK
extern void submit_bio(int, struct bio *);
extern int bdev_read_only(struct block_device *);
#endif
extern int set_blocksize(struct block_device *, int);
extern int sb_set_blocksize(struct super_block *, int);
extern int sb_min_blocksize(struct super_block *, int);

extern int generic_file_mmap(struct file *, struct vm_area_struct *);
extern int generic_file_readonly_mmap(struct file *, struct vm_area_struct *);
extern int generic_file_remap_pages(struct vm_area_struct *, unsigned long addr,
		unsigned long size, pgoff_t pgoff);
extern int file_read_actor(read_descriptor_t * desc, struct page *page, unsigned long offset, unsigned long size);
int generic_write_checks(struct file *file, loff_t *pos, size_t *count, int isblk);
extern ssize_t generic_file_aio_read(struct kiocb *, const struct iovec *, unsigned long, loff_t);
extern ssize_t __generic_file_aio_write(struct kiocb *, const struct iovec *, unsigned long,
		loff_t *);
extern ssize_t generic_file_aio_write(struct kiocb *, const struct iovec *, unsigned long, loff_t);
extern ssize_t generic_file_direct_write(struct kiocb *, const struct iovec *,
		unsigned long *, loff_t, loff_t *, size_t, size_t);
extern ssize_t generic_file_buffered_write(struct kiocb *, const struct iovec *,
		unsigned long, loff_t, loff_t *, size_t, ssize_t);
extern ssize_t do_sync_read(struct file *filp, char __user *buf, size_t len, loff_t *ppos);
extern ssize_t do_sync_write(struct file *filp, const char __user *buf, size_t len, loff_t *ppos);
extern int generic_segment_checks(const struct iovec *iov,
		unsigned long *nr_segs, size_t *count, int access_flags);

/* fs/block_dev.c */
extern ssize_t blkdev_aio_write(struct kiocb *iocb, const struct iovec *iov,
				unsigned long nr_segs, loff_t pos);
extern int blkdev_fsync(struct file *filp, loff_t start, loff_t end,
			int datasync);
extern void block_sync_page(struct page *page);

/* fs/splice.c */
extern ssize_t generic_file_splice_read(struct file *, loff_t *,
		struct pipe_inode_info *, size_t, unsigned int);
extern ssize_t default_file_splice_read(struct file *, loff_t *,
		struct pipe_inode_info *, size_t, unsigned int);
extern ssize_t generic_file_splice_write(struct pipe_inode_info *,
		struct file *, loff_t *, size_t, unsigned int);
extern ssize_t generic_splice_sendpage(struct pipe_inode_info *pipe,
		struct file *out, loff_t *, size_t len, unsigned int flags);
extern long do_splice_direct(struct file *in, loff_t *ppos, struct file *out,
		loff_t *opos, size_t len, unsigned int flags);


extern void
file_ra_state_init(struct file_ra_state *ra, struct address_space *mapping);
extern loff_t noop_llseek(struct file *file, loff_t offset, int whence);
extern loff_t no_llseek(struct file *file, loff_t offset, int whence);
extern loff_t vfs_setpos(struct file *file, loff_t offset, loff_t maxsize);
extern loff_t generic_file_llseek(struct file *file, loff_t offset, int whence);
extern loff_t generic_file_llseek_size(struct file *file, loff_t offset,
		int whence, loff_t maxsize, loff_t eof);
extern loff_t fixed_size_llseek(struct file *file, loff_t offset,
		int whence, loff_t size);
extern int generic_file_open(struct inode * inode, struct file * filp);
extern int nonseekable_open(struct inode * inode, struct file * filp);

#ifdef CONFIG_FS_XIP
extern ssize_t xip_file_read(struct file *filp, char __user *buf, size_t len,
			     loff_t *ppos);
extern int xip_file_mmap(struct file * file, struct vm_area_struct * vma);
extern ssize_t xip_file_write(struct file *filp, const char __user *buf,
			      size_t len, loff_t *ppos);
extern int xip_truncate_page(struct address_space *mapping, loff_t from);
#else
static inline int xip_truncate_page(struct address_space *mapping, loff_t from)
{
	return 0;
}
#endif

#ifdef CONFIG_BLOCK
typedef void (dio_submit_t)(int rw, struct bio *bio, struct inode *inode,
			    loff_t file_offset);

enum {
	/* need locking between buffered and direct access */
	DIO_LOCKING	= 0x01,

	/* filesystem does not support filling holes */
	DIO_SKIP_HOLES	= 0x02,
};

void dio_end_io(struct bio *bio, int error);

ssize_t __blockdev_direct_IO(int rw, struct kiocb *iocb, struct inode *inode,
	struct block_device *bdev, const struct iovec *iov, loff_t offset,
	unsigned long nr_segs, get_block_t get_block, dio_iodone_t end_io,
	dio_submit_t submit_io,	int flags);

static inline ssize_t blockdev_direct_IO(int rw, struct kiocb *iocb,
		struct inode *inode, const struct iovec *iov, loff_t offset,
		unsigned long nr_segs, get_block_t get_block)
{
	return __blockdev_direct_IO(rw, iocb, inode, inode->i_sb->s_bdev, iov,
				    offset, nr_segs, get_block, NULL, NULL,
				    DIO_LOCKING | DIO_SKIP_HOLES);
}
#endif

void inode_dio_wait(struct inode *inode);
void inode_dio_done(struct inode *inode);

extern const struct file_operations generic_ro_fops;

#define special_file(m) (S_ISCHR(m)||S_ISBLK(m)||S_ISFIFO(m)||S_ISSOCK(m))

extern int vfs_readlink(struct dentry *, char __user *, int, const char *);
extern int page_readlink(struct dentry *, char __user *, int);
extern void *page_follow_link_light(struct dentry *, struct nameidata *);
extern void page_put_link(struct dentry *, struct nameidata *, void *);
extern int __page_symlink(struct inode *inode, const char *symname, int len,
		int nofs);
extern int page_symlink(struct inode *inode, const char *symname, int len);
extern const struct inode_operations page_symlink_inode_operations;
extern int generic_readlink(struct dentry *, char __user *, int);
extern void generic_fillattr(struct inode *, struct kstat *);
extern int vfs_getattr(struct path *, struct kstat *);
void __inode_add_bytes(struct inode *inode, loff_t bytes);
void inode_add_bytes(struct inode *inode, loff_t bytes);
void __inode_sub_bytes(struct inode *inode, loff_t bytes);
void inode_sub_bytes(struct inode *inode, loff_t bytes);
loff_t inode_get_bytes(struct inode *inode);
void inode_set_bytes(struct inode *inode, loff_t bytes);

extern int vfs_readdir(struct file *, filldir_t, void *);
extern int iterate_dir(struct file *, struct dir_context *);

extern int vfs_stat(const char __user *, struct kstat *);
extern int vfs_lstat(const char __user *, struct kstat *);
extern int vfs_fstat(unsigned int, struct kstat *);
extern int vfs_fstatat(int , const char __user *, struct kstat *, int);

extern int do_vfs_ioctl(struct file *filp, unsigned int fd, unsigned int cmd,
		    unsigned long arg);
extern int __generic_block_fiemap(struct inode *inode,
				  struct fiemap_extent_info *fieinfo,
				  loff_t start, loff_t len,
				  get_block_t *get_block);
extern int generic_block_fiemap(struct inode *inode,
				struct fiemap_extent_info *fieinfo, u64 start,
				u64 len, get_block_t *get_block);

extern void get_filesystem(struct file_system_type *fs);
extern void put_filesystem(struct file_system_type *fs);
extern struct file_system_type *get_fs_type(const char *name);
extern struct super_block *get_super(struct block_device *);
extern struct super_block *get_super_thawed(struct block_device *);
extern struct super_block *get_active_super(struct block_device *bdev);
extern void drop_super(struct super_block *sb);
extern void iterate_supers(void (*)(struct super_block *, void *), void *);
extern void iterate_supers_type(struct file_system_type *,
			        void (*)(struct super_block *, void *), void *);

extern int dcache_dir_open(struct inode *, struct file *);
extern int dcache_dir_close(struct inode *, struct file *);
extern loff_t dcache_dir_lseek(struct file *, loff_t, int);
extern int dcache_readdir(struct file *, struct dir_context *);
extern int simple_setattr(struct dentry *, struct iattr *);
extern int simple_getattr(struct vfsmount *, struct dentry *, struct kstat *);
extern int simple_statfs(struct dentry *, struct kstatfs *);
extern int simple_open(struct inode *inode, struct file *file);
extern int simple_link(struct dentry *, struct inode *, struct dentry *);
extern int simple_unlink(struct inode *, struct dentry *);
extern int simple_rmdir(struct inode *, struct dentry *);
extern int simple_rename(struct inode *, struct dentry *, struct inode *, struct dentry *);
extern int noop_fsync(struct file *, loff_t, loff_t, int);
extern int simple_empty(struct dentry *);
extern int simple_readpage(struct file *file, struct page *page);
extern int simple_write_begin(struct file *file, struct address_space *mapping,
			loff_t pos, unsigned len, unsigned flags,
			struct page **pagep, void **fsdata);
extern int simple_write_end(struct file *file, struct address_space *mapping,
			loff_t pos, unsigned len, unsigned copied,
			struct page *page, void *fsdata);

extern struct dentry *simple_lookup(struct inode *, struct dentry *, unsigned int flags);
extern ssize_t generic_read_dir(struct file *, char __user *, size_t, loff_t *);
extern const struct file_operations simple_dir_operations;
extern const struct inode_operations simple_dir_inode_operations;
struct tree_descr { char *name; const struct file_operations *ops; int mode; };
struct dentry *d_alloc_name(struct dentry *, const char *);
extern int simple_fill_super(struct super_block *, unsigned long, struct tree_descr *);
extern int simple_pin_fs(struct file_system_type *, struct vfsmount **mount, int *count);
extern void simple_release_fs(struct vfsmount **mount, int *count);

extern ssize_t simple_read_from_buffer(void __user *to, size_t count,
			loff_t *ppos, const void *from, size_t available);
extern ssize_t simple_write_to_buffer(void *to, size_t available, loff_t *ppos,
		const void __user *from, size_t count);

extern int generic_file_fsync(struct file *, loff_t, loff_t, int);

extern int generic_check_addressable(unsigned, u64);

#ifdef CONFIG_MIGRATION
extern int buffer_migrate_page(struct address_space *,
				struct page *, struct page *,
				enum migrate_mode);
#else
#define buffer_migrate_page NULL
#endif

extern int inode_change_ok(const struct inode *, struct iattr *);
extern int inode_newsize_ok(const struct inode *, loff_t offset);
extern void setattr_copy(struct inode *inode, const struct iattr *attr);

extern int file_update_time(struct file *file);

extern int generic_show_options(struct seq_file *m, struct dentry *root);
extern void save_mount_options(struct super_block *sb, char *options);
extern void replace_mount_options(struct super_block *sb, char *options);

static inline ino_t parent_ino(struct dentry *dentry)
{
	ino_t res;

	/*
	 * Don't strictly need d_lock here? If the parent ino could change
	 * then surely we'd have a deeper race in the caller?
	 */
	spin_lock(&dentry->d_lock);
	res = dentry->d_parent->d_inode->i_ino;
	spin_unlock(&dentry->d_lock);
	return res;
}

/* Transaction based IO helpers */

/*
 * An argresp is stored in an allocated page and holds the
 * size of the argument or response, along with its content
 */
struct simple_transaction_argresp {
	ssize_t size;
	char data[0];
};

#define SIMPLE_TRANSACTION_LIMIT (PAGE_SIZE - sizeof(struct simple_transaction_argresp))

char *simple_transaction_get(struct file *file, const char __user *buf,
				size_t size);
ssize_t simple_transaction_read(struct file *file, char __user *buf,
				size_t size, loff_t *pos);
int simple_transaction_release(struct inode *inode, struct file *file);

void simple_transaction_set(struct file *file, size_t n);

/*
 * simple attribute files
 *
 * These attributes behave similar to those in sysfs:
 *
 * Writing to an attribute immediately sets a value, an open file can be
 * written to multiple times.
 *
 * Reading from an attribute creates a buffer from the value that might get
 * read with multiple read calls. When the attribute has been read
 * completely, no further read calls are possible until the file is opened
 * again.
 *
 * All attributes contain a text representation of a numeric value
 * that are accessed with the get() and set() functions.
 */
#define DEFINE_SIMPLE_ATTRIBUTE(__fops, __get, __set, __fmt)		\
static int __fops ## _open(struct inode *inode, struct file *file)	\
{									\
	__simple_attr_check_format(__fmt, 0ull);			\
	return simple_attr_open(inode, file, __get, __set, __fmt);	\
}									\
static const struct file_operations __fops = {				\
	.owner	 = THIS_MODULE,						\
	.open	 = __fops ## _open,					\
	.release = simple_attr_release,					\
	.read	 = simple_attr_read,					\
	.write	 = simple_attr_write,					\
	.llseek	 = generic_file_llseek,					\
};

static inline __printf(1, 2)
void __simple_attr_check_format(const char *fmt, ...)
{
	/* don't do anything, just let the compiler check the arguments; */
}

int simple_attr_open(struct inode *inode, struct file *file,
		     int (*get)(void *, u64 *), int (*set)(void *, u64),
		     const char *fmt);
int simple_attr_release(struct inode *inode, struct file *file);
ssize_t simple_attr_read(struct file *file, char __user *buf,
			 size_t len, loff_t *ppos);
ssize_t simple_attr_write(struct file *file, const char __user *buf,
			  size_t len, loff_t *ppos);

struct ctl_table;
int proc_nr_files(struct ctl_table *table, int write,
		  void __user *buffer, size_t *lenp, loff_t *ppos);
int proc_nr_dentry(struct ctl_table *table, int write,
		  void __user *buffer, size_t *lenp, loff_t *ppos);
int proc_nr_inodes(struct ctl_table *table, int write,
		   void __user *buffer, size_t *lenp, loff_t *ppos);
int __init get_filesystem_list(char *buf);

#define __FMODE_EXEC		((__force int) FMODE_EXEC)
#define __FMODE_NONOTIFY	((__force int) FMODE_NONOTIFY)

#define ACC_MODE(x) ("\004\002\006\006"[(x)&O_ACCMODE])
#define OPEN_FMODE(flag) ((__force fmode_t)(((flag + 1) & O_ACCMODE) | \
					    (flag & __FMODE_NONOTIFY)))

static inline int is_sxid(umode_t mode)
{
	return (mode & S_ISUID) || ((mode & S_ISGID) && (mode & S_IXGRP));
}

static inline void inode_has_no_xattr(struct inode *inode)
{
	if (!is_sxid(inode->i_mode) && (inode->i_sb->s_flags & MS_NOSEC))
		inode->i_flags |= S_NOSEC;
}

static inline bool dir_emit(struct dir_context *ctx,
			    const char *name, int namelen,
			    u64 ino, unsigned type)
{
	return ctx->actor(ctx, name, namelen, ctx->pos, ino, type) == 0;
}
static inline bool dir_emit_dot(struct file *file, struct dir_context *ctx)
{
	return ctx->actor(ctx, ".", 1, ctx->pos,
			  file->f_path.dentry->d_inode->i_ino, DT_DIR) == 0;
}
static inline bool dir_emit_dotdot(struct file *file, struct dir_context *ctx)
{
	return ctx->actor(ctx, "..", 2, ctx->pos,
			  parent_ino(file->f_path.dentry), DT_DIR) == 0;
}
static inline bool dir_emit_dots(struct file *file, struct dir_context *ctx)
{
	if (ctx->pos == 0) {
		if (!dir_emit_dot(file, ctx))
			return false;
		ctx->pos = 1;
	}
	if (ctx->pos == 1) {
		if (!dir_emit_dotdot(file, ctx))
			return false;
		ctx->pos = 2;
	}
	return true;
}
static inline bool dir_relax(struct inode *inode)
{
	mutex_unlock(&inode->i_mutex);
	mutex_lock(&inode->i_mutex);
	return !IS_DEADDIR(inode);
}

#endif /* _LINUX_FS_H */<|MERGE_RESOLUTION|>--- conflicted
+++ resolved
@@ -1326,18 +1326,14 @@
 
 	/* Being remounted read-only */
 	int s_readonly_remount;
-<<<<<<< HEAD
+
+	/* AIO completions deferred from interrupt context */
+	struct workqueue_struct *s_dio_done_wq;
 
 	/*
 	 * Indicates how deep in a filesystem stack this SB is
 	 */
 	int s_stack_depth;
-};
-=======
->>>>>>> 61e6cfa8
-
-	/* AIO completions deferred from interrupt context */
-	struct workqueue_struct *s_dio_done_wq;
 
 	/*
 	 * Keep the lru lists last in the structure so they always sit on their
