--- conflicted
+++ resolved
@@ -386,10 +386,6 @@
 	 * Not an attribute, but an auxilary info for filesystems wanting to
 	 * implement an ftruncate() like method.  NOTE: filesystem should
 	 * check for (ia_valid & ATTR_FILE), and not for (ia_file != NULL).
-	 *
-	 * NOTE: With patches.apparmor/fsetattr.diff applied, this is
-	 * for compatibility with external file system modules only. There
-	 * should not be any in-kernel users left.
 	 */
 	struct file	*ia_file;
 };
@@ -1157,13 +1153,6 @@
 	struct rw_semaphore	s_umount;
 	struct mutex		s_lock;
 	int			s_count;
-<<<<<<< HEAD
-	/*******************************************************/
-	/* DO NOT USE s_syncing only here to keep API "stable" */
-	/*******************************************************/
-	int			s_syncing;
-=======
->>>>>>> 18e352e4
 	int			s_need_sync_fs;
 	atomic_t		s_active;
 #ifdef CONFIG_SECURITY
@@ -1251,13 +1240,13 @@
  * VFS helper functions..
  */
 extern int vfs_create(struct inode *, struct dentry *, int, struct nameidata *);
-extern int vfs_mkdir(struct inode *, struct dentry *, struct vfsmount *, int);
-extern int vfs_mknod(struct inode *, struct dentry *, struct vfsmount *, int, dev_t);
-extern int vfs_symlink(struct inode *, struct dentry *, struct vfsmount *, const char *);
-extern int vfs_link(struct dentry *, struct vfsmount *, struct inode *, struct dentry *, struct vfsmount *);
-extern int vfs_rmdir(struct inode *, struct dentry *, struct vfsmount *);
-extern int vfs_unlink(struct inode *, struct dentry *, struct vfsmount *);
-extern int vfs_rename(struct inode *, struct dentry *, struct vfsmount *, struct inode *, struct dentry *, struct vfsmount *);
+extern int vfs_mkdir(struct inode *, struct dentry *, int);
+extern int vfs_mknod(struct inode *, struct dentry *, int, dev_t);
+extern int vfs_symlink(struct inode *, struct dentry *, const char *);
+extern int vfs_link(struct dentry *, struct inode *, struct dentry *);
+extern int vfs_rmdir(struct inode *, struct dentry *);
+extern int vfs_unlink(struct inode *, struct dentry *);
+extern int vfs_rename(struct inode *, struct dentry *, struct inode *, struct dentry *);
 
 /*
  * VFS dentry helper functions.
@@ -1270,11 +1259,6 @@
 extern int file_permission(struct file *, int);
 
 /*
-<<<<<<< HEAD
- * VFS path helper functions.
- */
-extern int path_permission(struct path *, int);
-=======
  * VFS FS_IOC_FIEMAP helper definitions.
  */
 struct fiemap_extent_info {
@@ -1287,7 +1271,6 @@
 int fiemap_fill_next_extent(struct fiemap_extent_info *info, u64 logical,
 			    u64 phys, u64 len, u32 flags);
 int fiemap_check_flags(struct fiemap_extent_info *fieinfo, u32 fs_flags);
->>>>>>> 18e352e4
 
 /*
  * File types
@@ -1359,7 +1342,6 @@
 #define HAVE_FOP_OPEN_EXEC
 	int (*open_exec) (struct inode *);
 	int (*setlease)(struct file *, long, struct file_lock **);
-	int (*fsetattr)(struct file *, struct iattr *);
 };
 
 struct inode_operations {
@@ -1728,8 +1710,8 @@
 
 /* fs/open.c */
 
-extern int do_truncate(struct dentry *, struct vfsmount *, loff_t start,
-		       unsigned int time_attrs, struct file *filp);
+extern int do_truncate(struct dentry *, loff_t start, unsigned int time_attrs,
+		       struct file *filp);
 extern long do_sys_open(int dfd, const char __user *filename, int flags,
 			int mode);
 extern struct file *filp_open(const char *, int, int);
@@ -1890,8 +1872,7 @@
 #ifdef CONFIG_BLOCK
 extern sector_t bmap(struct inode *, sector_t);
 #endif
-extern int notify_change(struct dentry *, struct vfsmount *, struct iattr *);
-extern int fnotify_change(struct dentry *, struct vfsmount *, struct iattr *, struct file *);
+extern int notify_change(struct dentry *, struct iattr *);
 extern int inode_permission(struct inode *, int);
 extern int generic_permission(struct inode *, int,
 		int (*check_acl)(struct inode *, int));
