--- conflicted
+++ resolved
@@ -62,11 +62,7 @@
 #define IRQF_PERCPU		0x00000400
 #define IRQF_NOBALANCING	0x00000800
 #define IRQF_IRQPOLL		0x00001000
-<<<<<<< HEAD
-#define IRQF_NO_SUSPEND		0x00002000
-=======
 #define IRQF_ONESHOT		0x00002000
->>>>>>> 17d857be
 
 /*
  * Bits used by threaded handlers:
@@ -322,12 +318,6 @@
 }
 #endif /* CONFIG_GENERIC_HARDIRQS */
 
-#ifdef CONFIG_HAVE_IRQ_IGNORE_UNHANDLED
-int irq_ignore_unhandled(unsigned int irq);
-#else
-#define irq_ignore_unhandled(irq) 0
-#endif
-
 #ifndef __ARCH_SET_SOFTIRQ_PENDING
 #define set_softirq_pending(x) (local_softirq_pending() = (x))
 #define or_softirq_pending(x)  (local_softirq_pending() |= (x))
