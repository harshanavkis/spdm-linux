/* SPDX-License-Identifier: GPL-2.0 */
#ifndef __LINUX_SMP_H
#define __LINUX_SMP_H

/*
 *	Generic SMP support
 *		Alan Cox. <alan@redhat.com>
 */

#include <linux/errno.h>
#include <linux/types.h>
#include <linux/list.h>
#include <linux/cpumask.h>
#include <linux/init.h>
#include <linux/smp_types.h>

typedef void (*smp_call_func_t)(void *info);
typedef bool (*smp_cond_func_t)(int cpu, void *info);

/*
 * structure shares (partial) layout with struct irq_work
 */
struct __call_single_data {
	struct __call_single_node node;
	smp_call_func_t func;
	void *info;
<<<<<<< HEAD
	unsigned int flags;
#ifdef CONFIG_64BIT
	u16 src, dst;
#endif
=======
>>>>>>> 7d2a07b7
};

#define CSD_INIT(_func, _info) \
	(struct __call_single_data){ .func = (_func), .info = (_info), }

/* Use __aligned() to avoid to use 2 cache lines for 1 csd */
typedef struct __call_single_data call_single_data_t
	__aligned(sizeof(struct __call_single_data));

#define INIT_CSD(_csd, _func, _info)		\
do {						\
	*(_csd) = CSD_INIT((_func), (_info));	\
} while (0)

/*
 * Enqueue a llist_node on the call_single_queue; be very careful, read
 * flush_smp_call_function_queue() in detail.
 */
extern void __smp_call_single_queue(int cpu, struct llist_node *node);

/* total number of cpus in this system (may exceed NR_CPUS) */
extern unsigned int total_cpus;

int smp_call_function_single(int cpuid, smp_call_func_t func, void *info,
			     int wait);

void on_each_cpu_cond_mask(smp_cond_func_t cond_func, smp_call_func_t func,
			   void *info, bool wait, const struct cpumask *mask);

int smp_call_function_single_async(int cpu, struct __call_single_data *csd);

/*
 * Cpus stopping functions in panic. All have default weak definitions.
 * Architecture-dependent code may override them.
 */
void panic_smp_self_stop(void);
void nmi_panic_self_stop(struct pt_regs *regs);
void crash_smp_send_stop(void);

/*
 * Call a function on all processors
 */
static inline void on_each_cpu(smp_call_func_t func, void *info, int wait)
{
	on_each_cpu_cond_mask(NULL, func, info, wait, cpu_online_mask);
}

/**
 * on_each_cpu_mask(): Run a function on processors specified by
 * cpumask, which may include the local processor.
 * @mask: The set of cpus to run on (only runs on online subset).
 * @func: The function to run. This must be fast and non-blocking.
 * @info: An arbitrary pointer to pass to the function.
 * @wait: If true, wait (atomically) until function has completed
 *        on other CPUs.
 *
 * If @wait is true, then returns once @func has returned.
 *
 * You must not call this function with disabled interrupts or from a
 * hardware interrupt handler or from a bottom half handler.  The
 * exception is that it may be used during early boot while
 * early_boot_irqs_disabled is set.
 */
static inline void on_each_cpu_mask(const struct cpumask *mask,
				    smp_call_func_t func, void *info, bool wait)
{
	on_each_cpu_cond_mask(NULL, func, info, wait, mask);
}

/*
 * Call a function on each processor for which the supplied function
 * cond_func returns a positive value. This may include the local
 * processor.  May be used during early boot while early_boot_irqs_disabled is
 * set. Use local_irq_save/restore() instead of local_irq_disable/enable().
 */
static inline void on_each_cpu_cond(smp_cond_func_t cond_func,
				    smp_call_func_t func, void *info, bool wait)
{
	on_each_cpu_cond_mask(cond_func, func, info, wait, cpu_online_mask);
}

#ifdef CONFIG_SMP

#include <linux/preempt.h>
#include <linux/kernel.h>
#include <linux/compiler.h>
#include <linux/thread_info.h>
#include <asm/smp.h>

/*
 * main cross-CPU interfaces, handles INIT, TLB flush, STOP, etc.
 * (defined in asm header):
 */

/*
 * stops all CPUs but the current one:
 */
extern void smp_send_stop(void);

/*
 * sends a 'reschedule' event to another CPU:
 */
extern void smp_send_reschedule(int cpu);


/*
 * Prepare machine for booting other CPUs.
 */
extern void smp_prepare_cpus(unsigned int max_cpus);

/*
 * Bring a CPU up
 */
extern int __cpu_up(unsigned int cpunum, struct task_struct *tidle);

/*
 * Final polishing of CPUs
 */
extern void smp_cpus_done(unsigned int max_cpus);

/*
 * Call a function on all other processors
 */
void smp_call_function(smp_call_func_t func, void *info, int wait);
void smp_call_function_many(const struct cpumask *mask,
			    smp_call_func_t func, void *info, bool wait);

int smp_call_function_any(const struct cpumask *mask,
			  smp_call_func_t func, void *info, int wait);

void kick_all_cpus_sync(void);
void wake_up_all_idle_cpus(void);

/*
 * Generic and arch helpers
 */
void __init call_function_init(void);
void generic_smp_call_function_single_interrupt(void);
#define generic_smp_call_function_interrupt \
	generic_smp_call_function_single_interrupt

/*
 * Mark the boot cpu "online" so that it can call console drivers in
 * printk() and can access its per-cpu storage.
 */
void smp_prepare_boot_cpu(void);

extern unsigned int setup_max_cpus;
extern void __init setup_nr_cpu_ids(void);
extern void __init smp_init(void);

extern int __boot_cpu_id;

static inline int get_boot_cpu_id(void)
{
	return __boot_cpu_id;
}

#else /* !SMP */

static inline void smp_send_stop(void) { }

/*
 *	These macros fold the SMP functionality into a single CPU system
 */
#define raw_smp_processor_id()			0
static inline void up_smp_call_function(smp_call_func_t func, void *info)
{
}
#define smp_call_function(func, info, wait) \
			(up_smp_call_function(func, info))

static inline void smp_send_reschedule(int cpu) { }
#define smp_prepare_boot_cpu()			do {} while (0)
#define smp_call_function_many(mask, func, info, wait) \
			(up_smp_call_function(func, info))
static inline void call_function_init(void) { }

static inline int
smp_call_function_any(const struct cpumask *mask, smp_call_func_t func,
		      void *info, int wait)
{
	return smp_call_function_single(0, func, info, wait);
}

static inline void kick_all_cpus_sync(void) {  }
static inline void wake_up_all_idle_cpus(void) {  }

#ifdef CONFIG_UP_LATE_INIT
extern void __init up_late_init(void);
static inline void smp_init(void) { up_late_init(); }
#else
static inline void smp_init(void) { }
#endif

static inline int get_boot_cpu_id(void)
{
	return 0;
}

#endif /* !SMP */

/**
 * raw_processor_id() - get the current (unstable) CPU id
 *
 * For then you know what you are doing and need an unstable
 * CPU id.
 */

/**
 * smp_processor_id() - get the current (stable) CPU id
 *
 * This is the normal accessor to the CPU id and should be used
 * whenever possible.
 *
 * The CPU id is stable when:
 *
 *  - IRQs are disabled;
 *  - preemption is disabled;
 *  - the task is CPU affine.
 *
 * When CONFIG_DEBUG_PREEMPT; we verify these assumption and WARN
 * when smp_processor_id() is used when the CPU id is not stable.
 */

/*
 * Allow the architecture to differentiate between a stable and unstable read.
 * For example, x86 uses an IRQ-safe asm-volatile read for the unstable but a
 * regular asm read for the stable.
 */
#ifndef __smp_processor_id
#define __smp_processor_id(x) raw_smp_processor_id(x)
#endif

#ifdef CONFIG_DEBUG_PREEMPT
  extern unsigned int debug_smp_processor_id(void);
# define smp_processor_id() debug_smp_processor_id()
#else
# define smp_processor_id() __smp_processor_id()
#endif

#define get_cpu()		({ preempt_disable(); __smp_processor_id(); })
#define put_cpu()		preempt_enable()

/*
 * Callback to arch code if there's nosmp or maxcpus=0 on the
 * boot command line:
 */
extern void arch_disable_smp_support(void);

extern void arch_thaw_secondary_cpus_begin(void);
extern void arch_thaw_secondary_cpus_end(void);

void smp_setup_processor_id(void);

int smp_call_on_cpu(unsigned int cpu, int (*func)(void *), void *par,
		    bool phys);

/* SMP core functions */
int smpcfd_prepare_cpu(unsigned int cpu);
int smpcfd_dead_cpu(unsigned int cpu);
int smpcfd_dying_cpu(unsigned int cpu);

#endif /* __LINUX_SMP_H */<|MERGE_RESOLUTION|>--- conflicted
+++ resolved
@@ -24,13 +24,6 @@
 	struct __call_single_node node;
 	smp_call_func_t func;
 	void *info;
-<<<<<<< HEAD
-	unsigned int flags;
-#ifdef CONFIG_64BIT
-	u16 src, dst;
-#endif
-=======
->>>>>>> 7d2a07b7
 };
 
 #define CSD_INIT(_func, _info) \
