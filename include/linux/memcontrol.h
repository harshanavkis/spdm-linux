--- conflicted
+++ resolved
@@ -145,15 +145,9 @@
 	unsigned long		lru_zone_size[MAX_NR_ZONES][NR_LRU_LISTS];
 
 	struct mem_cgroup_reclaim_iter	iter;
-<<<<<<< HEAD
-
-	struct memcg_shrinker_map __rcu	*shrinker_map;
-
-=======
 
 	struct shrinker_info __rcu	*shrinker_info;
 
->>>>>>> 7d2a07b7
 	struct rb_node		tree_node;	/* RB tree node */
 	unsigned long		usage_in_excess;/* Set to the value by which */
 						/* the soft limit is exceeded*/
@@ -221,8 +215,6 @@
 };
 
 /*
-<<<<<<< HEAD
-=======
  * Bucket for arbitrarily byte-sized objects charged to a memory
  * cgroup. The bucket can be reparented in one piece when the cgroup
  * is destroyed, without having to round up the individual references
@@ -239,7 +231,6 @@
 };
 
 /*
->>>>>>> 7d2a07b7
  * The memory controller data structure. The memory controller controls both
  * page cache and RSS per cgroup. We would eventually like to provide
  * statistics based on the statistics developed by Rik Van Riel for clock-pro,
@@ -334,8 +325,6 @@
 	struct list_head objcg_list; /* list of inherited objcgs */
 #endif
 
-<<<<<<< HEAD
-=======
 	MEMCG_PADDING(_pad2_);
 
 	/*
@@ -346,7 +335,6 @@
 
 	struct memcg_vmstats_percpu __percpu *vmstats_percpu;
 
->>>>>>> 7d2a07b7
 #ifdef CONFIG_CGROUP_WRITEBACK
 	struct list_head cgwb_list;
 	struct wb_domain cgwb_domain;
@@ -361,12 +349,7 @@
 	struct deferred_split deferred_split_queue;
 #endif
 
-<<<<<<< HEAD
-	struct mem_cgroup_per_node *nodeinfo[0];
-	/* WARNING: nodeinfo must be the last member here */
-=======
 	struct mem_cgroup_per_node *nodeinfo[];
->>>>>>> 7d2a07b7
 };
 
 /*
@@ -629,30 +612,12 @@
 	return !cgroup_subsys_enabled(memory_cgrp_subsys);
 }
 
-<<<<<<< HEAD
-static inline unsigned long mem_cgroup_protection(struct mem_cgroup *memcg,
-						  bool in_low_reclaim)
-{
-	if (mem_cgroup_disabled())
-		return 0;
-
-	if (in_low_reclaim)
-		return READ_ONCE(memcg->memory.emin);
-
-	return max(READ_ONCE(memcg->memory.emin),
-		   READ_ONCE(memcg->memory.elow));
-}
-
-enum mem_cgroup_protection mem_cgroup_protected(struct mem_cgroup *root,
-						struct mem_cgroup *memcg);
-=======
 static inline void mem_cgroup_protection(struct mem_cgroup *root,
 					 struct mem_cgroup *memcg,
 					 unsigned long *min,
 					 unsigned long *low)
 {
 	*min = *low = 0;
->>>>>>> 7d2a07b7
 
 	if (mem_cgroup_disabled())
 		return;
@@ -744,11 +709,7 @@
  * @pgdat: pglist_data
  *
  * Returns the lru list vector holding pages for a given @memcg &
-<<<<<<< HEAD
- * @node combination. This can be the node lruvec, if the memory
-=======
  * @pgdat combination. This can be the node lruvec, if the memory
->>>>>>> 7d2a07b7
  * controller is disabled.
  */
 static inline struct lruvec *mem_cgroup_lruvec(struct mem_cgroup *memcg,
@@ -765,11 +726,7 @@
 	if (!memcg)
 		memcg = root_mem_cgroup;
 
-<<<<<<< HEAD
-	mz = mem_cgroup_nodeinfo(memcg, pgdat->node_id);
-=======
 	mz = memcg->nodeinfo[pgdat->node_id];
->>>>>>> 7d2a07b7
 	lruvec = &mz->lruvec;
 out:
 	/*
@@ -1036,16 +993,9 @@
 	return x;
 }
 
-<<<<<<< HEAD
-void __mod_lruvec_state(struct lruvec *lruvec, enum node_stat_item idx,
-			int val);
-void __mod_lruvec_slab_state(void *p, enum node_stat_item idx, int val);
-void mod_memcg_obj_state(void *p, int idx, int val);
-=======
 void __mod_memcg_lruvec_state(struct lruvec *lruvec, enum node_stat_item idx,
 			      int val);
 void __mod_lruvec_kmem_state(void *p, enum node_stat_item idx, int val);
->>>>>>> 7d2a07b7
 
 static inline void mod_lruvec_kmem_state(void *p, enum node_stat_item idx,
 					 int val)
@@ -1057,29 +1007,8 @@
 	local_irq_restore(flags);
 }
 
-<<<<<<< HEAD
-static inline void __mod_lruvec_page_state(struct page *page,
-					   enum node_stat_item idx, int val)
-{
-	pg_data_t *pgdat = page_pgdat(page);
-	struct lruvec *lruvec;
-
-	/* Untracked pages have no memcg, no lruvec. Update only the node */
-	if (!page->mem_cgroup) {
-		__mod_node_page_state(pgdat, idx, val);
-		return;
-	}
-
-	lruvec = mem_cgroup_lruvec(page->mem_cgroup, pgdat);
-	__mod_lruvec_state(lruvec, idx, val);
-}
-
-static inline void mod_lruvec_page_state(struct page *page,
-					 enum node_stat_item idx, int val)
-=======
 static inline void mod_memcg_lruvec_state(struct lruvec *lruvec,
 					  enum node_stat_item idx, int val)
->>>>>>> 7d2a07b7
 {
 	unsigned long flags;
 
@@ -1129,12 +1058,8 @@
 static inline void memcg_memory_event(struct mem_cgroup *memcg,
 				      enum memcg_memory_event event)
 {
-<<<<<<< HEAD
-	bool swap_event = event == MEMCG_SWAP_MAX || event == MEMCG_SWAP_FAIL;
-=======
 	bool swap_event = event == MEMCG_SWAP_HIGH || event == MEMCG_SWAP_MAX ||
 			  event == MEMCG_SWAP_FAIL;
->>>>>>> 7d2a07b7
 
 	atomic_long_inc(&memcg->memory_events_local[event]);
 	if (!swap_event)
@@ -1222,21 +1147,10 @@
 {
 }
 
-<<<<<<< HEAD
-static inline unsigned long mem_cgroup_protection(struct mem_cgroup *memcg,
-						  bool in_low_reclaim)
-{
-	return 0;
-}
-
-static inline enum mem_cgroup_protection mem_cgroup_protected(
-	struct mem_cgroup *root, struct mem_cgroup *memcg)
-=======
 static inline void mem_cgroup_protection(struct mem_cgroup *root,
 					 struct mem_cgroup *memcg,
 					 unsigned long *min,
 					 unsigned long *low)
->>>>>>> 7d2a07b7
 {
 	*min = *low = 0;
 }
@@ -1292,21 +1206,15 @@
 
 static inline struct lruvec *mem_cgroup_page_lruvec(struct page *page)
 {
-<<<<<<< HEAD
+	pg_data_t *pgdat = page_pgdat(page);
+
 	return &pgdat->__lruvec;
 }
 
-=======
-	pg_data_t *pgdat = page_pgdat(page);
-
-	return &pgdat->__lruvec;
-}
-
 static inline void lruvec_memcg_debug(struct lruvec *lruvec, struct page *page)
 {
 }
 
->>>>>>> 7d2a07b7
 static inline struct mem_cgroup *parent_mem_cgroup(struct mem_cgroup *memcg)
 {
 	return NULL;
@@ -1417,15 +1325,6 @@
 }
 
 static inline unsigned long mem_cgroup_size(struct mem_cgroup *memcg)
-<<<<<<< HEAD
-{
-	return 0;
-}
-
-static inline void
-mem_cgroup_print_oom_context(struct mem_cgroup *memcg, struct task_struct *p)
-=======
->>>>>>> 7d2a07b7
 {
 	return 0;
 }
@@ -1517,19 +1416,8 @@
 	__mod_node_page_state(page_pgdat(page), idx, val);
 }
 
-<<<<<<< HEAD
-static inline void mod_memcg_obj_state(void *p, int idx, int val)
-{
-}
-
-static inline
-unsigned long mem_cgroup_soft_limit_reclaim(pg_data_t *pgdat, int order,
-					    gfp_t gfp_mask,
-					    unsigned long *total_scanned)
-=======
 static inline void mod_lruvec_kmem_state(void *p, enum node_stat_item idx,
 					 int val)
->>>>>>> 7d2a07b7
 {
 	struct page *page = virt_to_head_page(p);
 
@@ -1661,11 +1549,7 @@
 	if (mem_cgroup_disabled())
 		return;
 
-<<<<<<< HEAD
-	if (unlikely(&page->mem_cgroup->css != wb->memcg_css))
-=======
 	if (unlikely(&page_memcg(page)->css != wb->memcg_css))
->>>>>>> 7d2a07b7
 		mem_cgroup_track_foreign_dirty_slowpath(page, wb);
 }
 
@@ -1716,17 +1600,10 @@
 	return false;
 }
 
-<<<<<<< HEAD
-extern int memcg_expand_shrinker_maps(int new_id);
-
-extern void memcg_set_shrinker_bit(struct mem_cgroup *memcg,
-				   int nid, int shrinker_id);
-=======
 int alloc_shrinker_info(struct mem_cgroup *memcg);
 void free_shrinker_info(struct mem_cgroup *memcg);
 void set_shrinker_bit(struct mem_cgroup *memcg, int nid, int shrinker_id);
 void reparent_shrinker_deferred(struct mem_cgroup *memcg);
->>>>>>> 7d2a07b7
 #else
 #define mem_cgroup_sockets_enabled 0
 static inline void mem_cgroup_sk_alloc(struct sock *sk) { };
@@ -1735,15 +1612,6 @@
 {
 	return false;
 }
-<<<<<<< HEAD
-
-static inline void memcg_set_shrinker_bit(struct mem_cgroup *memcg,
-					  int nid, int shrinker_id)
-{
-}
-#endif
-=======
->>>>>>> 7d2a07b7
 
 static inline void set_shrinker_bit(struct mem_cgroup *memcg,
 				    int nid, int shrinker_id)
