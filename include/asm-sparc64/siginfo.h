--- conflicted
+++ resolved
@@ -163,11 +163,6 @@
 		memcpy(to, from, 4*sizeof(int) + sizeof(from->_sifields._sigchld));
 }
 
-<<<<<<< HEAD
-#define HAVE_ARCH_COPY_SIGINFO_TO_USER
-extern int copy_siginfo_to_user(siginfo_t *to, siginfo_t *from);
-=======
->>>>>>> 2cf5814b
 extern int copy_siginfo_to_user32(siginfo_t32 *to, siginfo_t *from);
 
 #endif /* __KERNEL__ */
