/*
 * linux/include/asm-generic/pci.h
 *
 *  Copyright (C) 2003 Russell King
 */
#ifndef _ASM_GENERIC_PCI_H
#define _ASM_GENERIC_PCI_H

/**
 * pcibios_resource_to_bus - convert resource to PCI bus address
 * @dev: device which owns this resource
 * @region: converted bus-centric region (start,end)
 * @res: resource to convert
 *
 * Convert a resource to a PCI device bus address or bus window.
 */
static inline void
pcibios_resource_to_bus(struct pci_dev *dev, struct pci_bus_region *region,
			 struct resource *res)
{
	region->start = res->start;
	region->end = res->end;
}

static inline void
pcibios_bus_to_resource(struct pci_dev *dev, struct resource *res,
			struct pci_bus_region *region)
{
	res->start = region->start;
	res->end = region->end;
}

<<<<<<< HEAD
static inline struct resource *
pcibios_select_root(struct pci_dev *pdev, struct resource *res)
{
	struct resource *root = NULL;

	if (res->flags & IORESOURCE_IO)
		root = &ioport_resource;
	if (res->flags & IORESOURCE_MEM)
		root = &iomem_resource;

	return root;
}

#ifndef pcibios_scan_all_fns
=======
>>>>>>> 7c5371c4
#define pcibios_scan_all_fns(a, b)	0
#endif

#ifndef HAVE_ARCH_PCI_GET_LEGACY_IDE_IRQ
static inline int pci_get_legacy_ide_irq(struct pci_dev *dev, int channel)
{
	return channel ? 15 : 14;
}
#endif /* HAVE_ARCH_PCI_GET_LEGACY_IDE_IRQ */

/*
 * By default, assume that no iommu is in use and that the PCI
 * space is mapped to address physical 0.
 */
#ifndef PCI_DMA_BUS_IS_PHYS
#define PCI_DMA_BUS_IS_PHYS	(1)
#endif

#endif /* _ASM_GENERIC_PCI_H */<|MERGE_RESOLUTION|>--- conflicted
+++ resolved
@@ -30,25 +30,7 @@
 	res->end = region->end;
 }
 
-<<<<<<< HEAD
-static inline struct resource *
-pcibios_select_root(struct pci_dev *pdev, struct resource *res)
-{
-	struct resource *root = NULL;
-
-	if (res->flags & IORESOURCE_IO)
-		root = &ioport_resource;
-	if (res->flags & IORESOURCE_MEM)
-		root = &iomem_resource;
-
-	return root;
-}
-
-#ifndef pcibios_scan_all_fns
-=======
->>>>>>> 7c5371c4
 #define pcibios_scan_all_fns(a, b)	0
-#endif
 
 #ifndef HAVE_ARCH_PCI_GET_LEGACY_IDE_IRQ
 static inline int pci_get_legacy_ide_irq(struct pci_dev *dev, int channel)
