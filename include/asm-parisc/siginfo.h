#ifndef _PARISC_SIGINFO_H
#define _PARISC_SIGINFO_H

#include <asm-generic/siginfo.h>

/*
 * SIGTRAP si_codes
 */
#define TRAP_BRANCH	(__SI_FAULT|3)	/* process taken branch trap */
#define TRAP_HWBKPT	(__SI_FAULT|4)	/* hardware breakpoint or watchpoint */
#undef NSIGTRAP
#define NSIGTRAP	4

<<<<<<< HEAD
/*
 * SIGCHLD si_codes
 */
#define CLD_EXITED	(__SI_CHLD|1)	/* child has exited */
#define CLD_KILLED	(__SI_CHLD|2)	/* child was killed */
#define CLD_DUMPED	(__SI_CHLD|3)	/* child terminated abnormally */
#define CLD_TRAPPED	(__SI_CHLD|4)	/* traced child has trapped */
#define CLD_STOPPED	(__SI_CHLD|5)	/* child has stopped */
#define CLD_CONTINUED	(__SI_CHLD|6)	/* stopped child has continued */
#define NSIGCHLD	6

/*
 * SIGPOLL si_codes
 */
#define POLL_IN		(__SI_POLL|1)	/* data input available */
#define POLL_OUT	(__SI_POLL|2)	/* output buffers available */
#define POLL_MSG	(__SI_POLL|3)	/* input message available */
#define POLL_ERR	(__SI_POLL|4)	/* i/o error */
#define POLL_PRI	(__SI_POLL|5)	/* high priority input available */
#define POLL_HUP	(__SI_POLL|6)	/* device disconnected */
#define NSIGPOLL	6

/*
 * sigevent definitions
 * 
 * It seems likely that SIGEV_THREAD will have to be handled from 
 * userspace, libpthread transmuting it to SIGEV_SIGNAL, which the
 * thread manager then catches and does the appropriate nonsense.
 * However, everything is written out here so as to not get lost.
 */
#define SIGEV_SIGNAL	0	/* notify via signal */
#define SIGEV_NONE	1	/* other notification: meaningless */
#define SIGEV_THREAD	2	/* deliver via thread creation */

#define SIGEV_MAX_SIZE	64
#define SIGEV_PAD_SIZE	((SIGEV_MAX_SIZE/sizeof(int)) - 3)

typedef struct sigevent {
	sigval_t sigev_value;
	int sigev_signo;
	int sigev_notify;
	union {
		int _pad[SIGEV_PAD_SIZE];

		struct {
			void (*_function)(sigval_t);
			void *_attribute;	/* really pthread_attr_t */
		} _sigev_thread;
	} _sigev_un;
} sigevent_t;

#define sigev_notify_function	_sigev_un._sigev_thread._function
#define sigev_notify_attributes	_sigev_un._sigev_thread._attribute

#ifdef __KERNEL__
#include <linux/string.h>

extern inline void copy_siginfo(siginfo_t *to, siginfo_t *from)
{
	if (from->si_code < 0)
		memcpy(to, from, sizeof(siginfo_t));
	else
		/* _sigchld is currently the largest know union member */
		memcpy(to, from, 3*sizeof(int) + sizeof(from->_sifields._sigchld));
}

#define HAVE_ARCH_COPY_SIGINFO_TO_USER
extern int copy_siginfo_to_user(siginfo_t *to, siginfo_t *from);

#endif /* __KERNEL__ */

=======
>>>>>>> 2cf5814b
#endif<|MERGE_RESOLUTION|>--- conflicted
+++ resolved
@@ -11,78 +11,4 @@
 #undef NSIGTRAP
 #define NSIGTRAP	4
 
-<<<<<<< HEAD
-/*
- * SIGCHLD si_codes
- */
-#define CLD_EXITED	(__SI_CHLD|1)	/* child has exited */
-#define CLD_KILLED	(__SI_CHLD|2)	/* child was killed */
-#define CLD_DUMPED	(__SI_CHLD|3)	/* child terminated abnormally */
-#define CLD_TRAPPED	(__SI_CHLD|4)	/* traced child has trapped */
-#define CLD_STOPPED	(__SI_CHLD|5)	/* child has stopped */
-#define CLD_CONTINUED	(__SI_CHLD|6)	/* stopped child has continued */
-#define NSIGCHLD	6
-
-/*
- * SIGPOLL si_codes
- */
-#define POLL_IN		(__SI_POLL|1)	/* data input available */
-#define POLL_OUT	(__SI_POLL|2)	/* output buffers available */
-#define POLL_MSG	(__SI_POLL|3)	/* input message available */
-#define POLL_ERR	(__SI_POLL|4)	/* i/o error */
-#define POLL_PRI	(__SI_POLL|5)	/* high priority input available */
-#define POLL_HUP	(__SI_POLL|6)	/* device disconnected */
-#define NSIGPOLL	6
-
-/*
- * sigevent definitions
- * 
- * It seems likely that SIGEV_THREAD will have to be handled from 
- * userspace, libpthread transmuting it to SIGEV_SIGNAL, which the
- * thread manager then catches and does the appropriate nonsense.
- * However, everything is written out here so as to not get lost.
- */
-#define SIGEV_SIGNAL	0	/* notify via signal */
-#define SIGEV_NONE	1	/* other notification: meaningless */
-#define SIGEV_THREAD	2	/* deliver via thread creation */
-
-#define SIGEV_MAX_SIZE	64
-#define SIGEV_PAD_SIZE	((SIGEV_MAX_SIZE/sizeof(int)) - 3)
-
-typedef struct sigevent {
-	sigval_t sigev_value;
-	int sigev_signo;
-	int sigev_notify;
-	union {
-		int _pad[SIGEV_PAD_SIZE];
-
-		struct {
-			void (*_function)(sigval_t);
-			void *_attribute;	/* really pthread_attr_t */
-		} _sigev_thread;
-	} _sigev_un;
-} sigevent_t;
-
-#define sigev_notify_function	_sigev_un._sigev_thread._function
-#define sigev_notify_attributes	_sigev_un._sigev_thread._attribute
-
-#ifdef __KERNEL__
-#include <linux/string.h>
-
-extern inline void copy_siginfo(siginfo_t *to, siginfo_t *from)
-{
-	if (from->si_code < 0)
-		memcpy(to, from, sizeof(siginfo_t));
-	else
-		/* _sigchld is currently the largest know union member */
-		memcpy(to, from, 3*sizeof(int) + sizeof(from->_sifields._sigchld));
-}
-
-#define HAVE_ARCH_COPY_SIGINFO_TO_USER
-extern int copy_siginfo_to_user(siginfo_t *to, siginfo_t *from);
-
-#endif /* __KERNEL__ */
-
-=======
->>>>>>> 2cf5814b
 #endif