--- conflicted
+++ resolved
@@ -71,12 +71,9 @@
 	/* Hardware has GICv4? */
 	bool			has_gicv4;
 	bool			has_gicv4_1;
-<<<<<<< HEAD
-=======
 
 	/* Pseudo GICv3 from outer space */
 	bool			no_hw_deactivation;
->>>>>>> 7d2a07b7
 
 	/* GIC system register CPU interface */
 	struct static_key_false gicv3_cpuif;
@@ -425,10 +422,7 @@
 				 struct kvm_kernel_irq_routing_entry *irq_entry);
 
 int vgic_v4_load(struct kvm_vcpu *vcpu);
-<<<<<<< HEAD
-=======
 void vgic_v4_commit(struct kvm_vcpu *vcpu);
->>>>>>> 7d2a07b7
 int vgic_v4_put(struct kvm_vcpu *vcpu, bool need_db);
 
 #endif /* __KVM_ARM_VGIC_H */