#ifndef _ASM_X86_IOCTLS_H
#define _ASM_X86_IOCTLS_H

#include <asm/ioctl.h>

/* 0x54 is just a magic number to make these relatively unique ('T') */

#define TCGETS		0x5401
#define TCSETS		0x5402 /* Clashes with SNDCTL_TMR_START sound ioctl */
#define TCSETSW		0x5403
#define TCSETSF		0x5404
#define TCGETA		0x5405
#define TCSETA		0x5406
#define TCSETAW		0x5407
#define TCSETAF		0x5408
#define TCSBRK		0x5409
#define TCXONC		0x540A
#define TCFLSH		0x540B
#define TIOCEXCL	0x540C
#define TIOCNXCL	0x540D
#define TIOCSCTTY	0x540E
#define TIOCGPGRP	0x540F
#define TIOCSPGRP	0x5410
#define TIOCOUTQ	0x5411
#define TIOCSTI		0x5412
#define TIOCGWINSZ	0x5413
#define TIOCSWINSZ	0x5414
#define TIOCMGET	0x5415
#define TIOCMBIS	0x5416
#define TIOCMBIC	0x5417
#define TIOCMSET	0x5418
#define TIOCGSOFTCAR	0x5419
#define TIOCSSOFTCAR	0x541A
#define FIONREAD	0x541B
#define TIOCINQ		FIONREAD
#define TIOCLINUX	0x541C
#define TIOCCONS	0x541D
#define TIOCGSERIAL	0x541E
#define TIOCSSERIAL	0x541F
#define TIOCPKT		0x5420
#define FIONBIO		0x5421
#define TIOCNOTTY	0x5422
#define TIOCSETD	0x5423
#define TIOCGETD	0x5424
#define TCSBRKP		0x5425	/* Needed for POSIX tcsendbreak() */
/* #define TIOCTTYGSTRUCT 0x5426 - Former debugging-only ioctl */
#define TIOCSBRK	0x5427  /* BSD compatibility */
#define TIOCCBRK	0x5428  /* BSD compatibility */
#define TIOCGSID	0x5429  /* Return the session ID of FD */
<<<<<<< HEAD
#define TCGETS2		_IOR('T',0x2A, struct termios2)
#define TCSETS2		_IOW('T',0x2B, struct termios2)
#define TCSETSW2	_IOW('T',0x2C, struct termios2)
#define TCSETSF2	_IOW('T',0x2D, struct termios2)
#define TIOCGPTN	_IOR('T',0x30, unsigned int) /* Get Pty Number (of pty-mux device) */
#define TIOCSPTLCK	_IOW('T',0x31, int)  /* Lock/unlock Pty */
#define TIOCGDEV	_IOR('T',0x32, unsigned int) /* Get real dev no below /dev/console */
=======
#define TCGETS2		_IOR('T', 0x2A, struct termios2)
#define TCSETS2		_IOW('T', 0x2B, struct termios2)
#define TCSETSW2	_IOW('T', 0x2C, struct termios2)
#define TCSETSF2	_IOW('T', 0x2D, struct termios2)
#define TIOCGPTN	_IOR('T', 0x30, unsigned int)
				/* Get Pty Number (of pty-mux device) */
#define TIOCSPTLCK	_IOW('T', 0x31, int)  /* Lock/unlock Pty */
>>>>>>> 28ffb5d3

#define FIONCLEX	0x5450
#define FIOCLEX		0x5451
#define FIOASYNC	0x5452
#define TIOCSERCONFIG	0x5453
#define TIOCSERGWILD	0x5454
#define TIOCSERSWILD	0x5455
#define TIOCGLCKTRMIOS	0x5456
#define TIOCSLCKTRMIOS	0x5457
#define TIOCSERGSTRUCT	0x5458 /* For debugging only */
#define TIOCSERGETLSR   0x5459 /* Get line status register */
#define TIOCSERGETMULTI 0x545A /* Get multiport config  */
#define TIOCSERSETMULTI 0x545B /* Set multiport config */

#define TIOCMIWAIT	0x545C	/* wait for a change on serial input line(s) */
#define TIOCGICOUNT	0x545D	/* read serial port inline interrupt counts */
#define TIOCGHAYESESP   0x545E  /* Get Hayes ESP configuration */
#define TIOCSHAYESESP   0x545F  /* Set Hayes ESP configuration */
#define FIOQSIZE	0x5460

/* Used for packet mode */
#define TIOCPKT_DATA		 0
#define TIOCPKT_FLUSHREAD	 1
#define TIOCPKT_FLUSHWRITE	 2
#define TIOCPKT_STOP		 4
#define TIOCPKT_START		 8
#define TIOCPKT_NOSTOP		16
#define TIOCPKT_DOSTOP		32

#define TIOCSER_TEMT    0x01	/* Transmitter physically empty */

#endif<|MERGE_RESOLUTION|>--- conflicted
+++ resolved
@@ -47,15 +47,6 @@
 #define TIOCSBRK	0x5427  /* BSD compatibility */
 #define TIOCCBRK	0x5428  /* BSD compatibility */
 #define TIOCGSID	0x5429  /* Return the session ID of FD */
-<<<<<<< HEAD
-#define TCGETS2		_IOR('T',0x2A, struct termios2)
-#define TCSETS2		_IOW('T',0x2B, struct termios2)
-#define TCSETSW2	_IOW('T',0x2C, struct termios2)
-#define TCSETSF2	_IOW('T',0x2D, struct termios2)
-#define TIOCGPTN	_IOR('T',0x30, unsigned int) /* Get Pty Number (of pty-mux device) */
-#define TIOCSPTLCK	_IOW('T',0x31, int)  /* Lock/unlock Pty */
-#define TIOCGDEV	_IOR('T',0x32, unsigned int) /* Get real dev no below /dev/console */
-=======
 #define TCGETS2		_IOR('T', 0x2A, struct termios2)
 #define TCSETS2		_IOW('T', 0x2B, struct termios2)
 #define TCSETSW2	_IOW('T', 0x2C, struct termios2)
@@ -63,7 +54,7 @@
 #define TIOCGPTN	_IOR('T', 0x30, unsigned int)
 				/* Get Pty Number (of pty-mux device) */
 #define TIOCSPTLCK	_IOW('T', 0x31, int)  /* Lock/unlock Pty */
->>>>>>> 28ffb5d3
+#define TIOCGDEV	_IOR('T', 0x32, unsigned int) /* Get real dev no below /dev/console */
 
 #define FIONCLEX	0x5450
 #define FIOCLEX		0x5451
