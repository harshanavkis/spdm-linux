--- conflicted
+++ resolved
@@ -80,20 +80,6 @@
 
 #define INIT_THREAD \
 { \
-<<<<<<< HEAD
-	forking:		0, \
-	kernel_stack:		0, \
-	nsyscalls:		0, \
-        regs:		   	EMPTY_REGS, \
-	cr2:			0, \
-	err:			0, \
-	fault_addr:		NULL, \
-	prev_sched:		NULL, \
-	temp_stack:		0, \
-	exec_buf:		NULL, \
-	arch:			INIT_ARCH_THREAD, \
-	request:		{ 0 } \
-=======
 	.forking		= 0, \
 	.kernel_stack		= 0, \
 	.nsyscalls		= 0, \
@@ -106,7 +92,6 @@
 	.exec_buf		= NULL, \
 	.arch			= INIT_ARCH_THREAD, \
 	.request		= { 0 } \
->>>>>>> be82f706
 }
 
 #define INIT_THREAD_SIZE ((1 << CONFIG_KERNEL_STACK_ORDER) * PAGE_SIZE)
