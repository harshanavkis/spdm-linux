/*
 *  linux/include/asm-arm/unistd.h
 *
 *  Copyright (C) 2001-2005 Russell King
 *
 * This program is free software; you can redistribute it and/or modify
 * it under the terms of the GNU General Public License version 2 as
 * published by the Free Software Foundation.
 *
 * Please forward _all_ changes to this file to rmk@arm.linux.org.uk,
 * no matter what the change is.  Thanks!
 */
#ifndef __ASM_ARM_UNISTD_H
#define __ASM_ARM_UNISTD_H

#define __NR_OABI_SYSCALL_BASE	0x900000

#if defined(__thumb__) || defined(__ARM_EABI__)
#define __NR_SYSCALL_BASE	0
#else
#define __NR_SYSCALL_BASE	__NR_OABI_SYSCALL_BASE
#endif

/*
 * This file contains the system call numbers.
 */

#define __NR_restart_syscall		(__NR_SYSCALL_BASE+  0)
#define __NR_exit			(__NR_SYSCALL_BASE+  1)
#define __NR_fork			(__NR_SYSCALL_BASE+  2)
#define __NR_read			(__NR_SYSCALL_BASE+  3)
#define __NR_write			(__NR_SYSCALL_BASE+  4)
#define __NR_open			(__NR_SYSCALL_BASE+  5)
#define __NR_close			(__NR_SYSCALL_BASE+  6)
					/* 7 was sys_waitpid */
#define __NR_creat			(__NR_SYSCALL_BASE+  8)
#define __NR_link			(__NR_SYSCALL_BASE+  9)
#define __NR_unlink			(__NR_SYSCALL_BASE+ 10)
#define __NR_execve			(__NR_SYSCALL_BASE+ 11)
#define __NR_chdir			(__NR_SYSCALL_BASE+ 12)
#define __NR_time			(__NR_SYSCALL_BASE+ 13)
#define __NR_mknod			(__NR_SYSCALL_BASE+ 14)
#define __NR_chmod			(__NR_SYSCALL_BASE+ 15)
#define __NR_lchown			(__NR_SYSCALL_BASE+ 16)
					/* 17 was sys_break */
					/* 18 was sys_stat */
#define __NR_lseek			(__NR_SYSCALL_BASE+ 19)
#define __NR_getpid			(__NR_SYSCALL_BASE+ 20)
#define __NR_mount			(__NR_SYSCALL_BASE+ 21)
#define __NR_umount			(__NR_SYSCALL_BASE+ 22)
#define __NR_setuid			(__NR_SYSCALL_BASE+ 23)
#define __NR_getuid			(__NR_SYSCALL_BASE+ 24)
#define __NR_stime			(__NR_SYSCALL_BASE+ 25)
#define __NR_ptrace			(__NR_SYSCALL_BASE+ 26)
#define __NR_alarm			(__NR_SYSCALL_BASE+ 27)
					/* 28 was sys_fstat */
#define __NR_pause			(__NR_SYSCALL_BASE+ 29)
#define __NR_utime			(__NR_SYSCALL_BASE+ 30)
					/* 31 was sys_stty */
					/* 32 was sys_gtty */
#define __NR_access			(__NR_SYSCALL_BASE+ 33)
#define __NR_nice			(__NR_SYSCALL_BASE+ 34)
					/* 35 was sys_ftime */
#define __NR_sync			(__NR_SYSCALL_BASE+ 36)
#define __NR_kill			(__NR_SYSCALL_BASE+ 37)
#define __NR_rename			(__NR_SYSCALL_BASE+ 38)
#define __NR_mkdir			(__NR_SYSCALL_BASE+ 39)
#define __NR_rmdir			(__NR_SYSCALL_BASE+ 40)
#define __NR_dup			(__NR_SYSCALL_BASE+ 41)
#define __NR_pipe			(__NR_SYSCALL_BASE+ 42)
#define __NR_times			(__NR_SYSCALL_BASE+ 43)
					/* 44 was sys_prof */
#define __NR_brk			(__NR_SYSCALL_BASE+ 45)
#define __NR_setgid			(__NR_SYSCALL_BASE+ 46)
#define __NR_getgid			(__NR_SYSCALL_BASE+ 47)
					/* 48 was sys_signal */
#define __NR_geteuid			(__NR_SYSCALL_BASE+ 49)
#define __NR_getegid			(__NR_SYSCALL_BASE+ 50)
#define __NR_acct			(__NR_SYSCALL_BASE+ 51)
#define __NR_umount2			(__NR_SYSCALL_BASE+ 52)
					/* 53 was sys_lock */
#define __NR_ioctl			(__NR_SYSCALL_BASE+ 54)
#define __NR_fcntl			(__NR_SYSCALL_BASE+ 55)
					/* 56 was sys_mpx */
#define __NR_setpgid			(__NR_SYSCALL_BASE+ 57)
					/* 58 was sys_ulimit */
					/* 59 was sys_olduname */
#define __NR_umask			(__NR_SYSCALL_BASE+ 60)
#define __NR_chroot			(__NR_SYSCALL_BASE+ 61)
#define __NR_ustat			(__NR_SYSCALL_BASE+ 62)
#define __NR_dup2			(__NR_SYSCALL_BASE+ 63)
#define __NR_getppid			(__NR_SYSCALL_BASE+ 64)
#define __NR_getpgrp			(__NR_SYSCALL_BASE+ 65)
#define __NR_setsid			(__NR_SYSCALL_BASE+ 66)
#define __NR_sigaction			(__NR_SYSCALL_BASE+ 67)
					/* 68 was sys_sgetmask */
					/* 69 was sys_ssetmask */
#define __NR_setreuid			(__NR_SYSCALL_BASE+ 70)
#define __NR_setregid			(__NR_SYSCALL_BASE+ 71)
#define __NR_sigsuspend			(__NR_SYSCALL_BASE+ 72)
#define __NR_sigpending			(__NR_SYSCALL_BASE+ 73)
#define __NR_sethostname		(__NR_SYSCALL_BASE+ 74)
#define __NR_setrlimit			(__NR_SYSCALL_BASE+ 75)
#define __NR_getrlimit			(__NR_SYSCALL_BASE+ 76)	/* Back compat 2GB limited rlimit */
#define __NR_getrusage			(__NR_SYSCALL_BASE+ 77)
#define __NR_gettimeofday		(__NR_SYSCALL_BASE+ 78)
#define __NR_settimeofday		(__NR_SYSCALL_BASE+ 79)
#define __NR_getgroups			(__NR_SYSCALL_BASE+ 80)
#define __NR_setgroups			(__NR_SYSCALL_BASE+ 81)
#define __NR_select			(__NR_SYSCALL_BASE+ 82)
#define __NR_symlink			(__NR_SYSCALL_BASE+ 83)
					/* 84 was sys_lstat */
#define __NR_readlink			(__NR_SYSCALL_BASE+ 85)
#define __NR_uselib			(__NR_SYSCALL_BASE+ 86)
#define __NR_swapon			(__NR_SYSCALL_BASE+ 87)
#define __NR_reboot			(__NR_SYSCALL_BASE+ 88)
#define __NR_readdir			(__NR_SYSCALL_BASE+ 89)
#define __NR_mmap			(__NR_SYSCALL_BASE+ 90)
#define __NR_munmap			(__NR_SYSCALL_BASE+ 91)
#define __NR_truncate			(__NR_SYSCALL_BASE+ 92)
#define __NR_ftruncate			(__NR_SYSCALL_BASE+ 93)
#define __NR_fchmod			(__NR_SYSCALL_BASE+ 94)
#define __NR_fchown			(__NR_SYSCALL_BASE+ 95)
#define __NR_getpriority		(__NR_SYSCALL_BASE+ 96)
#define __NR_setpriority		(__NR_SYSCALL_BASE+ 97)
					/* 98 was sys_profil */
#define __NR_statfs			(__NR_SYSCALL_BASE+ 99)
#define __NR_fstatfs			(__NR_SYSCALL_BASE+100)
					/* 101 was sys_ioperm */
#define __NR_socketcall			(__NR_SYSCALL_BASE+102)
#define __NR_syslog			(__NR_SYSCALL_BASE+103)
#define __NR_setitimer			(__NR_SYSCALL_BASE+104)
#define __NR_getitimer			(__NR_SYSCALL_BASE+105)
#define __NR_stat			(__NR_SYSCALL_BASE+106)
#define __NR_lstat			(__NR_SYSCALL_BASE+107)
#define __NR_fstat			(__NR_SYSCALL_BASE+108)
					/* 109 was sys_uname */
					/* 110 was sys_iopl */
#define __NR_vhangup			(__NR_SYSCALL_BASE+111)
					/* 112 was sys_idle */
#define __NR_syscall			(__NR_SYSCALL_BASE+113) /* syscall to call a syscall! */
#define __NR_wait4			(__NR_SYSCALL_BASE+114)
#define __NR_swapoff			(__NR_SYSCALL_BASE+115)
#define __NR_sysinfo			(__NR_SYSCALL_BASE+116)
#define __NR_ipc			(__NR_SYSCALL_BASE+117)
#define __NR_fsync			(__NR_SYSCALL_BASE+118)
#define __NR_sigreturn			(__NR_SYSCALL_BASE+119)
#define __NR_clone			(__NR_SYSCALL_BASE+120)
#define __NR_setdomainname		(__NR_SYSCALL_BASE+121)
#define __NR_uname			(__NR_SYSCALL_BASE+122)
					/* 123 was sys_modify_ldt */
#define __NR_adjtimex			(__NR_SYSCALL_BASE+124)
#define __NR_mprotect			(__NR_SYSCALL_BASE+125)
#define __NR_sigprocmask		(__NR_SYSCALL_BASE+126)
					/* 127 was sys_create_module */
#define __NR_init_module		(__NR_SYSCALL_BASE+128)
#define __NR_delete_module		(__NR_SYSCALL_BASE+129)
					/* 130 was sys_get_kernel_syms */
#define __NR_quotactl			(__NR_SYSCALL_BASE+131)
#define __NR_getpgid			(__NR_SYSCALL_BASE+132)
#define __NR_fchdir			(__NR_SYSCALL_BASE+133)
#define __NR_bdflush			(__NR_SYSCALL_BASE+134)
#define __NR_sysfs			(__NR_SYSCALL_BASE+135)
#define __NR_personality		(__NR_SYSCALL_BASE+136)
					/* 137 was sys_afs_syscall */
#define __NR_setfsuid			(__NR_SYSCALL_BASE+138)
#define __NR_setfsgid			(__NR_SYSCALL_BASE+139)
#define __NR__llseek			(__NR_SYSCALL_BASE+140)
#define __NR_getdents			(__NR_SYSCALL_BASE+141)
#define __NR__newselect			(__NR_SYSCALL_BASE+142)
#define __NR_flock			(__NR_SYSCALL_BASE+143)
#define __NR_msync			(__NR_SYSCALL_BASE+144)
#define __NR_readv			(__NR_SYSCALL_BASE+145)
#define __NR_writev			(__NR_SYSCALL_BASE+146)
#define __NR_getsid			(__NR_SYSCALL_BASE+147)
#define __NR_fdatasync			(__NR_SYSCALL_BASE+148)
#define __NR__sysctl			(__NR_SYSCALL_BASE+149)
#define __NR_mlock			(__NR_SYSCALL_BASE+150)
#define __NR_munlock			(__NR_SYSCALL_BASE+151)
#define __NR_mlockall			(__NR_SYSCALL_BASE+152)
#define __NR_munlockall			(__NR_SYSCALL_BASE+153)
#define __NR_sched_setparam		(__NR_SYSCALL_BASE+154)
#define __NR_sched_getparam		(__NR_SYSCALL_BASE+155)
#define __NR_sched_setscheduler		(__NR_SYSCALL_BASE+156)
#define __NR_sched_getscheduler		(__NR_SYSCALL_BASE+157)
#define __NR_sched_yield		(__NR_SYSCALL_BASE+158)
#define __NR_sched_get_priority_max	(__NR_SYSCALL_BASE+159)
#define __NR_sched_get_priority_min	(__NR_SYSCALL_BASE+160)
#define __NR_sched_rr_get_interval	(__NR_SYSCALL_BASE+161)
#define __NR_nanosleep			(__NR_SYSCALL_BASE+162)
#define __NR_mremap			(__NR_SYSCALL_BASE+163)
#define __NR_setresuid			(__NR_SYSCALL_BASE+164)
#define __NR_getresuid			(__NR_SYSCALL_BASE+165)
					/* 166 was sys_vm86 */
					/* 167 was sys_query_module */
#define __NR_poll			(__NR_SYSCALL_BASE+168)
#define __NR_nfsservctl			(__NR_SYSCALL_BASE+169)
#define __NR_setresgid			(__NR_SYSCALL_BASE+170)
#define __NR_getresgid			(__NR_SYSCALL_BASE+171)
#define __NR_prctl			(__NR_SYSCALL_BASE+172)
#define __NR_rt_sigreturn		(__NR_SYSCALL_BASE+173)
#define __NR_rt_sigaction		(__NR_SYSCALL_BASE+174)
#define __NR_rt_sigprocmask		(__NR_SYSCALL_BASE+175)
#define __NR_rt_sigpending		(__NR_SYSCALL_BASE+176)
#define __NR_rt_sigtimedwait		(__NR_SYSCALL_BASE+177)
#define __NR_rt_sigqueueinfo		(__NR_SYSCALL_BASE+178)
#define __NR_rt_sigsuspend		(__NR_SYSCALL_BASE+179)
#define __NR_pread64			(__NR_SYSCALL_BASE+180)
#define __NR_pwrite64			(__NR_SYSCALL_BASE+181)
#define __NR_chown			(__NR_SYSCALL_BASE+182)
#define __NR_getcwd			(__NR_SYSCALL_BASE+183)
#define __NR_capget			(__NR_SYSCALL_BASE+184)
#define __NR_capset			(__NR_SYSCALL_BASE+185)
#define __NR_sigaltstack		(__NR_SYSCALL_BASE+186)
#define __NR_sendfile			(__NR_SYSCALL_BASE+187)
					/* 188 reserved */
					/* 189 reserved */
#define __NR_vfork			(__NR_SYSCALL_BASE+190)
#define __NR_ugetrlimit			(__NR_SYSCALL_BASE+191)	/* SuS compliant getrlimit */
#define __NR_mmap2			(__NR_SYSCALL_BASE+192)
#define __NR_truncate64			(__NR_SYSCALL_BASE+193)
#define __NR_ftruncate64		(__NR_SYSCALL_BASE+194)
#define __NR_stat64			(__NR_SYSCALL_BASE+195)
#define __NR_lstat64			(__NR_SYSCALL_BASE+196)
#define __NR_fstat64			(__NR_SYSCALL_BASE+197)
#define __NR_lchown32			(__NR_SYSCALL_BASE+198)
#define __NR_getuid32			(__NR_SYSCALL_BASE+199)
#define __NR_getgid32			(__NR_SYSCALL_BASE+200)
#define __NR_geteuid32			(__NR_SYSCALL_BASE+201)
#define __NR_getegid32			(__NR_SYSCALL_BASE+202)
#define __NR_setreuid32			(__NR_SYSCALL_BASE+203)
#define __NR_setregid32			(__NR_SYSCALL_BASE+204)
#define __NR_getgroups32		(__NR_SYSCALL_BASE+205)
#define __NR_setgroups32		(__NR_SYSCALL_BASE+206)
#define __NR_fchown32			(__NR_SYSCALL_BASE+207)
#define __NR_setresuid32		(__NR_SYSCALL_BASE+208)
#define __NR_getresuid32		(__NR_SYSCALL_BASE+209)
#define __NR_setresgid32		(__NR_SYSCALL_BASE+210)
#define __NR_getresgid32		(__NR_SYSCALL_BASE+211)
#define __NR_chown32			(__NR_SYSCALL_BASE+212)
#define __NR_setuid32			(__NR_SYSCALL_BASE+213)
#define __NR_setgid32			(__NR_SYSCALL_BASE+214)
#define __NR_setfsuid32			(__NR_SYSCALL_BASE+215)
#define __NR_setfsgid32			(__NR_SYSCALL_BASE+216)
#define __NR_getdents64			(__NR_SYSCALL_BASE+217)
#define __NR_pivot_root			(__NR_SYSCALL_BASE+218)
#define __NR_mincore			(__NR_SYSCALL_BASE+219)
#define __NR_madvise			(__NR_SYSCALL_BASE+220)
#define __NR_fcntl64			(__NR_SYSCALL_BASE+221)
					/* 222 for tux */
					/* 223 is unused */
#define __NR_gettid			(__NR_SYSCALL_BASE+224)
#define __NR_readahead			(__NR_SYSCALL_BASE+225)
#define __NR_setxattr			(__NR_SYSCALL_BASE+226)
#define __NR_lsetxattr			(__NR_SYSCALL_BASE+227)
#define __NR_fsetxattr			(__NR_SYSCALL_BASE+228)
#define __NR_getxattr			(__NR_SYSCALL_BASE+229)
#define __NR_lgetxattr			(__NR_SYSCALL_BASE+230)
#define __NR_fgetxattr			(__NR_SYSCALL_BASE+231)
#define __NR_listxattr			(__NR_SYSCALL_BASE+232)
#define __NR_llistxattr			(__NR_SYSCALL_BASE+233)
#define __NR_flistxattr			(__NR_SYSCALL_BASE+234)
#define __NR_removexattr		(__NR_SYSCALL_BASE+235)
#define __NR_lremovexattr		(__NR_SYSCALL_BASE+236)
#define __NR_fremovexattr		(__NR_SYSCALL_BASE+237)
#define __NR_tkill			(__NR_SYSCALL_BASE+238)
#define __NR_sendfile64			(__NR_SYSCALL_BASE+239)
#define __NR_futex			(__NR_SYSCALL_BASE+240)
#define __NR_sched_setaffinity		(__NR_SYSCALL_BASE+241)
#define __NR_sched_getaffinity		(__NR_SYSCALL_BASE+242)
#define __NR_io_setup			(__NR_SYSCALL_BASE+243)
#define __NR_io_destroy			(__NR_SYSCALL_BASE+244)
#define __NR_io_getevents		(__NR_SYSCALL_BASE+245)
#define __NR_io_submit			(__NR_SYSCALL_BASE+246)
#define __NR_io_cancel			(__NR_SYSCALL_BASE+247)
#define __NR_exit_group			(__NR_SYSCALL_BASE+248)
#define __NR_lookup_dcookie		(__NR_SYSCALL_BASE+249)
#define __NR_epoll_create		(__NR_SYSCALL_BASE+250)
#define __NR_epoll_ctl			(__NR_SYSCALL_BASE+251)
#define __NR_epoll_wait			(__NR_SYSCALL_BASE+252)
#define __NR_remap_file_pages		(__NR_SYSCALL_BASE+253)
					/* 254 for set_thread_area */
					/* 255 for get_thread_area */
#define __NR_set_tid_address		(__NR_SYSCALL_BASE+256)
#define __NR_timer_create		(__NR_SYSCALL_BASE+257)
#define __NR_timer_settime		(__NR_SYSCALL_BASE+258)
#define __NR_timer_gettime		(__NR_SYSCALL_BASE+259)
#define __NR_timer_getoverrun		(__NR_SYSCALL_BASE+260)
#define __NR_timer_delete		(__NR_SYSCALL_BASE+261)
#define __NR_clock_settime		(__NR_SYSCALL_BASE+262)
#define __NR_clock_gettime		(__NR_SYSCALL_BASE+263)
#define __NR_clock_getres		(__NR_SYSCALL_BASE+264)
#define __NR_clock_nanosleep		(__NR_SYSCALL_BASE+265)
#define __NR_statfs64			(__NR_SYSCALL_BASE+266)
#define __NR_fstatfs64			(__NR_SYSCALL_BASE+267)
#define __NR_tgkill			(__NR_SYSCALL_BASE+268)
#define __NR_utimes			(__NR_SYSCALL_BASE+269)
#define __NR_arm_fadvise64_64		(__NR_SYSCALL_BASE+270)
#define __NR_pciconfig_iobase		(__NR_SYSCALL_BASE+271)
#define __NR_pciconfig_read		(__NR_SYSCALL_BASE+272)
#define __NR_pciconfig_write		(__NR_SYSCALL_BASE+273)
#define __NR_mq_open			(__NR_SYSCALL_BASE+274)
#define __NR_mq_unlink			(__NR_SYSCALL_BASE+275)
#define __NR_mq_timedsend		(__NR_SYSCALL_BASE+276)
#define __NR_mq_timedreceive		(__NR_SYSCALL_BASE+277)
#define __NR_mq_notify			(__NR_SYSCALL_BASE+278)
#define __NR_mq_getsetattr		(__NR_SYSCALL_BASE+279)
#define __NR_waitid			(__NR_SYSCALL_BASE+280)
#define __NR_socket			(__NR_SYSCALL_BASE+281)
#define __NR_bind			(__NR_SYSCALL_BASE+282)
#define __NR_connect			(__NR_SYSCALL_BASE+283)
#define __NR_listen			(__NR_SYSCALL_BASE+284)
#define __NR_accept			(__NR_SYSCALL_BASE+285)
#define __NR_getsockname		(__NR_SYSCALL_BASE+286)
#define __NR_getpeername		(__NR_SYSCALL_BASE+287)
#define __NR_socketpair			(__NR_SYSCALL_BASE+288)
#define __NR_send			(__NR_SYSCALL_BASE+289)
#define __NR_sendto			(__NR_SYSCALL_BASE+290)
#define __NR_recv			(__NR_SYSCALL_BASE+291)
#define __NR_recvfrom			(__NR_SYSCALL_BASE+292)
#define __NR_shutdown			(__NR_SYSCALL_BASE+293)
#define __NR_setsockopt			(__NR_SYSCALL_BASE+294)
#define __NR_getsockopt			(__NR_SYSCALL_BASE+295)
#define __NR_sendmsg			(__NR_SYSCALL_BASE+296)
#define __NR_recvmsg			(__NR_SYSCALL_BASE+297)
#define __NR_semop			(__NR_SYSCALL_BASE+298)
#define __NR_semget			(__NR_SYSCALL_BASE+299)
#define __NR_semctl			(__NR_SYSCALL_BASE+300)
#define __NR_msgsnd			(__NR_SYSCALL_BASE+301)
#define __NR_msgrcv			(__NR_SYSCALL_BASE+302)
#define __NR_msgget			(__NR_SYSCALL_BASE+303)
#define __NR_msgctl			(__NR_SYSCALL_BASE+304)
#define __NR_shmat			(__NR_SYSCALL_BASE+305)
#define __NR_shmdt			(__NR_SYSCALL_BASE+306)
#define __NR_shmget			(__NR_SYSCALL_BASE+307)
#define __NR_shmctl			(__NR_SYSCALL_BASE+308)
#define __NR_add_key			(__NR_SYSCALL_BASE+309)
#define __NR_request_key		(__NR_SYSCALL_BASE+310)
#define __NR_keyctl			(__NR_SYSCALL_BASE+311)
#define __NR_semtimedop			(__NR_SYSCALL_BASE+312)
#define __NR_vserver			(__NR_SYSCALL_BASE+313)
#define __NR_ioprio_set			(__NR_SYSCALL_BASE+314)
#define __NR_ioprio_get			(__NR_SYSCALL_BASE+315)
#define __NR_inotify_init		(__NR_SYSCALL_BASE+316)
#define __NR_inotify_add_watch		(__NR_SYSCALL_BASE+317)
#define __NR_inotify_rm_watch		(__NR_SYSCALL_BASE+318)
#define __NR_mbind			(__NR_SYSCALL_BASE+319)
#define __NR_get_mempolicy		(__NR_SYSCALL_BASE+320)
#define __NR_set_mempolicy		(__NR_SYSCALL_BASE+321)

/*
 * The following SWIs are ARM private.
 */
#define __ARM_NR_BASE			(__NR_SYSCALL_BASE+0x0f0000)
#define __ARM_NR_breakpoint		(__ARM_NR_BASE+1)
#define __ARM_NR_cacheflush		(__ARM_NR_BASE+2)
#define __ARM_NR_usr26			(__ARM_NR_BASE+3)
#define __ARM_NR_usr32			(__ARM_NR_BASE+4)
#define __ARM_NR_set_tls		(__ARM_NR_BASE+5)

/*
 * The following syscalls are obsolete and no longer available for EABI.
 */
#if defined(__ARM_EABI__) && !defined(__KERNEL__)
#undef __NR_time
#undef __NR_umount
#undef __NR_stime
#undef __NR_alarm
#undef __NR_utime
#undef __NR_getrlimit
#undef __NR_select
#undef __NR_readdir
#undef __NR_mmap
#undef __NR_socketcall
#undef __NR_syscall
#undef __NR_ipc
#endif

<<<<<<< HEAD
=======
#ifdef __KERNEL__
#include <linux/linkage.h>

>>>>>>> 120bda20
#define __sys2(x) #x
#define __sys1(x) __sys2(x)

#ifndef __syscall
#if defined(__thumb__) || defined(__ARM_EABI__)
#define __SYS_REG(name) register long __sysreg __asm__("r7") = __NR_##name;
#define __SYS_REG_LIST(regs...) "r" (__sysreg) , ##regs
#define __syscall(name) "swi\t0"
#else
#define __SYS_REG(name)
#define __SYS_REG_LIST(regs...) regs
#define __syscall(name) "swi\t" __sys1(__NR_##name) ""
#endif
#endif

#define __syscall_return(type, res)					\
do {									\
	if ((unsigned long)(res) >= (unsigned long)(-129)) {		\
		errno = -(res);						\
		res = -1;						\
	}								\
	return (type) (res);						\
} while (0)

#define _syscall0(type,name)						\
type name(void) {							\
  __SYS_REG(name)							\
  register long __res_r0 __asm__("r0");					\
  long __res;								\
  __asm__ __volatile__ (						\
  __syscall(name)							\
	: "=r" (__res_r0)						\
	: __SYS_REG_LIST()						\
	: "memory" );							\
  __res = __res_r0;							\
  __syscall_return(type,__res);						\
}

#define _syscall1(type,name,type1,arg1) 				\
type name(type1 arg1) { 						\
  __SYS_REG(name)							\
  register long __r0 __asm__("r0") = (long)arg1;			\
  register long __res_r0 __asm__("r0");					\
  long __res;								\
  __asm__ __volatile__ (						\
  __syscall(name)							\
	: "=r" (__res_r0)						\
	: __SYS_REG_LIST( "0" (__r0) )					\
	: "memory" );							\
  __res = __res_r0;							\
  __syscall_return(type,__res);						\
}

#define _syscall2(type,name,type1,arg1,type2,arg2)			\
type name(type1 arg1,type2 arg2) {					\
  __SYS_REG(name)							\
  register long __r0 __asm__("r0") = (long)arg1;			\
  register long __r1 __asm__("r1") = (long)arg2;			\
  register long __res_r0 __asm__("r0");					\
  long __res;								\
  __asm__ __volatile__ (						\
  __syscall(name)							\
	: "=r" (__res_r0)						\
	: __SYS_REG_LIST( "0" (__r0), "r" (__r1) )			\
	: "memory" );							\
  __res = __res_r0;							\
  __syscall_return(type,__res);						\
}


#define _syscall3(type,name,type1,arg1,type2,arg2,type3,arg3)		\
type name(type1 arg1,type2 arg2,type3 arg3) {				\
  __SYS_REG(name)							\
  register long __r0 __asm__("r0") = (long)arg1;			\
  register long __r1 __asm__("r1") = (long)arg2;			\
  register long __r2 __asm__("r2") = (long)arg3;			\
  register long __res_r0 __asm__("r0");					\
  long __res;								\
  __asm__ __volatile__ (						\
  __syscall(name)							\
	: "=r" (__res_r0)						\
	: __SYS_REG_LIST( "0" (__r0), "r" (__r1), "r" (__r2) )		\
	: "memory" );							\
  __res = __res_r0;							\
  __syscall_return(type,__res);						\
}


#define _syscall4(type,name,type1,arg1,type2,arg2,type3,arg3,type4,arg4)\
type name(type1 arg1, type2 arg2, type3 arg3, type4 arg4) {		\
  __SYS_REG(name)							\
  register long __r0 __asm__("r0") = (long)arg1;			\
  register long __r1 __asm__("r1") = (long)arg2;			\
  register long __r2 __asm__("r2") = (long)arg3;			\
  register long __r3 __asm__("r3") = (long)arg4;			\
  register long __res_r0 __asm__("r0");					\
  long __res;								\
  __asm__ __volatile__ (						\
  __syscall(name)							\
	: "=r" (__res_r0)						\
	: __SYS_REG_LIST( "0" (__r0), "r" (__r1), "r" (__r2), "r" (__r3) ) \
	: "memory" );							\
  __res = __res_r0;							\
  __syscall_return(type,__res);						\
}
  

#define _syscall5(type,name,type1,arg1,type2,arg2,type3,arg3,type4,arg4,type5,arg5)	\
type name(type1 arg1, type2 arg2, type3 arg3, type4 arg4, type5 arg5) {	\
  __SYS_REG(name)							\
  register long __r0 __asm__("r0") = (long)arg1;			\
  register long __r1 __asm__("r1") = (long)arg2;			\
  register long __r2 __asm__("r2") = (long)arg3;			\
  register long __r3 __asm__("r3") = (long)arg4;			\
  register long __r4 __asm__("r4") = (long)arg5;			\
  register long __res_r0 __asm__("r0");					\
  long __res;								\
  __asm__ __volatile__ (						\
  __syscall(name)							\
	: "=r" (__res_r0)						\
	: __SYS_REG_LIST( "0" (__r0), "r" (__r1), "r" (__r2),		\
			  "r" (__r3), "r" (__r4) )			\
	: "memory" );							\
  __res = __res_r0;							\
  __syscall_return(type,__res);						\
}

#define _syscall6(type,name,type1,arg1,type2,arg2,type3,arg3,type4,arg4,type5,arg5,type6,arg6)	\
type name(type1 arg1, type2 arg2, type3 arg3, type4 arg4, type5 arg5, type6 arg6) {	\
  __SYS_REG(name)							\
  register long __r0 __asm__("r0") = (long)arg1;			\
  register long __r1 __asm__("r1") = (long)arg2;			\
  register long __r2 __asm__("r2") = (long)arg3;			\
  register long __r3 __asm__("r3") = (long)arg4;			\
  register long __r4 __asm__("r4") = (long)arg5;			\
  register long __r5 __asm__("r5") = (long)arg6;			\
  register long __res_r0 __asm__("r0");					\
  long __res;								\
  __asm__ __volatile__ (						\
  __syscall(name)							\
	: "=r" (__res_r0)						\
	: __SYS_REG_LIST( "0" (__r0), "r" (__r1), "r" (__r2),		\
			  "r" (__r3), "r" (__r4), "r" (__r5) )		\
	: "memory" );							\
  __res = __res_r0;							\
  __syscall_return(type,__res);						\
}

#define __ARCH_WANT_IPC_PARSE_VERSION
#define __ARCH_WANT_STAT64
#define __ARCH_WANT_SYS_GETHOSTNAME
#define __ARCH_WANT_SYS_PAUSE
#define __ARCH_WANT_SYS_GETPGRP
#define __ARCH_WANT_SYS_LLSEEK
#define __ARCH_WANT_SYS_NICE
#define __ARCH_WANT_SYS_SIGPENDING
#define __ARCH_WANT_SYS_SIGPROCMASK
#define __ARCH_WANT_SYS_RT_SIGACTION

#if !defined(CONFIG_AEABI) || defined(CONFIG_OABI_COMPAT)
#define __ARCH_WANT_SYS_TIME
#define __ARCH_WANT_SYS_OLDUMOUNT
#define __ARCH_WANT_SYS_ALARM
#define __ARCH_WANT_SYS_UTIME
#define __ARCH_WANT_SYS_OLD_GETRLIMIT
#define __ARCH_WANT_OLD_READDIR
#define __ARCH_WANT_SYS_SOCKETCALL
#endif

#ifdef __KERNEL_SYSCALLS__

#include <linux/compiler.h>
#include <linux/types.h>
#include <linux/syscalls.h>

extern long execve(const char *file, char **argv, char **envp);

struct pt_regs;
asmlinkage int sys_execve(char *filenamei, char **argv, char **envp,
			struct pt_regs *regs);
asmlinkage int sys_clone(unsigned long clone_flags, unsigned long newsp,
			struct pt_regs *regs);
asmlinkage int sys_fork(struct pt_regs *regs);
asmlinkage int sys_vfork(struct pt_regs *regs);
asmlinkage int sys_pipe(unsigned long *fildes);
struct sigaction;
asmlinkage long sys_rt_sigaction(int sig,
				const struct sigaction __user *act,
				struct sigaction __user *oact,
				size_t sigsetsize);

#endif /* __KERNEL_SYSCALLS__ */

/*
 * "Conditional" syscalls
 *
 * What we want is __attribute__((weak,alias("sys_ni_syscall"))),
 * but it doesn't work on all toolchains, so we just do it by hand
 */
#define cond_syscall(x) asm(".weak\t" #x "\n\t.set\t" #x ",sys_ni_syscall")

#endif /* __KERNEL__ */
#endif /* __ASM_ARM_UNISTD_H */<|MERGE_RESOLUTION|>--- conflicted
+++ resolved
@@ -376,12 +376,9 @@
 #undef __NR_ipc
 #endif
 
-<<<<<<< HEAD
-=======
 #ifdef __KERNEL__
 #include <linux/linkage.h>
 
->>>>>>> 120bda20
 #define __sys2(x) #x
 #define __sys1(x) __sys2(x)
 
