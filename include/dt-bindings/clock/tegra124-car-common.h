/* SPDX-License-Identifier: GPL-2.0 */
/*
 * This header provides constants for binding nvidia,tegra124-car or
 * nvidia,tegra132-car.
 *
 * The first 192 clocks are numbered to match the bits in the CAR's CLK_OUT_ENB
 * registers. These IDs often match those in the CAR's RST_DEVICES registers,
 * but not in all cases. Some bits in CLK_OUT_ENB affect multiple clocks. In
 * this case, those clocks are assigned IDs above 185 in order to highlight
 * this issue. Implementations that interpret these clock IDs as bit values
 * within the CLK_OUT_ENB or RST_DEVICES registers should be careful to
 * explicitly handle these special cases.
 *
 * The balance of the clocks controlled by the CAR are assigned IDs of 185 and
 * above.
 */

#ifndef _DT_BINDINGS_CLOCK_TEGRA124_CAR_COMMON_H
#define _DT_BINDINGS_CLOCK_TEGRA124_CAR_COMMON_H

/* 0 */
/* 1 */
/* 2 */
#define TEGRA124_CLK_ISPB 3
#define TEGRA124_CLK_RTC 4
#define TEGRA124_CLK_TIMER 5
#define TEGRA124_CLK_UARTA 6
/* 7 (register bit affects uartb and vfir) */
/* 8 */
#define TEGRA124_CLK_SDMMC2 9
/* 10 (register bit affects spdif_in and spdif_out) */
#define TEGRA124_CLK_I2S1 11
#define TEGRA124_CLK_I2C1 12
/* 13 */
#define TEGRA124_CLK_SDMMC1 14
#define TEGRA124_CLK_SDMMC4 15
/* 16 */
#define TEGRA124_CLK_PWM 17
#define TEGRA124_CLK_I2S2 18
/* 20 (register bit affects vi and vi_sensor) */
/* 21 */
#define TEGRA124_CLK_USBD 22
#define TEGRA124_CLK_ISP 23
/* 26 */
/* 25 */
#define TEGRA124_CLK_DISP2 26
#define TEGRA124_CLK_DISP1 27
#define TEGRA124_CLK_HOST1X 28
#define TEGRA124_CLK_VCP 29
#define TEGRA124_CLK_I2S0 30
/* 31 */

#define TEGRA124_CLK_MC 32
/* 33 */
#define TEGRA124_CLK_APBDMA 34
/* 35 */
#define TEGRA124_CLK_KBC 36
/* 37 */
/* 38 */
/* 39 (register bit affects fuse and fuse_burn) */
#define TEGRA124_CLK_KFUSE 40
#define TEGRA124_CLK_SBC1 41
#define TEGRA124_CLK_NOR 42
/* 43 */
#define TEGRA124_CLK_SBC2 44
/* 45 */
#define TEGRA124_CLK_SBC3 46
#define TEGRA124_CLK_I2C5 47
#define TEGRA124_CLK_DSIA 48
/* 49 */
#define TEGRA124_CLK_MIPI 50
#define TEGRA124_CLK_HDMI 51
#define TEGRA124_CLK_CSI 52
/* 53 */
#define TEGRA124_CLK_I2C2 54
#define TEGRA124_CLK_UARTC 55
#define TEGRA124_CLK_MIPI_CAL 56
#define TEGRA124_CLK_EMC 57
#define TEGRA124_CLK_USB2 58
#define TEGRA124_CLK_USB3 59
/* 60 */
#define TEGRA124_CLK_VDE 61
#define TEGRA124_CLK_BSEA 62
#define TEGRA124_CLK_BSEV 63

/* 64 */
#define TEGRA124_CLK_UARTD 65
/* 66 */
#define TEGRA124_CLK_I2C3 67
#define TEGRA124_CLK_SBC4 68
#define TEGRA124_CLK_SDMMC3 69
#define TEGRA124_CLK_PCIE 70
#define TEGRA124_CLK_OWR 71
#define TEGRA124_CLK_AFI 72
#define TEGRA124_CLK_CSITE 73
/* 74 */
/* 75 */
#define TEGRA124_CLK_LA 76
#define TEGRA124_CLK_TRACE 77
#define TEGRA124_CLK_SOC_THERM 78
#define TEGRA124_CLK_DTV 79
/* 80 */
#define TEGRA124_CLK_I2CSLOW 81
#define TEGRA124_CLK_DSIB 82
#define TEGRA124_CLK_TSEC 83
/* 84 */
/* 85 */
/* 86 */
/* 87 */
/* 88 */
#define TEGRA124_CLK_XUSB_HOST 89
/* 90 */
#define TEGRA124_CLK_MSENC 91
#define TEGRA124_CLK_CSUS 92
/* 93 */
/* 94 */
/* 95 (bit affects xusb_dev and xusb_dev_src) */

/* 96 */
/* 97 */
/* 98 */
#define TEGRA124_CLK_MSELECT 99
#define TEGRA124_CLK_TSENSOR 100
#define TEGRA124_CLK_I2S3 101
#define TEGRA124_CLK_I2S4 102
#define TEGRA124_CLK_I2C4 103
#define TEGRA124_CLK_SBC5 104
#define TEGRA124_CLK_SBC6 105
#define TEGRA124_CLK_D_AUDIO 106
#define TEGRA124_CLK_APBIF 107
#define TEGRA124_CLK_DAM0 108
#define TEGRA124_CLK_DAM1 109
#define TEGRA124_CLK_DAM2 110
#define TEGRA124_CLK_HDA2CODEC_2X 111
/* 112 */
#define TEGRA124_CLK_AUDIO0_2X 113
#define TEGRA124_CLK_AUDIO1_2X 114
#define TEGRA124_CLK_AUDIO2_2X 115
#define TEGRA124_CLK_AUDIO3_2X 116
#define TEGRA124_CLK_AUDIO4_2X 117
#define TEGRA124_CLK_SPDIF_2X 118
#define TEGRA124_CLK_ACTMON 119
#define TEGRA124_CLK_EXTERN1 120
#define TEGRA124_CLK_EXTERN2 121
#define TEGRA124_CLK_EXTERN3 122
#define TEGRA124_CLK_SATA_OOB 123
#define TEGRA124_CLK_SATA 124
#define TEGRA124_CLK_HDA 125
/* 126 */
#define TEGRA124_CLK_SE 127

#define TEGRA124_CLK_HDA2HDMI 128
#define TEGRA124_CLK_SATA_COLD 129
/* 130 */
/* 131 */
/* 132 */
/* 133 */
/* 134 */
/* 135 */
#define TEGRA124_CLK_CEC 136
/* 137 */
/* 138 */
/* 139 */
/* 140 */
/* 141 */
/* 142 */
/* 143 (bit affects xusb_falcon_src, xusb_fs_src, */
/*      xusb_host_src and xusb_ss_src) */
#define TEGRA124_CLK_CILAB 144
#define TEGRA124_CLK_CILCD 145
#define TEGRA124_CLK_CILE 146
#define TEGRA124_CLK_DSIALP 147
#define TEGRA124_CLK_DSIBLP 148
#define TEGRA124_CLK_ENTROPY 149
#define TEGRA124_CLK_DDS 150
/* 151 */
#define TEGRA124_CLK_DP2 152
#define TEGRA124_CLK_AMX 153
#define TEGRA124_CLK_ADX 154
/* 155 (bit affects dfll_ref and dfll_soc) */
#define TEGRA124_CLK_XUSB_SS 156
/* 157 */
/* 158 */
/* 159 */

/* 160 */
/* 161 */
/* 162 */
/* 163 */
/* 164 */
/* 165 */
#define TEGRA124_CLK_I2C6 166
/* 167 */
/* 168 */
/* 169 */
/* 170 */
#define TEGRA124_CLK_VIM2_CLK 171
/* 172 */
/* 173 */
/* 174 */
/* 175 */
#define TEGRA124_CLK_HDMI_AUDIO 176
#define TEGRA124_CLK_CLK72MHZ 177
#define TEGRA124_CLK_VIC03 178
/* 179 */
#define TEGRA124_CLK_ADX1 180
#define TEGRA124_CLK_DPAUX 181
#define TEGRA124_CLK_SOR0 182
/* 183 */
#define TEGRA124_CLK_GPU 184
#define TEGRA124_CLK_AMX1 185
/* 186 */
/* 187 */
/* 188 */
/* 189 */
/* 190 */
/* 191 */
#define TEGRA124_CLK_UARTB 192
#define TEGRA124_CLK_VFIR 193
#define TEGRA124_CLK_SPDIF_IN 194
#define TEGRA124_CLK_SPDIF_OUT 195
#define TEGRA124_CLK_VI 196
#define TEGRA124_CLK_VI_SENSOR 197
#define TEGRA124_CLK_FUSE 198
#define TEGRA124_CLK_FUSE_BURN 199
#define TEGRA124_CLK_CLK_32K 200
#define TEGRA124_CLK_CLK_M 201
#define TEGRA124_CLK_CLK_M_DIV2 202
#define TEGRA124_CLK_CLK_M_DIV4 203
#define TEGRA124_CLK_OSC_DIV2 202
#define TEGRA124_CLK_OSC_DIV4 203
#define TEGRA124_CLK_PLL_REF 204
#define TEGRA124_CLK_PLL_C 205
#define TEGRA124_CLK_PLL_C_OUT1 206
#define TEGRA124_CLK_PLL_C2 207
#define TEGRA124_CLK_PLL_C3 208
#define TEGRA124_CLK_PLL_M 209
#define TEGRA124_CLK_PLL_M_OUT1 210
#define TEGRA124_CLK_PLL_P 211
#define TEGRA124_CLK_PLL_P_OUT1 212
#define TEGRA124_CLK_PLL_P_OUT2 213
#define TEGRA124_CLK_PLL_P_OUT3 214
#define TEGRA124_CLK_PLL_P_OUT4 215
#define TEGRA124_CLK_PLL_A 216
#define TEGRA124_CLK_PLL_A_OUT0 217
#define TEGRA124_CLK_PLL_D 218
#define TEGRA124_CLK_PLL_D_OUT0 219
#define TEGRA124_CLK_PLL_D2 220
#define TEGRA124_CLK_PLL_D2_OUT0 221
#define TEGRA124_CLK_PLL_U 222
#define TEGRA124_CLK_PLL_U_480M 223

#define TEGRA124_CLK_PLL_U_60M 224
#define TEGRA124_CLK_PLL_U_48M 225
#define TEGRA124_CLK_PLL_U_12M 226
/* 227 */
/* 228 */
#define TEGRA124_CLK_PLL_RE_VCO 229
#define TEGRA124_CLK_PLL_RE_OUT 230
#define TEGRA124_CLK_PLL_E 231
#define TEGRA124_CLK_SPDIF_IN_SYNC 232
#define TEGRA124_CLK_I2S0_SYNC 233
#define TEGRA124_CLK_I2S1_SYNC 234
#define TEGRA124_CLK_I2S2_SYNC 235
#define TEGRA124_CLK_I2S3_SYNC 236
#define TEGRA124_CLK_I2S4_SYNC 237
#define TEGRA124_CLK_VIMCLK_SYNC 238
#define TEGRA124_CLK_AUDIO0 239
#define TEGRA124_CLK_AUDIO1 240
#define TEGRA124_CLK_AUDIO2 241
#define TEGRA124_CLK_AUDIO3 242
#define TEGRA124_CLK_AUDIO4 243
#define TEGRA124_CLK_SPDIF 244
<<<<<<< HEAD
#define TEGRA124_CLK_CLK_OUT_1 245
#define TEGRA124_CLK_CLK_OUT_2 246
#define TEGRA124_CLK_CLK_OUT_3 247
#define TEGRA124_CLK_BLINK 248
=======
/* 245 */
/* 246 */
/* 247 */
/* 248 */
>>>>>>> 7d2a07b7
#define TEGRA124_CLK_OSC 249
/* 250 */
/* 251 */
#define TEGRA124_CLK_XUSB_HOST_SRC 252
#define TEGRA124_CLK_XUSB_FALCON_SRC 253
#define TEGRA124_CLK_XUSB_FS_SRC 254
#define TEGRA124_CLK_XUSB_SS_SRC 255

#define TEGRA124_CLK_XUSB_DEV_SRC 256
#define TEGRA124_CLK_XUSB_DEV 257
#define TEGRA124_CLK_XUSB_HS_SRC 258
#define TEGRA124_CLK_SCLK 259
#define TEGRA124_CLK_HCLK 260
#define TEGRA124_CLK_PCLK 261
/* 262 */
/* 263 */
#define TEGRA124_CLK_DFLL_REF 264
#define TEGRA124_CLK_DFLL_SOC 265
#define TEGRA124_CLK_VI_SENSOR2 266
#define TEGRA124_CLK_PLL_P_OUT5 267
#define TEGRA124_CLK_CML0 268
#define TEGRA124_CLK_CML1 269
#define TEGRA124_CLK_PLL_C4 270
#define TEGRA124_CLK_PLL_DP 271
#define TEGRA124_CLK_PLL_E_MUX 272
#define TEGRA124_CLK_PLL_D_DSI_OUT 273
/* 274 */
/* 275 */
/* 276 */
/* 277 */
/* 278 */
/* 279 */
/* 280 */
/* 281 */
/* 282 */
/* 283 */
/* 284 */
/* 285 */
/* 286 */
/* 287 */

/* 288 */
/* 289 */
/* 290 */
/* 291 */
/* 292 */
/* 293 */
/* 294 */
/* 295 */
/* 296 */
/* 297 */
/* 298 */
/* 299 */
#define TEGRA124_CLK_AUDIO0_MUX 300
#define TEGRA124_CLK_AUDIO1_MUX 301
#define TEGRA124_CLK_AUDIO2_MUX 302
#define TEGRA124_CLK_AUDIO3_MUX 303
#define TEGRA124_CLK_AUDIO4_MUX 304
#define TEGRA124_CLK_SPDIF_MUX 305
/* 306 */
/* 307 */
/* 308 */
/* 309 */
/* 310 */
#define TEGRA124_CLK_SOR0_LVDS 311 /* deprecated */
#define TEGRA124_CLK_SOR0_OUT 311
#define TEGRA124_CLK_XUSB_SS_DIV2 312

#define TEGRA124_CLK_PLL_M_UD 313
#define TEGRA124_CLK_PLL_C_UD 314

#endif	/* _DT_BINDINGS_CLOCK_TEGRA124_CAR_COMMON_H */<|MERGE_RESOLUTION|>--- conflicted
+++ resolved
@@ -271,17 +271,10 @@
 #define TEGRA124_CLK_AUDIO3 242
 #define TEGRA124_CLK_AUDIO4 243
 #define TEGRA124_CLK_SPDIF 244
-<<<<<<< HEAD
-#define TEGRA124_CLK_CLK_OUT_1 245
-#define TEGRA124_CLK_CLK_OUT_2 246
-#define TEGRA124_CLK_CLK_OUT_3 247
-#define TEGRA124_CLK_BLINK 248
-=======
 /* 245 */
 /* 246 */
 /* 247 */
 /* 248 */
->>>>>>> 7d2a07b7
 #define TEGRA124_CLK_OSC 249
 /* 250 */
 /* 251 */
