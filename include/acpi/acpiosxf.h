/* SPDX-License-Identifier: BSD-3-Clause OR GPL-2.0 */
/******************************************************************************
 *
 * Name: acpiosxf.h - All interfaces to the OS Services Layer (OSL). These
 *                    interfaces must be implemented by OSL to interface the
 *                    ACPI components to the host operating system.
 *
<<<<<<< HEAD
 * Copyright (C) 2000 - 2020, Intel Corp.
=======
 * Copyright (C) 2000 - 2021, Intel Corp.
>>>>>>> 7d2a07b7
 *
 *****************************************************************************/

#ifndef __ACPIOSXF_H__
#define __ACPIOSXF_H__

#include <acpi/platform/acenv.h>
#include <acpi/actypes.h>

/* Types for acpi_os_execute */

typedef enum {
	OSL_GLOBAL_LOCK_HANDLER,
	OSL_NOTIFY_HANDLER,
	OSL_GPE_HANDLER,
	OSL_DEBUGGER_MAIN_THREAD,
	OSL_DEBUGGER_EXEC_THREAD,
	OSL_EC_POLL_HANDLER,
	OSL_EC_BURST_HANDLER
} acpi_execute_type;

#define ACPI_NO_UNIT_LIMIT          ((u32) -1)
#define ACPI_MUTEX_SEM              1

/* Functions for acpi_os_signal */

#define ACPI_SIGNAL_FATAL           0
#define ACPI_SIGNAL_BREAKPOINT      1

struct acpi_signal_fatal_info {
	u32 type;
	u32 code;
	u32 argument;
};

/*
 * OSL Initialization and shutdown primitives
 */
#ifndef ACPI_USE_ALTERNATE_PROTOTYPE_acpi_os_initialize
acpi_status acpi_os_initialize(void);
#endif

#ifndef ACPI_USE_ALTERNATE_PROTOTYPE_acpi_os_terminate
acpi_status acpi_os_terminate(void);
#endif

/*
 * ACPI Table interfaces
 */
#ifndef ACPI_USE_ALTERNATE_PROTOTYPE_acpi_os_get_root_pointer
acpi_physical_address acpi_os_get_root_pointer(void);
#endif

#ifndef ACPI_USE_ALTERNATE_PROTOTYPE_acpi_os_predefined_override
acpi_status
acpi_os_predefined_override(const struct acpi_predefined_names *init_val,
			    acpi_string *new_val);
#endif

#ifndef ACPI_USE_ALTERNATE_PROTOTYPE_acpi_os_table_override
acpi_status
acpi_os_table_override(struct acpi_table_header *existing_table,
		       struct acpi_table_header **new_table);
#endif

#ifndef ACPI_USE_ALTERNATE_PROTOTYPE_acpi_os_physical_table_override
acpi_status
acpi_os_physical_table_override(struct acpi_table_header *existing_table,
				acpi_physical_address *new_address,
				u32 *new_table_length);
#endif

/*
 * Spinlock primitives
 */
#ifndef ACPI_USE_ALTERNATE_PROTOTYPE_acpi_os_create_lock
acpi_status acpi_os_create_lock(acpi_spinlock * out_handle);
#endif

#ifndef ACPI_USE_ALTERNATE_PROTOTYPE_acpi_os_delete_lock
void acpi_os_delete_lock(acpi_spinlock handle);
#endif

#ifndef ACPI_USE_ALTERNATE_PROTOTYPE_acpi_os_acquire_lock
acpi_cpu_flags acpi_os_acquire_lock(acpi_spinlock handle);
#endif

#ifndef ACPI_USE_ALTERNATE_PROTOTYPE_acpi_os_release_lock
void acpi_os_release_lock(acpi_spinlock handle, acpi_cpu_flags flags);
#endif

/*
 * RAW spinlock primitives. If the OS does not provide them, fallback to
 * spinlock primitives
 */
#ifndef ACPI_USE_ALTERNATE_PROTOTYPE_acpi_os_create_raw_lock
# define acpi_os_create_raw_lock(out_handle)	acpi_os_create_lock(out_handle)
#endif

#ifndef ACPI_USE_ALTERNATE_PROTOTYPE_acpi_os_delete_raw_lock
# define acpi_os_delete_raw_lock(handle)	acpi_os_delete_lock(handle)
#endif

#ifndef ACPI_USE_ALTERNATE_PROTOTYPE_acpi_os_acquire_raw_lock
# define acpi_os_acquire_raw_lock(handle)	acpi_os_acquire_lock(handle)
#endif

#ifndef ACPI_USE_ALTERNATE_PROTOTYPE_acpi_os_release_raw_lock
# define acpi_os_release_raw_lock(handle, flags)	\
	acpi_os_release_lock(handle, flags)
#endif

/*
 * Semaphore primitives
 */
#ifndef ACPI_USE_ALTERNATE_PROTOTYPE_acpi_os_create_semaphore
acpi_status
acpi_os_create_semaphore(u32 max_units,
			 u32 initial_units, acpi_semaphore * out_handle);
#endif

#ifndef ACPI_USE_ALTERNATE_PROTOTYPE_acpi_os_delete_semaphore
acpi_status acpi_os_delete_semaphore(acpi_semaphore handle);
#endif

#ifndef ACPI_USE_ALTERNATE_PROTOTYPE_acpi_os_wait_semaphore
acpi_status
acpi_os_wait_semaphore(acpi_semaphore handle, u32 units, u16 timeout);
#endif

#ifndef ACPI_USE_ALTERNATE_PROTOTYPE_acpi_os_signal_semaphore
acpi_status acpi_os_signal_semaphore(acpi_semaphore handle, u32 units);
#endif

/*
 * Mutex primitives. May be configured to use semaphores instead via
 * ACPI_MUTEX_TYPE (see platform/acenv.h)
 */
#if (ACPI_MUTEX_TYPE != ACPI_BINARY_SEMAPHORE)

#ifndef ACPI_USE_ALTERNATE_PROTOTYPE_acpi_os_create_mutex
acpi_status acpi_os_create_mutex(acpi_mutex * out_handle);
#endif

#ifndef ACPI_USE_ALTERNATE_PROTOTYPE_acpi_os_delete_mutex
void acpi_os_delete_mutex(acpi_mutex handle);
#endif

#ifndef ACPI_USE_ALTERNATE_PROTOTYPE_acpi_os_acquire_mutex
acpi_status acpi_os_acquire_mutex(acpi_mutex handle, u16 timeout);
#endif

#ifndef ACPI_USE_ALTERNATE_PROTOTYPE_acpi_os_release_mutex
void acpi_os_release_mutex(acpi_mutex handle);
#endif

#endif

/*
 * Memory allocation and mapping
 */
#ifndef ACPI_USE_ALTERNATE_PROTOTYPE_acpi_os_allocate
void *acpi_os_allocate(acpi_size size);
#endif

#ifndef ACPI_USE_ALTERNATE_PROTOTYPE_acpi_os_allocate_zeroed
void *acpi_os_allocate_zeroed(acpi_size size);
#endif

#ifndef ACPI_USE_ALTERNATE_PROTOTYPE_acpi_os_free
void acpi_os_free(void *memory);
#endif

#ifndef ACPI_USE_ALTERNATE_PROTOTYPE_acpi_os_map_memory
void *acpi_os_map_memory(acpi_physical_address where, acpi_size length);
#endif

#ifndef ACPI_USE_ALTERNATE_PROTOTYPE_acpi_os_unmap_memory
void acpi_os_unmap_memory(void *logical_address, acpi_size size);
#endif

#ifndef ACPI_USE_ALTERNATE_PROTOTYPE_acpi_os_get_physical_address
acpi_status
acpi_os_get_physical_address(void *logical_address,
			     acpi_physical_address *physical_address);
#endif

/*
 * Memory/Object Cache
 */
#ifndef ACPI_USE_ALTERNATE_PROTOTYPE_acpi_os_create_cache
acpi_status
acpi_os_create_cache(char *cache_name,
		     u16 object_size,
		     u16 max_depth, acpi_cache_t ** return_cache);
#endif

#ifndef ACPI_USE_ALTERNATE_PROTOTYPE_acpi_os_delete_cache
acpi_status acpi_os_delete_cache(acpi_cache_t * cache);
#endif

#ifndef ACPI_USE_ALTERNATE_PROTOTYPE_acpi_os_purge_cache
acpi_status acpi_os_purge_cache(acpi_cache_t * cache);
#endif

#ifndef ACPI_USE_ALTERNATE_PROTOTYPE_acpi_os_acquire_object
void *acpi_os_acquire_object(acpi_cache_t * cache);
#endif

#ifndef ACPI_USE_ALTERNATE_PROTOTYPE_acpi_os_release_object
acpi_status acpi_os_release_object(acpi_cache_t * cache, void *object);
#endif

/*
 * Interrupt handlers
 */
#ifndef ACPI_USE_ALTERNATE_PROTOTYPE_acpi_os_install_interrupt_handler
acpi_status
acpi_os_install_interrupt_handler(u32 interrupt_number,
				  acpi_osd_handler service_routine,
				  void *context);
#endif

#ifndef ACPI_USE_ALTERNATE_PROTOTYPE_acpi_os_remove_interrupt_handler
acpi_status
acpi_os_remove_interrupt_handler(u32 interrupt_number,
				 acpi_osd_handler service_routine);
#endif

/*
 * Threads and Scheduling
 */
#ifndef ACPI_USE_ALTERNATE_PROTOTYPE_acpi_os_get_thread_id
acpi_thread_id acpi_os_get_thread_id(void);
#endif

#ifndef ACPI_USE_ALTERNATE_PROTOTYPE_acpi_os_execute
acpi_status
acpi_os_execute(acpi_execute_type type,
		acpi_osd_exec_callback function, void *context);
#endif

#ifndef ACPI_USE_ALTERNATE_PROTOTYPE_acpi_os_wait_events_complete
void acpi_os_wait_events_complete(void);
#endif

#ifndef ACPI_USE_ALTERNATE_PROTOTYPE_acpi_os_sleep
void acpi_os_sleep(u64 milliseconds);
#endif

#ifndef ACPI_USE_ALTERNATE_PROTOTYPE_acpi_os_stall
void acpi_os_stall(u32 microseconds);
#endif

/*
 * Platform and hardware-independent I/O interfaces
 */
#ifndef ACPI_USE_ALTERNATE_PROTOTYPE_acpi_os_read_port
acpi_status acpi_os_read_port(acpi_io_address address, u32 *value, u32 width);
#endif

#ifndef ACPI_USE_ALTERNATE_PROTOTYPE_acpi_os_write_port
acpi_status acpi_os_write_port(acpi_io_address address, u32 value, u32 width);
#endif

/*
 * Platform and hardware-independent physical memory interfaces
 */
int acpi_os_read_iomem(void __iomem *virt_addr, u64 *value, u32 width);

#ifndef ACPI_USE_ALTERNATE_PROTOTYPE_acpi_os_read_memory
acpi_status
acpi_os_read_memory(acpi_physical_address address, u64 *value, u32 width);
#endif

#ifndef ACPI_USE_ALTERNATE_PROTOTYPE_acpi_os_write_memory
acpi_status
acpi_os_write_memory(acpi_physical_address address, u64 value, u32 width);
#endif

/*
 * Platform and hardware-independent PCI configuration space access
 * Note: Can't use "Register" as a parameter, changed to "Reg" --
 * certain compilers complain.
 */
#ifndef ACPI_USE_ALTERNATE_PROTOTYPE_acpi_os_read_pci_configuration
acpi_status
acpi_os_read_pci_configuration(struct acpi_pci_id *pci_id,
			       u32 reg, u64 *value, u32 width);
#endif

#ifndef ACPI_USE_ALTERNATE_PROTOTYPE_acpi_os_write_pci_configuration
acpi_status
acpi_os_write_pci_configuration(struct acpi_pci_id *pci_id,
				u32 reg, u64 value, u32 width);
#endif

/*
 * Miscellaneous
 */
#ifndef ACPI_USE_ALTERNATE_PROTOTYPE_acpi_os_readable
u8 acpi_os_readable(void *pointer, acpi_size length);
#endif

#ifndef ACPI_USE_ALTERNATE_PROTOTYPE_acpi_os_writable
u8 acpi_os_writable(void *pointer, acpi_size length);
#endif

#ifndef ACPI_USE_ALTERNATE_PROTOTYPE_acpi_os_get_timer
u64 acpi_os_get_timer(void);
#endif

#ifndef ACPI_USE_ALTERNATE_PROTOTYPE_acpi_os_signal
acpi_status acpi_os_signal(u32 function, void *info);
#endif

#ifndef ACPI_USE_ALTERNATE_PROTOTYPE_acpi_os_enter_sleep
acpi_status acpi_os_enter_sleep(u8 sleep_state, u32 rega_value, u32 regb_value);
#endif

/*
 * Debug print routines
 */
#ifndef ACPI_USE_ALTERNATE_PROTOTYPE_acpi_os_printf
ACPI_PRINTF_LIKE(1)
void ACPI_INTERNAL_VAR_XFACE acpi_os_printf(const char *format, ...);
#endif

#ifndef ACPI_USE_ALTERNATE_PROTOTYPE_acpi_os_vprintf
void acpi_os_vprintf(const char *format, va_list args);
#endif

#ifndef ACPI_USE_ALTERNATE_PROTOTYPE_acpi_os_redirect_output
void acpi_os_redirect_output(void *destination);
#endif

/*
 * Debug IO
 */
#ifndef ACPI_USE_ALTERNATE_PROTOTYPE_acpi_os_get_line
acpi_status acpi_os_get_line(char *buffer, u32 buffer_length, u32 *bytes_read);
#endif

#ifndef ACPI_USE_ALTERNATE_PROTOTYPE_acpi_os_initialize_debugger
acpi_status acpi_os_initialize_debugger(void);
#endif

#ifndef ACPI_USE_ALTERNATE_PROTOTYPE_acpi_os_terminate_debugger
void acpi_os_terminate_debugger(void);
#endif

#ifndef ACPI_USE_ALTERNATE_PROTOTYPE_acpi_os_wait_command_ready
acpi_status acpi_os_wait_command_ready(void);
#endif

#ifndef ACPI_USE_ALTERNATE_PROTOTYPE_acpi_os_notify_command_complete
acpi_status acpi_os_notify_command_complete(void);
#endif

#ifndef ACPI_USE_ALTERNATE_PROTOTYPE_acpi_os_trace_point
void
acpi_os_trace_point(acpi_trace_event_type type,
		    u8 begin, u8 *aml, char *pathname);
#endif

/*
 * Obtain ACPI table(s)
 */
#ifndef ACPI_USE_ALTERNATE_PROTOTYPE_acpi_os_get_table_by_name
acpi_status
acpi_os_get_table_by_name(char *signature,
			  u32 instance,
			  struct acpi_table_header **table,
			  acpi_physical_address *address);
#endif

#ifndef ACPI_USE_ALTERNATE_PROTOTYPE_acpi_os_get_table_by_index
acpi_status
acpi_os_get_table_by_index(u32 index,
			   struct acpi_table_header **table,
			   u32 *instance, acpi_physical_address *address);
#endif

#ifndef ACPI_USE_ALTERNATE_PROTOTYPE_acpi_os_get_table_by_address
acpi_status
acpi_os_get_table_by_address(acpi_physical_address address,
			     struct acpi_table_header **table);
#endif

/*
 * Directory manipulation
 */
#ifndef ACPI_USE_ALTERNATE_PROTOTYPE_acpi_os_open_directory
void *acpi_os_open_directory(char *pathname,
			     char *wildcard_spec, char requested_file_type);
#endif

/* requeste_file_type values */

#define REQUEST_FILE_ONLY                   0
#define REQUEST_DIR_ONLY                    1

#ifndef ACPI_USE_ALTERNATE_PROTOTYPE_acpi_os_get_next_filename
char *acpi_os_get_next_filename(void *dir_handle);
#endif

#ifndef ACPI_USE_ALTERNATE_PROTOTYPE_acpi_os_close_directory
void acpi_os_close_directory(void *dir_handle);
#endif

#endif				/* __ACPIOSXF_H__ */<|MERGE_RESOLUTION|>--- conflicted
+++ resolved
@@ -5,11 +5,7 @@
  *                    interfaces must be implemented by OSL to interface the
  *                    ACPI components to the host operating system.
  *
-<<<<<<< HEAD
- * Copyright (C) 2000 - 2020, Intel Corp.
-=======
  * Copyright (C) 2000 - 2021, Intel Corp.
->>>>>>> 7d2a07b7
  *
  *****************************************************************************/
 
