/* SPDX-License-Identifier: BSD-3-Clause OR GPL-2.0 */
/******************************************************************************
 *
 * Name: aclinuxex.h - Extra OS specific defines, etc. for Linux
 *
<<<<<<< HEAD
 * Copyright (C) 2000 - 2020, Intel Corp.
=======
 * Copyright (C) 2000 - 2021, Intel Corp.
>>>>>>> 7d2a07b7
 *
 *****************************************************************************/

#ifndef __ACLINUXEX_H__
#define __ACLINUXEX_H__

#ifdef __KERNEL__

#ifndef ACPI_USE_NATIVE_DIVIDE

#ifndef ACPI_DIV_64_BY_32
#define ACPI_DIV_64_BY_32(n_hi, n_lo, d32, q32, r32) \
	do { \
		u64 (__n) = ((u64) n_hi) << 32 | (n_lo); \
		(r32) = do_div ((__n), (d32)); \
		(q32) = (u32) (__n); \
	} while (0)
#endif

#ifndef ACPI_SHIFT_RIGHT_64
#define ACPI_SHIFT_RIGHT_64(n_hi, n_lo) \
	do { \
		(n_lo) >>= 1; \
		(n_lo) |= (((n_hi) & 1) << 31); \
		(n_hi) >>= 1; \
	} while (0)
#endif

#endif

/*
 * Overrides for in-kernel ACPICA
 */
acpi_status ACPI_INIT_FUNCTION acpi_os_initialize(void);

acpi_status acpi_os_terminate(void);

/*
 * The irqs_disabled() check is for resume from RAM.
 * Interrupts are off during resume, just like they are for boot.
 * However, boot has  (system_state != SYSTEM_RUNNING)
 * to quiet __might_sleep() in kmalloc() and resume does not.
 */
static inline void *acpi_os_allocate(acpi_size size)
{
	return kmalloc(size, irqs_disabled()? GFP_ATOMIC : GFP_KERNEL);
}

static inline void *acpi_os_allocate_zeroed(acpi_size size)
{
	return kzalloc(size, irqs_disabled()? GFP_ATOMIC : GFP_KERNEL);
}

static inline void acpi_os_free(void *memory)
{
	kfree(memory);
}

static inline void *acpi_os_acquire_object(acpi_cache_t * cache)
{
	return kmem_cache_zalloc(cache,
				 irqs_disabled()? GFP_ATOMIC : GFP_KERNEL);
}

static inline acpi_thread_id acpi_os_get_thread_id(void)
{
	return (acpi_thread_id) (unsigned long)current;
}

/*
 * When lockdep is enabled, the spin_lock_init() macro stringifies it's
 * argument and uses that as a name for the lock in debugging.
 * By executing spin_lock_init() in a macro the key changes from "lock" for
 * all locks to the name of the argument of acpi_os_create_lock(), which
 * prevents lockdep from reporting false positives for ACPICA locks.
 */
#define acpi_os_create_lock(__handle) \
	({ \
		spinlock_t *lock = ACPI_ALLOCATE(sizeof(*lock)); \
		if (lock) { \
			*(__handle) = lock; \
			spin_lock_init(*(__handle)); \
		} \
		lock ? AE_OK : AE_NO_MEMORY; \
	})


#define acpi_os_create_raw_lock(__handle) \
	({ \
		raw_spinlock_t *lock = ACPI_ALLOCATE(sizeof(*lock)); \
		if (lock) { \
			*(__handle) = lock; \
			raw_spin_lock_init(*(__handle)); \
		} \
		lock ? AE_OK : AE_NO_MEMORY; \
	})

static inline acpi_cpu_flags acpi_os_acquire_raw_lock(acpi_raw_spinlock lockp)
{
	acpi_cpu_flags flags;

	raw_spin_lock_irqsave(lockp, flags);
	return flags;
}

static inline void acpi_os_release_raw_lock(acpi_raw_spinlock lockp,
					    acpi_cpu_flags flags)
{
	raw_spin_unlock_irqrestore(lockp, flags);
}

static inline void acpi_os_delete_raw_lock(acpi_raw_spinlock handle)
{
	ACPI_FREE(handle);
}

static inline u8 acpi_os_readable(void *pointer, acpi_size length)
{
	return TRUE;
}

static inline acpi_status acpi_os_initialize_debugger(void)
{
	return AE_OK;
}

static inline void acpi_os_terminate_debugger(void)
{
	return;
}

/*
 * OSL interfaces added by Linux
 */

#endif				/* __KERNEL__ */

#endif				/* __ACLINUXEX_H__ */<|MERGE_RESOLUTION|>--- conflicted
+++ resolved
@@ -3,11 +3,7 @@
  *
  * Name: aclinuxex.h - Extra OS specific defines, etc. for Linux
  *
-<<<<<<< HEAD
- * Copyright (C) 2000 - 2020, Intel Corp.
-=======
  * Copyright (C) 2000 - 2021, Intel Corp.
->>>>>>> 7d2a07b7
  *
  *****************************************************************************/
 
