--- conflicted
+++ resolved
@@ -5,14 +5,6 @@
 #include <linux/swiotlb.h>
 #include <asm/xen/swiotlb-xen.h>
 
-<<<<<<< HEAD
-void xen_dma_sync_for_cpu(dma_addr_t handle, phys_addr_t paddr, size_t size,
-		enum dma_data_direction dir);
-void xen_dma_sync_for_device(dma_addr_t handle, phys_addr_t paddr, size_t size,
-		enum dma_data_direction dir);
-
-extern int xen_swiotlb_init(int verbose, bool early);
-=======
 void xen_dma_sync_for_cpu(struct device *dev, dma_addr_t handle,
 			  size_t size, enum dma_data_direction dir);
 void xen_dma_sync_for_device(struct device *dev, dma_addr_t handle,
@@ -20,7 +12,6 @@
 
 int xen_swiotlb_init(void);
 void __init xen_swiotlb_init_early(void);
->>>>>>> 7d2a07b7
 extern const struct dma_map_ops xen_swiotlb_dma_ops;
 
 #endif /* __LINUX_SWIOTLB_XEN_H */