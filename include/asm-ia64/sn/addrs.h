/*
 * This file is subject to the terms and conditions of the GNU General Public
 * License.  See the file "COPYING" in the main directory of this archive
 * for more details.
 *
 * Copyright (c) 1992-1999,2001-2003 Silicon Graphics, Inc. All rights reserved.
 */

#ifndef _ASM_IA64_SN_ADDRS_H
#define _ASM_IA64_SN_ADDRS_H

#include <linux/config.h>

#include <asm/sn/sn2/addrs.h>

#ifndef __ASSEMBLY__
#include <asm/sn/types.h>
#endif 

#ifndef __ASSEMBLY__

#define PS_UINT_CAST		(__psunsigned_t)
#define UINT64_CAST		(uint64_t)
#define HUBREG_CAST		(volatile mmr_t *)

#elif __ASSEMBLY__

#define PS_UINT_CAST
#define UINT64_CAST
#define HUBREG_CAST

#endif




/*
 * The following macros are used to index to the beginning of a specific
 * node's address space.
 */

#define NODE_OFFSET(_n)		(UINT64_CAST (_n) << NASID_SHFT)

#define NODE_CAC_BASE(_n)	(CAC_BASE  + NODE_OFFSET(_n))
#define NODE_HSPEC_BASE(_n)	(HSPEC_BASE + NODE_OFFSET(_n))
#define NODE_IO_BASE(_n)	(IO_BASE    + NODE_OFFSET(_n))
#define NODE_MSPEC_BASE(_n)	(MSPEC_BASE + NODE_OFFSET(_n))
#define NODE_UNCAC_BASE(_n)	(UNCAC_BASE + NODE_OFFSET(_n))

#define TO_NODE(_n, _x)		(NODE_OFFSET(_n)     | ((_x)		   ))
#define TO_NODE_CAC(_n, _x)	(NODE_CAC_BASE(_n) | ((_x) & TO_PHYS_MASK))
#define TO_NODE_UNCAC(_n, _x)	(NODE_UNCAC_BASE(_n) | ((_x) & TO_PHYS_MASK))
#define TO_NODE_MSPEC(_n, _x)	(NODE_MSPEC_BASE(_n) | ((_x) & TO_PHYS_MASK))
#define TO_NODE_HSPEC(_n, _x)	(NODE_HSPEC_BASE(_n) | ((_x) & TO_PHYS_MASK))


#define RAW_NODE_SWIN_BASE(nasid, widget)				\
	(NODE_IO_BASE(nasid) + (UINT64_CAST (widget) << SWIN_SIZE_BITS))

#define WIDGETID_GET(addr)	((unsigned char)((addr >> SWIN_SIZE_BITS) & 0xff))

/*
 * The following definitions pertain to the IO special address
 * space.  They define the location of the big and little windows
 * of any given node.
 */

#define SWIN_SIZE_BITS		24
#define SWIN_SIZE		(1UL<<24)
#define	SWIN_SIZEMASK		(SWIN_SIZE - 1)
#define	SWIN_WIDGET_MASK	0xF

/*
 * Convert smallwindow address to xtalk address.
 *
 * 'addr' can be physical or virtual address, but will be converted
 * to Xtalk address in the range 0 -> SWINZ_SIZEMASK
 */
#define	SWIN_WIDGETADDR(addr)	((addr) & SWIN_SIZEMASK)
#define	SWIN_WIDGETNUM(addr)	(((addr)  >> SWIN_SIZE_BITS) & SWIN_WIDGET_MASK)
/*
 * Verify if addr belongs to small window address on node with "nasid"
 *
 *
 * NOTE: "addr" is expected to be XKPHYS address, and NOT physical
 * address
 *
 *
 */
#define	NODE_SWIN_ADDR(nasid, addr)	\
		(((addr) >= NODE_SWIN_BASE(nasid, 0))  && \
		 ((addr) <  (NODE_SWIN_BASE(nasid, HUB_NUM_WIDGET) + SWIN_SIZE)\
		 ))

/*
 * The following define the major position-independent aliases used
 * in SN.
 *	LBOOT  -- 256MB in size, reads in the LBOOT area result in
 *			uncached references to the local hub's boot prom and
 *			other directory-bus connected devices.
 *	IALIAS -- 8MB in size, reads in the IALIAS result in uncached
 *			references to the local hub's registers.
 */

#define	HUB_REGISTER_WIDGET	1
#define IALIAS_BASE		LOCAL_SWIN_BASE(HUB_REGISTER_WIDGET)
#define IALIAS_SIZE		0x800000	/* 8 Megabytes */
#define IS_IALIAS(_a)		(((_a) >= IALIAS_BASE) &&		\
				 ((_a) < (IALIAS_BASE + IALIAS_SIZE)))

/*
 * The following macros produce the correct base virtual address for
 * the hub registers.  The LOCAL_HUB_* macros produce the appropriate
 * address for the local registers.  The REMOTE_HUB_* macro produce
 * the address for the specified hub's registers.  The intent is
 * that the appropriate PI, MD, NI, or II register would be substituted
 * for _x.
 */


/*
 * SN2 has II mmr's located inside small window space.
 * As all other non-II mmr's located at the top of big window
 * space.
 */
#define LOCAL_HUB_BASE(_x)	(LOCAL_MMR_ADDR(_x) | (((~(_x)) & BWIN_TOP)>>8))
#define REMOTE_HUB_BASE(_x)						\
        (UNCACHED | GLOBAL_MMR_SPACE |                                  \
        (((~(_x)) & BWIN_TOP)>>8)    |                                       \
        (((~(_x)) & BWIN_TOP)>>9)    | (_x))

#define LOCAL_HUB(_x) (HUBREG_CAST LOCAL_HUB_BASE(_x))
#define REMOTE_HUB(_n, _x)						\
	(HUBREG_CAST (REMOTE_HUB_BASE(_x) | ((((long)(_n))<<NASID_SHFT))))


/*
 * WARNING:
 *	When certain Hub chip workaround are defined, it's not sufficient
 *	to dereference the *_HUB_ADDR() macros.  You should instead use
 *	HUB_L() and HUB_S() if you must deal with pointers to hub registers.
 *	Otherwise, the recommended approach is to use *_HUB_L() and *_HUB_S().
 *	They're always safe.
 */
#define LOCAL_HUB_ADDR(_x)							\
	(((_x) & BWIN_TOP) ? (HUBREG_CAST (LOCAL_MMR_ADDR(_x)))		\
	: (HUBREG_CAST (IALIAS_BASE + (_x))))
#define REMOTE_HUB_ADDR(_n, _x)						\
	(((_x) & BWIN_TOP) ? (HUBREG_CAST (GLOBAL_MMR_ADDR(_n, _x)))	\
	: (HUBREG_CAST (NODE_SWIN_BASE(_n, 1) + 0x800000 + (_x))))
<<<<<<< HEAD
#else
#define LOCAL_HUB_ADDR(_x)	(HUBREG_CAST (IALIAS_BASE + (_x)))
#define REMOTE_HUB_ADDR(_n, _x)	(HUBREG_CAST (NODE_SWIN_BASE(_n, 1) +	\
					      0x800000 + (_x)))
#endif
#ifdef CONFIG_IA64_SGI_SN1
#define REMOTE_HUB_PI_ADDR(_n, _sn, _x)	(HUBREG_CAST (NODE_SWIN_BASE(_n, 1) +	\
					      0x800000 + PIREG(_x, _sn)))
#endif

#ifdef CONFIG_IA64_SGI_SN1
#define LOCAL_HSPEC_ADDR(_x)		(HUBREG_CAST (LREG_BASE + (_x)))
#define REMOTE_HSPEC_ADDR(_n, _x)	(HUBREG_CAST (RREG_BASE(_n) + (_x)))
#endif /* CONFIG_IA64_SGI_SN1 */
=======
>>>>>>> 17e74013

#ifndef __ASSEMBLY__

#define HUB_L(_a)			(*((volatile typeof(*_a) *)_a))
#define	HUB_S(_a, _d)			(*((volatile typeof(*_a) *)_a) = (_d))

#define LOCAL_HUB_L(_r)			HUB_L(LOCAL_HUB_ADDR(_r))
#define LOCAL_HUB_S(_r, _d)		HUB_S(LOCAL_HUB_ADDR(_r), (_d))
#define REMOTE_HUB_L(_n, _r)		HUB_L(REMOTE_HUB_ADDR((_n), (_r)))
#define REMOTE_HUB_S(_n, _r, _d)	HUB_S(REMOTE_HUB_ADDR((_n), (_r)), (_d))
#define REMOTE_HUB_PI_L(_n, _sn, _r)	HUB_L(REMOTE_HUB_PI_ADDR((_n), (_sn), (_r)))
#define REMOTE_HUB_PI_S(_n, _sn, _r, _d) HUB_S(REMOTE_HUB_PI_ADDR((_n), (_sn), (_r)), (_d))

#endif /* __ASSEMBLY__ */

/*
 * The following macros are used to get to a hub/bridge register, given
 * the base of the register space.
 */
#define HUB_REG_PTR(_base, _off)	\
	(HUBREG_CAST ((__psunsigned_t)(_base) + (__psunsigned_t)(_off)))

#define HUB_REG_PTR_L(_base, _off)	\
	HUB_L(HUB_REG_PTR((_base), (_off)))

#define HUB_REG_PTR_S(_base, _off, _data)	\
	HUB_S(HUB_REG_PTR((_base), (_off)), (_data))

/*
 * Software structure locations -- permanently fixed
 *    See diagram in kldir.h
 */

#define PHYS_RAMBASE		0x0
#define K0_RAMBASE		PHYS_TO_K0(PHYS_RAMBASE)

#define ARCS_SPB_OFFSET		0x1000
#define ARCS_SPB_ADDR(nasid)						\
	PHYS_TO_K0(NODE_OFFSET(nasid) | ARCS_SPB_OFFSET)
#define ARCS_SPB_SIZE		0x0400

#define KLDIR_OFFSET		0x2000
#define KLDIR_ADDR(nasid)						\
	TO_NODE_CAC((nasid), KLDIR_OFFSET)
#define KLDIR_SIZE		0x0400


/*
 * Software structure locations -- indirected through KLDIR
 *    See diagram in kldir.h
 *
 * Important:	All low memory structures must only be accessed
 *		uncached, except for the symmon stacks.
 */

#define KLI_LAUNCH		0		/* Dir. entries */
#define KLI_KLCONFIG		1
#define	KLI_NMI			2
#define KLI_GDA			3
#define KLI_FREEMEM		4
#define	KLI_SYMMON_STK		5
#define KLI_PI_ERROR		6
#define KLI_KERN_VARS		7
#define	KLI_KERN_XP		8
#define	KLI_KERN_PARTID		9

#ifndef __ASSEMBLY__

#define KLD_BASE(nasid)		((kldir_ent_t *) KLDIR_ADDR(nasid))
#define KLD_LAUNCH(nasid)	(KLD_BASE(nasid) + KLI_LAUNCH)
#define KLD_NMI(nasid)		(KLD_BASE(nasid) + KLI_NMI)
#define KLD_KLCONFIG(nasid)	(KLD_BASE(nasid) + KLI_KLCONFIG)
#define KLD_PI_ERROR(nasid)	(KLD_BASE(nasid) + KLI_PI_ERROR)
#define KLD_GDA(nasid)		(KLD_BASE(nasid) + KLI_GDA)
#define KLD_SYMMON_STK(nasid)	(KLD_BASE(nasid) + KLI_SYMMON_STK)
#define KLD_FREEMEM(nasid)	(KLD_BASE(nasid) + KLI_FREEMEM)
#define KLD_KERN_VARS(nasid)	(KLD_BASE(nasid) + KLI_KERN_VARS)
#define	KLD_KERN_XP(nasid)	(KLD_BASE(nasid) + KLI_KERN_XP)
#define	KLD_KERN_PARTID(nasid)	(KLD_BASE(nasid) + KLI_KERN_PARTID)

#define KLCONFIG_OFFSET(nasid)  ia64_sn_get_klconfig_addr(nasid)

#define KLCONFIG_ADDR(nasid)						\
	TO_NODE_CAC((nasid), KLCONFIG_OFFSET(nasid))
#define KLCONFIG_SIZE(nasid)	KLD_KLCONFIG(nasid)->size

#define GDA_ADDR(nasid)		KLD_GDA(nasid)->pointer
#define GDA_SIZE(nasid)		KLD_GDA(nasid)->size

#define NODE_OFFSET_TO_K0(_nasid, _off)					\
	(CACHEABLE_MEM_SPACE | NODE_OFFSET(_nasid) | (_off))

#endif /* __ASSEMBLY__ */

#endif /* _ASM_IA64_SN_ADDRS_H */<|MERGE_RESOLUTION|>--- conflicted
+++ resolved
@@ -148,23 +148,6 @@
 #define REMOTE_HUB_ADDR(_n, _x)						\
 	(((_x) & BWIN_TOP) ? (HUBREG_CAST (GLOBAL_MMR_ADDR(_n, _x)))	\
 	: (HUBREG_CAST (NODE_SWIN_BASE(_n, 1) + 0x800000 + (_x))))
-<<<<<<< HEAD
-#else
-#define LOCAL_HUB_ADDR(_x)	(HUBREG_CAST (IALIAS_BASE + (_x)))
-#define REMOTE_HUB_ADDR(_n, _x)	(HUBREG_CAST (NODE_SWIN_BASE(_n, 1) +	\
-					      0x800000 + (_x)))
-#endif
-#ifdef CONFIG_IA64_SGI_SN1
-#define REMOTE_HUB_PI_ADDR(_n, _sn, _x)	(HUBREG_CAST (NODE_SWIN_BASE(_n, 1) +	\
-					      0x800000 + PIREG(_x, _sn)))
-#endif
-
-#ifdef CONFIG_IA64_SGI_SN1
-#define LOCAL_HSPEC_ADDR(_x)		(HUBREG_CAST (LREG_BASE + (_x)))
-#define REMOTE_HSPEC_ADDR(_n, _x)	(HUBREG_CAST (RREG_BASE(_n) + (_x)))
-#endif /* CONFIG_IA64_SGI_SN1 */
-=======
->>>>>>> 17e74013
 
 #ifndef __ASSEMBLY__
 
