#ifndef _ASM_IA64_PAGE_H
#define _ASM_IA64_PAGE_H
/*
 * Pagetable related stuff.
 *
 * Copyright (C) 1998, 1999, 2002 Hewlett-Packard Co
 *	David Mosberger-Tang <davidm@hpl.hp.com>
 */

#include <linux/config.h>

#include <asm/types.h>

/*
 * PAGE_SHIFT determines the actual kernel page size.
 */
#if defined(CONFIG_IA64_PAGE_SIZE_4KB)
# define PAGE_SHIFT	12
#elif defined(CONFIG_IA64_PAGE_SIZE_8KB)
# define PAGE_SHIFT	13
#elif defined(CONFIG_IA64_PAGE_SIZE_16KB)
# define PAGE_SHIFT	14
#elif defined(CONFIG_IA64_PAGE_SIZE_64KB)
# define PAGE_SHIFT	16
#else
# error Unsupported page size!
#endif

#define PAGE_SIZE		(__IA64_UL_CONST(1) << PAGE_SHIFT)
#define PAGE_MASK		(~(PAGE_SIZE - 1))
#define PAGE_ALIGN(addr)	(((addr) + PAGE_SIZE - 1) & PAGE_MASK)

#define PERCPU_PAGE_SHIFT	16	/* log2() of max. size of per-CPU area */
#define PERCPU_PAGE_SIZE	(__IA64_UL_CONST(1) << PERCPU_PAGE_SHIFT)

#ifdef CONFIG_HUGETLB_PAGE

# if defined(CONFIG_HUGETLB_PAGE_SIZE_4GB)
#  define HPAGE_SHIFT	32
# elif defined(CONFIG_HUGETLB_PAGE_SIZE_256MB)
#  define HPAGE_SHIFT	28
# elif defined(CONFIG_HUGETLB_PAGE_SIZE_64MB)
#  define HPAGE_SHIFT	26
# elif defined(CONFIG_HUGETLB_PAGE_SIZE_16MB)
#  define HPAGE_SHIFT	24
# elif defined(CONFIG_HUGETLB_PAGE_SIZE_4MB)
#  define HPAGE_SHIFT	22
# elif defined(CONFIG_HUGETLB_PAGE_SIZE_1MB)
#  define HPAGE_SHIFT	20
# elif defined(CONFIG_HUGETLB_PAGE_SIZE_256KB)
#  define HPAGE_SHIFT	18
# else
#  error Unsupported IA-64 HugeTLB Page Size!
# endif

# define REGION_HPAGE	(4UL)	/* note: this is hardcoded in mmu_context.h:reload_context()!*/
# define REGION_SHIFT	61
# define HPAGE_SIZE	(__IA64_UL_CONST(1) << HPAGE_SHIFT)
# define HPAGE_MASK	(~(HPAGE_SIZE - 1))
<<<<<<< HEAD
static inline int
check_valid_hugepage_range(unsigned long addr, unsigned long len)
{
	if (REGION_NUMBER(addr) == REGION_HPAGE)
		return -EINVAL;
	if (REGION_NUMBER(addr+len) == REGION_HPAGE)
		return -EINVAL;
	return 0;
}
#define ARCH_HAS_VALID_HUGEPAGE_RANGE
=======
# define HAVE_ARCH_HUGETLB_UNMAPPED_AREA
>>>>>>> 9b3ed4c1
#endif /* CONFIG_HUGETLB_PAGE */

#ifdef __ASSEMBLY__
# define __pa(x)		((x) - PAGE_OFFSET)
# define __va(x)		((x) + PAGE_OFFSET)
#else /* !__ASSEMBLY */
# ifdef __KERNEL__
#  define STRICT_MM_TYPECHECKS

extern void clear_page (void *page);
extern void copy_page (void *to, void *from);

/*
 * clear_user_page() and copy_user_page() can't be inline functions because
 * flush_dcache_page() can't be defined until later...
 */
#define clear_user_page(addr, vaddr, page)	\
do {						\
	clear_page(addr);			\
	flush_dcache_page(page);		\
} while (0)

#define copy_user_page(to, from, vaddr, page)	\
do {						\
	copy_page((to), (from));		\
	flush_dcache_page(page);		\
} while (0)

#define virt_addr_valid(kaddr)	pfn_valid(__pa(kaddr) >> PAGE_SHIFT)

#ifndef CONFIG_DISCONTIGMEM
#define pfn_valid(pfn)		((pfn) < max_mapnr)
#define virt_to_page(kaddr)	pfn_to_page(__pa(kaddr) >> PAGE_SHIFT)
#define page_to_pfn(page)	((unsigned long) (page - mem_map))
#define pfn_to_page(pfn)	(mem_map + (pfn))
#define page_to_phys(page)	(page_to_pfn(page) << PAGE_SHIFT)
#endif

typedef union ia64_va {
	struct {
		unsigned long off : 61;		/* intra-region offset */
		unsigned long reg :  3;		/* region number */
	} f;
	unsigned long l;
	void *p;
} ia64_va;

/*
 * Note: These macros depend on the fact that PAGE_OFFSET has all
 * region bits set to 1 and all other bits set to zero.  They are
 * expressed in this way to ensure they result in a single "dep"
 * instruction.
 */
#define __pa(x)		({ia64_va _v; _v.l = (long) (x); _v.f.reg = 0; _v.l;})
#define __va(x)		({ia64_va _v; _v.l = (long) (x); _v.f.reg = -1; _v.p;})

#define REGION_NUMBER(x)	({ia64_va _v; _v.l = (long) (x); _v.f.reg;})
#define REGION_OFFSET(x)	({ia64_va _v; _v.l = (long) (x); _v.f.off;})

#define REGION_SIZE		REGION_NUMBER(1)
#define REGION_KERNEL		7

#ifdef CONFIG_HUGETLB_PAGE
# define htlbpage_to_page(x)	((REGION_NUMBER(x) << 61)				\
				 | (REGION_OFFSET(x) >> (HPAGE_SHIFT-PAGE_SHIFT)))
# define HUGETLB_PAGE_ORDER	(HPAGE_SHIFT - PAGE_SHIFT)
extern int  is_invalid_hugepage_range(unsigned long addr, unsigned long len);
#else
#define is_invalid_hugepage_range(addr, len) 0
#endif

static __inline__ int
get_order (unsigned long size)
{
	double d = size - 1;
	long order;

	__asm__ ("getf.exp %0=%1" : "=r"(order) : "f"(d));
	order = order - PAGE_SHIFT - 0xffff + 1;
	if (order < 0)
		order = 0;
	return order;
}

# endif /* __KERNEL__ */
#endif /* !__ASSEMBLY__ */

#ifdef STRICT_MM_TYPECHECKS
  /*
   * These are used to make use of C type-checking..
   */
  typedef struct { unsigned long pte; } pte_t;
  typedef struct { unsigned long pmd; } pmd_t;
  typedef struct { unsigned long pgd; } pgd_t;
  typedef struct { unsigned long pgprot; } pgprot_t;

# define pte_val(x)	((x).pte)
# define pmd_val(x)	((x).pmd)
# define pgd_val(x)	((x).pgd)
# define pgprot_val(x)	((x).pgprot)

# define __pte(x)	((pte_t) { (x) } )
# define __pgprot(x)	((pgprot_t) { (x) } )

#else /* !STRICT_MM_TYPECHECKS */
  /*
   * .. while these make it easier on the compiler
   */
# ifndef __ASSEMBLY__
    typedef unsigned long pte_t;
    typedef unsigned long pmd_t;
    typedef unsigned long pgd_t;
    typedef unsigned long pgprot_t;
# endif

# define pte_val(x)	(x)
# define pmd_val(x)	(x)
# define pgd_val(x)	(x)
# define pgprot_val(x)	(x)

# define __pte(x)	(x)
# define __pgd(x)	(x)
# define __pgprot(x)	(x)
#endif /* !STRICT_MM_TYPECHECKS */

#define PAGE_OFFSET			0xe000000000000000

#define VM_DATA_DEFAULT_FLAGS		(VM_READ | VM_WRITE |					\
					 VM_MAYREAD | VM_MAYWRITE | VM_MAYEXEC |		\
					 (((current->thread.flags & IA64_THREAD_XSTACK) != 0)	\
					  ? VM_EXEC : 0))

#endif /* _ASM_IA64_PAGE_H */<|MERGE_RESOLUTION|>--- conflicted
+++ resolved
@@ -57,20 +57,7 @@
 # define REGION_SHIFT	61
 # define HPAGE_SIZE	(__IA64_UL_CONST(1) << HPAGE_SHIFT)
 # define HPAGE_MASK	(~(HPAGE_SIZE - 1))
-<<<<<<< HEAD
-static inline int
-check_valid_hugepage_range(unsigned long addr, unsigned long len)
-{
-	if (REGION_NUMBER(addr) == REGION_HPAGE)
-		return -EINVAL;
-	if (REGION_NUMBER(addr+len) == REGION_HPAGE)
-		return -EINVAL;
-	return 0;
-}
-#define ARCH_HAS_VALID_HUGEPAGE_RANGE
-=======
 # define HAVE_ARCH_HUGETLB_UNMAPPED_AREA
->>>>>>> 9b3ed4c1
 #endif /* CONFIG_HUGETLB_PAGE */
 
 #ifdef __ASSEMBLY__
