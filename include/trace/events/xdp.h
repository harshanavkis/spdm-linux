/* SPDX-License-Identifier: GPL-2.0 */
#undef TRACE_SYSTEM
#define TRACE_SYSTEM xdp

#if !defined(_TRACE_XDP_H) || defined(TRACE_HEADER_MULTI_READ)
#define _TRACE_XDP_H

#include <linux/netdevice.h>
#include <linux/filter.h>
#include <linux/tracepoint.h>
#include <linux/bpf.h>

#define __XDP_ACT_MAP(FN)	\
	FN(ABORTED)		\
	FN(DROP)		\
	FN(PASS)		\
	FN(TX)			\
	FN(REDIRECT)

#define __XDP_ACT_TP_FN(x)	\
	TRACE_DEFINE_ENUM(XDP_##x);
#define __XDP_ACT_SYM_FN(x)	\
	{ XDP_##x, #x },
#define __XDP_ACT_SYM_TAB	\
	__XDP_ACT_MAP(__XDP_ACT_SYM_FN) { -1, NULL }
__XDP_ACT_MAP(__XDP_ACT_TP_FN)

TRACE_EVENT(xdp_exception,

	TP_PROTO(const struct net_device *dev,
		 const struct bpf_prog *xdp, u32 act),

	TP_ARGS(dev, xdp, act),

	TP_STRUCT__entry(
		__field(int, prog_id)
		__field(u32, act)
		__field(int, ifindex)
	),

	TP_fast_assign(
		__entry->prog_id	= xdp->aux->id;
		__entry->act		= act;
		__entry->ifindex	= dev->ifindex;
	),

	TP_printk("prog_id=%d action=%s ifindex=%d",
		  __entry->prog_id,
		  __print_symbolic(__entry->act, __XDP_ACT_SYM_TAB),
		  __entry->ifindex)
);

TRACE_EVENT(xdp_bulk_tx,

	TP_PROTO(const struct net_device *dev,
		 int sent, int drops, int err),

	TP_ARGS(dev, sent, drops, err),

	TP_STRUCT__entry(
		__field(int, ifindex)
		__field(u32, act)
		__field(int, drops)
		__field(int, sent)
		__field(int, err)
	),

	TP_fast_assign(
		__entry->ifindex	= dev->ifindex;
		__entry->act		= XDP_TX;
		__entry->drops		= drops;
		__entry->sent		= sent;
		__entry->err		= err;
	),

	TP_printk("ifindex=%d action=%s sent=%d drops=%d err=%d",
		  __entry->ifindex,
		  __print_symbolic(__entry->act, __XDP_ACT_SYM_TAB),
		  __entry->sent, __entry->drops, __entry->err)
);

#ifndef __DEVMAP_OBJ_TYPE
#define __DEVMAP_OBJ_TYPE
struct _bpf_dtab_netdev {
	struct net_device *dev;
};
#endif /* __DEVMAP_OBJ_TYPE */

<<<<<<< HEAD
#define devmap_ifindex(tgt, map)				\
	(((map->map_type == BPF_MAP_TYPE_DEVMAP ||	\
		  map->map_type == BPF_MAP_TYPE_DEVMAP_HASH)) ? \
	  ((struct _bpf_dtab_netdev *)tgt)->dev->ifindex : 0)

=======
>>>>>>> 7d2a07b7
DECLARE_EVENT_CLASS(xdp_redirect_template,

	TP_PROTO(const struct net_device *dev,
		 const struct bpf_prog *xdp,
		 const void *tgt, int err,
<<<<<<< HEAD
		 const struct bpf_map *map, u32 index),

	TP_ARGS(dev, xdp, tgt, err, map, index),
=======
		 enum bpf_map_type map_type,
		 u32 map_id, u32 index),

	TP_ARGS(dev, xdp, tgt, err, map_type, map_id, index),
>>>>>>> 7d2a07b7

	TP_STRUCT__entry(
		__field(int, prog_id)
		__field(u32, act)
		__field(int, ifindex)
		__field(int, err)
		__field(int, to_ifindex)
		__field(u32, map_id)
		__field(int, map_index)
	),

	TP_fast_assign(
		u32 ifindex = 0, map_index = index;

		if (map_type == BPF_MAP_TYPE_DEVMAP || map_type == BPF_MAP_TYPE_DEVMAP_HASH) {
			/* Just leave to_ifindex to 0 if do broadcast redirect,
			 * as tgt will be NULL.
			 */
			if (tgt)
				ifindex = ((struct _bpf_dtab_netdev *)tgt)->dev->ifindex;
		} else if (map_type == BPF_MAP_TYPE_UNSPEC && map_id == INT_MAX) {
			ifindex = index;
			map_index = 0;
		}

		__entry->prog_id	= xdp->aux->id;
		__entry->act		= XDP_REDIRECT;
		__entry->ifindex	= dev->ifindex;
		__entry->err		= err;
<<<<<<< HEAD
		__entry->to_ifindex	= map ? devmap_ifindex(tgt, map) :
						index;
		__entry->map_id		= map ? map->id : 0;
		__entry->map_index	= map ? index : 0;
=======
		__entry->to_ifindex	= ifindex;
		__entry->map_id		= map_id;
		__entry->map_index	= map_index;
>>>>>>> 7d2a07b7
	),

	TP_printk("prog_id=%d action=%s ifindex=%d to_ifindex=%d err=%d"
		  " map_id=%d map_index=%d",
		  __entry->prog_id,
		  __print_symbolic(__entry->act, __XDP_ACT_SYM_TAB),
		  __entry->ifindex, __entry->to_ifindex,
		  __entry->err, __entry->map_id, __entry->map_index)
);

DEFINE_EVENT(xdp_redirect_template, xdp_redirect,
	TP_PROTO(const struct net_device *dev,
		 const struct bpf_prog *xdp,
		 const void *tgt, int err,
<<<<<<< HEAD
		 const struct bpf_map *map, u32 index),
	TP_ARGS(dev, xdp, tgt, err, map, index)
=======
		 enum bpf_map_type map_type,
		 u32 map_id, u32 index),
	TP_ARGS(dev, xdp, tgt, err, map_type, map_id, index)
>>>>>>> 7d2a07b7
);

DEFINE_EVENT(xdp_redirect_template, xdp_redirect_err,
	TP_PROTO(const struct net_device *dev,
		 const struct bpf_prog *xdp,
		 const void *tgt, int err,
<<<<<<< HEAD
		 const struct bpf_map *map, u32 index),
	TP_ARGS(dev, xdp, tgt, err, map, index)
);

#define _trace_xdp_redirect(dev, xdp, to)		\
	 trace_xdp_redirect(dev, xdp, NULL, 0, NULL, to);

#define _trace_xdp_redirect_err(dev, xdp, to, err)	\
	 trace_xdp_redirect_err(dev, xdp, NULL, err, NULL, to);

#define _trace_xdp_redirect_map(dev, xdp, to, map, index)		\
	 trace_xdp_redirect(dev, xdp, to, 0, map, index);

#define _trace_xdp_redirect_map_err(dev, xdp, to, map, index, err)	\
	 trace_xdp_redirect_err(dev, xdp, to, err, map, index);
=======
		 enum bpf_map_type map_type,
		 u32 map_id, u32 index),
	TP_ARGS(dev, xdp, tgt, err, map_type, map_id, index)
);

#define _trace_xdp_redirect(dev, xdp, to)						\
	 trace_xdp_redirect(dev, xdp, NULL, 0, BPF_MAP_TYPE_UNSPEC, INT_MAX, to)

#define _trace_xdp_redirect_err(dev, xdp, to, err)					\
	 trace_xdp_redirect_err(dev, xdp, NULL, err, BPF_MAP_TYPE_UNSPEC, INT_MAX, to)

#define _trace_xdp_redirect_map(dev, xdp, to, map_type, map_id, index) \
	 trace_xdp_redirect(dev, xdp, to, 0, map_type, map_id, index)

#define _trace_xdp_redirect_map_err(dev, xdp, to, map_type, map_id, index, err) \
	 trace_xdp_redirect_err(dev, xdp, to, err, map_type, map_id, index)
>>>>>>> 7d2a07b7

/* not used anymore, but kept around so as not to break old programs */
DEFINE_EVENT(xdp_redirect_template, xdp_redirect_map,
	TP_PROTO(const struct net_device *dev,
		 const struct bpf_prog *xdp,
		 const void *tgt, int err,
<<<<<<< HEAD
		 const struct bpf_map *map, u32 index),
	TP_ARGS(dev, xdp, tgt, err, map, index)
=======
		 enum bpf_map_type map_type,
		 u32 map_id, u32 index),
	TP_ARGS(dev, xdp, tgt, err, map_type, map_id, index)
>>>>>>> 7d2a07b7
);

DEFINE_EVENT(xdp_redirect_template, xdp_redirect_map_err,
	TP_PROTO(const struct net_device *dev,
		 const struct bpf_prog *xdp,
		 const void *tgt, int err,
<<<<<<< HEAD
		 const struct bpf_map *map, u32 index),
	TP_ARGS(dev, xdp, tgt, err, map, index)
=======
		 enum bpf_map_type map_type,
		 u32 map_id, u32 index),
	TP_ARGS(dev, xdp, tgt, err, map_type, map_id, index)
>>>>>>> 7d2a07b7
);

TRACE_EVENT(xdp_cpumap_kthread,

	TP_PROTO(int map_id, unsigned int processed,  unsigned int drops,
		 int sched, struct xdp_cpumap_stats *xdp_stats),

	TP_ARGS(map_id, processed, drops, sched, xdp_stats),

	TP_STRUCT__entry(
		__field(int, map_id)
		__field(u32, act)
		__field(int, cpu)
		__field(unsigned int, drops)
		__field(unsigned int, processed)
		__field(int, sched)
		__field(unsigned int, xdp_pass)
		__field(unsigned int, xdp_drop)
		__field(unsigned int, xdp_redirect)
	),

	TP_fast_assign(
		__entry->map_id		= map_id;
		__entry->act		= XDP_REDIRECT;
		__entry->cpu		= smp_processor_id();
		__entry->drops		= drops;
		__entry->processed	= processed;
		__entry->sched	= sched;
		__entry->xdp_pass	= xdp_stats->pass;
		__entry->xdp_drop	= xdp_stats->drop;
		__entry->xdp_redirect	= xdp_stats->redirect;
	),

	TP_printk("kthread"
		  " cpu=%d map_id=%d action=%s"
		  " processed=%u drops=%u"
		  " sched=%d"
		  " xdp_pass=%u xdp_drop=%u xdp_redirect=%u",
		  __entry->cpu, __entry->map_id,
		  __print_symbolic(__entry->act, __XDP_ACT_SYM_TAB),
		  __entry->processed, __entry->drops,
		  __entry->sched,
		  __entry->xdp_pass, __entry->xdp_drop, __entry->xdp_redirect)
);

TRACE_EVENT(xdp_cpumap_enqueue,

	TP_PROTO(int map_id, unsigned int processed,  unsigned int drops,
		 int to_cpu),

	TP_ARGS(map_id, processed, drops, to_cpu),

	TP_STRUCT__entry(
		__field(int, map_id)
		__field(u32, act)
		__field(int, cpu)
		__field(unsigned int, drops)
		__field(unsigned int, processed)
		__field(int, to_cpu)
	),

	TP_fast_assign(
		__entry->map_id		= map_id;
		__entry->act		= XDP_REDIRECT;
		__entry->cpu		= smp_processor_id();
		__entry->drops		= drops;
		__entry->processed	= processed;
		__entry->to_cpu		= to_cpu;
	),

	TP_printk("enqueue"
		  " cpu=%d map_id=%d action=%s"
		  " processed=%u drops=%u"
		  " to_cpu=%d",
		  __entry->cpu, __entry->map_id,
		  __print_symbolic(__entry->act, __XDP_ACT_SYM_TAB),
		  __entry->processed, __entry->drops,
		  __entry->to_cpu)
);

TRACE_EVENT(xdp_devmap_xmit,

	TP_PROTO(const struct net_device *from_dev,
		 const struct net_device *to_dev,
		 int sent, int drops, int err),

	TP_ARGS(from_dev, to_dev, sent, drops, err),

	TP_STRUCT__entry(
		__field(int, from_ifindex)
		__field(u32, act)
		__field(int, to_ifindex)
		__field(int, drops)
		__field(int, sent)
		__field(int, err)
	),

	TP_fast_assign(
		__entry->from_ifindex	= from_dev->ifindex;
		__entry->act		= XDP_REDIRECT;
		__entry->to_ifindex	= to_dev->ifindex;
		__entry->drops		= drops;
		__entry->sent		= sent;
		__entry->err		= err;
	),

	TP_printk("ndo_xdp_xmit"
		  " from_ifindex=%d to_ifindex=%d action=%s"
		  " sent=%d drops=%d"
		  " err=%d",
		  __entry->from_ifindex, __entry->to_ifindex,
		  __print_symbolic(__entry->act, __XDP_ACT_SYM_TAB),
		  __entry->sent, __entry->drops,
		  __entry->err)
);

/* Expect users already include <net/xdp.h>, but not xdp_priv.h */
#include <net/xdp_priv.h>

#define __MEM_TYPE_MAP(FN)	\
	FN(PAGE_SHARED)		\
	FN(PAGE_ORDER0)		\
	FN(PAGE_POOL)		\
	FN(XSK_BUFF_POOL)

#define __MEM_TYPE_TP_FN(x)	\
	TRACE_DEFINE_ENUM(MEM_TYPE_##x);
#define __MEM_TYPE_SYM_FN(x)	\
	{ MEM_TYPE_##x, #x },
#define __MEM_TYPE_SYM_TAB	\
	__MEM_TYPE_MAP(__MEM_TYPE_SYM_FN) { -1, 0 }
__MEM_TYPE_MAP(__MEM_TYPE_TP_FN)

TRACE_EVENT(mem_disconnect,

	TP_PROTO(const struct xdp_mem_allocator *xa),

	TP_ARGS(xa),

	TP_STRUCT__entry(
		__field(const struct xdp_mem_allocator *,	xa)
		__field(u32,		mem_id)
		__field(u32,		mem_type)
		__field(const void *,	allocator)
	),

	TP_fast_assign(
		__entry->xa		= xa;
		__entry->mem_id		= xa->mem.id;
		__entry->mem_type	= xa->mem.type;
		__entry->allocator	= xa->allocator;
	),

	TP_printk("mem_id=%d mem_type=%s allocator=%p",
		  __entry->mem_id,
		  __print_symbolic(__entry->mem_type, __MEM_TYPE_SYM_TAB),
		  __entry->allocator
	)
);

TRACE_EVENT(mem_connect,

	TP_PROTO(const struct xdp_mem_allocator *xa,
		 const struct xdp_rxq_info *rxq),

	TP_ARGS(xa, rxq),

	TP_STRUCT__entry(
		__field(const struct xdp_mem_allocator *,	xa)
		__field(u32,		mem_id)
		__field(u32,		mem_type)
		__field(const void *,	allocator)
		__field(const struct xdp_rxq_info *,		rxq)
		__field(int,		ifindex)
	),

	TP_fast_assign(
		__entry->xa		= xa;
		__entry->mem_id		= xa->mem.id;
		__entry->mem_type	= xa->mem.type;
		__entry->allocator	= xa->allocator;
		__entry->rxq		= rxq;
		__entry->ifindex	= rxq->dev->ifindex;
	),

	TP_printk("mem_id=%d mem_type=%s allocator=%p"
		  " ifindex=%d",
		  __entry->mem_id,
		  __print_symbolic(__entry->mem_type, __MEM_TYPE_SYM_TAB),
		  __entry->allocator,
		  __entry->ifindex
	)
);

TRACE_EVENT(mem_return_failed,

	TP_PROTO(const struct xdp_mem_info *mem,
		 const struct page *page),

	TP_ARGS(mem, page),

	TP_STRUCT__entry(
		__field(const struct page *,	page)
		__field(u32,		mem_id)
		__field(u32,		mem_type)
	),

	TP_fast_assign(
		__entry->page		= page;
		__entry->mem_id		= mem->id;
		__entry->mem_type	= mem->type;
	),

	TP_printk("mem_id=%d mem_type=%s page=%p",
		  __entry->mem_id,
		  __print_symbolic(__entry->mem_type, __MEM_TYPE_SYM_TAB),
		  __entry->page
	)
);

#endif /* _TRACE_XDP_H */

#include <trace/define_trace.h><|MERGE_RESOLUTION|>--- conflicted
+++ resolved
@@ -86,29 +86,15 @@
 };
 #endif /* __DEVMAP_OBJ_TYPE */
 
-<<<<<<< HEAD
-#define devmap_ifindex(tgt, map)				\
-	(((map->map_type == BPF_MAP_TYPE_DEVMAP ||	\
-		  map->map_type == BPF_MAP_TYPE_DEVMAP_HASH)) ? \
-	  ((struct _bpf_dtab_netdev *)tgt)->dev->ifindex : 0)
-
-=======
->>>>>>> 7d2a07b7
 DECLARE_EVENT_CLASS(xdp_redirect_template,
 
 	TP_PROTO(const struct net_device *dev,
 		 const struct bpf_prog *xdp,
 		 const void *tgt, int err,
-<<<<<<< HEAD
-		 const struct bpf_map *map, u32 index),
-
-	TP_ARGS(dev, xdp, tgt, err, map, index),
-=======
 		 enum bpf_map_type map_type,
 		 u32 map_id, u32 index),
 
 	TP_ARGS(dev, xdp, tgt, err, map_type, map_id, index),
->>>>>>> 7d2a07b7
 
 	TP_STRUCT__entry(
 		__field(int, prog_id)
@@ -138,16 +124,9 @@
 		__entry->act		= XDP_REDIRECT;
 		__entry->ifindex	= dev->ifindex;
 		__entry->err		= err;
-<<<<<<< HEAD
-		__entry->to_ifindex	= map ? devmap_ifindex(tgt, map) :
-						index;
-		__entry->map_id		= map ? map->id : 0;
-		__entry->map_index	= map ? index : 0;
-=======
 		__entry->to_ifindex	= ifindex;
 		__entry->map_id		= map_id;
 		__entry->map_index	= map_index;
->>>>>>> 7d2a07b7
 	),
 
 	TP_printk("prog_id=%d action=%s ifindex=%d to_ifindex=%d err=%d"
@@ -162,37 +141,15 @@
 	TP_PROTO(const struct net_device *dev,
 		 const struct bpf_prog *xdp,
 		 const void *tgt, int err,
-<<<<<<< HEAD
-		 const struct bpf_map *map, u32 index),
-	TP_ARGS(dev, xdp, tgt, err, map, index)
-=======
 		 enum bpf_map_type map_type,
 		 u32 map_id, u32 index),
 	TP_ARGS(dev, xdp, tgt, err, map_type, map_id, index)
->>>>>>> 7d2a07b7
 );
 
 DEFINE_EVENT(xdp_redirect_template, xdp_redirect_err,
 	TP_PROTO(const struct net_device *dev,
 		 const struct bpf_prog *xdp,
 		 const void *tgt, int err,
-<<<<<<< HEAD
-		 const struct bpf_map *map, u32 index),
-	TP_ARGS(dev, xdp, tgt, err, map, index)
-);
-
-#define _trace_xdp_redirect(dev, xdp, to)		\
-	 trace_xdp_redirect(dev, xdp, NULL, 0, NULL, to);
-
-#define _trace_xdp_redirect_err(dev, xdp, to, err)	\
-	 trace_xdp_redirect_err(dev, xdp, NULL, err, NULL, to);
-
-#define _trace_xdp_redirect_map(dev, xdp, to, map, index)		\
-	 trace_xdp_redirect(dev, xdp, to, 0, map, index);
-
-#define _trace_xdp_redirect_map_err(dev, xdp, to, map, index, err)	\
-	 trace_xdp_redirect_err(dev, xdp, to, err, map, index);
-=======
 		 enum bpf_map_type map_type,
 		 u32 map_id, u32 index),
 	TP_ARGS(dev, xdp, tgt, err, map_type, map_id, index)
@@ -209,35 +166,24 @@
 
 #define _trace_xdp_redirect_map_err(dev, xdp, to, map_type, map_id, index, err) \
 	 trace_xdp_redirect_err(dev, xdp, to, err, map_type, map_id, index)
->>>>>>> 7d2a07b7
 
 /* not used anymore, but kept around so as not to break old programs */
 DEFINE_EVENT(xdp_redirect_template, xdp_redirect_map,
 	TP_PROTO(const struct net_device *dev,
 		 const struct bpf_prog *xdp,
 		 const void *tgt, int err,
-<<<<<<< HEAD
-		 const struct bpf_map *map, u32 index),
-	TP_ARGS(dev, xdp, tgt, err, map, index)
-=======
 		 enum bpf_map_type map_type,
 		 u32 map_id, u32 index),
 	TP_ARGS(dev, xdp, tgt, err, map_type, map_id, index)
->>>>>>> 7d2a07b7
 );
 
 DEFINE_EVENT(xdp_redirect_template, xdp_redirect_map_err,
 	TP_PROTO(const struct net_device *dev,
 		 const struct bpf_prog *xdp,
 		 const void *tgt, int err,
-<<<<<<< HEAD
-		 const struct bpf_map *map, u32 index),
-	TP_ARGS(dev, xdp, tgt, err, map, index)
-=======
 		 enum bpf_map_type map_type,
 		 u32 map_id, u32 index),
 	TP_ARGS(dev, xdp, tgt, err, map_type, map_id, index)
->>>>>>> 7d2a07b7
 );
 
 TRACE_EVENT(xdp_cpumap_kthread,
