--- conflicted
+++ resolved
@@ -210,27 +210,7 @@
 
 /**
  * block_rq_merge - merge request with another one in the elevator
-<<<<<<< HEAD
- * @q: queue holding operation
- * @rq: block IO operation operation request
- *
- * Called when block operation request @rq from queue @q is merged to another
- * request queued in the elevator.
- */
-DEFINE_EVENT(block_rq, block_rq_merge,
-
-	TP_PROTO(struct request_queue *q, struct request *rq),
-
-	TP_ARGS(q, rq)
-);
-
-/**
- * block_bio_bounce - used bounce buffer when processing block operation
- * @q: queue holding the block operation
- * @bio: block operation
-=======
  * @rq: block IO operation request
->>>>>>> 7d2a07b7
  *
  * Called when block operation request @rq from queue @q is merged to another
  * request queued in the elevator.
@@ -269,11 +249,7 @@
 		__entry->sector		= bio->bi_iter.bi_sector;
 		__entry->nr_sector	= bio_sectors(bio);
 		__entry->error		= blk_status_to_errno(bio->bi_status);
-<<<<<<< HEAD
-		blk_fill_rwbs(__entry->rwbs, bio->bi_opf, bio->bi_iter.bi_size);
-=======
 		blk_fill_rwbs(__entry->rwbs, bio->bi_opf);
->>>>>>> 7d2a07b7
 	),
 
 	TP_printk("%d,%d %s %llu + %u [%d]",
