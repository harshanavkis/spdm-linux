/* SPDX-License-Identifier: GPL-2.0-or-later */
#ifndef __SOUND_RAWMIDI_H
#define __SOUND_RAWMIDI_H

/*
 *  Abstract layer for MIDI v1.0 stream
 *  Copyright (c) by Jaroslav Kysela <perex@perex.cz>
 */

#include <sound/asound.h>
#include <linux/interrupt.h>
#include <linux/spinlock.h>
#include <linux/wait.h>
#include <linux/mutex.h>
#include <linux/workqueue.h>
#include <linux/device.h>

#if IS_ENABLED(CONFIG_SND_SEQUENCER)
#include <sound/seq_device.h>
#endif

/*
 *  Raw MIDI interface
 */

#define SNDRV_RAWMIDI_DEVICES		8

#define SNDRV_RAWMIDI_LFLG_OUTPUT	(1<<0)
#define SNDRV_RAWMIDI_LFLG_INPUT	(1<<1)
#define SNDRV_RAWMIDI_LFLG_OPEN		(3<<0)
#define SNDRV_RAWMIDI_LFLG_APPEND	(1<<2)

struct snd_rawmidi;
struct snd_rawmidi_substream;
struct snd_seq_port_info;
struct pid;

struct snd_rawmidi_ops {
	int (*open) (struct snd_rawmidi_substream * substream);
	int (*close) (struct snd_rawmidi_substream * substream);
	void (*trigger) (struct snd_rawmidi_substream * substream, int up);
	void (*drain) (struct snd_rawmidi_substream * substream);
};

struct snd_rawmidi_global_ops {
	int (*dev_register) (struct snd_rawmidi * rmidi);
	int (*dev_unregister) (struct snd_rawmidi * rmidi);
	void (*get_port_info)(struct snd_rawmidi *rmidi, int number,
			      struct snd_seq_port_info *info);
};

struct snd_rawmidi_runtime {
	struct snd_rawmidi_substream *substream;
	unsigned int drain: 1,	/* drain stage */
		     oss: 1;	/* OSS compatible mode */
	/* midi stream buffer */
	unsigned char *buffer;	/* buffer for MIDI data */
	size_t buffer_size;	/* size of buffer */
	size_t appl_ptr;	/* application pointer */
	size_t hw_ptr;		/* hardware pointer */
	size_t avail_min;	/* min avail for wakeup */
	size_t avail;		/* max used buffer for wakeup */
	size_t xruns;		/* over/underruns counter */
	int buffer_ref;		/* buffer reference count */
	/* misc */
	spinlock_t lock;
	wait_queue_head_t sleep;
	/* event handler (new bytes, input only) */
	void (*event)(struct snd_rawmidi_substream *substream);
	/* defers calls to event [input] or ops->trigger [output] */
	struct work_struct event_work;
	/* private data */
	void *private_data;
	void (*private_free)(struct snd_rawmidi_substream *substream);
};

struct snd_rawmidi_substream {
	struct list_head list;		/* list of all substream for given stream */
	int stream;			/* direction */
	int number;			/* substream number */
	bool opened;			/* open flag */
	bool append;			/* append flag (merge more streams) */
	bool active_sensing;		/* send active sensing when close */
<<<<<<< HEAD
=======
	unsigned int framing;		/* whether to frame input data */
	unsigned int clock_type;	/* clock source to use for input framing */
>>>>>>> 7d2a07b7
	int use_count;			/* use counter (for output) */
	size_t bytes;
	struct snd_rawmidi *rmidi;
	struct snd_rawmidi_str *pstr;
	char name[32];
	struct snd_rawmidi_runtime *runtime;
	struct pid *pid;
	/* hardware layer */
	const struct snd_rawmidi_ops *ops;
};

struct snd_rawmidi_file {
	struct snd_rawmidi *rmidi;
	struct snd_rawmidi_substream *input;
	struct snd_rawmidi_substream *output;
};

struct snd_rawmidi_str {
	unsigned int substream_count;
	unsigned int substream_opened;
	struct list_head substreams;
};

struct snd_rawmidi {
	struct snd_card *card;
	struct list_head list;
	unsigned int device;		/* device number */
	unsigned int info_flags;	/* SNDRV_RAWMIDI_INFO_XXXX */
	char id[64];
	char name[80];

#ifdef CONFIG_SND_OSSEMUL
	int ossreg;
#endif

	const struct snd_rawmidi_global_ops *ops;

	struct snd_rawmidi_str streams[2];

	void *private_data;
	void (*private_free) (struct snd_rawmidi *rmidi);

	struct mutex open_mutex;
	wait_queue_head_t open_wait;

	struct device dev;

	struct snd_info_entry *proc_entry;

#if IS_ENABLED(CONFIG_SND_SEQUENCER)
	struct snd_seq_device *seq_dev;
#endif
};

/* main rawmidi functions */

int snd_rawmidi_new(struct snd_card *card, char *id, int device,
		    int output_count, int input_count,
		    struct snd_rawmidi **rmidi);
void snd_rawmidi_set_ops(struct snd_rawmidi *rmidi, int stream,
			 const struct snd_rawmidi_ops *ops);

/* callbacks */

int snd_rawmidi_receive(struct snd_rawmidi_substream *substream,
			const unsigned char *buffer, int count);
int snd_rawmidi_transmit_empty(struct snd_rawmidi_substream *substream);
int snd_rawmidi_transmit_peek(struct snd_rawmidi_substream *substream,
			      unsigned char *buffer, int count);
int snd_rawmidi_transmit_ack(struct snd_rawmidi_substream *substream, int count);
int snd_rawmidi_transmit(struct snd_rawmidi_substream *substream,
			 unsigned char *buffer, int count);
int __snd_rawmidi_transmit_peek(struct snd_rawmidi_substream *substream,
			      unsigned char *buffer, int count);
int __snd_rawmidi_transmit_ack(struct snd_rawmidi_substream *substream,
			       int count);
int snd_rawmidi_proceed(struct snd_rawmidi_substream *substream);

/* main midi functions */

int snd_rawmidi_info_select(struct snd_card *card, struct snd_rawmidi_info *info);
int snd_rawmidi_kernel_open(struct snd_card *card, int device, int subdevice,
			    int mode, struct snd_rawmidi_file *rfile);
int snd_rawmidi_kernel_release(struct snd_rawmidi_file *rfile);
int snd_rawmidi_output_params(struct snd_rawmidi_substream *substream,
			      struct snd_rawmidi_params *params);
int snd_rawmidi_input_params(struct snd_rawmidi_substream *substream,
			     struct snd_rawmidi_params *params);
int snd_rawmidi_drop_output(struct snd_rawmidi_substream *substream);
int snd_rawmidi_drain_output(struct snd_rawmidi_substream *substream);
int snd_rawmidi_drain_input(struct snd_rawmidi_substream *substream);
long snd_rawmidi_kernel_read(struct snd_rawmidi_substream *substream,
			     unsigned char *buf, long count);
long snd_rawmidi_kernel_write(struct snd_rawmidi_substream *substream,
			      const unsigned char *buf, long count);

#endif /* __SOUND_RAWMIDI_H */<|MERGE_RESOLUTION|>--- conflicted
+++ resolved
@@ -81,11 +81,8 @@
 	bool opened;			/* open flag */
 	bool append;			/* append flag (merge more streams) */
 	bool active_sensing;		/* send active sensing when close */
-<<<<<<< HEAD
-=======
 	unsigned int framing;		/* whether to frame input data */
 	unsigned int clock_type;	/* clock source to use for input framing */
->>>>>>> 7d2a07b7
 	int use_count;			/* use counter (for output) */
 	size_t bytes;
 	struct snd_rawmidi *rmidi;
