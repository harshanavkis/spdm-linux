--- conflicted
+++ resolved
@@ -367,13 +367,9 @@
 	struct snd_pcm_group *group;		/* pointer to current group */
 	/* -- assigned files -- */
 	void *file;
-<<<<<<< HEAD
-	struct file *ffile;
-=======
 	int ref_count;
 	atomic_t mmap_count;
 	unsigned int f_flags;
->>>>>>> 120bda20
 	void (*pcm_release)(struct snd_pcm_substream *);
 #if defined(CONFIG_SND_PCM_OSS) || defined(CONFIG_SND_PCM_OSS_MODULE)
 	/* -- OSS things -- */
@@ -392,11 +388,7 @@
 	unsigned int hw_opened: 1;
 };
 
-<<<<<<< HEAD
-#define SUBSTREAM_BUSY(substream) ((substream)->file != NULL)
-=======
 #define SUBSTREAM_BUSY(substream) ((substream)->ref_count > 0)
->>>>>>> 120bda20
 
 
 struct snd_pcm_str {
