/*
 * Copyright (C) 1999 Cort Dougan <cort@cs.nmt.edu>
 */
#ifndef __PPC_SYSTEM_H
#define __PPC_SYSTEM_H

#include <linux/config.h>
#include <linux/kernel.h>

#include <asm/atomic.h>
#include <asm/hw_irq.h>

/*
 * Memory barrier.
 * The sync instruction guarantees that all memory accesses initiated
 * by this processor have been performed (with respect to all other
 * mechanisms that access memory).  The eieio instruction is a barrier
 * providing an ordering (separately) for (a) cacheable stores and (b)
 * loads and stores to non-cacheable memory (e.g. I/O devices).
 *
 * mb() prevents loads and stores being reordered across this point.
 * rmb() prevents loads being reordered across this point.
 * wmb() prevents stores being reordered across this point.
 * read_barrier_depends() prevents data-dependent loads being reordered
 *	across this point (nop on PPC).
 *
 * We can use the eieio instruction for wmb, but since it doesn't
 * give any ordering guarantees about loads, we have to use the
 * stronger but slower sync instruction for mb and rmb.
 */
#define mb()  __asm__ __volatile__ ("sync" : : : "memory")
#define rmb()  __asm__ __volatile__ ("sync" : : : "memory")
#define wmb()  __asm__ __volatile__ ("eieio" : : : "memory")
#define read_barrier_depends()  do { } while(0)

#define set_mb(var, value)	do { var = value; mb(); } while (0)
#define set_wmb(var, value)	do { var = value; wmb(); } while (0)

#ifdef CONFIG_SMP
#define smp_mb()	mb()
#define smp_rmb()	rmb()
#define smp_wmb()	wmb()
#define smp_read_barrier_depends()	read_barrier_depends()
#else
#define smp_mb()	barrier()
#define smp_rmb()	barrier()
#define smp_wmb()	barrier()
#define smp_read_barrier_depends()	do { } while(0)
#endif /* CONFIG_SMP */

#ifdef __KERNEL__
struct task_struct;
struct pt_regs;

extern void print_backtrace(unsigned long *);
extern void show_regs(struct pt_regs * regs);
extern void flush_instruction_cache(void);
extern void hard_reset_now(void);
extern void poweroff_now(void);
#ifdef CONFIG_6xx
extern long _get_L2CR(void);
extern long _get_L3CR(void);
extern void _set_L2CR(unsigned long);
extern void _set_L3CR(unsigned long);
#else
#define _get_L2CR()	0L
#define _get_L3CR()	0L
#define _set_L2CR(val)	do { } while(0)
#define _set_L3CR(val)	do { } while(0)
#endif
extern void via_cuda_init(void);
extern void pmac_nvram_init(void);
extern void read_rtc_time(void);
extern void pmac_find_display(void);
extern void giveup_fpu(struct task_struct *);
extern void enable_kernel_fp(void);
extern void giveup_altivec(struct task_struct *);
extern void load_up_altivec(struct task_struct *);
extern void giveup_spe(struct task_struct *);
extern void load_up_spe(struct task_struct *);
extern int fix_alignment(struct pt_regs *);
extern void cvt_fd(float *from, double *to, unsigned long *fpscr);
extern void cvt_df(double *from, float *to, unsigned long *fpscr);
extern int call_rtas(const char *, int, int, unsigned long *, ...);
extern void cacheable_memzero(void *p, unsigned int nb);
extern int do_page_fault(struct pt_regs *, unsigned long, unsigned long);
<<<<<<< HEAD
=======
extern void bad_page_fault(struct pt_regs *, unsigned long, int);
extern void die(const char *, struct pt_regs *, long);
>>>>>>> 30e74fea

struct device_node;
extern void note_scsi_host(struct device_node *, void *);

extern struct task_struct *__switch_to(struct task_struct *,
	struct task_struct *);
#define switch_to(prev, next, last)	((last) = __switch_to((prev), (next)))

struct thread_struct;
extern struct task_struct *_switch(struct thread_struct *prev,
				   struct thread_struct *next);

extern unsigned int rtas_data;

static __inline__ unsigned long
xchg_u32(volatile void *p, unsigned long val)
{
	unsigned long prev;

	__asm__ __volatile__ ("\n\
1:	lwarx	%0,0,%2 \n"
	PPC405_ERR77(0,%2)
"	stwcx.	%3,0,%2 \n\
	bne-	1b"
	: "=&r" (prev), "=m" (*(volatile unsigned long *)p)
	: "r" (p), "r" (val), "m" (*(volatile unsigned long *)p)
	: "cc", "memory");

	return prev;
}

/*
 * This function doesn't exist, so you'll get a linker error
 * if something tries to do an invalid xchg().
 */
extern void __xchg_called_with_bad_pointer(void);

#define xchg(ptr,x) ((__typeof__(*(ptr)))__xchg((unsigned long)(x),(ptr),sizeof(*(ptr))))
#define tas(ptr) (xchg((ptr),1))

static inline unsigned long __xchg(unsigned long x, volatile void *ptr, int size)
{
	switch (size) {
	case 4:
		return (unsigned long) xchg_u32(ptr, x);
#if 0	/* xchg_u64 doesn't exist on 32-bit PPC */
	case 8:
		return (unsigned long) xchg_u64(ptr, x);
#endif /* 0 */
	}
	__xchg_called_with_bad_pointer();
	return x;


}

extern inline void * xchg_ptr(void * m, void * val)
{
	return (void *) xchg_u32(m, (unsigned long) val);
}


#define __HAVE_ARCH_CMPXCHG	1

static __inline__ unsigned long
__cmpxchg_u32(volatile int *p, int old, int new)
{
	int prev;

	__asm__ __volatile__ ("\n\
1:	lwarx	%0,0,%2 \n\
	cmpw	0,%0,%3 \n\
	bne	2f \n"
	PPC405_ERR77(0,%2)
"	stwcx.	%4,0,%2 \n\
	bne-	1b\n"
#ifdef CONFIG_SMP
"	sync\n"
#endif /* CONFIG_SMP */
"2:"
	: "=&r" (prev), "=m" (*p)
	: "r" (p), "r" (old), "r" (new), "m" (*p)
	: "cc", "memory");

	return prev;
}

/* This function doesn't exist, so you'll get a linker error
   if something tries to do an invalid cmpxchg().  */
extern void __cmpxchg_called_with_bad_pointer(void);

static __inline__ unsigned long
__cmpxchg(volatile void *ptr, unsigned long old, unsigned long new, int size)
{
	switch (size) {
	case 4:
		return __cmpxchg_u32(ptr, old, new);
#if 0	/* we don't have __cmpxchg_u64 on 32-bit PPC */
	case 8:
		return __cmpxchg_u64(ptr, old, new);
#endif /* 0 */
	}
	__cmpxchg_called_with_bad_pointer();
	return old;
}

#define cmpxchg(ptr,o,n)						 \
  ({									 \
     __typeof__(*(ptr)) _o_ = (o);					 \
     __typeof__(*(ptr)) _n_ = (n);					 \
     (__typeof__(*(ptr))) __cmpxchg((ptr), (unsigned long)_o_,		 \
				    (unsigned long)_n_, sizeof(*(ptr))); \
  })

#endif /* __KERNEL__ */
#endif /* __PPC_SYSTEM_H */<|MERGE_RESOLUTION|>--- conflicted
+++ resolved
@@ -84,11 +84,8 @@
 extern int call_rtas(const char *, int, int, unsigned long *, ...);
 extern void cacheable_memzero(void *p, unsigned int nb);
 extern int do_page_fault(struct pt_regs *, unsigned long, unsigned long);
-<<<<<<< HEAD
-=======
 extern void bad_page_fault(struct pt_regs *, unsigned long, int);
 extern void die(const char *, struct pt_regs *, long);
->>>>>>> 30e74fea
 
 struct device_node;
 extern void note_scsi_host(struct device_node *, void *);
