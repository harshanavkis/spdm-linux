/*
 * Copyright 1999 Precision Insight, Inc., Cedar Park, Texas.
 * Copyright 2000 VA Linux Systems, Inc., Sunnyvale, California.
 * Copyright (c) 2009-2010, Code Aurora Forum.
 * Copyright 2016 Intel Corp.
 *
 * Permission is hereby granted, free of charge, to any person obtaining a
 * copy of this software and associated documentation files (the "Software"),
 * to deal in the Software without restriction, including without limitation
 * the rights to use, copy, modify, merge, publish, distribute, sublicense,
 * and/or sell copies of the Software, and to permit persons to whom the
 * Software is furnished to do so, subject to the following conditions:
 *
 * The above copyright notice and this permission notice (including the next
 * paragraph) shall be included in all copies or substantial portions of the
 * Software.
 *
 * THE SOFTWARE IS PROVIDED "AS IS", WITHOUT WARRANTY OF ANY KIND, EXPRESS OR
 * IMPLIED, INCLUDING BUT NOT LIMITED TO THE WARRANTIES OF MERCHANTABILITY,
 * FITNESS FOR A PARTICULAR PURPOSE AND NONINFRINGEMENT.  IN NO EVENT SHALL
 * VA LINUX SYSTEMS AND/OR ITS SUPPLIERS BE LIABLE FOR ANY CLAIM, DAMAGES OR
 * OTHER LIABILITY, WHETHER IN AN ACTION OF CONTRACT, TORT OR OTHERWISE,
 * ARISING FROM, OUT OF OR IN CONNECTION WITH THE SOFTWARE OR THE USE OR
 * OTHER DEALINGS IN THE SOFTWARE.
 */

#ifndef _DRM_DRV_H_
#define _DRM_DRV_H_

#include <linux/list.h>
#include <linux/irqreturn.h>

#include <drm/drm_device.h>

struct drm_file;
struct drm_gem_object;
struct drm_master;
struct drm_minor;
struct dma_buf;
struct dma_buf_attachment;
struct drm_display_mode;
struct drm_mode_create_dumb;
struct drm_printer;
struct sg_table;

/**
 * enum drm_driver_feature - feature flags
 *
 * See &drm_driver.driver_features, drm_device.driver_features and
 * drm_core_check_feature().
 */
enum drm_driver_feature {
	/**
	 * @DRIVER_GEM:
	 *
	 * Driver use the GEM memory manager. This should be set for all modern
	 * drivers.
	 */
	DRIVER_GEM			= BIT(0),
	/**
	 * @DRIVER_MODESET:
	 *
	 * Driver supports mode setting interfaces (KMS).
	 */
	DRIVER_MODESET			= BIT(1),
	/**
	 * @DRIVER_RENDER:
	 *
	 * Driver supports dedicated render nodes. See also the :ref:`section on
	 * render nodes <drm_render_node>` for details.
	 */
	DRIVER_RENDER			= BIT(3),
	/**
	 * @DRIVER_ATOMIC:
	 *
	 * Driver supports the full atomic modesetting userspace API. Drivers
	 * which only use atomic internally, but do not support the full
	 * userspace API (e.g. not all properties converted to atomic, or
	 * multi-plane updates are not guaranteed to be tear-free) should not
	 * set this flag.
	 */
	DRIVER_ATOMIC			= BIT(4),
	/**
	 * @DRIVER_SYNCOBJ:
	 *
	 * Driver supports &drm_syncobj for explicit synchronization of command
	 * submission.
	 */
	DRIVER_SYNCOBJ                  = BIT(5),
	/**
	 * @DRIVER_SYNCOBJ_TIMELINE:
	 *
	 * Driver supports the timeline flavor of &drm_syncobj for explicit
	 * synchronization of command submission.
	 */
	DRIVER_SYNCOBJ_TIMELINE         = BIT(6),

	/* IMPORTANT: Below are all the legacy flags, add new ones above. */

	/**
	 * @DRIVER_USE_AGP:
	 *
	 * Set up DRM AGP support, see drm_agp_init(), the DRM core will manage
	 * AGP resources. New drivers don't need this.
	 */
	DRIVER_USE_AGP			= BIT(25),
	/**
	 * @DRIVER_LEGACY:
	 *
	 * Denote a legacy driver using shadow attach. Do not use.
	 */
	DRIVER_LEGACY			= BIT(26),
	/**
	 * @DRIVER_PCI_DMA:
	 *
	 * Driver is capable of PCI DMA, mapping of PCI DMA buffers to userspace
	 * will be enabled. Only for legacy drivers. Do not use.
	 */
	DRIVER_PCI_DMA			= BIT(27),
	/**
	 * @DRIVER_SG:
	 *
	 * Driver can perform scatter/gather DMA, allocation and mapping of
	 * scatter/gather buffers will be enabled. Only for legacy drivers. Do
	 * not use.
	 */
	DRIVER_SG			= BIT(28),

	/**
	 * @DRIVER_HAVE_DMA:
	 *
	 * Driver supports DMA, the userspace DMA API will be supported. Only
	 * for legacy drivers. Do not use.
	 */
	DRIVER_HAVE_DMA			= BIT(29),
	/**
	 * @DRIVER_HAVE_IRQ:
	 *
	 * Legacy irq support. Only for legacy drivers. Do not use.
	 *
	 * New drivers can either use the drm_irq_install() and
	 * drm_irq_uninstall() helper functions, or roll their own irq support
	 * code by calling request_irq() directly.
	 */
	DRIVER_HAVE_IRQ			= BIT(30),
	/**
	 * @DRIVER_KMS_LEGACY_CONTEXT:
	 *
	 * Used only by nouveau for backwards compatibility with existing
	 * userspace.  Do not use.
	 */
	DRIVER_KMS_LEGACY_CONTEXT	= BIT(31),
};

/**
 * struct drm_driver - DRM driver structure
 *
 * This structure represent the common code for a family of cards. There will be
 * one &struct drm_device for each card present in this family. It contains lots
 * of vfunc entries, and a pile of those probably should be moved to more
 * appropriate places like &drm_mode_config_funcs or into a new operations
 * structure for GEM drivers.
 */
struct drm_driver {
	/**
	 * @load:
	 *
	 * Backward-compatible driver callback to complete initialization steps
	 * after the driver is registered.  For this reason, may suffer from
	 * race conditions and its use is deprecated for new drivers.  It is
	 * therefore only supported for existing drivers not yet converted to
	 * the new scheme.  See devm_drm_dev_alloc() and drm_dev_register() for
	 * proper and race-free way to set up a &struct drm_device.
	 *
	 * This is deprecated, do not use!
	 *
	 * Returns:
	 *
	 * Zero on success, non-zero value on failure.
	 */
	int (*load) (struct drm_device *, unsigned long flags);

	/**
	 * @open:
	 *
	 * Driver callback when a new &struct drm_file is opened. Useful for
	 * setting up driver-private data structures like buffer allocators,
	 * execution contexts or similar things. Such driver-private resources
	 * must be released again in @postclose.
	 *
	 * Since the display/modeset side of DRM can only be owned by exactly
	 * one &struct drm_file (see &drm_file.is_master and &drm_device.master)
	 * there should never be a need to set up any modeset related resources
	 * in this callback. Doing so would be a driver design bug.
	 *
	 * Returns:
	 *
	 * 0 on success, a negative error code on failure, which will be
	 * promoted to userspace as the result of the open() system call.
	 */
	int (*open) (struct drm_device *, struct drm_file *);

	/**
	 * @postclose:
	 *
	 * One of the driver callbacks when a new &struct drm_file is closed.
	 * Useful for tearing down driver-private data structures allocated in
	 * @open like buffer allocators, execution contexts or similar things.
	 *
	 * Since the display/modeset side of DRM can only be owned by exactly
	 * one &struct drm_file (see &drm_file.is_master and &drm_device.master)
	 * there should never be a need to tear down any modeset related
	 * resources in this callback. Doing so would be a driver design bug.
	 */
	void (*postclose) (struct drm_device *, struct drm_file *);

	/**
	 * @lastclose:
	 *
	 * Called when the last &struct drm_file has been closed and there's
	 * currently no userspace client for the &struct drm_device.
	 *
	 * Modern drivers should only use this to force-restore the fbdev
	 * framebuffer using drm_fb_helper_restore_fbdev_mode_unlocked().
	 * Anything else would indicate there's something seriously wrong.
	 * Modern drivers can also use this to execute delayed power switching
	 * state changes, e.g. in conjunction with the :ref:`vga_switcheroo`
	 * infrastructure.
	 *
	 * This is called after @postclose hook has been called.
	 *
	 * NOTE:
	 *
	 * All legacy drivers use this callback to de-initialize the hardware.
	 * This is purely because of the shadow-attach model, where the DRM
	 * kernel driver does not really own the hardware. Instead ownershipe is
	 * handled with the help of userspace through an inheritedly racy dance
	 * to set/unset the VT into raw mode.
	 *
	 * Legacy drivers initialize the hardware in the @firstopen callback,
	 * which isn't even called for modern drivers.
	 */
	void (*lastclose) (struct drm_device *);

	/**
	 * @unload:
	 *
	 * Reverse the effects of the driver load callback.  Ideally,
	 * the clean up performed by the driver should happen in the
	 * reverse order of the initialization.  Similarly to the load
	 * hook, this handler is deprecated and its usage should be
	 * dropped in favor of an open-coded teardown function at the
	 * driver layer.  See drm_dev_unregister() and drm_dev_put()
	 * for the proper way to remove a &struct drm_device.
	 *
	 * The unload() hook is called right after unregistering
	 * the device.
	 *
	 */
	void (*unload) (struct drm_device *);

	/**
	 * @release:
	 *
	 * Optional callback for destroying device data after the final
	 * reference is released, i.e. the device is being destroyed.
	 *
	 * This is deprecated, clean up all memory allocations associated with a
	 * &drm_device using drmm_add_action(), drmm_kmalloc() and related
	 * managed resources functions.
	 */
	void (*release) (struct drm_device *);

	/**
	 * @irq_handler:
	 *
	 * Interrupt handler called when using drm_irq_install(). Not used by
	 * drivers which implement their own interrupt handling.
	 */
	irqreturn_t(*irq_handler) (int irq, void *arg);

	/**
	 * @irq_preinstall:
	 *
	 * Optional callback used by drm_irq_install() which is called before
	 * the interrupt handler is registered. This should be used to clear out
	 * any pending interrupts (from e.g. firmware based drives) and reset
	 * the interrupt handling registers.
	 */
	void (*irq_preinstall) (struct drm_device *dev);

	/**
	 * @irq_postinstall:
	 *
	 * Optional callback used by drm_irq_install() which is called after
	 * the interrupt handler is registered. This should be used to enable
	 * interrupt generation in the hardware.
	 */
	int (*irq_postinstall) (struct drm_device *dev);

	/**
	 * @irq_uninstall:
	 *
	 * Optional callback used by drm_irq_uninstall() which is called before
	 * the interrupt handler is unregistered. This should be used to disable
	 * interrupt generation in the hardware.
	 */
	void (*irq_uninstall) (struct drm_device *dev);

	/**
	 * @master_set:
	 *
	 * Called whenever the minor master is set. Only used by vmwgfx.
	 */
	void (*master_set)(struct drm_device *dev, struct drm_file *file_priv,
			   bool from_open);
	/**
	 * @master_drop:
	 *
	 * Called whenever the minor master is dropped. Only used by vmwgfx.
	 */
	void (*master_drop)(struct drm_device *dev, struct drm_file *file_priv);

	/**
	 * @debugfs_init:
	 *
	 * Allows drivers to create driver-specific debugfs files.
	 */
	void (*debugfs_init)(struct drm_minor *minor);

	/**
<<<<<<< HEAD
	 * @gem_free_object_unlocked: deconstructor for drm_gem_objects
	 *
	 * This is deprecated and should not be used by new drivers. Use
	 * &drm_gem_object_funcs.free instead.
	 */
	void (*gem_free_object_unlocked) (struct drm_gem_object *obj);

	/**
	 * @gem_open_object:
	 *
	 * This callback is deprecated in favour of &drm_gem_object_funcs.open.
	 *
	 * Driver hook called upon gem handle creation
	 */
	int (*gem_open_object) (struct drm_gem_object *, struct drm_file *);

	/**
	 * @gem_close_object:
	 *
	 * This callback is deprecated in favour of &drm_gem_object_funcs.close.
	 *
	 * Driver hook called upon gem handle release
	 */
	void (*gem_close_object) (struct drm_gem_object *, struct drm_file *);

	/**
=======
>>>>>>> 7d2a07b7
	 * @gem_create_object: constructor for gem objects
	 *
	 * Hook for allocating the GEM object struct, for use by the CMA and
	 * SHMEM GEM helpers.
	 */
	struct drm_gem_object *(*gem_create_object)(struct drm_device *dev,
						    size_t size);
<<<<<<< HEAD
=======

>>>>>>> 7d2a07b7
	/**
	 * @prime_handle_to_fd:
	 *
	 * Main PRIME export function. Should be implemented with
	 * drm_gem_prime_handle_to_fd() for GEM based drivers.
	 *
	 * For an in-depth discussion see :ref:`PRIME buffer sharing
	 * documentation <prime_buffer_sharing>`.
	 */
	int (*prime_handle_to_fd)(struct drm_device *dev, struct drm_file *file_priv,
				uint32_t handle, uint32_t flags, int *prime_fd);
	/**
	 * @prime_fd_to_handle:
	 *
	 * Main PRIME import function. Should be implemented with
	 * drm_gem_prime_fd_to_handle() for GEM based drivers.
	 *
	 * For an in-depth discussion see :ref:`PRIME buffer sharing
	 * documentation <prime_buffer_sharing>`.
	 */
	int (*prime_fd_to_handle)(struct drm_device *dev, struct drm_file *file_priv,
				int prime_fd, uint32_t *handle);
<<<<<<< HEAD
	/**
	 * @gem_prime_export:
	 *
	 * Export hook for GEM drivers. Deprecated in favour of
	 * &drm_gem_object_funcs.export.
	 */
	struct dma_buf * (*gem_prime_export)(struct drm_gem_object *obj,
					     int flags);
=======

>>>>>>> 7d2a07b7
	/**
	 * @gem_prime_import:
	 *
	 * Import hook for GEM drivers.
	 *
	 * This defaults to drm_gem_prime_import() if not set.
	 */
	struct drm_gem_object * (*gem_prime_import)(struct drm_device *dev,
				struct dma_buf *dma_buf);
<<<<<<< HEAD

	/**
	 * @gem_prime_pin:
	 *
	 * Deprecated hook in favour of &drm_gem_object_funcs.pin.
	 */
	int (*gem_prime_pin)(struct drm_gem_object *obj);

	/**
	 * @gem_prime_unpin:
	 *
	 * Deprecated hook in favour of &drm_gem_object_funcs.unpin.
	 */
	void (*gem_prime_unpin)(struct drm_gem_object *obj);


	/**
	 * @gem_prime_get_sg_table:
	 *
	 * Deprecated hook in favour of &drm_gem_object_funcs.get_sg_table.
	 */
	struct sg_table *(*gem_prime_get_sg_table)(struct drm_gem_object *obj);

=======
>>>>>>> 7d2a07b7
	/**
	 * @gem_prime_import_sg_table:
	 *
	 * Optional hook used by the PRIME helper functions
	 * drm_gem_prime_import() respectively drm_gem_prime_import_dev().
	 */
	struct drm_gem_object *(*gem_prime_import_sg_table)(
				struct drm_device *dev,
				struct dma_buf_attachment *attach,
				struct sg_table *sgt);
	/**
<<<<<<< HEAD
	 * @gem_prime_vmap:
	 *
	 * Deprecated vmap hook for GEM drivers. Please use
	 * &drm_gem_object_funcs.vmap instead.
	 */
	void *(*gem_prime_vmap)(struct drm_gem_object *obj);

	/**
	 * @gem_prime_vunmap:
	 *
	 * Deprecated vunmap hook for GEM drivers. Please use
	 * &drm_gem_object_funcs.vunmap instead.
	 */
	void (*gem_prime_vunmap)(struct drm_gem_object *obj, void *vaddr);

	/**
=======
>>>>>>> 7d2a07b7
	 * @gem_prime_mmap:
	 *
	 * mmap hook for GEM drivers, used to implement dma-buf mmap in the
	 * PRIME helpers.
	 *
	 * FIXME: There's way too much duplication going on here, and also moved
	 * to &drm_gem_object_funcs.
	 */
	int (*gem_prime_mmap)(struct drm_gem_object *obj,
				struct vm_area_struct *vma);

	/**
	 * @dumb_create:
	 *
	 * This creates a new dumb buffer in the driver's backing storage manager (GEM,
	 * TTM or something else entirely) and returns the resulting buffer handle. This
	 * handle can then be wrapped up into a framebuffer modeset object.
	 *
	 * Note that userspace is not allowed to use such objects for render
	 * acceleration - drivers must create their own private ioctls for such a use
	 * case.
	 *
	 * Width, height and depth are specified in the &drm_mode_create_dumb
	 * argument. The callback needs to fill the handle, pitch and size for
	 * the created buffer.
	 *
	 * Called by the user via ioctl.
	 *
	 * Returns:
	 *
	 * Zero on success, negative errno on failure.
	 */
	int (*dumb_create)(struct drm_file *file_priv,
			   struct drm_device *dev,
			   struct drm_mode_create_dumb *args);
	/**
	 * @dumb_map_offset:
	 *
	 * Allocate an offset in the drm device node's address space to be able to
	 * memory map a dumb buffer.
	 *
	 * The default implementation is drm_gem_create_mmap_offset(). GEM based
	 * drivers must not overwrite this.
	 *
	 * Called by the user via ioctl.
	 *
	 * Returns:
	 *
	 * Zero on success, negative errno on failure.
	 */
	int (*dumb_map_offset)(struct drm_file *file_priv,
			       struct drm_device *dev, uint32_t handle,
			       uint64_t *offset);
	/**
	 * @dumb_destroy:
	 *
	 * This destroys the userspace handle for the given dumb backing storage buffer.
	 * Since buffer objects must be reference counted in the kernel a buffer object
	 * won't be immediately freed if a framebuffer modeset object still uses it.
	 *
	 * Called by the user via ioctl.
	 *
	 * The default implementation is drm_gem_dumb_destroy(). GEM based drivers
	 * must not overwrite this.
	 *
	 * Returns:
	 *
	 * Zero on success, negative errno on failure.
	 */
	int (*dumb_destroy)(struct drm_file *file_priv,
			    struct drm_device *dev,
			    uint32_t handle);

<<<<<<< HEAD
	/**
	 * @gem_vm_ops: Driver private ops for this object
	 *
	 * For GEM drivers this is deprecated in favour of
	 * &drm_gem_object_funcs.vm_ops.
	 */
	const struct vm_operations_struct *gem_vm_ops;

=======
>>>>>>> 7d2a07b7
	/** @major: driver major number */
	int major;
	/** @minor: driver minor number */
	int minor;
	/** @patchlevel: driver patch level */
	int patchlevel;
	/** @name: driver name */
	char *name;
	/** @desc: driver description */
	char *desc;
	/** @date: driver date */
	char *date;

	/**
	 * @driver_features:
	 * Driver features, see &enum drm_driver_feature. Drivers can disable
	 * some features on a per-instance basis using
	 * &drm_device.driver_features.
	 */
	u32 driver_features;

	/**
	 * @ioctls:
	 *
	 * Array of driver-private IOCTL description entries. See the chapter on
	 * :ref:`IOCTL support in the userland interfaces
	 * chapter<drm_driver_ioctl>` for the full details.
	 */

	const struct drm_ioctl_desc *ioctls;
	/** @num_ioctls: Number of entries in @ioctls. */
	int num_ioctls;

	/**
	 * @fops:
	 *
	 * File operations for the DRM device node. See the discussion in
	 * :ref:`file operations<drm_driver_fops>` for in-depth coverage and
	 * some examples.
	 */
	const struct file_operations *fops;

#ifdef CONFIG_DRM_LEGACY
	/* Everything below here is for legacy driver, never use! */
	/* private: */

	int (*firstopen) (struct drm_device *);
	void (*preclose) (struct drm_device *, struct drm_file *file_priv);
	int (*dma_ioctl) (struct drm_device *dev, void *data, struct drm_file *file_priv);
	int (*dma_quiescent) (struct drm_device *);
	int (*context_dtor) (struct drm_device *dev, int context);
	u32 (*get_vblank_counter)(struct drm_device *dev, unsigned int pipe);
	int (*enable_vblank)(struct drm_device *dev, unsigned int pipe);
	void (*disable_vblank)(struct drm_device *dev, unsigned int pipe);
	int dev_priv_size;
#endif
};

<<<<<<< HEAD
int drm_dev_init(struct drm_device *dev,
		 struct drm_driver *driver,
		 struct device *parent);
int devm_drm_dev_init(struct device *parent,
		      struct drm_device *dev,
		      struct drm_driver *driver);

void *__devm_drm_dev_alloc(struct device *parent, struct drm_driver *driver,
=======
void *__devm_drm_dev_alloc(struct device *parent,
			   const struct drm_driver *driver,
>>>>>>> 7d2a07b7
			   size_t size, size_t offset);

/**
 * devm_drm_dev_alloc - Resource managed allocation of a &drm_device instance
 * @parent: Parent device object
 * @driver: DRM driver
 * @type: the type of the struct which contains struct &drm_device
 * @member: the name of the &drm_device within @type.
 *
 * This allocates and initialize a new DRM device. No device registration is done.
 * Call drm_dev_register() to advertice the device to user space and register it
 * with other core subsystems. This should be done last in the device
 * initialization sequence to make sure userspace can't access an inconsistent
 * state.
 *
 * The initial ref-count of the object is 1. Use drm_dev_get() and
 * drm_dev_put() to take and drop further ref-counts.
 *
 * It is recommended that drivers embed &struct drm_device into their own device
 * structure.
 *
 * Note that this manages the lifetime of the resulting &drm_device
 * automatically using devres. The DRM device initialized with this function is
 * automatically put on driver detach using drm_dev_put().
 *
 * RETURNS:
 * Pointer to new DRM device, or ERR_PTR on failure.
 */
#define devm_drm_dev_alloc(parent, driver, type, member) \
	((type *) __devm_drm_dev_alloc(parent, driver, sizeof(type), \
				       offsetof(type, member)))

struct drm_device *drm_dev_alloc(const struct drm_driver *driver,
				 struct device *parent);
int drm_dev_register(struct drm_device *dev, unsigned long flags);
void drm_dev_unregister(struct drm_device *dev);

void drm_dev_get(struct drm_device *dev);
void drm_dev_put(struct drm_device *dev);
void drm_put_dev(struct drm_device *dev);
bool drm_dev_enter(struct drm_device *dev, int *idx);
void drm_dev_exit(int idx);
void drm_dev_unplug(struct drm_device *dev);

/**
 * drm_dev_is_unplugged - is a DRM device unplugged
 * @dev: DRM device
 *
 * This function can be called to check whether a hotpluggable is unplugged.
 * Unplugging itself is singalled through drm_dev_unplug(). If a device is
 * unplugged, these two functions guarantee that any store before calling
 * drm_dev_unplug() is visible to callers of this function after it completes
 *
 * WARNING: This function fundamentally races against drm_dev_unplug(). It is
 * recommended that drivers instead use the underlying drm_dev_enter() and
 * drm_dev_exit() function pairs.
 */
static inline bool drm_dev_is_unplugged(struct drm_device *dev)
{
	int idx;

	if (drm_dev_enter(dev, &idx)) {
		drm_dev_exit(idx);
		return false;
	}

	return true;
}

/**
 * drm_core_check_all_features - check driver feature flags mask
 * @dev: DRM device to check
 * @features: feature flag(s) mask
 *
 * This checks @dev for driver features, see &drm_driver.driver_features,
 * &drm_device.driver_features, and the various &enum drm_driver_feature flags.
 *
 * Returns true if all features in the @features mask are supported, false
 * otherwise.
 */
static inline bool drm_core_check_all_features(const struct drm_device *dev,
					       u32 features)
{
	u32 supported = dev->driver->driver_features & dev->driver_features;

	return features && (supported & features) == features;
}

/**
 * drm_core_check_feature - check driver feature flags
 * @dev: DRM device to check
 * @feature: feature flag
 *
 * This checks @dev for driver features, see &drm_driver.driver_features,
 * &drm_device.driver_features, and the various &enum drm_driver_feature flags.
 *
 * Returns true if the @feature is supported, false otherwise.
 */
static inline bool drm_core_check_feature(const struct drm_device *dev,
					  enum drm_driver_feature feature)
{
	return drm_core_check_all_features(dev, feature);
}

/**
 * drm_drv_uses_atomic_modeset - check if the driver implements
 * atomic_commit()
 * @dev: DRM device
 *
 * This check is useful if drivers do not have DRIVER_ATOMIC set but
 * have atomic modesetting internally implemented.
 */
static inline bool drm_drv_uses_atomic_modeset(struct drm_device *dev)
{
	return drm_core_check_feature(dev, DRIVER_ATOMIC) ||
		(dev->mode_config.funcs && dev->mode_config.funcs->atomic_commit != NULL);
}


int drm_dev_set_unique(struct drm_device *dev, const char *name);


#endif<|MERGE_RESOLUTION|>--- conflicted
+++ resolved
@@ -329,35 +329,6 @@
 	void (*debugfs_init)(struct drm_minor *minor);
 
 	/**
-<<<<<<< HEAD
-	 * @gem_free_object_unlocked: deconstructor for drm_gem_objects
-	 *
-	 * This is deprecated and should not be used by new drivers. Use
-	 * &drm_gem_object_funcs.free instead.
-	 */
-	void (*gem_free_object_unlocked) (struct drm_gem_object *obj);
-
-	/**
-	 * @gem_open_object:
-	 *
-	 * This callback is deprecated in favour of &drm_gem_object_funcs.open.
-	 *
-	 * Driver hook called upon gem handle creation
-	 */
-	int (*gem_open_object) (struct drm_gem_object *, struct drm_file *);
-
-	/**
-	 * @gem_close_object:
-	 *
-	 * This callback is deprecated in favour of &drm_gem_object_funcs.close.
-	 *
-	 * Driver hook called upon gem handle release
-	 */
-	void (*gem_close_object) (struct drm_gem_object *, struct drm_file *);
-
-	/**
-=======
->>>>>>> 7d2a07b7
 	 * @gem_create_object: constructor for gem objects
 	 *
 	 * Hook for allocating the GEM object struct, for use by the CMA and
@@ -365,10 +336,7 @@
 	 */
 	struct drm_gem_object *(*gem_create_object)(struct drm_device *dev,
 						    size_t size);
-<<<<<<< HEAD
-=======
-
->>>>>>> 7d2a07b7
+
 	/**
 	 * @prime_handle_to_fd:
 	 *
@@ -391,18 +359,7 @@
 	 */
 	int (*prime_fd_to_handle)(struct drm_device *dev, struct drm_file *file_priv,
 				int prime_fd, uint32_t *handle);
-<<<<<<< HEAD
-	/**
-	 * @gem_prime_export:
-	 *
-	 * Export hook for GEM drivers. Deprecated in favour of
-	 * &drm_gem_object_funcs.export.
-	 */
-	struct dma_buf * (*gem_prime_export)(struct drm_gem_object *obj,
-					     int flags);
-=======
-
->>>>>>> 7d2a07b7
+
 	/**
 	 * @gem_prime_import:
 	 *
@@ -412,32 +369,6 @@
 	 */
 	struct drm_gem_object * (*gem_prime_import)(struct drm_device *dev,
 				struct dma_buf *dma_buf);
-<<<<<<< HEAD
-
-	/**
-	 * @gem_prime_pin:
-	 *
-	 * Deprecated hook in favour of &drm_gem_object_funcs.pin.
-	 */
-	int (*gem_prime_pin)(struct drm_gem_object *obj);
-
-	/**
-	 * @gem_prime_unpin:
-	 *
-	 * Deprecated hook in favour of &drm_gem_object_funcs.unpin.
-	 */
-	void (*gem_prime_unpin)(struct drm_gem_object *obj);
-
-
-	/**
-	 * @gem_prime_get_sg_table:
-	 *
-	 * Deprecated hook in favour of &drm_gem_object_funcs.get_sg_table.
-	 */
-	struct sg_table *(*gem_prime_get_sg_table)(struct drm_gem_object *obj);
-
-=======
->>>>>>> 7d2a07b7
 	/**
 	 * @gem_prime_import_sg_table:
 	 *
@@ -449,25 +380,6 @@
 				struct dma_buf_attachment *attach,
 				struct sg_table *sgt);
 	/**
-<<<<<<< HEAD
-	 * @gem_prime_vmap:
-	 *
-	 * Deprecated vmap hook for GEM drivers. Please use
-	 * &drm_gem_object_funcs.vmap instead.
-	 */
-	void *(*gem_prime_vmap)(struct drm_gem_object *obj);
-
-	/**
-	 * @gem_prime_vunmap:
-	 *
-	 * Deprecated vunmap hook for GEM drivers. Please use
-	 * &drm_gem_object_funcs.vunmap instead.
-	 */
-	void (*gem_prime_vunmap)(struct drm_gem_object *obj, void *vaddr);
-
-	/**
-=======
->>>>>>> 7d2a07b7
 	 * @gem_prime_mmap:
 	 *
 	 * mmap hook for GEM drivers, used to implement dma-buf mmap in the
@@ -541,17 +453,6 @@
 			    struct drm_device *dev,
 			    uint32_t handle);
 
-<<<<<<< HEAD
-	/**
-	 * @gem_vm_ops: Driver private ops for this object
-	 *
-	 * For GEM drivers this is deprecated in favour of
-	 * &drm_gem_object_funcs.vm_ops.
-	 */
-	const struct vm_operations_struct *gem_vm_ops;
-
-=======
->>>>>>> 7d2a07b7
 	/** @major: driver major number */
 	int major;
 	/** @minor: driver minor number */
@@ -610,19 +511,8 @@
 #endif
 };
 
-<<<<<<< HEAD
-int drm_dev_init(struct drm_device *dev,
-		 struct drm_driver *driver,
-		 struct device *parent);
-int devm_drm_dev_init(struct device *parent,
-		      struct drm_device *dev,
-		      struct drm_driver *driver);
-
-void *__devm_drm_dev_alloc(struct device *parent, struct drm_driver *driver,
-=======
 void *__devm_drm_dev_alloc(struct device *parent,
 			   const struct drm_driver *driver,
->>>>>>> 7d2a07b7
 			   size_t size, size_t offset);
 
 /**
