--- conflicted
+++ resolved
@@ -50,11 +50,8 @@
 struct ib_usrq_object;
 struct ib_uwq_object;
 struct rdma_cm_id;
-<<<<<<< HEAD
-=======
 struct ib_port;
 struct hw_stats_device_data;
->>>>>>> 7d2a07b7
 
 extern struct workqueue_struct *ib_wq;
 extern struct workqueue_struct *ib_comp_wq;
@@ -114,12 +111,8 @@
 #define ibdev_info_ratelimited(ibdev, fmt, ...) \
 	ibdev_level_ratelimited(ibdev_info, ibdev, fmt, ##__VA_ARGS__)
 
-<<<<<<< HEAD
-#if defined(CONFIG_DYNAMIC_DEBUG)
-=======
 #if defined(CONFIG_DYNAMIC_DEBUG) || \
 	(defined(CONFIG_DYNAMIC_DEBUG_CORE) && defined(DYNAMIC_DEBUG_MODULE))
->>>>>>> 7d2a07b7
 /* descriptor check is first to prevent flooding with "callbacks suppressed" */
 #define ibdev_dbg_ratelimited(ibdev, fmt, ...)                          \
 do {                                                                    \
@@ -1481,16 +1474,8 @@
 	RDMA_REMOVE_DRIVER_REMOVE,
 	/* uobj is being cleaned-up before being committed */
 	RDMA_REMOVE_ABORT,
-<<<<<<< HEAD
-	/*
-	 * uobj has been fully created, with the uobj->object set, but is being
-	 * cleaned up before being comitted
-	 */
-	RDMA_REMOVE_ABORT_HWOBJ,
-=======
 	/* The driver failed to destroy the uobject and is being disconnected */
 	RDMA_REMOVE_DRIVER_FAILURE,
->>>>>>> 7d2a07b7
 };
 
 struct ib_rdmacg_object {
@@ -1502,17 +1487,6 @@
 struct ib_ucontext {
 	struct ib_device       *device;
 	struct ib_uverbs_file  *ufile;
-<<<<<<< HEAD
-	/*
-	 * 'closing' can be read by the driver only during a destroy callback,
-	 * it is set when we are closing the file descriptor and indicates
-	 * that mm_sem may be locked.
-	 */
-	bool closing;
-
-	bool cleanup_retryable;
-=======
->>>>>>> 7d2a07b7
 
 	struct ib_rdmacg_object	cg_obj;
 	/*
@@ -2167,10 +2141,6 @@
 };
 
 struct ib_mad;
-<<<<<<< HEAD
-struct ib_grh;
-=======
->>>>>>> 7d2a07b7
 
 enum ib_process_mad_flags {
 	IB_MAD_IGNORE_MKEY	= 1,
@@ -2232,11 +2202,7 @@
 struct rdma_netdev {
 	void              *clnt_priv;
 	struct ib_device  *hca;
-<<<<<<< HEAD
-	u8                 port_num;
-=======
 	u32		   port_num;
->>>>>>> 7d2a07b7
 	int                mtu;
 
 	/*
@@ -2453,17 +2419,11 @@
 	void (*mmap_free)(struct rdma_user_mmap_entry *entry);
 	void (*disassociate_ucontext)(struct ib_ucontext *ibcontext);
 	int (*alloc_pd)(struct ib_pd *pd, struct ib_udata *udata);
-<<<<<<< HEAD
-	void (*dealloc_pd)(struct ib_pd *pd, struct ib_udata *udata);
-	int (*create_ah)(struct ib_ah *ah, struct rdma_ah_init_attr *attr,
-			 struct ib_udata *udata);
-=======
 	int (*dealloc_pd)(struct ib_pd *pd, struct ib_udata *udata);
 	int (*create_ah)(struct ib_ah *ah, struct rdma_ah_init_attr *attr,
 			 struct ib_udata *udata);
 	int (*create_user_ah)(struct ib_ah *ah, struct rdma_ah_init_attr *attr,
 			      struct ib_udata *udata);
->>>>>>> 7d2a07b7
 	int (*modify_ah)(struct ib_ah *ah, struct rdma_ah_attr *ah_attr);
 	int (*query_ah)(struct ib_ah *ah, struct rdma_ah_attr *ah_attr);
 	int (*destroy_ah)(struct ib_ah *ah, u32 flags);
@@ -2547,17 +2507,10 @@
 			     struct ifla_vf_info *ivf);
 	int (*get_vf_stats)(struct ib_device *device, int vf, u32 port,
 			    struct ifla_vf_stats *stats);
-<<<<<<< HEAD
-	int (*get_vf_guid)(struct ib_device *device, int vf, u8 port,
-			    struct ifla_vf_guid *node_guid,
-			    struct ifla_vf_guid *port_guid);
-	int (*set_vf_guid)(struct ib_device *device, int vf, u8 port, u64 guid,
-=======
 	int (*get_vf_guid)(struct ib_device *device, int vf, u32 port,
 			    struct ifla_vf_guid *node_guid,
 			    struct ifla_vf_guid *port_guid);
 	int (*set_vf_guid)(struct ib_device *device, int vf, u32 port, u64 guid,
->>>>>>> 7d2a07b7
 			   int type);
 	struct ib_wq *(*create_wq)(struct ib_pd *pd,
 				   struct ib_wq_init_attr *init_attr,
@@ -2579,11 +2532,7 @@
 				   struct uverbs_attr_bundle *attrs);
 	int (*create_counters)(struct ib_counters *counters,
 			       struct uverbs_attr_bundle *attrs);
-<<<<<<< HEAD
-	void (*destroy_counters)(struct ib_counters *counters);
-=======
 	int (*destroy_counters)(struct ib_counters *counters);
->>>>>>> 7d2a07b7
 	int (*read_counters)(struct ib_counters *counters,
 			     struct ib_counters_read_attr *counters_read_attr,
 			     struct uverbs_attr_bundle *attrs);
@@ -3438,76 +3387,16 @@
 		return ib_mtu_enum_to_int(attr->max_mtu);
 }
 
-<<<<<<< HEAD
-/**
- * rdma_core_cap_opa_port - Return whether the RDMA Port is OPA or not.
- * @device: Device
- * @port_num: 1 based Port number
- *
- * Return true if port is an Intel OPA port , false if not
- */
-static inline bool rdma_core_cap_opa_port(struct ib_device *device,
-					  u32 port_num)
-{
-	return (device->port_data[port_num].immutable.core_cap_flags &
-		RDMA_CORE_PORT_INTEL_OPA) == RDMA_CORE_PORT_INTEL_OPA;
-}
-
-/**
- * rdma_mtu_enum_to_int - Return the mtu of the port as an integer value.
- * @device: Device
- * @port_num: Port number
- * @mtu: enum value of MTU
- *
- * Return the MTU size supported by the port as an integer value. Will return
- * -1 if enum value of mtu is not supported.
- */
-static inline int rdma_mtu_enum_to_int(struct ib_device *device, u8 port,
-				       int mtu)
-{
-	if (rdma_core_cap_opa_port(device, port))
-		return opa_mtu_enum_to_int((enum opa_mtu)mtu);
-	else
-		return ib_mtu_enum_to_int((enum ib_mtu)mtu);
-}
-
-/**
- * rdma_mtu_from_attr - Return the mtu of the port from the port attribute.
- * @device: Device
- * @port_num: Port number
- * @attr: port attribute
- *
- * Return the MTU size supported by the port as an integer value.
- */
-static inline int rdma_mtu_from_attr(struct ib_device *device, u8 port,
-				     struct ib_port_attr *attr)
-{
-	if (rdma_core_cap_opa_port(device, port))
-		return attr->phys_mtu;
-	else
-		return ib_mtu_enum_to_int(attr->max_mtu);
-}
-
-int ib_set_vf_link_state(struct ib_device *device, int vf, u8 port,
-=======
 int ib_set_vf_link_state(struct ib_device *device, int vf, u32 port,
->>>>>>> 7d2a07b7
 			 int state);
 int ib_get_vf_config(struct ib_device *device, int vf, u32 port,
 		     struct ifla_vf_info *info);
 int ib_get_vf_stats(struct ib_device *device, int vf, u32 port,
 		    struct ifla_vf_stats *stats);
-<<<<<<< HEAD
-int ib_get_vf_guid(struct ib_device *device, int vf, u8 port,
-		    struct ifla_vf_guid *node_guid,
-		    struct ifla_vf_guid *port_guid);
-int ib_set_vf_guid(struct ib_device *device, int vf, u8 port, u64 guid,
-=======
 int ib_get_vf_guid(struct ib_device *device, int vf, u32 port,
 		    struct ifla_vf_guid *node_guid,
 		    struct ifla_vf_guid *port_guid);
 int ib_set_vf_guid(struct ib_device *device, int vf, u32 port, u64 guid,
->>>>>>> 7d2a07b7
 		   int type);
 
 int ib_query_pkey(struct ib_device *device,
@@ -3779,10 +3668,6 @@
 					      bad_recv_wr ? : &dummy);
 }
 
-<<<<<<< HEAD
-struct ib_qp *ib_create_qp(struct ib_pd *pd,
-			   struct ib_qp_init_attr *qp_init_attr);
-=======
 struct ib_qp *ib_create_named_qp(struct ib_pd *pd,
 				 struct ib_qp_init_attr *qp_init_attr,
 				 const char *caller);
@@ -3791,7 +3676,6 @@
 {
 	return ib_create_named_qp(pd, init_attr, KBUILD_MODNAME);
 }
->>>>>>> 7d2a07b7
 
 /**
  * ib_modify_qp_with_udata - Modifies the attributes for the specified QP.
@@ -3928,33 +3812,6 @@
 struct ib_cq *__ib_alloc_cq_any(struct ib_device *dev, void *private,
 				int nr_cqe, enum ib_poll_context poll_ctx,
 				const char *caller);
-<<<<<<< HEAD
-
-/**
- * ib_alloc_cq_any: Allocate kernel CQ
- * @dev: The IB device
- * @private: Private data attached to the CQE
- * @nr_cqe: Number of CQEs in the CQ
- * @poll_ctx: Context used for polling the CQ
- */
-static inline struct ib_cq *ib_alloc_cq_any(struct ib_device *dev,
-					    void *private, int nr_cqe,
-					    enum ib_poll_context poll_ctx)
-{
-	return __ib_alloc_cq_any(dev, private, nr_cqe, poll_ctx,
-				 KBUILD_MODNAME);
-}
-
-/**
- * ib_free_cq_user - Free kernel/user CQ
- * @cq: The CQ to free
- * @udata: Valid user data or NULL for kernel objects
- *
- * NOTE: This function shouldn't be called on shared CQs.
- */
-void ib_free_cq_user(struct ib_cq *cq, struct ib_udata *udata);
-=======
->>>>>>> 7d2a07b7
 
 /**
  * ib_alloc_cq_any: Allocate kernel CQ
@@ -4091,19 +3948,10 @@
 
 void ib_cq_pool_put(struct ib_cq *cq, unsigned int nr_cqe);
 
-<<<<<<< HEAD
-/**
- * ib_req_ncomp_notif - Request completion notification when there are
- *   at least the specified number of unreaped completions on the CQ.
- * @cq: The CQ to generate an event for.
- * @wc_cnt: The number of unreaped completions that should be on the
- *   CQ before an event is generated.
-=======
 /*
  * Drivers that don't need a DMA mapping at the RDMA layer, set dma_device to
  * NULL. This causes the ib_dma* helpers to just stash the kernel virtual
  * address into the dma address.
->>>>>>> 7d2a07b7
  */
 static inline bool ib_uses_virt_dma(struct ib_device *dev)
 {
@@ -4245,11 +4093,8 @@
  */
 static inline unsigned int ib_dma_max_seg_size(struct ib_device *dev)
 {
-<<<<<<< HEAD
-=======
 	if (ib_uses_virt_dma(dev))
 		return UINT_MAX;
->>>>>>> 7d2a07b7
 	return dma_get_max_seg_size(dev->dma_device);
 }
 
@@ -4291,15 +4136,6 @@
 struct ib_mr *ib_reg_user_mr(struct ib_pd *pd, u64 start, u64 length,
 			     u64 virt_addr, int mr_access_flags);
 
-<<<<<<< HEAD
-/* ib_reg_user_mr - register a memory region for virtual addresses from kernel
- * space. This function should be called when 'current' is the owning MM.
- */
-struct ib_mr *ib_reg_user_mr(struct ib_pd *pd, u64 start, u64 length,
-			     u64 virt_addr, int mr_access_flags);
-
-=======
->>>>>>> 7d2a07b7
 /* ib_advise_mr -  give an advice about an address range in a memory region */
 int ib_advise_mr(struct ib_pd *pd, enum ib_uverbs_advise_mr_advice advice,
 		 u32 flags, struct ib_sge *sg_list, u32 num_sge);
@@ -4383,12 +4219,8 @@
 				   struct inode *inode, struct ib_udata *udata);
 int ib_dealloc_xrcd_user(struct ib_xrcd *xrcd, struct ib_udata *udata);
 
-<<<<<<< HEAD
-static inline int ib_check_mr_access(int flags)
-=======
 static inline int ib_check_mr_access(struct ib_device *ib_dev,
 				     unsigned int flags)
->>>>>>> 7d2a07b7
 {
 	/*
 	 * Local write permission is required if remote write or
@@ -4401,12 +4233,9 @@
 	if (flags & ~IB_ACCESS_SUPPORTED)
 		return -EINVAL;
 
-<<<<<<< HEAD
-=======
 	if (flags & IB_ACCESS_ON_DEMAND &&
 	    !(ib_dev->attrs.device_cap_flags & IB_DEVICE_ON_DEMAND_PAGING))
 		return -EINVAL;
->>>>>>> 7d2a07b7
 	return 0;
 }
 
@@ -4471,14 +4300,7 @@
 
 struct ib_wq *ib_create_wq(struct ib_pd *pd,
 			   struct ib_wq_init_attr *init_attr);
-<<<<<<< HEAD
-int ib_destroy_wq(struct ib_wq *wq, struct ib_udata *udata);
-int ib_modify_wq(struct ib_wq *wq, struct ib_wq_attr *attr,
-		 u32 wq_attr_mask);
-int ib_destroy_rwq_ind_table(struct ib_rwq_ind_table *wq_ind_table);
-=======
 int ib_destroy_wq_user(struct ib_wq *wq, struct ib_udata *udata);
->>>>>>> 7d2a07b7
 
 int ib_map_mr_sg(struct ib_mr *mr, struct scatterlist *sg, int sg_nents,
 		 unsigned int *sg_offset, unsigned int page_size);
@@ -4805,10 +4627,7 @@
 			   const struct net *net);
 
 #define IB_ROCE_UDP_ENCAP_VALID_PORT_MIN (0xC000)
-<<<<<<< HEAD
-=======
 #define IB_ROCE_UDP_ENCAP_VALID_PORT_MAX (0xFFFF)
->>>>>>> 7d2a07b7
 #define IB_GRH_FLOWLABEL_MASK (0x000FFFFF)
 
 /**
@@ -4851,10 +4670,7 @@
 
 	return (u32)(v & IB_GRH_FLOWLABEL_MASK);
 }
-<<<<<<< HEAD
-=======
 
 const struct ib_port_immutable*
 ib_port_immutable_read(struct ib_device *dev, unsigned int port);
->>>>>>> 7d2a07b7
 #endif /* IB_VERBS_H */