/* SPDX-License-Identifier: GPL-2.0 OR Linux-OpenIB */
/*
 * Copyright (c) 2005 Voltaire Inc.  All rights reserved.
 * Copyright (c) 2005 Intel Corporation.  All rights reserved.
 */

#ifndef RDMA_CM_H
#define RDMA_CM_H

#include <linux/socket.h>
#include <linux/in6.h>
#include <rdma/ib_addr.h>
#include <rdma/ib_sa.h>
#include <uapi/rdma/rdma_user_cm.h>

/*
 * Upon receiving a device removal event, users must destroy the associated
 * RDMA identifier and release all resources allocated with the device.
 */
enum rdma_cm_event_type {
	RDMA_CM_EVENT_ADDR_RESOLVED,
	RDMA_CM_EVENT_ADDR_ERROR,
	RDMA_CM_EVENT_ROUTE_RESOLVED,
	RDMA_CM_EVENT_ROUTE_ERROR,
	RDMA_CM_EVENT_CONNECT_REQUEST,
	RDMA_CM_EVENT_CONNECT_RESPONSE,
	RDMA_CM_EVENT_CONNECT_ERROR,
	RDMA_CM_EVENT_UNREACHABLE,
	RDMA_CM_EVENT_REJECTED,
	RDMA_CM_EVENT_ESTABLISHED,
	RDMA_CM_EVENT_DISCONNECTED,
	RDMA_CM_EVENT_DEVICE_REMOVAL,
	RDMA_CM_EVENT_MULTICAST_JOIN,
	RDMA_CM_EVENT_MULTICAST_ERROR,
	RDMA_CM_EVENT_ADDR_CHANGE,
	RDMA_CM_EVENT_TIMEWAIT_EXIT
};

const char *__attribute_const__ rdma_event_msg(enum rdma_cm_event_type event);

#define RDMA_IB_IP_PS_MASK   0xFFFFFFFFFFFF0000ULL
#define RDMA_IB_IP_PS_TCP    0x0000000001060000ULL
#define RDMA_IB_IP_PS_UDP    0x0000000001110000ULL
#define RDMA_IB_IP_PS_IB     0x00000000013F0000ULL

struct rdma_addr {
	struct sockaddr_storage src_addr;
	struct sockaddr_storage dst_addr;
	struct rdma_dev_addr dev_addr;
};

struct rdma_route {
	struct rdma_addr addr;
	struct sa_path_rec *path_rec;
	int num_paths;
};

struct rdma_conn_param {
	const void *private_data;
	u8 private_data_len;
	u8 responder_resources;
	u8 initiator_depth;
	u8 flow_control;
	u8 retry_count;		/* ignored when accepting */
	u8 rnr_retry_count;
	/* Fields below ignored if a QP is created on the rdma_cm_id. */
	u8 srq;
	u32 qp_num;
	u32 qkey;
};

struct rdma_ud_param {
	const void *private_data;
	u8 private_data_len;
	struct rdma_ah_attr ah_attr;
	u32 qp_num;
	u32 qkey;
};

struct rdma_cm_event {
	enum rdma_cm_event_type	 event;
	int			 status;
	union {
		struct rdma_conn_param	conn;
		struct rdma_ud_param	ud;
	} param;
	struct rdma_ucm_ece ece;
};

struct rdma_cm_id;

/**
 * rdma_cm_event_handler - Callback used to report user events.
 *
 * Notes: Users may not call rdma_destroy_id from this callback to destroy
 *   the passed in id, or a corresponding listen id.  Returning a
 *   non-zero value from the callback will destroy the passed in id.
 */
typedef int (*rdma_cm_event_handler)(struct rdma_cm_id *id,
				     struct rdma_cm_event *event);

struct rdma_cm_id {
	struct ib_device	*device;
	void			*context;
	struct ib_qp		*qp;
	rdma_cm_event_handler	 event_handler;
	struct rdma_route	 route;
	enum rdma_ucm_port_space ps;
	enum ib_qp_type		 qp_type;
	u32			 port_num;
};

struct rdma_cm_id *
__rdma_create_kernel_id(struct net *net, rdma_cm_event_handler event_handler,
			void *context, enum rdma_ucm_port_space ps,
			enum ib_qp_type qp_type, const char *caller);
struct rdma_cm_id *rdma_create_user_id(rdma_cm_event_handler event_handler,
				       void *context,
				       enum rdma_ucm_port_space ps,
				       enum ib_qp_type qp_type);

/**
 * rdma_create_id - Create an RDMA identifier.
 *
 * @net: The network namespace in which to create the new id.
 * @event_handler: User callback invoked to report events associated with the
 *   returned rdma_id.
 * @context: User specified context associated with the id.
 * @ps: RDMA port space.
 * @qp_type: type of queue pair associated with the id.
 *
 * Returns a new rdma_cm_id. The id holds a reference on the network
 * namespace until it is destroyed.
 *
 * The event handler callback serializes on the id's mutex and is
 * allowed to sleep.
 */
#define rdma_create_id(net, event_handler, context, ps, qp_type)               \
	__rdma_create_kernel_id(net, event_handler, context, ps, qp_type,      \
				KBUILD_MODNAME)

/**
  * rdma_destroy_id - Destroys an RDMA identifier.
  *
  * @id: RDMA identifier.
  *
  * Note: calling this function has the effect of canceling in-flight
  * asynchronous operations associated with the id.
  */
void rdma_destroy_id(struct rdma_cm_id *id);

/**
 * rdma_bind_addr - Bind an RDMA identifier to a source address and
 *   associated RDMA device, if needed.
 *
 * @id: RDMA identifier.
 * @addr: Local address information.  Wildcard values are permitted.
 *
 * This associates a source address with the RDMA identifier before calling
 * rdma_listen.  If a specific local address is given, the RDMA identifier will
 * be bound to a local RDMA device.
 */
int rdma_bind_addr(struct rdma_cm_id *id, struct sockaddr *addr);

/**
 * rdma_resolve_addr - Resolve destination and optional source addresses
 *   from IP addresses to an RDMA address.  If successful, the specified
 *   rdma_cm_id will be bound to a local device.
 *
 * @id: RDMA identifier.
 * @src_addr: Source address information.  This parameter may be NULL.
 * @dst_addr: Destination address information.
 * @timeout_ms: Time to wait for resolution to complete.
 */
int rdma_resolve_addr(struct rdma_cm_id *id, struct sockaddr *src_addr,
		      const struct sockaddr *dst_addr,
		      unsigned long timeout_ms);

/**
 * rdma_resolve_route - Resolve the RDMA address bound to the RDMA identifier
 *   into route information needed to establish a connection.
 *
 * This is called on the client side of a connection.
 * Users must have first called rdma_resolve_addr to resolve a dst_addr
 * into an RDMA address before calling this routine.
 */
int rdma_resolve_route(struct rdma_cm_id *id, unsigned long timeout_ms);

/**
 * rdma_create_qp - Allocate a QP and associate it with the specified RDMA
 * identifier.
 *
 * QPs allocated to an rdma_cm_id will automatically be transitioned by the CMA
 * through their states.
 */
int rdma_create_qp(struct rdma_cm_id *id, struct ib_pd *pd,
		   struct ib_qp_init_attr *qp_init_attr);

/**
 * rdma_destroy_qp - Deallocate the QP associated with the specified RDMA
 * identifier.
 *
 * Users must destroy any QP associated with an RDMA identifier before
 * destroying the RDMA ID.
 */
void rdma_destroy_qp(struct rdma_cm_id *id);

/**
 * rdma_init_qp_attr - Initializes the QP attributes for use in transitioning
 *   to a specified QP state.
 * @id: Communication identifier associated with the QP attributes to
 *   initialize.
 * @qp_attr: On input, specifies the desired QP state.  On output, the
 *   mandatory and desired optional attributes will be set in order to
 *   modify the QP to the specified state.
 * @qp_attr_mask: The QP attribute mask that may be used to transition the
 *   QP to the specified state.
 *
 * Users must set the @qp_attr->qp_state to the desired QP state.  This call
 * will set all required attributes for the given transition, along with
 * known optional attributes.  Users may override the attributes returned from
 * this call before calling ib_modify_qp.
 *
 * Users that wish to have their QP automatically transitioned through its
 * states can associate a QP with the rdma_cm_id by calling rdma_create_qp().
 */
int rdma_init_qp_attr(struct rdma_cm_id *id, struct ib_qp_attr *qp_attr,
		       int *qp_attr_mask);

int rdma_connect(struct rdma_cm_id *id, struct rdma_conn_param *conn_param);
int rdma_connect_locked(struct rdma_cm_id *id,
			struct rdma_conn_param *conn_param);

int rdma_connect_ece(struct rdma_cm_id *id, struct rdma_conn_param *conn_param,
		     struct rdma_ucm_ece *ece);

/**
 * rdma_listen - This function is called by the passive side to
 *   listen for incoming connection requests.
 *
 * Users must have bound the rdma_cm_id to a local address by calling
 * rdma_bind_addr before calling this routine.
 */
int rdma_listen(struct rdma_cm_id *id, int backlog);

int rdma_accept(struct rdma_cm_id *id, struct rdma_conn_param *conn_param);

void rdma_lock_handler(struct rdma_cm_id *id);
void rdma_unlock_handler(struct rdma_cm_id *id);
<<<<<<< HEAD
int __rdma_accept_ece(struct rdma_cm_id *id, struct rdma_conn_param *conn_param,
		      const char *caller, struct rdma_ucm_ece *ece);

/**
 * rdma_accept - Called to accept a connection request or response.
 * @id: Connection identifier associated with the request.
 * @conn_param: Information needed to establish the connection.  This must be
 *   provided if accepting a connection request.  If accepting a connection
 *   response, this parameter must be NULL.
 *
 * Typically, this routine is only called by the listener to accept a connection
 * request.  It must also be called on the active side of a connection if the
 * user is performing their own QP transitions.
 *
 * In the case of error, a reject message is sent to the remote side and the
 * state of the qp associated with the id is modified to error, such that any
 * previously posted receive buffers would be flushed.
 *
 * This function is for use by kernel ULPs and must be called from under the
 * handler callback.
 */
#define rdma_accept(id, conn_param) \
	__rdma_accept((id), (conn_param),  KBUILD_MODNAME)
=======
int rdma_accept_ece(struct rdma_cm_id *id, struct rdma_conn_param *conn_param,
		    struct rdma_ucm_ece *ece);
>>>>>>> 7d2a07b7

/**
 * rdma_notify - Notifies the RDMA CM of an asynchronous event that has
 * occurred on the connection.
 * @id: Connection identifier to transition to established.
 * @event: Asynchronous event.
 *
 * This routine should be invoked by users to notify the CM of relevant
 * communication events.  Events that should be reported to the CM and
 * when to report them are:
 *
 * IB_EVENT_COMM_EST - Used when a message is received on a connected
 *    QP before an RTU has been received.
 */
int rdma_notify(struct rdma_cm_id *id, enum ib_event_type event);

/**
 * rdma_reject - Called to reject a connection request or response.
 */
int rdma_reject(struct rdma_cm_id *id, const void *private_data,
		u8 private_data_len, u8 reason);

/**
 * rdma_disconnect - This function disconnects the associated QP and
 *   transitions it into the error state.
 */
int rdma_disconnect(struct rdma_cm_id *id);

/**
 * rdma_join_multicast - Join the multicast group specified by the given
 *   address.
 * @id: Communication identifier associated with the request.
 * @addr: Multicast address identifying the group to join.
 * @join_state: Multicast JoinState bitmap requested by port.
 *		Bitmap is based on IB_SA_MCMEMBER_REC_JOIN_STATE bits.
 * @context: User-defined context associated with the join request, returned
 * to the user through the private_data pointer in multicast events.
 */
int rdma_join_multicast(struct rdma_cm_id *id, struct sockaddr *addr,
			u8 join_state, void *context);

/**
 * rdma_leave_multicast - Leave the multicast group specified by the given
 *   address.
 */
void rdma_leave_multicast(struct rdma_cm_id *id, struct sockaddr *addr);

/**
 * rdma_set_service_type - Set the type of service associated with a
 *   connection identifier.
 * @id: Communication identifier to associated with service type.
 * @tos: Type of service.
 *
 * The type of service is interpretted as a differentiated service
 * field (RFC 2474).  The service type should be specified before
 * performing route resolution, as existing communication on the
 * connection identifier may be unaffected.  The type of service
 * requested may not be supported by the network to all destinations.
 */
void rdma_set_service_type(struct rdma_cm_id *id, int tos);

/**
 * rdma_set_reuseaddr - Allow the reuse of local addresses when binding
 *    the rdma_cm_id.
 * @id: Communication identifier to configure.
 * @reuse: Value indicating if the bound address is reusable.
 *
 * Reuse must be set before an address is bound to the id.
 */
int rdma_set_reuseaddr(struct rdma_cm_id *id, int reuse);

/**
 * rdma_set_afonly - Specify that listens are restricted to the
 *    bound address family only.
 * @id: Communication identifer to configure.
 * @afonly: Value indicating if listens are restricted.
 *
 * Must be set before identifier is in the listening state.
 */
int rdma_set_afonly(struct rdma_cm_id *id, int afonly);

int rdma_set_ack_timeout(struct rdma_cm_id *id, u8 timeout);

int rdma_set_min_rnr_timer(struct rdma_cm_id *id, u8 min_rnr_timer);
 /**
 * rdma_get_service_id - Return the IB service ID for a specified address.
 * @id: Communication identifier associated with the address.
 * @addr: Address for the service ID.
 */
__be64 rdma_get_service_id(struct rdma_cm_id *id, struct sockaddr *addr);

/**
 * rdma_reject_msg - return a pointer to a reject message string.
 * @id: Communication identifier that received the REJECT event.
 * @reason: Value returned in the REJECT event status field.
 */
const char *__attribute_const__ rdma_reject_msg(struct rdma_cm_id *id,
						int reason);
/**
 * rdma_consumer_reject_data - return the consumer reject private data and
 *			       length, if any.
 * @id: Communication identifier that received the REJECT event.
 * @ev: RDMA CM reject event.
 * @data_len: Pointer to the resulting length of the consumer data.
 */
const void *rdma_consumer_reject_data(struct rdma_cm_id *id,
				      struct rdma_cm_event *ev, u8 *data_len);

/**
 * rdma_read_gids - Return the SGID and DGID used for establishing
 *                  connection. This can be used after rdma_resolve_addr()
 *                  on client side. This can be use on new connection
 *                  on server side. This is applicable to IB, RoCE, iWarp.
 *                  If cm_id is not bound yet to the RDMA device, it doesn't
 *                  copy and SGID or DGID to the given pointers.
 * @id: Communication identifier whose GIDs are queried.
 * @sgid: Pointer to SGID where SGID will be returned. It is optional.
 * @dgid: Pointer to DGID where DGID will be returned. It is optional.
 * Note: This API should not be used by any new ULPs or new code.
 * Instead, users interested in querying GIDs should refer to path record
 * of the rdma_cm_id to query the GIDs.
 * This API is provided for compatibility for existing users.
 */

void rdma_read_gids(struct rdma_cm_id *cm_id, union ib_gid *sgid,
		    union ib_gid *dgid);

struct iw_cm_id *rdma_iw_cm_id(struct rdma_cm_id *cm_id);
struct rdma_cm_id *rdma_res_to_id(struct rdma_restrack_entry *res);

#endif /* RDMA_CM_H */<|MERGE_RESOLUTION|>--- conflicted
+++ resolved
@@ -247,34 +247,8 @@
 
 void rdma_lock_handler(struct rdma_cm_id *id);
 void rdma_unlock_handler(struct rdma_cm_id *id);
-<<<<<<< HEAD
-int __rdma_accept_ece(struct rdma_cm_id *id, struct rdma_conn_param *conn_param,
-		      const char *caller, struct rdma_ucm_ece *ece);
-
-/**
- * rdma_accept - Called to accept a connection request or response.
- * @id: Connection identifier associated with the request.
- * @conn_param: Information needed to establish the connection.  This must be
- *   provided if accepting a connection request.  If accepting a connection
- *   response, this parameter must be NULL.
- *
- * Typically, this routine is only called by the listener to accept a connection
- * request.  It must also be called on the active side of a connection if the
- * user is performing their own QP transitions.
- *
- * In the case of error, a reject message is sent to the remote side and the
- * state of the qp associated with the id is modified to error, such that any
- * previously posted receive buffers would be flushed.
- *
- * This function is for use by kernel ULPs and must be called from under the
- * handler callback.
- */
-#define rdma_accept(id, conn_param) \
-	__rdma_accept((id), (conn_param),  KBUILD_MODNAME)
-=======
 int rdma_accept_ece(struct rdma_cm_id *id, struct rdma_conn_param *conn_param,
 		    struct rdma_ucm_ece *ece);
->>>>>>> 7d2a07b7
 
 /**
  * rdma_notify - Notifies the RDMA CM of an asynchronous event that has
