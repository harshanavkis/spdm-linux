--- conflicted
+++ resolved
@@ -217,11 +217,8 @@
  * this smp_load_acquire(), this is guaranteed because the smp_load_acquire()
  * is inside a spin_lock() and after a write from 0 to non-zero a
  * spin_lock()+spin_unlock() is done.
-<<<<<<< HEAD
-=======
  * To prevent the compiler/cpu temporarily writing 0 to use_global_lock,
  * READ_ONCE()/WRITE_ONCE() is used.
->>>>>>> 7d2a07b7
  *
  * 2) queue.status: (SEM_BARRIER_2)
  * Initialization is done while holding sem_lock(), so no further barrier is
@@ -229,11 +226,7 @@
  * Setting it to a result code is a RELEASE, this is ensured by both a
  * smp_store_release() (for case a) and while holding sem_lock()
  * (for case b).
-<<<<<<< HEAD
- * The AQUIRE when reading the result code without holding sem_lock() is
-=======
  * The ACQUIRE when reading the result code without holding sem_lock() is
->>>>>>> 7d2a07b7
  * achieved by using READ_ONCE() + smp_acquire__after_ctrl_dep().
  * (case a above).
  * Reading the result code while holding sem_lock() needs no further barriers,
@@ -798,11 +791,7 @@
 
 	sleeper = get_task_struct(q->sleeper);
 
-<<<<<<< HEAD
-	/* see SEM_BARRIER_2 for purpuse/pairing */
-=======
 	/* see SEM_BARRIER_2 for purpose/pairing */
->>>>>>> 7d2a07b7
 	smp_store_release(&q->status, error);
 
 	wake_q_add_safe(wake_q, sleeper);
