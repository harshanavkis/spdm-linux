--- conflicted
+++ resolved
@@ -453,14 +453,11 @@
 	err = audit_ipc_obj(ipcp);
 	if (err)
 		goto out_unlock_up;
-<<<<<<< HEAD
-=======
 	if (cmd==IPC_SET) {
 		err = audit_ipc_set_perm(setbuf.qbytes, setbuf.uid, setbuf.gid, setbuf.mode);
 		if (err)
 			goto out_unlock_up;
 	}
->>>>>>> 120bda20
 
 	err = -EPERM;
 	if (current->euid != ipcp->cuid && 
@@ -475,10 +472,6 @@
 	switch (cmd) {
 	case IPC_SET:
 	{
-		err = audit_ipc_set_perm(setbuf.qbytes, setbuf.uid, setbuf.gid, setbuf.mode, ipcp);
-		if (err)
-			goto out_unlock_up;
-
 		err = -EPERM;
 		if (setbuf.qbytes > msg_ctlmnb && !capable(CAP_SYS_RESOURCE))
 			goto out_unlock_up;
