// SPDX-License-Identifier: GPL-2.0
/*
 * Per Entity Load Tracking
 *
 *  Copyright (C) 2007 Red Hat, Inc., Ingo Molnar <mingo@redhat.com>
 *
 *  Interactivity improvements by Mike Galbraith
 *  (C) 2007 Mike Galbraith <efault@gmx.de>
 *
 *  Various enhancements by Dmitry Adamushko.
 *  (C) 2007 Dmitry Adamushko <dmitry.adamushko@gmail.com>
 *
 *  Group scheduling enhancements by Srivatsa Vaddagiri
 *  Copyright IBM Corporation, 2007
 *  Author: Srivatsa Vaddagiri <vatsa@linux.vnet.ibm.com>
 *
 *  Scaled math optimizations by Thomas Gleixner
 *  Copyright (C) 2007, Thomas Gleixner <tglx@linutronix.de>
 *
 *  Adaptive scheduling granularity, math enhancements by Peter Zijlstra
 *  Copyright (C) 2007 Red Hat, Inc., Peter Zijlstra
 *
 *  Move PELT related code from fair.c into this pelt.c file
 *  Author: Vincent Guittot <vincent.guittot@linaro.org>
 */

#include <linux/sched.h>
#include "sched.h"
#include "pelt.h"

/*
 * Approximate:
 *   val * y^n,    where y^32 ~= 0.5 (~1 scheduling period)
 */
static u64 decay_load(u64 val, u64 n)
{
	unsigned int local_n;

	if (unlikely(n > LOAD_AVG_PERIOD * 63))
		return 0;

	/* after bounds checking we can collapse to 32-bit */
	local_n = n;

	/*
	 * As y^PERIOD = 1/2, we can combine
	 *    y^n = 1/2^(n/PERIOD) * y^(n%PERIOD)
	 * With a look-up table which covers y^n (n<PERIOD)
	 *
	 * To achieve constant time decay_load.
	 */
	if (unlikely(local_n >= LOAD_AVG_PERIOD)) {
		val >>= local_n / LOAD_AVG_PERIOD;
		local_n %= LOAD_AVG_PERIOD;
	}

	val = mul_u64_u32_shr(val, runnable_avg_yN_inv[local_n], 32);
	return val;
}

static u32 __accumulate_pelt_segments(u64 periods, u32 d1, u32 d3)
{
	u32 c1, c2, c3 = d3; /* y^0 == 1 */

	/*
	 * c1 = d1 y^p
	 */
	c1 = decay_load((u64)d1, periods);

	/*
	 *            p-1
	 * c2 = 1024 \Sum y^n
	 *            n=1
	 *
	 *              inf        inf
	 *    = 1024 ( \Sum y^n - \Sum y^n - y^0 )
	 *              n=0        n=p
	 */
	c2 = LOAD_AVG_MAX - decay_load(LOAD_AVG_MAX, periods) - 1024;

	return c1 + c2 + c3;
}

/*
 * Accumulate the three separate parts of the sum; d1 the remainder
 * of the last (incomplete) period, d2 the span of full periods and d3
 * the remainder of the (incomplete) current period.
 *
 *           d1          d2           d3
 *           ^           ^            ^
 *           |           |            |
 *         |<->|<----------------->|<--->|
 * ... |---x---|------| ... |------|-----x (now)
 *
 *                           p-1
 * u' = (u + d1) y^p + 1024 \Sum y^n + d3 y^0
 *                           n=1
 *
 *    = u y^p +					(Step 1)
 *
 *                     p-1
 *      d1 y^p + 1024 \Sum y^n + d3 y^0		(Step 2)
 *                     n=1
 */
static __always_inline u32
accumulate_sum(u64 delta, struct sched_avg *sa,
	       unsigned long load, unsigned long runnable, int running)
{
	u32 contrib = (u32)delta; /* p == 0 -> delta < 1024 */
	u64 periods;

	delta += sa->period_contrib;
	periods = delta / 1024; /* A period is 1024us (~1ms) */

	/*
	 * Step 1: decay old *_sum if we crossed period boundaries.
	 */
	if (periods) {
		sa->load_sum = decay_load(sa->load_sum, periods);
		sa->runnable_sum =
			decay_load(sa->runnable_sum, periods);
		sa->util_sum = decay_load((u64)(sa->util_sum), periods);

		/*
		 * Step 2
		 */
		delta %= 1024;
		if (load) {
			/*
			 * This relies on the:
			 *
			 * if (!load)
			 *	runnable = running = 0;
			 *
			 * clause from ___update_load_sum(); this results in
<<<<<<< HEAD
			 * the below usage of @contrib to dissapear entirely,
=======
			 * the below usage of @contrib to disappear entirely,
>>>>>>> 7d2a07b7
			 * so no point in calculating it.
			 */
			contrib = __accumulate_pelt_segments(periods,
					1024 - sa->period_contrib, delta);
		}
	}
	sa->period_contrib = delta;

	if (load)
		sa->load_sum += load * contrib;
	if (runnable)
		sa->runnable_sum += runnable * contrib << SCHED_CAPACITY_SHIFT;
	if (running)
		sa->util_sum += contrib << SCHED_CAPACITY_SHIFT;

	return periods;
}

/*
 * We can represent the historical contribution to runnable average as the
 * coefficients of a geometric series.  To do this we sub-divide our runnable
 * history into segments of approximately 1ms (1024us); label the segment that
 * occurred N-ms ago p_N, with p_0 corresponding to the current period, e.g.
 *
 * [<- 1024us ->|<- 1024us ->|<- 1024us ->| ...
 *      p0            p1           p2
 *     (now)       (~1ms ago)  (~2ms ago)
 *
 * Let u_i denote the fraction of p_i that the entity was runnable.
 *
 * We then designate the fractions u_i as our co-efficients, yielding the
 * following representation of historical load:
 *   u_0 + u_1*y + u_2*y^2 + u_3*y^3 + ...
 *
 * We choose y based on the with of a reasonably scheduling period, fixing:
 *   y^32 = 0.5
 *
 * This means that the contribution to load ~32ms ago (u_32) will be weighted
 * approximately half as much as the contribution to load within the last ms
 * (u_0).
 *
 * When a period "rolls over" and we have new u_0`, multiplying the previous
 * sum again by y is sufficient to update:
 *   load_avg = u_0` + y*(u_0 + u_1*y + u_2*y^2 + ... )
 *            = u_0 + u_1*y + u_2*y^2 + ... [re-labeling u_i --> u_{i+1}]
 */
static __always_inline int
___update_load_sum(u64 now, struct sched_avg *sa,
		  unsigned long load, unsigned long runnable, int running)
{
	u64 delta;

	delta = now - sa->last_update_time;
	/*
	 * This should only happen when time goes backwards, which it
	 * unfortunately does during sched clock init when we swap over to TSC.
	 */
	if ((s64)delta < 0) {
		sa->last_update_time = now;
		return 0;
	}

	/*
	 * Use 1024ns as the unit of measurement since it's a reasonable
	 * approximation of 1us and fast to compute.
	 */
	delta >>= 10;
	if (!delta)
		return 0;

	sa->last_update_time += delta << 10;

	/*
	 * running is a subset of runnable (weight) so running can't be set if
	 * runnable is clear. But there are some corner cases where the current
	 * se has been already dequeued but cfs_rq->curr still points to it.
	 * This means that weight will be 0 but not running for a sched_entity
	 * but also for a cfs_rq if the latter becomes idle. As an example,
	 * this happens during idle_balance() which calls
	 * update_blocked_averages().
	 *
	 * Also see the comment in accumulate_sum().
	 */
	if (!load)
		runnable = running = 0;

	/*
	 * Now we know we crossed measurement unit boundaries. The *_avg
	 * accrues by two steps:
	 *
	 * Step 1: accumulate *_sum since last_update_time. If we haven't
	 * crossed period boundaries, finish.
	 */
	if (!accumulate_sum(delta, sa, load, runnable, running))
		return 0;

	return 1;
}

/*
 * When syncing *_avg with *_sum, we must take into account the current
 * position in the PELT segment otherwise the remaining part of the segment
 * will be considered as idle time whereas it's not yet elapsed and this will
 * generate unwanted oscillation in the range [1002..1024[.
 *
 * The max value of *_sum varies with the position in the time segment and is
 * equals to :
 *
 *   LOAD_AVG_MAX*y + sa->period_contrib
 *
 * which can be simplified into:
 *
 *   LOAD_AVG_MAX - 1024 + sa->period_contrib
 *
 * because LOAD_AVG_MAX*y == LOAD_AVG_MAX-1024
 *
 * The same care must be taken when a sched entity is added, updated or
 * removed from a cfs_rq and we need to update sched_avg. Scheduler entities
 * and the cfs rq, to which they are attached, have the same position in the
 * time segment because they use the same clock. This means that we can use
 * the period_contrib of cfs_rq when updating the sched_avg of a sched_entity
 * if it's more convenient.
 */
static __always_inline void
___update_load_avg(struct sched_avg *sa, unsigned long load)
{
	u32 divider = get_pelt_divider(sa);

	/*
	 * Step 2: update *_avg.
	 */
	sa->load_avg = div_u64(load * sa->load_sum, divider);
	sa->runnable_avg = div_u64(sa->runnable_sum, divider);
	WRITE_ONCE(sa->util_avg, sa->util_sum / divider);
}

/*
 * sched_entity:
 *
 *   task:
 *     se_weight()   = se->load.weight
 *     se_runnable() = !!on_rq
 *
 *   group: [ see update_cfs_group() ]
 *     se_weight()   = tg->weight * grq->load_avg / tg->load_avg
 *     se_runnable() = grq->h_nr_running
 *
 *   runnable_sum = se_runnable() * runnable = grq->runnable_sum
 *   runnable_avg = runnable_sum
 *
 *   load_sum := runnable
 *   load_avg = se_weight(se) * load_sum
 *
 * cfq_rq:
 *
 *   runnable_sum = \Sum se->avg.runnable_sum
 *   runnable_avg = \Sum se->avg.runnable_avg
 *
 *   load_sum = \Sum se_weight(se) * se->avg.load_sum
 *   load_avg = \Sum se->avg.load_avg
 */

int __update_load_avg_blocked_se(u64 now, struct sched_entity *se)
{
	if (___update_load_sum(now, &se->avg, 0, 0, 0)) {
		___update_load_avg(&se->avg, se_weight(se));
		trace_pelt_se_tp(se);
		return 1;
	}

	return 0;
}

int __update_load_avg_se(u64 now, struct cfs_rq *cfs_rq, struct sched_entity *se)
{
	if (___update_load_sum(now, &se->avg, !!se->on_rq, se_runnable(se),
				cfs_rq->curr == se)) {

		___update_load_avg(&se->avg, se_weight(se));
		cfs_se_util_change(&se->avg);
		trace_pelt_se_tp(se);
		return 1;
	}

	return 0;
}

int __update_load_avg_cfs_rq(u64 now, struct cfs_rq *cfs_rq)
{
	if (___update_load_sum(now, &cfs_rq->avg,
				scale_load_down(cfs_rq->load.weight),
				cfs_rq->h_nr_running,
				cfs_rq->curr != NULL)) {

		___update_load_avg(&cfs_rq->avg, 1);
		trace_pelt_cfs_tp(cfs_rq);
		return 1;
	}

	return 0;
}

/*
 * rt_rq:
 *
 *   util_sum = \Sum se->avg.util_sum but se->avg.util_sum is not tracked
 *   util_sum = cpu_scale * load_sum
 *   runnable_sum = util_sum
 *
 *   load_avg and runnable_avg are not supported and meaningless.
 *
 */

int update_rt_rq_load_avg(u64 now, struct rq *rq, int running)
{
	if (___update_load_sum(now, &rq->avg_rt,
				running,
				running,
				running)) {

		___update_load_avg(&rq->avg_rt, 1);
		trace_pelt_rt_tp(rq);
		return 1;
	}

	return 0;
}

/*
 * dl_rq:
 *
 *   util_sum = \Sum se->avg.util_sum but se->avg.util_sum is not tracked
 *   util_sum = cpu_scale * load_sum
 *   runnable_sum = util_sum
 *
 *   load_avg and runnable_avg are not supported and meaningless.
 *
 */

int update_dl_rq_load_avg(u64 now, struct rq *rq, int running)
{
	if (___update_load_sum(now, &rq->avg_dl,
				running,
				running,
				running)) {

		___update_load_avg(&rq->avg_dl, 1);
		trace_pelt_dl_tp(rq);
		return 1;
	}

	return 0;
}

#ifdef CONFIG_SCHED_THERMAL_PRESSURE
/*
 * thermal:
 *
 *   load_sum = \Sum se->avg.load_sum but se->avg.load_sum is not tracked
 *
 *   util_avg and runnable_load_avg are not supported and meaningless.
 *
 * Unlike rt/dl utilization tracking that track time spent by a cpu
 * running a rt/dl task through util_avg, the average thermal pressure is
 * tracked through load_avg. This is because thermal pressure signal is
 * time weighted "delta" capacity unlike util_avg which is binary.
 * "delta capacity" =  actual capacity  -
 *			capped capacity a cpu due to a thermal event.
 */

int update_thermal_load_avg(u64 now, struct rq *rq, u64 capacity)
{
	if (___update_load_sum(now, &rq->avg_thermal,
			       capacity,
			       capacity,
			       capacity)) {
		___update_load_avg(&rq->avg_thermal, 1);
		trace_pelt_thermal_tp(rq);
		return 1;
	}

	return 0;
}
#endif

#ifdef CONFIG_HAVE_SCHED_AVG_IRQ
/*
 * irq:
 *
 *   util_sum = \Sum se->avg.util_sum but se->avg.util_sum is not tracked
 *   util_sum = cpu_scale * load_sum
 *   runnable_sum = util_sum
 *
 *   load_avg and runnable_avg are not supported and meaningless.
 *
 */

int update_irq_load_avg(struct rq *rq, u64 running)
{
	int ret = 0;

	/*
	 * We can't use clock_pelt because irq time is not accounted in
	 * clock_task. Instead we directly scale the running time to
	 * reflect the real amount of computation
	 */
	running = cap_scale(running, arch_scale_freq_capacity(cpu_of(rq)));
	running = cap_scale(running, arch_scale_cpu_capacity(cpu_of(rq)));

	/*
	 * We know the time that has been used by interrupt since last update
	 * but we don't when. Let be pessimistic and assume that interrupt has
	 * happened just before the update. This is not so far from reality
	 * because interrupt will most probably wake up task and trig an update
	 * of rq clock during which the metric is updated.
	 * We start to decay with normal context time and then we add the
	 * interrupt context time.
	 * We can safely remove running from rq->clock because
	 * rq->clock += delta with delta >= running
	 */
	ret = ___update_load_sum(rq->clock - running, &rq->avg_irq,
				0,
				0,
				0);
	ret += ___update_load_sum(rq->clock, &rq->avg_irq,
				1,
				1,
				1);

	if (ret) {
		___update_load_avg(&rq->avg_irq, 1);
		trace_pelt_irq_tp(rq);
	}

	return ret;
}
#endif<|MERGE_RESOLUTION|>--- conflicted
+++ resolved
@@ -133,11 +133,7 @@
 			 *	runnable = running = 0;
 			 *
 			 * clause from ___update_load_sum(); this results in
-<<<<<<< HEAD
-			 * the below usage of @contrib to dissapear entirely,
-=======
 			 * the below usage of @contrib to disappear entirely,
->>>>>>> 7d2a07b7
 			 * so no point in calculating it.
 			 */
 			contrib = __accumulate_pelt_segments(periods,
