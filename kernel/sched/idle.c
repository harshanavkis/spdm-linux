--- conflicted
+++ resolved
@@ -437,17 +437,6 @@
 {
 	update_idle_core(rq);
 	schedstat_inc(rq->sched_goidle);
-<<<<<<< HEAD
-}
-
-struct task_struct *pick_next_task_idle(struct rq *rq)
-{
-	struct task_struct *next = rq->idle;
-
-	set_next_task_idle(rq, next, true);
-
-	return next;
-=======
 	queue_core_balance(rq);
 }
 
@@ -455,7 +444,6 @@
 static struct task_struct *pick_task_idle(struct rq *rq)
 {
 	return rq->idle;
->>>>>>> 7d2a07b7
 }
 #endif
 
@@ -478,11 +466,7 @@
 	raw_spin_rq_unlock_irq(rq);
 	printk(KERN_ERR "bad: scheduling from the idle thread!\n");
 	dump_stack();
-<<<<<<< HEAD
-	raw_spin_lock_irq(&rq->lock);
-=======
 	raw_spin_rq_lock_irq(rq);
->>>>>>> 7d2a07b7
 }
 
 /*
@@ -530,10 +514,7 @@
 
 #ifdef CONFIG_SMP
 	.balance		= balance_idle,
-<<<<<<< HEAD
-=======
 	.pick_task		= pick_task_idle,
->>>>>>> 7d2a07b7
 	.select_task_rq		= select_task_rq_idle,
 	.set_cpus_allowed	= set_cpus_allowed_common,
 #endif
