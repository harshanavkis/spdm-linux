--- conflicted
+++ resolved
@@ -7,11 +7,7 @@
 # that is not a function of syscall inputs. E.g. involuntary context switches.
 KCOV_INSTRUMENT := n
 
-<<<<<<< HEAD
-# There are numerous races here, however, most of them due to plain accesses.
-=======
 # There are numerous data races here, however, most of them are due to plain accesses.
->>>>>>> 7d2a07b7
 # This would make it even harder for syzbot to find reproducers, because these
 # bugs trigger without specific input. Disable by default, but should re-enable
 # eventually.
