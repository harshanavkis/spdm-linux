--- conflicted
+++ resolved
@@ -187,39 +187,10 @@
 static int
 kimage_validate_signature(struct kimage *image)
 {
-<<<<<<< HEAD
-	const char *reason;
-=======
->>>>>>> 7d2a07b7
 	int ret;
 
 	ret = arch_kexec_kernel_verify_sig(image, image->kernel_buf,
 					   image->kernel_buf_len);
-<<<<<<< HEAD
-	switch (ret) {
-	case 0:
-		break;
-
-		/* Certain verification errors are non-fatal if we're not
-		 * checking errors, provided we aren't mandating that there
-		 * must be a valid signature.
-		 */
-	case -ENODATA:
-		reason = "kexec of unsigned image";
-		goto decide;
-	case -ENOPKG:
-		reason = "kexec of image with unsupported crypto";
-		goto decide;
-	case -ENOKEY:
-		reason = "kexec of image with unavailable key";
-	decide:
-		if (IS_ENABLED(CONFIG_KEXEC_SIG_FORCE)) {
-			pr_notice("%s rejected\n", reason);
-			return ret;
-		}
-
-		/* If IMA is guaranteed to appraise a signature on the kexec
-=======
 	if (ret) {
 
 		if (IS_ENABLED(CONFIG_KEXEC_SIG_FORCE)) {
@@ -229,7 +200,6 @@
 
 		/*
 		 * If IMA is guaranteed to appraise a signature on the kexec
->>>>>>> 7d2a07b7
 		 * image, permit it even if the kernel is otherwise locked
 		 * down.
 		 */
@@ -237,24 +207,10 @@
 		    security_locked_down(LOCKDOWN_KEXEC))
 			return -EPERM;
 
-<<<<<<< HEAD
-		return 0;
-
-		/* All other errors are fatal, including nomem, unparseable
-		 * signatures and signature check failures - even if signatures
-		 * aren't required.
-		 */
-	default:
-		pr_notice("kernel signature verification failed (%d).\n", ret);
-	}
-
-	return ret;
-=======
 		pr_debug("kernel signature verification failed (%d).\n", ret);
 	}
 
 	return 0;
->>>>>>> 7d2a07b7
 }
 #endif
 
