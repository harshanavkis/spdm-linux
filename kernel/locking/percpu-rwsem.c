--- conflicted
+++ resolved
@@ -164,18 +164,8 @@
 
 bool __percpu_down_read(struct percpu_rw_semaphore *sem, bool try)
 {
-<<<<<<< HEAD
-	smp_mb(); /* B matches C */
-	/*
-	 * In other words, if they see our decrement (presumably to aggregate
-	 * zero, as that is the only time it matters) they will also see our
-	 * critical section.
-	 */
-	this_cpu_dec(*sem->read_count);
-=======
 	if (__percpu_down_read_trylock(sem))
 		return true;
->>>>>>> 7d2a07b7
 
 	if (try)
 		return false;
