--- conflicted
+++ resolved
@@ -467,20 +467,13 @@
  * The key words are stored in @key on success.
  *
  * For shared mappings (when @fshared), the key is:
-<<<<<<< HEAD
+ *
  *   ( inode->i_sequence, page->index, offset_within_page )
+ *
  * [ also see get_inode_sequence_number() ]
  *
  * For private mappings (or when !@fshared), the key is:
-=======
- *
- *   ( inode->i_sequence, page->index, offset_within_page )
- *
- * [ also see get_inode_sequence_number() ]
- *
- * For private mappings (or when !@fshared), the key is:
- *
->>>>>>> 7d2a07b7
+ *
  *   ( current->mm, address, 0 )
  *
  * This allows (cross process, where applicable) identification of the futex
@@ -1734,14 +1727,6 @@
 				return ret;
 		}
 
-<<<<<<< HEAD
-		if (!(flags & FLAGS_SHARED)) {
-			cond_resched();
-			goto retry_private;
-		}
-
-=======
->>>>>>> 7d2a07b7
 		cond_resched();
 		if (!(flags & FLAGS_SHARED))
 			goto retry_private;
@@ -2346,11 +2331,7 @@
 {
 	struct futex_pi_state *pi_state = q->pi_state;
 	struct task_struct *oldowner, *newowner;
-<<<<<<< HEAD
-	u32 uval, uninitialized_var(curval), newval, newtid;
-=======
 	u32 uval, curval, newval, newtid;
->>>>>>> 7d2a07b7
 	int err = 0;
 
 	oldowner = pi_state->owner;
@@ -2924,13 +2905,8 @@
 	if (res)
 		ret = (res < 0) ? res : 0;
 
-<<<<<<< HEAD
-	/* Unqueue and drop the lock */
-	unqueue_me_pi(&q);
-=======
 	unqueue_me_pi(&q);
 	spin_unlock(q.lock_ptr);
->>>>>>> 7d2a07b7
 	goto out;
 
 out_unlock_put_key:
@@ -3080,10 +3056,6 @@
 
 out_unlock:
 	spin_unlock(&hb->lock);
-<<<<<<< HEAD
-out_putkey:
-=======
->>>>>>> 7d2a07b7
 	return ret;
 
 pi_retry:
@@ -3268,11 +3240,7 @@
 	if (!q.rt_waiter) {
 		if (q.pi_state && (q.pi_state->owner != current)) {
 			spin_lock(q.lock_ptr);
-<<<<<<< HEAD
-			ret = fixup_pi_state_owner(uaddr2, &q, current);
-=======
 			ret = fixup_owner(uaddr2, &q, true);
->>>>>>> 7d2a07b7
 			/*
 			 * Drop the reference to the pi state which
 			 * the requeue_pi() code acquired for us.
@@ -3314,13 +3282,8 @@
 		if (res)
 			ret = (res < 0) ? res : 0;
 
-<<<<<<< HEAD
-		/* Unqueue and drop the lock. */
-		unqueue_me_pi(&q);
-=======
 		unqueue_me_pi(&q);
 		spin_unlock(q.lock_ptr);
->>>>>>> 7d2a07b7
 	}
 
 	if (ret == -EINTR) {
@@ -3711,11 +3674,7 @@
 {
 	/*
 	 * The state handling is done for consistency, but in the case of
-<<<<<<< HEAD
-	 * exec() there is no way to prevent futher damage as the PID stays
-=======
 	 * exec() there is no way to prevent further damage as the PID stays
->>>>>>> 7d2a07b7
 	 * the same. But for the unlikely and arguably buggy case that a
 	 * futex is held on exec(), this provides at least as much state
 	 * consistency protection which is possible.
@@ -3747,12 +3706,8 @@
 
 	if (op & FUTEX_CLOCK_REALTIME) {
 		flags |= FLAGS_CLOCKRT;
-<<<<<<< HEAD
-		if (cmd != FUTEX_WAIT_BITSET &&	cmd != FUTEX_WAIT_REQUEUE_PI)
-=======
 		if (cmd != FUTEX_WAIT_BITSET && cmd != FUTEX_WAIT_REQUEUE_PI &&
 		    cmd != FUTEX_LOCK_PI2)
->>>>>>> 7d2a07b7
 			return -ENOSYS;
 	}
 
@@ -3808,10 +3763,7 @@
 	switch (cmd) {
 	case FUTEX_WAIT:
 	case FUTEX_LOCK_PI:
-<<<<<<< HEAD
-=======
 	case FUTEX_LOCK_PI2:
->>>>>>> 7d2a07b7
 	case FUTEX_WAIT_BITSET:
 	case FUTEX_WAIT_REQUEUE_PI:
 		return true;
