--- conflicted
+++ resolved
@@ -1284,12 +1284,8 @@
 		mod->gpl_crcs = (void *)sechdrs[gplcrcindex].sh_addr;
 
 #ifdef CONFIG_MODVERSIONS
-<<<<<<< HEAD
-	if ((mod->num_kallsyms && !crcindex) || (mod->num_gpl_syms && !gplcrcindex)) {
-=======
 	if ((mod->num_syms && !crcindex) || 
 	    (mod->num_gpl_syms && !gplcrcindex)) {
->>>>>>> 46cfe05f
 		printk(KERN_WARNING "%s: No versions for exported symbols."
 		       " Tainting kernel.\n", mod->name);
 		tainted |= TAINT_FORCED_MODULE;
@@ -1315,11 +1311,7 @@
 
 #ifdef CONFIG_KALLSYMS
 	mod->symtab = (void *)sechdrs[symindex].sh_addr;
-<<<<<<< HEAD
-	mod->num_kallsyms = sechdrs[symindex].sh_size / sizeof(Elf_Sym);
-=======
 	mod->num_symtab = sechdrs[symindex].sh_size / sizeof(Elf_Sym);
->>>>>>> 46cfe05f
 	mod->strtab = (void *)sechdrs[strindex].sh_addr;
 #endif
 	err = module_finalize(hdr, sechdrs, mod);
@@ -1462,11 +1454,7 @@
 
 	/* Scan for closest preceeding symbol, and next symbol. (ELF
            starts real symbols at 1). */
-<<<<<<< HEAD
-	for (i = 1; i < mod->num_kallsyms; i++) {
-=======
 	for (i = 1; i < mod->num_symtab; i++) {
->>>>>>> 46cfe05f
 		if (mod->symtab[i].st_shndx == SHN_UNDEF)
 			continue;
 
