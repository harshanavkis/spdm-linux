menu "IRQ subsystem"
# Options selectable by the architecture code

# Make sparse irq Kconfig switch below available
config MAY_HAVE_SPARSE_IRQ
       bool

# Legacy support, required for itanic
config GENERIC_IRQ_LEGACY
       bool

# Enable the generic irq autoprobe mechanism
config GENERIC_IRQ_PROBE
	bool

# Use the generic /proc/interrupts implementation
config GENERIC_IRQ_SHOW
       bool

# Print level/edge extra information
config GENERIC_IRQ_SHOW_LEVEL
       bool

# Supports effective affinity mask
config GENERIC_IRQ_EFFECTIVE_AFF_MASK
       bool

# Facility to allocate a hardware interrupt. This is legacy support
# and should not be used in new code. Use irq domains instead.
config GENERIC_IRQ_LEGACY_ALLOC_HWIRQ
       bool

# Support for delayed migration from interrupt context
config GENERIC_PENDING_IRQ
	bool

# Support for generic irq migrating off cpu before the cpu is offline.
config GENERIC_IRQ_MIGRATION
	bool

# Alpha specific irq affinity mechanism
config AUTO_IRQ_AFFINITY
       bool

# Tasklet based software resend for pending interrupts on enable_irq()
config HARDIRQS_SW_RESEND
       bool

# Preflow handler support for fasteoi (sparc64)
config IRQ_PREFLOW_FASTEOI
       bool

# Edge style eoi based handler (cell)
config IRQ_EDGE_EOI_HANDLER
       bool

# Generic configurable interrupt chip implementation
config GENERIC_IRQ_CHIP
       bool
       select IRQ_DOMAIN

# Generic irq_domain hw <--> linux irq number translation
config IRQ_DOMAIN
	bool

# Support for simulated interrupts
config IRQ_SIM
	bool
	select IRQ_WORK

# Support for hierarchical irq domains
config IRQ_DOMAIN_HIERARCHY
	bool
	select IRQ_DOMAIN

# Support for hierarchical fasteoi+edge and fasteoi+level handlers
config IRQ_FASTEOI_HIERARCHY_HANDLERS
	bool

# Generic IRQ IPI support
config GENERIC_IRQ_IPI
	bool

# Generic MSI interrupt support
config GENERIC_MSI_IRQ
	bool

# Generic MSI hierarchical interrupt domain support
config GENERIC_MSI_IRQ_DOMAIN
	bool
	select IRQ_DOMAIN_HIERARCHY
	select GENERIC_MSI_IRQ

config HANDLE_DOMAIN_IRQ
	bool

config IRQ_TIMINGS
	bool

config GENERIC_IRQ_MATRIX_ALLOCATOR
	bool

<<<<<<< HEAD
=======
config GENERIC_IRQ_RESERVATION_MODE
	bool

>>>>>>> 141d3b1d
config IRQ_DOMAIN_DEBUG
	bool "Expose hardware/virtual IRQ mapping via debugfs"
	depends on IRQ_DOMAIN && DEBUG_FS
	help
	  This option will show the mapping relationship between hardware irq
	  numbers and Linux irq numbers. The mapping is exposed via debugfs
	  in the file "irq_domain_mapping".

	  If you don't know what this means you don't need it.

# Support forced irq threading
config IRQ_FORCED_THREADING
       bool

config SPARSE_IRQ
	bool "Support sparse irq numbering" if MAY_HAVE_SPARSE_IRQ
	---help---

	  Sparse irq numbering is useful for distro kernels that want
	  to define a high CONFIG_NR_CPUS value but still want to have
	  low kernel memory footprint on smaller machines.

	  ( Sparse irqs can also be beneficial on NUMA boxes, as they spread
	    out the interrupt descriptors in a more NUMA-friendly way. )

	  If you don't know what to do here, say N.

config GENERIC_IRQ_DEBUGFS
	bool "Expose irq internals in debugfs"
	depends on DEBUG_FS
	default n
	---help---

	  Exposes internal state information through debugfs. Mostly for
	  developers and debugging of hard to diagnose interrupt problems.

	  If you don't know what to do here, say N.

endmenu<|MERGE_RESOLUTION|>--- conflicted
+++ resolved
@@ -100,12 +100,9 @@
 config GENERIC_IRQ_MATRIX_ALLOCATOR
 	bool
 
-<<<<<<< HEAD
-=======
 config GENERIC_IRQ_RESERVATION_MODE
 	bool
 
->>>>>>> 141d3b1d
 config IRQ_DOMAIN_DEBUG
 	bool "Expose hardware/virtual IRQ mapping via debugfs"
 	depends on IRQ_DOMAIN && DEBUG_FS
