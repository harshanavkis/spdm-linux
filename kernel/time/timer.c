--- conflicted
+++ resolved
@@ -896,11 +896,7 @@
 	/*
 	 * No need to forward if we are close enough below jiffies.
 	 * Also while executing timers, base->clk is 1 offset ahead
-<<<<<<< HEAD
-	 * of jiffies to avoid endless requeuing to current jffies.
-=======
 	 * of jiffies to avoid endless requeuing to current jiffies.
->>>>>>> 7d2a07b7
 	 */
 	if ((long)(jnow - base->clk) < 1)
 		return;
@@ -1705,39 +1701,7 @@
 	 */
 	base->is_idle = false;
 }
-<<<<<<< HEAD
 #endif
-
-/*
- * Called from the timer interrupt handler to charge one tick to the current
- * process.  user_tick is 1 if the tick is user time, 0 for system.
- */
-void update_process_times(int user_tick)
-{
-	struct task_struct *p = current;
-
-	/* Note: this timer irq context must be accounted for as well. */
-	account_process_tick(p, user_tick);
-	run_local_timers();
-	rcu_sched_clock_irq(user_tick);
-#ifdef CONFIG_IRQ_WORK
-	if (in_irq())
-		irq_work_tick();
-#endif
-	scheduler_tick();
-	if (IS_ENABLED(CONFIG_POSIX_TIMERS))
-		run_posix_cpu_timers(p);
-
-	/* The current CPU might make use of net randoms without receiving IRQs
-	 * to renew them often enough. Let's update the net_rand_state from a
-	 * non-constant value that's not affine to the number of calls to make
-	 * sure it's updated when there's some activity (we don't care in idle).
-	 */
-	this_cpu_add(net_rand_state.s1, rol32(jiffies, 24) + user_tick);
-}
-=======
-#endif
->>>>>>> 7d2a07b7
 
 /**
  * __run_timers - run all expired timers (if any) on this CPU.
@@ -2041,10 +2005,7 @@
 		raw_spin_lock_init(&base->lock);
 		base->clk = jiffies;
 		base->next_expiry = base->clk + NEXT_TIMER_MAX_DELTA;
-<<<<<<< HEAD
-=======
 		timer_base_init_expiry_lock(base);
->>>>>>> 7d2a07b7
 	}
 }
 
