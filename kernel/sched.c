/*
 *  kernel/sched.c
 *
 *  Kernel scheduler and related syscalls
 *
 *  Copyright (C) 1991-2002  Linus Torvalds
 *
 *  1996-12-23  Modified by Dave Grothe to fix bugs in semaphores and
 *		make semaphores SMP safe
 *  1998-11-19	Implemented schedule_timeout() and related stuff
 *		by Andrea Arcangeli
 *  2002-01-04	New ultra-scalable O(1) scheduler by Ingo Molnar:
 *		hybrid priority-list and round-robin design with
 *		an array-switch method of distributing timeslices
 *		and per-CPU runqueues.  Cleanups and useful suggestions
 *		by Davide Libenzi, preemptible kernel bits by Robert Love.
 *  2003-09-03	Interactivity tuning by Con Kolivas.
 *  2004-04-02	Scheduler domains code by Nick Piggin
 *  2007-04-15  Work begun on replacing all interactivity tuning with a
 *              fair scheduling design by Con Kolivas.
 *  2007-05-05  Load balancing (smp-nice) and other improvements
 *              by Peter Williams
 *  2007-05-06  Interactivity improvements to CFS by Mike Galbraith
 *  2007-07-01  Group scheduling enhancements by Srivatsa Vaddagiri
 */

#include <linux/mm.h>
#include <linux/module.h>
#include <linux/nmi.h>
#include <linux/init.h>
#include <linux/uaccess.h>
#include <linux/highmem.h>
#include <linux/smp_lock.h>
#include <asm/mmu_context.h>
#include <linux/interrupt.h>
#include <linux/capability.h>
#include <linux/completion.h>
#include <linux/kernel_stat.h>
#include <linux/debug_locks.h>
#include <linux/security.h>
#include <linux/notifier.h>
#include <linux/profile.h>
#include <linux/freezer.h>
#include <linux/vmalloc.h>
#include <linux/blkdev.h>
#include <linux/delay.h>
#include <linux/pid_namespace.h>
#include <linux/smp.h>
#include <linux/threads.h>
#include <linux/timer.h>
#include <linux/rcupdate.h>
#include <linux/cpu.h>
#include <linux/cpuset.h>
#include <linux/percpu.h>
#include <linux/kthread.h>
#include <linux/seq_file.h>
#include <linux/sysctl.h>
#include <linux/syscalls.h>
#include <linux/times.h>
#include <linux/tsacct_kern.h>
#include <linux/kprobes.h>
#include <linux/delayacct.h>
#include <linux/reciprocal_div.h>
#include <linux/unistd.h>
#include <linux/pagemap.h>

#include <asm/tlb.h>
#include <asm/irq_regs.h>

/*
 * Scheduler clock - returns current time in nanosec units.
 * This is default implementation.
 * Architectures and sub-architectures can override this.
 */
unsigned long long __attribute__((weak)) sched_clock(void)
{
	return (unsigned long long)jiffies * (NSEC_PER_SEC / HZ);
}

/*
 * Convert user-nice values [ -20 ... 0 ... 19 ]
 * to static priority [ MAX_RT_PRIO..MAX_PRIO-1 ],
 * and back.
 */
#define NICE_TO_PRIO(nice)	(MAX_RT_PRIO + (nice) + 20)
#define PRIO_TO_NICE(prio)	((prio) - MAX_RT_PRIO - 20)
#define TASK_NICE(p)		PRIO_TO_NICE((p)->static_prio)

/*
 * 'User priority' is the nice value converted to something we
 * can work with better when scaling various scheduler parameters,
 * it's a [ 0 ... 39 ] range.
 */
#define USER_PRIO(p)		((p)-MAX_RT_PRIO)
#define TASK_USER_PRIO(p)	USER_PRIO((p)->static_prio)
#define MAX_USER_PRIO		(USER_PRIO(MAX_PRIO))

/*
 * Some helpers for converting nanosecond timing to jiffy resolution
 */
#define NS_TO_JIFFIES(TIME)	((unsigned long)(TIME) / (NSEC_PER_SEC / HZ))
#define JIFFIES_TO_NS(TIME)	((TIME) * (NSEC_PER_SEC / HZ))

#define NICE_0_LOAD		SCHED_LOAD_SCALE
#define NICE_0_SHIFT		SCHED_LOAD_SHIFT

/*
 * These are the 'tuning knobs' of the scheduler:
 *
 * default timeslice is 100 msecs (used only for SCHED_RR tasks).
 * Timeslices get refilled after they expire.
 */
#define DEF_TIMESLICE		(100 * HZ / 1000)

#ifdef CONFIG_SMP
/*
 * Divide a load by a sched group cpu_power : (load / sg->__cpu_power)
 * Since cpu_power is a 'constant', we can use a reciprocal divide.
 */
static inline u32 sg_div_cpu_power(const struct sched_group *sg, u32 load)
{
	return reciprocal_divide(load, sg->reciprocal_cpu_power);
}

/*
 * Each time a sched group cpu_power is changed,
 * we must compute its reciprocal value
 */
static inline void sg_inc_cpu_power(struct sched_group *sg, u32 val)
{
	sg->__cpu_power += val;
	sg->reciprocal_cpu_power = reciprocal_value(sg->__cpu_power);
}
#endif

static inline int rt_policy(int policy)
{
	if (unlikely(policy == SCHED_FIFO) || unlikely(policy == SCHED_RR))
		return 1;
	return 0;
}

static inline int task_has_rt_policy(struct task_struct *p)
{
	return rt_policy(p->policy);
}

/*
 * This is the priority-queue data structure of the RT scheduling class:
 */
struct rt_prio_array {
	DECLARE_BITMAP(bitmap, MAX_RT_PRIO+1); /* include 1 bit for delimiter */
	struct list_head queue[MAX_RT_PRIO];
};

#ifdef CONFIG_FAIR_GROUP_SCHED

#include <linux/cgroup.h>

struct cfs_rq;

/* task group related information */
struct task_group {
#ifdef CONFIG_FAIR_CGROUP_SCHED
	struct cgroup_subsys_state css;
#endif
	/* schedulable entities of this group on each cpu */
	struct sched_entity **se;
	/* runqueue "owned" by this group on each cpu */
	struct cfs_rq **cfs_rq;
	unsigned long shares;
	/* spinlock to serialize modification to shares */
	spinlock_t lock;
	struct rcu_head rcu;
};

/* Default task group's sched entity on each cpu */
static DEFINE_PER_CPU(struct sched_entity, init_sched_entity);
/* Default task group's cfs_rq on each cpu */
static DEFINE_PER_CPU(struct cfs_rq, init_cfs_rq) ____cacheline_aligned_in_smp;

static struct sched_entity *init_sched_entity_p[NR_CPUS];
static struct cfs_rq *init_cfs_rq_p[NR_CPUS];

/* Default task group.
 *	Every task in system belong to this group at bootup.
 */
struct task_group init_task_group = {
	.se     = init_sched_entity_p,
	.cfs_rq = init_cfs_rq_p,
};

#ifdef CONFIG_FAIR_USER_SCHED
# define INIT_TASK_GRP_LOAD	2*NICE_0_LOAD
#else
# define INIT_TASK_GRP_LOAD	NICE_0_LOAD
#endif

static int init_task_group_load = INIT_TASK_GRP_LOAD;

/* return group to which a task belongs */
static inline struct task_group *task_group(struct task_struct *p)
{
	struct task_group *tg;

#ifdef CONFIG_FAIR_USER_SCHED
	tg = p->user->tg;
#elif defined(CONFIG_FAIR_CGROUP_SCHED)
	tg = container_of(task_subsys_state(p, cpu_cgroup_subsys_id),
				struct task_group, css);
#else
	tg  = &init_task_group;
#endif

	return tg;
}

/* Change a task's cfs_rq and parent entity if it moves across CPUs/groups */
static inline void set_task_cfs_rq(struct task_struct *p, unsigned int cpu)
{
	p->se.cfs_rq = task_group(p)->cfs_rq[cpu];
	p->se.parent = task_group(p)->se[cpu];
}

#else

static inline void set_task_cfs_rq(struct task_struct *p, unsigned int cpu) { }

#endif	/* CONFIG_FAIR_GROUP_SCHED */

/* CFS-related fields in a runqueue */
struct cfs_rq {
	struct load_weight load;
	unsigned long nr_running;

	u64 exec_clock;
	u64 min_vruntime;

	struct rb_root tasks_timeline;
	struct rb_node *rb_leftmost;
	struct rb_node *rb_load_balance_curr;
	/* 'curr' points to currently running entity on this cfs_rq.
	 * It is set to NULL otherwise (i.e when none are currently running).
	 */
	struct sched_entity *curr;

	unsigned long nr_spread_over;

#ifdef CONFIG_FAIR_GROUP_SCHED
	struct rq *rq;	/* cpu runqueue to which this cfs_rq is attached */

	/* leaf cfs_rqs are those that hold tasks (lowest schedulable entity in
	 * a hierarchy). Non-leaf lrqs hold other higher schedulable entities
	 * (like users, containers etc.)
	 *
	 * leaf_cfs_rq_list ties together list of leaf cfs_rq's in a cpu. This
	 * list is used during load balance.
	 */
	struct list_head leaf_cfs_rq_list; /* Better name : task_cfs_rq_list? */
	struct task_group *tg;    /* group that "owns" this runqueue */
#endif
};

/* Real-Time classes' related field in a runqueue: */
struct rt_rq {
	struct rt_prio_array active;
	int rt_load_balance_idx;
	struct list_head *rt_load_balance_head, *rt_load_balance_curr;
};

/*
 * This is the main, per-CPU runqueue data structure.
 *
 * Locking rule: those places that want to lock multiple runqueues
 * (such as the load balancing or the thread migration code), lock
 * acquire operations must be ordered by ascending &runqueue.
 */
struct rq {
	/* runqueue lock: */
	spinlock_t lock;

	/*
	 * nr_running and cpu_load should be in the same cacheline because
	 * remote CPUs use both these fields when doing load calculation.
	 */
	unsigned long nr_running;
	#define CPU_LOAD_IDX_MAX 5
	unsigned long cpu_load[CPU_LOAD_IDX_MAX];
	unsigned char idle_at_tick;
#ifdef CONFIG_NO_HZ
	unsigned char in_nohz_recently;
#endif
	/* capture load from *all* tasks on this cpu: */
	struct load_weight load;
	unsigned long nr_load_updates;
	u64 nr_switches;

	struct cfs_rq cfs;
#ifdef CONFIG_FAIR_GROUP_SCHED
	/* list of leaf cfs_rq on this cpu: */
	struct list_head leaf_cfs_rq_list;
#endif
	struct rt_rq  rt;

	/*
	 * This is part of a global counter where only the total sum
	 * over all CPUs matters. A task can increase this counter on
	 * one CPU and if it got migrated afterwards it may decrease
	 * it on another CPU. Always updated under the runqueue lock:
	 */
	unsigned long nr_uninterruptible;

	struct task_struct *curr, *idle;
	unsigned long next_balance;
	struct mm_struct *prev_mm;

	u64 clock, prev_clock_raw;
	s64 clock_max_delta;

	unsigned int clock_warps, clock_overflows;
	u64 idle_clock;
	unsigned int clock_deep_idle_events;
	u64 tick_timestamp;

	atomic_t nr_iowait;

#ifdef CONFIG_SMP
	struct sched_domain *sd;

	/* For active balancing */
	int active_balance;
	int push_cpu;
	/* cpu of this runqueue: */
	int cpu;

	struct task_struct *migration_thread;
	struct list_head migration_queue;
#endif

#ifdef CONFIG_SCHEDSTATS
	/* latency stats */
	struct sched_info rq_sched_info;

	/* sys_sched_yield() stats */
	unsigned int yld_exp_empty;
	unsigned int yld_act_empty;
	unsigned int yld_both_empty;
	unsigned int yld_count;

	/* schedule() stats */
	unsigned int sched_switch;
	unsigned int sched_count;
	unsigned int sched_goidle;

	/* try_to_wake_up() stats */
	unsigned int ttwu_count;
	unsigned int ttwu_local;

	/* BKL stats */
	unsigned int bkl_count;
#endif
	struct lock_class_key rq_lock_key;
};

static DEFINE_PER_CPU_SHARED_ALIGNED(struct rq, runqueues);
static DEFINE_MUTEX(sched_hotcpu_mutex);

static inline void check_preempt_curr(struct rq *rq, struct task_struct *p)
{
	rq->curr->sched_class->check_preempt_curr(rq, p);
}

static inline int cpu_of(struct rq *rq)
{
#ifdef CONFIG_SMP
	return rq->cpu;
#else
	return 0;
#endif
}

/*
 * Update the per-runqueue clock, as finegrained as the platform can give
 * us, but without assuming monotonicity, etc.:
 */
static void __update_rq_clock(struct rq *rq)
{
	u64 prev_raw = rq->prev_clock_raw;
	u64 now = sched_clock();
	s64 delta = now - prev_raw;
	u64 clock = rq->clock;

#ifdef CONFIG_SCHED_DEBUG
	WARN_ON_ONCE(cpu_of(rq) != smp_processor_id());
#endif
	/*
	 * Protect against sched_clock() occasionally going backwards:
	 */
	if (unlikely(delta < 0)) {
		clock++;
		rq->clock_warps++;
	} else {
		/*
		 * Catch too large forward jumps too:
		 */
		if (unlikely(clock + delta > rq->tick_timestamp + TICK_NSEC)) {
			if (clock < rq->tick_timestamp + TICK_NSEC)
				clock = rq->tick_timestamp + TICK_NSEC;
			else
				clock++;
			rq->clock_overflows++;
		} else {
			if (unlikely(delta > rq->clock_max_delta))
				rq->clock_max_delta = delta;
			clock += delta;
		}
	}

	rq->prev_clock_raw = now;
	rq->clock = clock;
}

static void update_rq_clock(struct rq *rq)
{
	if (likely(smp_processor_id() == cpu_of(rq)))
		__update_rq_clock(rq);
}

/*
 * The domain tree (rq->sd) is protected by RCU's quiescent state transition.
 * See detach_destroy_domains: synchronize_sched for details.
 *
 * The domain tree of any CPU may only be accessed from within
 * preempt-disabled sections.
 */
#define for_each_domain(cpu, __sd) \
	for (__sd = rcu_dereference(cpu_rq(cpu)->sd); __sd; __sd = __sd->parent)

#define cpu_rq(cpu)		(&per_cpu(runqueues, (cpu)))
#define this_rq()		(&__get_cpu_var(runqueues))
#define task_rq(p)		cpu_rq(task_cpu(p))
#define cpu_curr(cpu)		(cpu_rq(cpu)->curr)

/*
 * Tunables that become constants when CONFIG_SCHED_DEBUG is off:
 */
#ifdef CONFIG_SCHED_DEBUG
# define const_debug __read_mostly
#else
# define const_debug static const
#endif

/*
 * Debugging: various feature bits
 */
enum {
	SCHED_FEAT_NEW_FAIR_SLEEPERS	= 1,
	SCHED_FEAT_WAKEUP_PREEMPT	= 2,
	SCHED_FEAT_START_DEBIT		= 4,
	SCHED_FEAT_TREE_AVG             = 8,
	SCHED_FEAT_APPROX_AVG           = 16,
};

const_debug unsigned int sysctl_sched_features =
		SCHED_FEAT_NEW_FAIR_SLEEPERS	* 1 |
		SCHED_FEAT_WAKEUP_PREEMPT	* 1 |
		SCHED_FEAT_START_DEBIT		* 1 |
		SCHED_FEAT_TREE_AVG		* 0 |
		SCHED_FEAT_APPROX_AVG		* 0;

#define sched_feat(x) (sysctl_sched_features & SCHED_FEAT_##x)

/*
 * Number of tasks to iterate in a single balance run.
 * Limited because this is done with IRQs disabled.
 */
const_debug unsigned int sysctl_sched_nr_migrate = 32;

/*
 * For kernel-internal use: high-speed (but slightly incorrect) per-cpu
 * clock constructed from sched_clock():
 */
unsigned long long cpu_clock(int cpu)
{
	unsigned long long now;
	unsigned long flags;
	struct rq *rq;

	local_irq_save(flags);
	rq = cpu_rq(cpu);
	update_rq_clock(rq);
	now = rq->clock;
	local_irq_restore(flags);

	return now;
}
EXPORT_SYMBOL_GPL(cpu_clock);

#ifndef prepare_arch_switch
# define prepare_arch_switch(next)	do { } while (0)
#endif
#ifndef finish_arch_switch
# define finish_arch_switch(prev)	do { } while (0)
#endif

#ifndef __ARCH_WANT_UNLOCKED_CTXSW
static inline int task_running(struct rq *rq, struct task_struct *p)
{
	return rq->curr == p;
}

static inline void prepare_lock_switch(struct rq *rq, struct task_struct *next)
{
}

static inline void finish_lock_switch(struct rq *rq, struct task_struct *prev)
{
#ifdef CONFIG_DEBUG_SPINLOCK
	/* this is a valid case when another task releases the spinlock */
	rq->lock.owner = current;
#endif
	/*
	 * If we are tracking spinlock dependencies then we have to
	 * fix up the runqueue lock - which gets 'carried over' from
	 * prev into current:
	 */
	spin_acquire(&rq->lock.dep_map, 0, 0, _THIS_IP_);

	spin_unlock_irq(&rq->lock);
}

#else /* __ARCH_WANT_UNLOCKED_CTXSW */
static inline int task_running(struct rq *rq, struct task_struct *p)
{
#ifdef CONFIG_SMP
	return p->oncpu;
#else
	return rq->curr == p;
#endif
}

static inline void prepare_lock_switch(struct rq *rq, struct task_struct *next)
{
#ifdef CONFIG_SMP
	/*
	 * We can optimise this out completely for !SMP, because the
	 * SMP rebalancing from interrupt is the only thing that cares
	 * here.
	 */
	next->oncpu = 1;
#endif
#ifdef __ARCH_WANT_INTERRUPTS_ON_CTXSW
	spin_unlock_irq(&rq->lock);
#else
	spin_unlock(&rq->lock);
#endif
}

static inline void finish_lock_switch(struct rq *rq, struct task_struct *prev)
{
#ifdef CONFIG_SMP
	/*
	 * After ->oncpu is cleared, the task can be moved to a different CPU.
	 * We must ensure this doesn't happen until the switch is completely
	 * finished.
	 */
	smp_wmb();
	prev->oncpu = 0;
#endif
#ifndef __ARCH_WANT_INTERRUPTS_ON_CTXSW
	local_irq_enable();
#endif
}
#endif /* __ARCH_WANT_UNLOCKED_CTXSW */

/*
 * __task_rq_lock - lock the runqueue a given task resides on.
 * Must be called interrupts disabled.
 */
static inline struct rq *__task_rq_lock(struct task_struct *p)
	__acquires(rq->lock)
{
	for (;;) {
		struct rq *rq = task_rq(p);
		spin_lock(&rq->lock);
		if (likely(rq == task_rq(p)))
			return rq;
		spin_unlock(&rq->lock);
	}
}

/*
 * task_rq_lock - lock the runqueue a given task resides on and disable
 * interrupts.  Note the ordering: we can safely lookup the task_rq without
 * explicitly disabling preemption.
 */
static struct rq *task_rq_lock(struct task_struct *p, unsigned long *flags)
	__acquires(rq->lock)
{
	struct rq *rq;

	for (;;) {
		local_irq_save(*flags);
		rq = task_rq(p);
		spin_lock(&rq->lock);
		if (likely(rq == task_rq(p)))
			return rq;
		spin_unlock_irqrestore(&rq->lock, *flags);
	}
}

static void __task_rq_unlock(struct rq *rq)
	__releases(rq->lock)
{
	spin_unlock(&rq->lock);
}

static inline void task_rq_unlock(struct rq *rq, unsigned long *flags)
	__releases(rq->lock)
{
	spin_unlock_irqrestore(&rq->lock, *flags);
}

/*
 * this_rq_lock - lock this runqueue and disable interrupts.
 */
static struct rq *this_rq_lock(void)
	__acquires(rq->lock)
{
	struct rq *rq;

	local_irq_disable();
	rq = this_rq();
	spin_lock(&rq->lock);

	return rq;
}

/*
 * We are going deep-idle (irqs are disabled):
 */
void sched_clock_idle_sleep_event(void)
{
	struct rq *rq = cpu_rq(smp_processor_id());

	spin_lock(&rq->lock);
	__update_rq_clock(rq);
	spin_unlock(&rq->lock);
	rq->clock_deep_idle_events++;
}
EXPORT_SYMBOL_GPL(sched_clock_idle_sleep_event);

/*
 * We just idled delta nanoseconds (called with irqs disabled):
 */
void sched_clock_idle_wakeup_event(u64 delta_ns)
{
	struct rq *rq = cpu_rq(smp_processor_id());
	u64 now = sched_clock();

	rq->idle_clock += delta_ns;
	/*
	 * Override the previous timestamp and ignore all
	 * sched_clock() deltas that occured while we idled,
	 * and use the PM-provided delta_ns to advance the
	 * rq clock:
	 */
	spin_lock(&rq->lock);
	rq->prev_clock_raw = now;
	rq->clock += delta_ns;
	spin_unlock(&rq->lock);
}
EXPORT_SYMBOL_GPL(sched_clock_idle_wakeup_event);

/*
 * resched_task - mark a task 'to be rescheduled now'.
 *
 * On UP this means the setting of the need_resched flag, on SMP it
 * might also involve a cross-CPU call to trigger the scheduler on
 * the target CPU.
 */
#ifdef CONFIG_SMP

#ifndef tsk_is_polling
#define tsk_is_polling(t) test_tsk_thread_flag(t, TIF_POLLING_NRFLAG)
#endif

static void resched_task(struct task_struct *p)
{
	int cpu;

	assert_spin_locked(&task_rq(p)->lock);

	if (unlikely(test_tsk_thread_flag(p, TIF_NEED_RESCHED)))
		return;

	set_tsk_thread_flag(p, TIF_NEED_RESCHED);

	cpu = task_cpu(p);
	if (cpu == smp_processor_id())
		return;

	/* NEED_RESCHED must be visible before we test polling */
	smp_mb();
	if (!tsk_is_polling(p))
		smp_send_reschedule(cpu);
}

static void resched_cpu(int cpu)
{
	struct rq *rq = cpu_rq(cpu);
	unsigned long flags;

	if (!spin_trylock_irqsave(&rq->lock, flags))
		return;
	resched_task(cpu_curr(cpu));
	spin_unlock_irqrestore(&rq->lock, flags);
}
#else
static inline void resched_task(struct task_struct *p)
{
	assert_spin_locked(&task_rq(p)->lock);
	set_tsk_need_resched(p);
}
#endif

#if BITS_PER_LONG == 32
# define WMULT_CONST	(~0UL)
#else
# define WMULT_CONST	(1UL << 32)
#endif

#define WMULT_SHIFT	32

/*
 * Shift right and round:
 */
#define SRR(x, y) (((x) + (1UL << ((y) - 1))) >> (y))

static unsigned long
calc_delta_mine(unsigned long delta_exec, unsigned long weight,
		struct load_weight *lw)
{
	u64 tmp;

	if (unlikely(!lw->inv_weight))
		lw->inv_weight = (WMULT_CONST - lw->weight/2) / lw->weight + 1;

	tmp = (u64)delta_exec * weight;
	/*
	 * Check whether we'd overflow the 64-bit multiplication:
	 */
	if (unlikely(tmp > WMULT_CONST))
		tmp = SRR(SRR(tmp, WMULT_SHIFT/2) * lw->inv_weight,
			WMULT_SHIFT/2);
	else
		tmp = SRR(tmp * lw->inv_weight, WMULT_SHIFT);

	return (unsigned long)min(tmp, (u64)(unsigned long)LONG_MAX);
}

static inline unsigned long
calc_delta_fair(unsigned long delta_exec, struct load_weight *lw)
{
	return calc_delta_mine(delta_exec, NICE_0_LOAD, lw);
}

static inline void update_load_add(struct load_weight *lw, unsigned long inc)
{
	lw->weight += inc;
}

static inline void update_load_sub(struct load_weight *lw, unsigned long dec)
{
	lw->weight -= dec;
}

/*
 * To aid in avoiding the subversion of "niceness" due to uneven distribution
 * of tasks with abnormal "nice" values across CPUs the contribution that
 * each task makes to its run queue's load is weighted according to its
 * scheduling class and "nice" value.  For SCHED_NORMAL tasks this is just a
 * scaled version of the new time slice allocation that they receive on time
 * slice expiry etc.
 */

#define WEIGHT_IDLEPRIO		2
#define WMULT_IDLEPRIO		(1 << 31)

/*
 * Nice levels are multiplicative, with a gentle 10% change for every
 * nice level changed. I.e. when a CPU-bound task goes from nice 0 to
 * nice 1, it will get ~10% less CPU time than another CPU-bound task
 * that remained on nice 0.
 *
 * The "10% effect" is relative and cumulative: from _any_ nice level,
 * if you go up 1 level, it's -10% CPU usage, if you go down 1 level
 * it's +10% CPU usage. (to achieve that we use a multiplier of 1.25.
 * If a task goes up by ~10% and another task goes down by ~10% then
 * the relative distance between them is ~25%.)
 */
static const int prio_to_weight[40] = {
 /* -20 */     88761,     71755,     56483,     46273,     36291,
 /* -15 */     29154,     23254,     18705,     14949,     11916,
 /* -10 */      9548,      7620,      6100,      4904,      3906,
 /*  -5 */      3121,      2501,      1991,      1586,      1277,
 /*   0 */      1024,       820,       655,       526,       423,
 /*   5 */       335,       272,       215,       172,       137,
 /*  10 */       110,        87,        70,        56,        45,
 /*  15 */        36,        29,        23,        18,        15,
};

/*
 * Inverse (2^32/x) values of the prio_to_weight[] array, precalculated.
 *
 * In cases where the weight does not change often, we can use the
 * precalculated inverse to speed up arithmetics by turning divisions
 * into multiplications:
 */
static const u32 prio_to_wmult[40] = {
 /* -20 */     48388,     59856,     76040,     92818,    118348,
 /* -15 */    147320,    184698,    229616,    287308,    360437,
 /* -10 */    449829,    563644,    704093,    875809,   1099582,
 /*  -5 */   1376151,   1717300,   2157191,   2708050,   3363326,
 /*   0 */   4194304,   5237765,   6557202,   8165337,  10153587,
 /*   5 */  12820798,  15790321,  19976592,  24970740,  31350126,
 /*  10 */  39045157,  49367440,  61356676,  76695844,  95443717,
 /*  15 */ 119304647, 148102320, 186737708, 238609294, 286331153,
};

static void activate_task(struct rq *rq, struct task_struct *p, int wakeup);

/*
 * runqueue iterator, to support SMP load-balancing between different
 * scheduling classes, without having to expose their internal data
 * structures to the load-balancing proper:
 */
struct rq_iterator {
	void *arg;
	struct task_struct *(*start)(void *);
	struct task_struct *(*next)(void *);
};

#ifdef CONFIG_SMP
static unsigned long
balance_tasks(struct rq *this_rq, int this_cpu, struct rq *busiest,
	      unsigned long max_load_move, struct sched_domain *sd,
	      enum cpu_idle_type idle, int *all_pinned,
	      int *this_best_prio, struct rq_iterator *iterator);

static int
iter_move_one_task(struct rq *this_rq, int this_cpu, struct rq *busiest,
		   struct sched_domain *sd, enum cpu_idle_type idle,
		   struct rq_iterator *iterator);
#endif

#ifdef CONFIG_CGROUP_CPUACCT
static void cpuacct_charge(struct task_struct *tsk, u64 cputime);
#else
static inline void cpuacct_charge(struct task_struct *tsk, u64 cputime) {}
#endif

#include "sched_stats.h"
#include "sched_idletask.c"
#include "sched_fair.c"
#include "sched_rt.c"
#ifdef CONFIG_SCHED_DEBUG
# include "sched_debug.c"
#endif

#define sched_class_highest (&rt_sched_class)

/*
 * Update delta_exec, delta_fair fields for rq.
 *
 * delta_fair clock advances at a rate inversely proportional to
 * total load (rq->load.weight) on the runqueue, while
 * delta_exec advances at the same rate as wall-clock (provided
 * cpu is not idle).
 *
 * delta_exec / delta_fair is a measure of the (smoothened) load on this
 * runqueue over any given interval. This (smoothened) load is used
 * during load balance.
 *
 * This function is called /before/ updating rq->load
 * and when switching tasks.
 */
static inline void inc_load(struct rq *rq, const struct task_struct *p)
{
	update_load_add(&rq->load, p->se.load.weight);
}

static inline void dec_load(struct rq *rq, const struct task_struct *p)
{
	update_load_sub(&rq->load, p->se.load.weight);
}

static void inc_nr_running(struct task_struct *p, struct rq *rq)
{
	rq->nr_running++;
	inc_load(rq, p);
}

static void dec_nr_running(struct task_struct *p, struct rq *rq)
{
	rq->nr_running--;
	dec_load(rq, p);
}

static void set_load_weight(struct task_struct *p)
{
	if (task_has_rt_policy(p)) {
		p->se.load.weight = prio_to_weight[0] * 2;
		p->se.load.inv_weight = prio_to_wmult[0] >> 1;
		return;
	}

	/*
	 * SCHED_IDLE tasks get minimal weight:
	 */
	if (p->policy == SCHED_IDLE) {
		p->se.load.weight = WEIGHT_IDLEPRIO;
		p->se.load.inv_weight = WMULT_IDLEPRIO;
		return;
	}

	p->se.load.weight = prio_to_weight[p->static_prio - MAX_RT_PRIO];
	p->se.load.inv_weight = prio_to_wmult[p->static_prio - MAX_RT_PRIO];
}

static void enqueue_task(struct rq *rq, struct task_struct *p, int wakeup)
{
	sched_info_queued(p);
	p->sched_class->enqueue_task(rq, p, wakeup);
	p->se.on_rq = 1;
}

static void dequeue_task(struct rq *rq, struct task_struct *p, int sleep)
{
	p->sched_class->dequeue_task(rq, p, sleep);
	p->se.on_rq = 0;
}

/*
 * __normal_prio - return the priority that is based on the static prio
 */
static inline int __normal_prio(struct task_struct *p)
{
	return p->static_prio;
}

/*
 * Calculate the expected normal priority: i.e. priority
 * without taking RT-inheritance into account. Might be
 * boosted by interactivity modifiers. Changes upon fork,
 * setprio syscalls, and whenever the interactivity
 * estimator recalculates.
 */
static inline int normal_prio(struct task_struct *p)
{
	int prio;

	if (task_has_rt_policy(p))
		prio = MAX_RT_PRIO-1 - p->rt_priority;
	else
		prio = __normal_prio(p);
	return prio;
}

/*
 * Calculate the current priority, i.e. the priority
 * taken into account by the scheduler. This value might
 * be boosted by RT tasks, or might be boosted by
 * interactivity modifiers. Will be RT if the task got
 * RT-boosted. If not then it returns p->normal_prio.
 */
static int effective_prio(struct task_struct *p)
{
	p->normal_prio = normal_prio(p);
	/*
	 * If we are RT tasks or we were boosted to RT priority,
	 * keep the priority unchanged. Otherwise, update priority
	 * to the normal priority:
	 */
	if (!rt_prio(p->prio))
		return p->normal_prio;
	return p->prio;
}

/*
 * activate_task - move a task to the runqueue.
 */
static void activate_task(struct rq *rq, struct task_struct *p, int wakeup)
{
	if (p->state == TASK_UNINTERRUPTIBLE)
		rq->nr_uninterruptible--;

	enqueue_task(rq, p, wakeup);
	inc_nr_running(p, rq);
}

/*
 * deactivate_task - remove a task from the runqueue.
 */
static void deactivate_task(struct rq *rq, struct task_struct *p, int sleep)
{
	if (p->state == TASK_UNINTERRUPTIBLE)
		rq->nr_uninterruptible++;

	dequeue_task(rq, p, sleep);
	dec_nr_running(p, rq);
}

/**
 * task_curr - is this task currently executing on a CPU?
 * @p: the task in question.
 */
inline int task_curr(const struct task_struct *p)
{
	return cpu_curr(task_cpu(p)) == p;
}

/* Used instead of source_load when we know the type == 0 */
unsigned long weighted_cpuload(const int cpu)
{
	return cpu_rq(cpu)->load.weight;
}

static inline void __set_task_cpu(struct task_struct *p, unsigned int cpu)
{
	set_task_cfs_rq(p, cpu);
#ifdef CONFIG_SMP
	/*
	 * After ->cpu is set up to a new value, task_rq_lock(p, ...) can be
	 * successfuly executed on another CPU. We must ensure that updates of
	 * per-task data have been completed by this moment.
	 */
	smp_wmb();
	task_thread_info(p)->cpu = cpu;
#endif
}

#ifdef CONFIG_SMP

/*
 * Is this task likely cache-hot:
 */
static inline int
task_hot(struct task_struct *p, u64 now, struct sched_domain *sd)
{
	s64 delta;

	if (p->sched_class != &fair_sched_class)
		return 0;

	if (sysctl_sched_migration_cost == -1)
		return 1;
	if (sysctl_sched_migration_cost == 0)
		return 0;

	delta = now - p->se.exec_start;

	return delta < (s64)sysctl_sched_migration_cost;
}


void set_task_cpu(struct task_struct *p, unsigned int new_cpu)
{
	int old_cpu = task_cpu(p);
	struct rq *old_rq = cpu_rq(old_cpu), *new_rq = cpu_rq(new_cpu);
	struct cfs_rq *old_cfsrq = task_cfs_rq(p),
		      *new_cfsrq = cpu_cfs_rq(old_cfsrq, new_cpu);
	u64 clock_offset;

	clock_offset = old_rq->clock - new_rq->clock;

#ifdef CONFIG_SCHEDSTATS
	if (p->se.wait_start)
		p->se.wait_start -= clock_offset;
	if (p->se.sleep_start)
		p->se.sleep_start -= clock_offset;
	if (p->se.block_start)
		p->se.block_start -= clock_offset;
	if (old_cpu != new_cpu) {
		schedstat_inc(p, se.nr_migrations);
		if (task_hot(p, old_rq->clock, NULL))
			schedstat_inc(p, se.nr_forced2_migrations);
	}
#endif
	p->se.vruntime -= old_cfsrq->min_vruntime -
					 new_cfsrq->min_vruntime;

	__set_task_cpu(p, new_cpu);
}

struct migration_req {
	struct list_head list;

	struct task_struct *task;
	int dest_cpu;

	struct completion done;
};

/*
 * The task's runqueue lock must be held.
 * Returns true if you have to wait for migration thread.
 */
static int
migrate_task(struct task_struct *p, int dest_cpu, struct migration_req *req)
{
	struct rq *rq = task_rq(p);

	/*
	 * If the task is not on a runqueue (and not running), then
	 * it is sufficient to simply update the task's cpu field.
	 */
	if (!p->se.on_rq && !task_running(rq, p)) {
		set_task_cpu(p, dest_cpu);
		return 0;
	}

	init_completion(&req->done);
	req->task = p;
	req->dest_cpu = dest_cpu;
	list_add(&req->list, &rq->migration_queue);

	return 1;
}

/*
 * wait_task_inactive - wait for a thread to unschedule.
 *
 * The caller must ensure that the task *will* unschedule sometime soon,
 * else this function might spin for a *long* time. This function can't
 * be called with interrupts off, or it may introduce deadlock with
 * smp_call_function() if an IPI is sent by the same process we are
 * waiting to become inactive.
 */
void wait_task_inactive(struct task_struct *p)
{
	unsigned long flags;
	int running, on_rq;
	struct rq *rq;

	for (;;) {
		/*
		 * We do the initial early heuristics without holding
		 * any task-queue locks at all. We'll only try to get
		 * the runqueue lock when things look like they will
		 * work out!
		 */
		rq = task_rq(p);

		/*
		 * If the task is actively running on another CPU
		 * still, just relax and busy-wait without holding
		 * any locks.
		 *
		 * NOTE! Since we don't hold any locks, it's not
		 * even sure that "rq" stays as the right runqueue!
		 * But we don't care, since "task_running()" will
		 * return false if the runqueue has changed and p
		 * is actually now running somewhere else!
		 */
		while (task_running(rq, p))
			cpu_relax();

		/*
		 * Ok, time to look more closely! We need the rq
		 * lock now, to be *sure*. If we're wrong, we'll
		 * just go back and repeat.
		 */
		rq = task_rq_lock(p, &flags);
		running = task_running(rq, p);
		on_rq = p->se.on_rq;
		task_rq_unlock(rq, &flags);

		/*
		 * Was it really running after all now that we
		 * checked with the proper locks actually held?
		 *
		 * Oops. Go back and try again..
		 */
		if (unlikely(running)) {
			cpu_relax();
			continue;
		}

		/*
		 * It's not enough that it's not actively running,
		 * it must be off the runqueue _entirely_, and not
		 * preempted!
		 *
		 * So if it wa still runnable (but just not actively
		 * running right now), it's preempted, and we should
		 * yield - it could be a while.
		 */
		if (unlikely(on_rq)) {
			schedule_timeout_uninterruptible(1);
			continue;
		}

		/*
		 * Ahh, all good. It wasn't running, and it wasn't
		 * runnable, which means that it will never become
		 * running in the future either. We're all done!
		 */
		break;
	}
}

/***
 * kick_process - kick a running thread to enter/exit the kernel
 * @p: the to-be-kicked thread
 *
 * Cause a process which is running on another CPU to enter
 * kernel-mode, without any delay. (to get signals handled.)
 *
 * NOTE: this function doesnt have to take the runqueue lock,
 * because all it wants to ensure is that the remote task enters
 * the kernel. If the IPI races and the task has been migrated
 * to another CPU then no harm is done and the purpose has been
 * achieved as well.
 */
void kick_process(struct task_struct *p)
{
	int cpu;

	preempt_disable();
	cpu = task_cpu(p);
	if ((cpu != smp_processor_id()) && task_curr(p))
		smp_send_reschedule(cpu);
	preempt_enable();
}

/*
 * Return a low guess at the load of a migration-source cpu weighted
 * according to the scheduling class and "nice" value.
 *
 * We want to under-estimate the load of migration sources, to
 * balance conservatively.
 */
static unsigned long source_load(int cpu, int type)
{
	struct rq *rq = cpu_rq(cpu);
	unsigned long total = weighted_cpuload(cpu);

	if (type == 0)
		return total;

	return min(rq->cpu_load[type-1], total);
}

/*
 * Return a high guess at the load of a migration-target cpu weighted
 * according to the scheduling class and "nice" value.
 */
static unsigned long target_load(int cpu, int type)
{
	struct rq *rq = cpu_rq(cpu);
	unsigned long total = weighted_cpuload(cpu);

	if (type == 0)
		return total;

	return max(rq->cpu_load[type-1], total);
}

/*
 * Return the average load per task on the cpu's run queue
 */
static inline unsigned long cpu_avg_load_per_task(int cpu)
{
	struct rq *rq = cpu_rq(cpu);
	unsigned long total = weighted_cpuload(cpu);
	unsigned long n = rq->nr_running;

	return n ? total / n : SCHED_LOAD_SCALE;
}

/*
 * find_idlest_group finds and returns the least busy CPU group within the
 * domain.
 */
static struct sched_group *
find_idlest_group(struct sched_domain *sd, struct task_struct *p, int this_cpu)
{
	struct sched_group *idlest = NULL, *this = NULL, *group = sd->groups;
	unsigned long min_load = ULONG_MAX, this_load = 0;
	int load_idx = sd->forkexec_idx;
	int imbalance = 100 + (sd->imbalance_pct-100)/2;

	do {
		unsigned long load, avg_load;
		int local_group;
		int i;

		/* Skip over this group if it has no CPUs allowed */
		if (!cpus_intersects(group->cpumask, p->cpus_allowed))
			continue;

		local_group = cpu_isset(this_cpu, group->cpumask);

		/* Tally up the load of all CPUs in the group */
		avg_load = 0;

		for_each_cpu_mask(i, group->cpumask) {
			/* Bias balancing toward cpus of our domain */
			if (local_group)
				load = source_load(i, load_idx);
			else
				load = target_load(i, load_idx);

			avg_load += load;
		}

		/* Adjust by relative CPU power of the group */
		avg_load = sg_div_cpu_power(group,
				avg_load * SCHED_LOAD_SCALE);

		if (local_group) {
			this_load = avg_load;
			this = group;
		} else if (avg_load < min_load) {
			min_load = avg_load;
			idlest = group;
		}
	} while (group = group->next, group != sd->groups);

	if (!idlest || 100*this_load < imbalance*min_load)
		return NULL;
	return idlest;
}

/*
 * find_idlest_cpu - find the idlest cpu among the cpus in group.
 */
static int
find_idlest_cpu(struct sched_group *group, struct task_struct *p, int this_cpu)
{
	cpumask_t tmp;
	unsigned long load, min_load = ULONG_MAX;
	int idlest = -1;
	int i;

	/* Traverse only the allowed CPUs */
	cpus_and(tmp, group->cpumask, p->cpus_allowed);

	for_each_cpu_mask(i, tmp) {
		load = weighted_cpuload(i);

		if (load < min_load || (load == min_load && i == this_cpu)) {
			min_load = load;
			idlest = i;
		}
	}

	return idlest;
}

static int
find_idlest_cpu_nodomain(struct task_struct *p, int this_cpu)
{
	cpumask_t tmp;
	unsigned long load, min_load = ULONG_MAX;
	int idlest = -1;
	int i;

	/* Traverse only the allowed CPUs */
	cpus_and(tmp, cpu_online_map, p->cpus_allowed);

	for_each_cpu_mask(i, tmp) {
		load = target_load(i, 1);

		if (load < min_load) {
			min_load = load;
			idlest = i;
		}
	}
	return idlest;
}

/*
 * sched_balance_self: balance the current task (running on cpu) in domains
 * that have the 'flag' flag set. In practice, this is SD_BALANCE_FORK and
 * SD_BALANCE_EXEC.
 *
 * Balance, ie. select the least loaded group.
 *
 * Returns the target CPU number, or the same CPU if no balancing is needed.
 *
 * preempt must be disabled.
 */

int affinity_load_balancing = 0;

static int sched_balance_self(int cpu, int flag)
{
	struct task_struct *t = current;
	struct sched_domain *tmp, *sd = NULL;

	if (affinity_load_balancing && !cpus_full(t->cpus_allowed))
		return find_idlest_cpu_nodomain(t, cpu);

	for_each_domain(cpu, tmp) {
		/*
		 * If power savings logic is enabled for a domain, stop there.
		 */
		if (tmp->flags & SD_POWERSAVINGS_BALANCE)
			break;
		if (tmp->flags & flag)
			sd = tmp;
	}

	while (sd) {
		cpumask_t span;
		struct sched_group *group;
		int new_cpu, weight;

		if (!(sd->flags & flag)) {
			sd = sd->child;
			continue;
		}

		span = sd->span;
		group = find_idlest_group(sd, t, cpu);
		if (!group) {
			sd = sd->child;
			continue;
		}

		new_cpu = find_idlest_cpu(group, t, cpu);
		if (new_cpu == -1 || new_cpu == cpu) {
			/* Now try balancing at a lower domain level of cpu */
			sd = sd->child;
			continue;
		}

		/* Now try balancing at a lower domain level of new_cpu */
		cpu = new_cpu;
		sd = NULL;
		weight = cpus_weight(span);
		for_each_domain(cpu, tmp) {
			if (weight <= cpus_weight(tmp->span))
				break;
			if (tmp->flags & flag)
				sd = tmp;
		}
		/* while loop will break here if sd == NULL */
	}

	return cpu;
}

#endif /* CONFIG_SMP */

/*
 * wake_idle() will wake a task on an idle cpu if task->cpu is
 * not idle and an idle cpu is available.  The span of cpus to
 * search starts with cpus closest then further out as needed,
 * so we always favor a closer, idle cpu.
 *
 * Returns the CPU we should wake onto.
 */
#if defined(ARCH_HAS_SCHED_WAKE_IDLE)
static int wake_idle(int cpu, struct task_struct *p)
{
	cpumask_t tmp;
	struct sched_domain *sd;
	int i;

	/*
	 * If it is idle, then it is the best cpu to run this task.
	 *
	 * This cpu is also the best, if it has more than one task already.
	 * Siblings must be also busy(in most cases) as they didn't already
	 * pickup the extra load from this cpu and hence we need not check
	 * sibling runqueue info. This will avoid the checks and cache miss
	 * penalities associated with that.
	 */
	if (idle_cpu(cpu) || cpu_rq(cpu)->nr_running > 1)
		return cpu;

	for_each_domain(cpu, sd) {
		if (sd->flags & SD_WAKE_IDLE) {
			cpus_and(tmp, sd->span, p->cpus_allowed);
			for_each_cpu_mask(i, tmp) {
				if (idle_cpu(i)) {
					if (i != task_cpu(p)) {
						schedstat_inc(p,
							se.nr_wakeups_idle);
					}
					return i;
				}
			}
		} else {
			break;
		}
	}
	return cpu;
}
#else
static inline int wake_idle(int cpu, struct task_struct *p)
{
	return cpu;
}
#endif

/***
 * try_to_wake_up - wake up a thread
 * @p: the to-be-woken-up thread
 * @state: the mask of task states that can be woken
 * @sync: do a synchronous wakeup?
 *
 * Put it on the run-queue if it's not already there. The "current"
 * thread is always on the run-queue (except when the actual
 * re-schedule is in progress), and as such you're allowed to do
 * the simpler "current->state = TASK_RUNNING" to mark yourself
 * runnable without the overhead of this.
 *
 * returns failure only if the task is already active.
 */
static int try_to_wake_up(struct task_struct *p, unsigned int state, int sync)
{
	int cpu, orig_cpu, this_cpu, success = 0;
	unsigned long flags;
	long old_state;
	struct rq *rq;
#ifdef CONFIG_SMP
	struct sched_domain *sd, *this_sd = NULL;
	unsigned long load, this_load;
	int new_cpu;
#endif

	rq = task_rq_lock(p, &flags);
	old_state = p->state;
	if (!(old_state & state))
		goto out;

	if (p->se.on_rq)
		goto out_running;

	cpu = task_cpu(p);
	orig_cpu = cpu;
	this_cpu = smp_processor_id();

#ifdef CONFIG_SMP
	if (unlikely(task_running(rq, p)))
		goto out_activate;

	new_cpu = cpu;

	schedstat_inc(rq, ttwu_count);
	if (cpu == this_cpu) {
		schedstat_inc(rq, ttwu_local);
		goto out_set_cpu;
	}

	for_each_domain(this_cpu, sd) {
		if (cpu_isset(cpu, sd->span)) {
			schedstat_inc(sd, ttwu_wake_remote);
			this_sd = sd;
			break;
		}
	}

	if (unlikely(!cpu_isset(this_cpu, p->cpus_allowed)))
		goto out_set_cpu;

	/*
	 * Check for affine wakeup and passive balancing possibilities.
	 */
	if (this_sd) {
		int idx = this_sd->wake_idx;
		unsigned int imbalance;

		imbalance = 100 + (this_sd->imbalance_pct - 100) / 2;

		load = source_load(cpu, idx);
		this_load = target_load(this_cpu, idx);

		new_cpu = this_cpu; /* Wake to this CPU if we can */

		if (this_sd->flags & SD_WAKE_AFFINE) {
			unsigned long tl = this_load;
			unsigned long tl_per_task;

			/*
			 * Attract cache-cold tasks on sync wakeups:
			 */
			if (sync && !task_hot(p, rq->clock, this_sd))
				goto out_set_cpu;

			schedstat_inc(p, se.nr_wakeups_affine_attempts);
			tl_per_task = cpu_avg_load_per_task(this_cpu);

			/*
			 * If sync wakeup then subtract the (maximum possible)
			 * effect of the currently running task from the load
			 * of the current CPU:
			 */
			if (sync)
				tl -= current->se.load.weight;

			if ((tl <= load &&
				tl + target_load(cpu, idx) <= tl_per_task) ||
			       100*(tl + p->se.load.weight) <= imbalance*load) {
				/*
				 * This domain has SD_WAKE_AFFINE and
				 * p is cache cold in this domain, and
				 * there is no bad imbalance.
				 */
				schedstat_inc(this_sd, ttwu_move_affine);
				schedstat_inc(p, se.nr_wakeups_affine);
				goto out_set_cpu;
			}
		}

		/*
		 * Start passive balancing when half the imbalance_pct
		 * limit is reached.
		 */
		if (this_sd->flags & SD_WAKE_BALANCE) {
			if (imbalance*this_load <= 100*load) {
				schedstat_inc(this_sd, ttwu_move_balance);
				schedstat_inc(p, se.nr_wakeups_passive);
				goto out_set_cpu;
			}
		}
	}

	new_cpu = cpu; /* Could not wake to this_cpu. Wake to cpu instead */
out_set_cpu:
	new_cpu = wake_idle(new_cpu, p);
	if (new_cpu != cpu) {
		set_task_cpu(p, new_cpu);
		task_rq_unlock(rq, &flags);
		/* might preempt at this point */
		rq = task_rq_lock(p, &flags);
		old_state = p->state;
		if (!(old_state & state))
			goto out;
		if (p->se.on_rq)
			goto out_running;

		this_cpu = smp_processor_id();
		cpu = task_cpu(p);
	}

out_activate:
#endif /* CONFIG_SMP */
	schedstat_inc(p, se.nr_wakeups);
	if (sync)
		schedstat_inc(p, se.nr_wakeups_sync);
	if (orig_cpu != cpu)
		schedstat_inc(p, se.nr_wakeups_migrate);
	if (cpu == this_cpu)
		schedstat_inc(p, se.nr_wakeups_local);
	else
		schedstat_inc(p, se.nr_wakeups_remote);
	update_rq_clock(rq);
	activate_task(rq, p, 1);
	check_preempt_curr(rq, p);
	success = 1;

out_running:
	p->state = TASK_RUNNING;
out:
	task_rq_unlock(rq, &flags);

	return success;
}

int fastcall wake_up_process(struct task_struct *p)
{
	return try_to_wake_up(p, TASK_STOPPED | TASK_TRACED |
				 TASK_INTERRUPTIBLE | TASK_UNINTERRUPTIBLE, 0);
}
EXPORT_SYMBOL(wake_up_process);

int fastcall wake_up_state(struct task_struct *p, unsigned int state)
{
	return try_to_wake_up(p, state, 0);
}

/*
 * Perform scheduler related setup for a newly forked process p.
 * p is forked by current.
 *
 * __sched_fork() is basic setup used by init_idle() too:
 */
static void __sched_fork(struct task_struct *p)
{
	p->se.exec_start		= 0;
	p->se.sum_exec_runtime		= 0;
	p->se.prev_sum_exec_runtime	= 0;

#ifdef CONFIG_SCHEDSTATS
	p->se.wait_start		= 0;
	p->se.sum_sleep_runtime		= 0;
	p->se.sleep_start		= 0;
	p->se.block_start		= 0;
	p->se.sleep_max			= 0;
	p->se.block_max			= 0;
	p->se.exec_max			= 0;
	p->se.slice_max			= 0;
	p->se.wait_max			= 0;
#endif

	INIT_LIST_HEAD(&p->run_list);
	p->se.on_rq = 0;

#ifdef CONFIG_PREEMPT_NOTIFIERS
	INIT_HLIST_HEAD(&p->preempt_notifiers);
#endif

	/*
	 * We mark the process as running here, but have not actually
	 * inserted it onto the runqueue yet. This guarantees that
	 * nobody will actually run it, and a signal or other external
	 * event cannot wake it up and insert it on the runqueue either.
	 */
	p->state = TASK_RUNNING;
}

/*
 * fork()/clone()-time setup:
 */
void sched_fork(struct task_struct *p, int clone_flags)
{
	int cpu = get_cpu();

	__sched_fork(p);

#ifdef CONFIG_SMP
	cpu = sched_balance_self(cpu, SD_BALANCE_FORK);
#endif
	set_task_cpu(p, cpu);

	/*
	 * Make sure we do not leak PI boosting priority to the child:
	 */
	p->prio = current->normal_prio;
	if (!rt_prio(p->prio))
		p->sched_class = &fair_sched_class;

#if defined(CONFIG_SCHEDSTATS) || defined(CONFIG_TASK_DELAY_ACCT)
	if (likely(sched_info_on()))
		memset(&p->sched_info, 0, sizeof(p->sched_info));
#endif
#if defined(CONFIG_SMP) && defined(__ARCH_WANT_UNLOCKED_CTXSW)
	p->oncpu = 0;
#endif
#ifdef CONFIG_PREEMPT
	/* Want to start with kernel preemption disabled. */
	task_thread_info(p)->preempt_count = 1;
#endif
	put_cpu();
}

/*
 * wake_up_new_task - wake up a newly created task for the first time.
 *
 * This function will do some initial scheduler statistics housekeeping
 * that must be done for every newly created context, then puts the task
 * on the runqueue and wakes it.
 */
void fastcall wake_up_new_task(struct task_struct *p, unsigned long clone_flags)
{
	unsigned long flags;
	struct rq *rq;

	rq = task_rq_lock(p, &flags);
	BUG_ON(p->state != TASK_RUNNING);
	update_rq_clock(rq);

	p->prio = effective_prio(p);

	if (!p->sched_class->task_new || !current->se.on_rq) {
		activate_task(rq, p, 0);
	} else {
		/*
		 * Let the scheduling class do new task startup
		 * management (if any):
		 */
		p->sched_class->task_new(rq, p);
		inc_nr_running(p, rq);
	}
	check_preempt_curr(rq, p);
	task_rq_unlock(rq, &flags);
}

#ifdef CONFIG_PREEMPT_NOTIFIERS

/**
 * preempt_notifier_register - tell me when current is being being preempted & rescheduled
 * @notifier: notifier struct to register
 */
void preempt_notifier_register(struct preempt_notifier *notifier)
{
	hlist_add_head(&notifier->link, &current->preempt_notifiers);
}
EXPORT_SYMBOL_GPL(preempt_notifier_register);

/**
 * preempt_notifier_unregister - no longer interested in preemption notifications
 * @notifier: notifier struct to unregister
 *
 * This is safe to call from within a preemption notifier.
 */
void preempt_notifier_unregister(struct preempt_notifier *notifier)
{
	hlist_del(&notifier->link);
}
EXPORT_SYMBOL_GPL(preempt_notifier_unregister);

static void fire_sched_in_preempt_notifiers(struct task_struct *curr)
{
	struct preempt_notifier *notifier;
	struct hlist_node *node;

	hlist_for_each_entry(notifier, node, &curr->preempt_notifiers, link)
		notifier->ops->sched_in(notifier, raw_smp_processor_id());
}

static void
fire_sched_out_preempt_notifiers(struct task_struct *curr,
				 struct task_struct *next)
{
	struct preempt_notifier *notifier;
	struct hlist_node *node;

	hlist_for_each_entry(notifier, node, &curr->preempt_notifiers, link)
		notifier->ops->sched_out(notifier, next);
}

#else

static void fire_sched_in_preempt_notifiers(struct task_struct *curr)
{
}

static void
fire_sched_out_preempt_notifiers(struct task_struct *curr,
				 struct task_struct *next)
{
}

#endif

/**
 * prepare_task_switch - prepare to switch tasks
 * @rq: the runqueue preparing to switch
 * @prev: the current task that is being switched out
 * @next: the task we are going to switch to.
 *
 * This is called with the rq lock held and interrupts off. It must
 * be paired with a subsequent finish_task_switch after the context
 * switch.
 *
 * prepare_task_switch sets up locking and calls architecture specific
 * hooks.
 */
static inline void
prepare_task_switch(struct rq *rq, struct task_struct *prev,
		    struct task_struct *next)
{
	fire_sched_out_preempt_notifiers(prev, next);
	prepare_lock_switch(rq, next);
	prepare_arch_switch(next);
}

/**
 * finish_task_switch - clean up after a task-switch
 * @rq: runqueue associated with task-switch
 * @prev: the thread we just switched away from.
 *
 * finish_task_switch must be called after the context switch, paired
 * with a prepare_task_switch call before the context switch.
 * finish_task_switch will reconcile locking set up by prepare_task_switch,
 * and do any other architecture-specific cleanup actions.
 *
 * Note that we may have delayed dropping an mm in context_switch(). If
 * so, we finish that here outside of the runqueue lock.  (Doing it
 * with the lock held can cause deadlocks; see schedule() for
 * details.)
 */
static void finish_task_switch(struct rq *rq, struct task_struct *prev)
	__releases(rq->lock)
{
	struct mm_struct *mm = rq->prev_mm;
	long prev_state;

	rq->prev_mm = NULL;

	/*
	 * A task struct has one reference for the use as "current".
	 * If a task dies, then it sets TASK_DEAD in tsk->state and calls
	 * schedule one last time. The schedule call will never return, and
	 * the scheduled task must drop that reference.
	 * The test for TASK_DEAD must occur while the runqueue locks are
	 * still held, otherwise prev could be scheduled on another cpu, die
	 * there before we look at prev->state, and then the reference would
	 * be dropped twice.
	 *		Manfred Spraul <manfred@colorfullife.com>
	 */
	prev_state = prev->state;
	finish_arch_switch(prev);
	finish_lock_switch(rq, prev);
	fire_sched_in_preempt_notifiers(current);
	if (mm)
		mmdrop(mm);
	if (unlikely(prev_state == TASK_DEAD)) {
		/*
		 * Remove function-return probe instances associated with this
		 * task and put them back on the free list.
		 */
		kprobe_flush_task(prev);
		put_task_struct(prev);
	}
}

/**
 * schedule_tail - first thing a freshly forked thread must call.
 * @prev: the thread we just switched away from.
 */
asmlinkage void schedule_tail(struct task_struct *prev)
	__releases(rq->lock)
{
	struct rq *rq = this_rq();

	finish_task_switch(rq, prev);
#ifdef __ARCH_WANT_UNLOCKED_CTXSW
	/* In this case, finish_task_switch does not reenable preemption */
	preempt_enable();
#endif
	if (current->set_child_tid)
		put_user(task_pid_vnr(current), current->set_child_tid);
}

/*
 * context_switch - switch to the new MM and the new
 * thread's register state.
 */
static inline void
context_switch(struct rq *rq, struct task_struct *prev,
	       struct task_struct *next)
{
	struct mm_struct *mm, *oldmm;

	prepare_task_switch(rq, prev, next);
	mm = next->mm;
	oldmm = prev->active_mm;
	/*
	 * For paravirt, this is coupled with an exit in switch_to to
	 * combine the page table reload and the switch backend into
	 * one hypercall.
	 */
	arch_enter_lazy_cpu_mode();

	if (unlikely(!mm)) {
		next->active_mm = oldmm;
		atomic_inc(&oldmm->mm_count);
		enter_lazy_tlb(oldmm, next);
	} else
		switch_mm(oldmm, mm, next);

	if (unlikely(!prev->mm)) {
		prev->active_mm = NULL;
		rq->prev_mm = oldmm;
	}
	/*
	 * Since the runqueue lock will be released by the next
	 * task (which is an invalid locking op but in the case
	 * of the scheduler it's an obvious special-case), so we
	 * do an early lockdep release here:
	 */
#ifndef __ARCH_WANT_UNLOCKED_CTXSW
	spin_release(&rq->lock.dep_map, 1, _THIS_IP_);
#endif

	/* Here we just switch the register state and the stack. */
	switch_to(prev, next, prev);

	barrier();
	/*
	 * this_rq must be evaluated again because prev may have moved
	 * CPUs since it called schedule(), thus the 'rq' on its stack
	 * frame will be invalid.
	 */
	finish_task_switch(this_rq(), prev);
}

/*
 * nr_running, nr_uninterruptible and nr_context_switches:
 *
 * externally visible scheduler statistics: current number of runnable
 * threads, current number of uninterruptible-sleeping threads, total
 * number of context switches performed since bootup.
 */
unsigned long nr_running(void)
{
	unsigned long i, sum = 0;

	for_each_online_cpu(i)
		sum += cpu_rq(i)->nr_running;

	return sum;
}

unsigned long nr_uninterruptible(void)
{
	unsigned long i, sum = 0;

	for_each_possible_cpu(i)
		sum += cpu_rq(i)->nr_uninterruptible;

	/*
	 * Since we read the counters lockless, it might be slightly
	 * inaccurate. Do not allow it to go below zero though:
	 */
	if (unlikely((long)sum < 0))
		sum = 0;

	return sum;
}

unsigned long long nr_context_switches(void)
{
	int i;
	unsigned long long sum = 0;

	for_each_possible_cpu(i)
		sum += cpu_rq(i)->nr_switches;

	return sum;
}

unsigned long nr_iowait(void)
{
	unsigned long i, sum = 0;

	for_each_possible_cpu(i)
		sum += atomic_read(&cpu_rq(i)->nr_iowait);

	return sum;
}

unsigned long nr_active(void)
{
	unsigned long i, running = 0, uninterruptible = 0;

	for_each_online_cpu(i) {
		running += cpu_rq(i)->nr_running;
		uninterruptible += cpu_rq(i)->nr_uninterruptible;
	}

	if (unlikely((long)uninterruptible < 0))
		uninterruptible = 0;

	return running + uninterruptible;
}

/*
 * Update rq->cpu_load[] statistics. This function is usually called every
 * scheduler tick (TICK_NSEC).
 */
static void update_cpu_load(struct rq *this_rq)
{
	unsigned long this_load = this_rq->load.weight;
	int i, scale;

	this_rq->nr_load_updates++;

	/* Update our load: */
	for (i = 0, scale = 1; i < CPU_LOAD_IDX_MAX; i++, scale += scale) {
		unsigned long old_load, new_load;

		/* scale is effectively 1 << i now, and >> i divides by scale */

		old_load = this_rq->cpu_load[i];
		new_load = this_load;
		/*
		 * Round up the averaging division if load is increasing. This
		 * prevents us from getting stuck on 9 if the load is 10, for
		 * example.
		 */
		if (new_load > old_load)
			new_load += scale-1;
		this_rq->cpu_load[i] = (old_load*(scale-1) + new_load) >> i;
	}
}

#ifdef CONFIG_SMP

/*
 * double_rq_lock - safely lock two runqueues
 *
 * Note this does not disable interrupts like task_rq_lock,
 * you need to do so manually before calling.
 */
static void double_rq_lock(struct rq *rq1, struct rq *rq2)
	__acquires(rq1->lock)
	__acquires(rq2->lock)
{
	BUG_ON(!irqs_disabled());
	if (rq1 == rq2) {
		spin_lock(&rq1->lock);
		__acquire(rq2->lock);	/* Fake it out ;) */
	} else {
		if (rq1 < rq2) {
			spin_lock(&rq1->lock);
			spin_lock(&rq2->lock);
		} else {
			spin_lock(&rq2->lock);
			spin_lock(&rq1->lock);
		}
	}
	update_rq_clock(rq1);
	update_rq_clock(rq2);
}

/*
 * double_rq_unlock - safely unlock two runqueues
 *
 * Note this does not restore interrupts like task_rq_unlock,
 * you need to do so manually after calling.
 */
static void double_rq_unlock(struct rq *rq1, struct rq *rq2)
	__releases(rq1->lock)
	__releases(rq2->lock)
{
	spin_unlock(&rq1->lock);
	if (rq1 != rq2)
		spin_unlock(&rq2->lock);
	else
		__release(rq2->lock);
}

/*
 * double_lock_balance - lock the busiest runqueue, this_rq is locked already.
 */
static void double_lock_balance(struct rq *this_rq, struct rq *busiest)
	__releases(this_rq->lock)
	__acquires(busiest->lock)
	__acquires(this_rq->lock)
{
	if (unlikely(!irqs_disabled())) {
		/* printk() doesn't work good under rq->lock */
		spin_unlock(&this_rq->lock);
		BUG_ON(1);
	}
	if (unlikely(!spin_trylock(&busiest->lock))) {
		if (busiest < this_rq) {
			spin_unlock(&this_rq->lock);
			spin_lock(&busiest->lock);
			spin_lock(&this_rq->lock);
		} else
			spin_lock(&busiest->lock);
	}
}

/*
 * If dest_cpu is allowed for this process, migrate the task to it.
 * This is accomplished by forcing the cpu_allowed mask to only
 * allow dest_cpu, which will force the cpu onto dest_cpu.  Then
 * the cpu_allowed mask is restored.
 */
static void sched_migrate_task(struct task_struct *p, int dest_cpu)
{
	struct migration_req req;
	unsigned long flags;
	struct rq *rq;

	rq = task_rq_lock(p, &flags);
	if (!cpu_isset(dest_cpu, p->cpus_allowed)
	    || unlikely(cpu_is_offline(dest_cpu)))
		goto out;

	/* force the process onto the specified CPU */
	if (migrate_task(p, dest_cpu, &req)) {
		/* Need to wait for migration thread (might exit: take ref). */
		struct task_struct *mt = rq->migration_thread;

		get_task_struct(mt);
		task_rq_unlock(rq, &flags);
		wake_up_process(mt);
		put_task_struct(mt);
		wait_for_completion(&req.done);

		return;
	}
out:
	task_rq_unlock(rq, &flags);
}

/*
 * sched_exec - execve() is a valuable balancing opportunity, because at
 * this point the task has the smallest effective memory and cache footprint.
 */
void sched_exec(void)
{
	int new_cpu, this_cpu = get_cpu();
	new_cpu = sched_balance_self(this_cpu, SD_BALANCE_EXEC);
	put_cpu();
	if (new_cpu != this_cpu)
		sched_migrate_task(current, new_cpu);
}

/*
 * pull_task - move a task from a remote runqueue to the local runqueue.
 * Both runqueues must be locked.
 */
static void pull_task(struct rq *src_rq, struct task_struct *p,
		      struct rq *this_rq, int this_cpu)
{
	deactivate_task(src_rq, p, 0);
	set_task_cpu(p, this_cpu);
	activate_task(this_rq, p, 0);
	/*
	 * Note that idle threads have a prio of MAX_PRIO, for this test
	 * to be always true for them.
	 */
	check_preempt_curr(this_rq, p);
}

/*
 * can_migrate_task - may task p from runqueue rq be migrated to this_cpu?
 */
static
int can_migrate_task(struct task_struct *p, struct rq *rq, int this_cpu,
		     struct sched_domain *sd, enum cpu_idle_type idle,
		     int *all_pinned)
{
	/*
	 * We do not migrate tasks that are:
	 * 1) running (obviously), or
	 * 2) cannot be migrated to this CPU due to cpus_allowed, or
	 * 3) are cache-hot on their current CPU.
	 */
	if (!cpu_isset(this_cpu, p->cpus_allowed)) {
		schedstat_inc(p, se.nr_failed_migrations_affine);
		return 0;
	}
	*all_pinned = 0;

	if (task_running(rq, p)) {
		schedstat_inc(p, se.nr_failed_migrations_running);
		return 0;
	}

	/*
	 * Aggressive migration if:
	 * 1) task is cache cold, or
	 * 2) too many balance attempts have failed.
	 */

	if (!task_hot(p, rq->clock, sd) ||
			sd->nr_balance_failed > sd->cache_nice_tries) {
#ifdef CONFIG_SCHEDSTATS
		if (task_hot(p, rq->clock, sd)) {
			schedstat_inc(sd, lb_hot_gained[idle]);
			schedstat_inc(p, se.nr_forced_migrations);
		}
#endif
		return 1;
	}

	if (task_hot(p, rq->clock, sd)) {
		schedstat_inc(p, se.nr_failed_migrations_hot);
		return 0;
	}
	return 1;
}

static unsigned long
balance_tasks(struct rq *this_rq, int this_cpu, struct rq *busiest,
	      unsigned long max_load_move, struct sched_domain *sd,
	      enum cpu_idle_type idle, int *all_pinned,
	      int *this_best_prio, struct rq_iterator *iterator)
{
	int loops = 0, pulled = 0, pinned = 0, skip_for_load;
	struct task_struct *p;
	long rem_load_move = max_load_move;

	if (max_load_move == 0)
		goto out;

	pinned = 1;

	/*
	 * Start the load-balancing iterator:
	 */
	p = iterator->start(iterator->arg);
next:
	if (!p || loops++ > sysctl_sched_nr_migrate)
		goto out;
	/*
	 * To help distribute high priority tasks across CPUs we don't
	 * skip a task if it will be the highest priority task (i.e. smallest
	 * prio value) on its new queue regardless of its load weight
	 */
	skip_for_load = (p->se.load.weight >> 1) > rem_load_move +
							 SCHED_LOAD_SCALE_FUZZ;
	if ((skip_for_load && p->prio >= *this_best_prio) ||
	    !can_migrate_task(p, busiest, this_cpu, sd, idle, &pinned)) {
		p = iterator->next(iterator->arg);
		goto next;
	}

	pull_task(busiest, p, this_rq, this_cpu);
	pulled++;
	rem_load_move -= p->se.load.weight;

	/*
	 * We only want to steal up to the prescribed amount of weighted load.
	 */
	if (rem_load_move > 0) {
		if (p->prio < *this_best_prio)
			*this_best_prio = p->prio;
		p = iterator->next(iterator->arg);
		goto next;
	}
out:
	/*
	 * Right now, this is one of only two places pull_task() is called,
	 * so we can safely collect pull_task() stats here rather than
	 * inside pull_task().
	 */
	schedstat_add(sd, lb_gained[idle], pulled);

	if (all_pinned)
		*all_pinned = pinned;

	return max_load_move - rem_load_move;
}

/*
 * move_tasks tries to move up to max_load_move weighted load from busiest to
 * this_rq, as part of a balancing operation within domain "sd".
 * Returns 1 if successful and 0 otherwise.
 *
 * Called with both runqueues locked.
 */
static int move_tasks(struct rq *this_rq, int this_cpu, struct rq *busiest,
		      unsigned long max_load_move,
		      struct sched_domain *sd, enum cpu_idle_type idle,
		      int *all_pinned)
{
	const struct sched_class *class = sched_class_highest;
	unsigned long total_load_moved = 0;
	int this_best_prio = this_rq->curr->prio;

	do {
		total_load_moved +=
			class->load_balance(this_rq, this_cpu, busiest,
				max_load_move - total_load_moved,
				sd, idle, all_pinned, &this_best_prio);
		class = class->next;
	} while (class && max_load_move > total_load_moved);

	return total_load_moved > 0;
}

static int
iter_move_one_task(struct rq *this_rq, int this_cpu, struct rq *busiest,
		   struct sched_domain *sd, enum cpu_idle_type idle,
		   struct rq_iterator *iterator)
{
	struct task_struct *p = iterator->start(iterator->arg);
	int pinned = 0;

	while (p) {
		if (can_migrate_task(p, busiest, this_cpu, sd, idle, &pinned)) {
			pull_task(busiest, p, this_rq, this_cpu);
			/*
			 * Right now, this is only the second place pull_task()
			 * is called, so we can safely collect pull_task()
			 * stats here rather than inside pull_task().
			 */
			schedstat_inc(sd, lb_gained[idle]);

			return 1;
		}
		p = iterator->next(iterator->arg);
	}

	return 0;
}

/*
 * move_one_task tries to move exactly one task from busiest to this_rq, as
 * part of active balancing operations within "domain".
 * Returns 1 if successful and 0 otherwise.
 *
 * Called with both runqueues locked.
 */
static int move_one_task(struct rq *this_rq, int this_cpu, struct rq *busiest,
			 struct sched_domain *sd, enum cpu_idle_type idle)
{
	const struct sched_class *class;

	for (class = sched_class_highest; class; class = class->next)
		if (class->move_one_task(this_rq, this_cpu, busiest, sd, idle))
			return 1;

	return 0;
}

/*
 * find_busiest_group finds and returns the busiest CPU group within the
 * domain. It calculates and returns the amount of weighted load which
 * should be moved to restore balance via the imbalance parameter.
 */
static struct sched_group *
find_busiest_group(struct sched_domain *sd, int this_cpu,
		   unsigned long *imbalance, enum cpu_idle_type idle,
		   int *sd_idle, cpumask_t *cpus, int *balance)
{
	struct sched_group *busiest = NULL, *this = NULL, *group = sd->groups;
	unsigned long max_load, avg_load, total_load, this_load, total_pwr;
	unsigned long max_pull;
	unsigned long busiest_load_per_task, busiest_nr_running;
	unsigned long this_load_per_task, this_nr_running;
	int load_idx, group_imb = 0;
#if defined(CONFIG_SCHED_MC) || defined(CONFIG_SCHED_SMT)
	int power_savings_balance = 1;
	unsigned long leader_nr_running = 0, min_load_per_task = 0;
	unsigned long min_nr_running = ULONG_MAX;
	struct sched_group *group_min = NULL, *group_leader = NULL;
#endif

	max_load = this_load = total_load = total_pwr = 0;
	busiest_load_per_task = busiest_nr_running = 0;
	this_load_per_task = this_nr_running = 0;
	if (idle == CPU_NOT_IDLE)
		load_idx = sd->busy_idx;
	else if (idle == CPU_NEWLY_IDLE)
		load_idx = sd->newidle_idx;
	else
		load_idx = sd->idle_idx;

	do {
		unsigned long load, group_capacity, max_cpu_load, min_cpu_load;
		int local_group;
		int i;
		int __group_imb = 0;
		unsigned int balance_cpu = -1, first_idle_cpu = 0;
		unsigned long sum_nr_running, sum_weighted_load;

		local_group = cpu_isset(this_cpu, group->cpumask);

		if (local_group)
			balance_cpu = first_cpu(group->cpumask);

		/* Tally up the load of all CPUs in the group */
		sum_weighted_load = sum_nr_running = avg_load = 0;
		max_cpu_load = 0;
		min_cpu_load = ~0UL;

		for_each_cpu_mask(i, group->cpumask) {
			struct rq *rq;

			if (!cpu_isset(i, *cpus))
				continue;

			rq = cpu_rq(i);

			if (*sd_idle && rq->nr_running)
				*sd_idle = 0;

			/* Bias balancing toward cpus of our domain */
			if (local_group) {
				if (idle_cpu(i) && !first_idle_cpu) {
					first_idle_cpu = 1;
					balance_cpu = i;
				}

				load = target_load(i, load_idx);
			} else {
				load = source_load(i, load_idx);
				if (load > max_cpu_load)
					max_cpu_load = load;
				if (min_cpu_load > load)
					min_cpu_load = load;
			}

			avg_load += load;
			sum_nr_running += rq->nr_running;
			sum_weighted_load += weighted_cpuload(i);
		}

		/*
		 * First idle cpu or the first cpu(busiest) in this sched group
		 * is eligible for doing load balancing at this and above
		 * domains. In the newly idle case, we will allow all the cpu's
		 * to do the newly idle load balance.
		 */
		if (idle != CPU_NEWLY_IDLE && local_group &&
		    balance_cpu != this_cpu && balance) {
			*balance = 0;
			goto ret;
		}

		total_load += avg_load;
		total_pwr += group->__cpu_power;

		/* Adjust by relative CPU power of the group */
		avg_load = sg_div_cpu_power(group,
				avg_load * SCHED_LOAD_SCALE);

		if ((max_cpu_load - min_cpu_load) > SCHED_LOAD_SCALE)
			__group_imb = 1;

		group_capacity = group->__cpu_power / SCHED_LOAD_SCALE;

		if (local_group) {
			this_load = avg_load;
			this = group;
			this_nr_running = sum_nr_running;
			this_load_per_task = sum_weighted_load;
		} else if (avg_load > max_load &&
			   (sum_nr_running > group_capacity || __group_imb)) {
			max_load = avg_load;
			busiest = group;
			busiest_nr_running = sum_nr_running;
			busiest_load_per_task = sum_weighted_load;
			group_imb = __group_imb;
		}

#if defined(CONFIG_SCHED_MC) || defined(CONFIG_SCHED_SMT)
		/*
		 * Busy processors will not participate in power savings
		 * balance.
		 */
		if (idle == CPU_NOT_IDLE ||
				!(sd->flags & SD_POWERSAVINGS_BALANCE))
			goto group_next;

		/*
		 * If the local group is idle or completely loaded
		 * no need to do power savings balance at this domain
		 */
		if (local_group && (this_nr_running >= group_capacity ||
				    !this_nr_running))
			power_savings_balance = 0;

		/*
		 * If a group is already running at full capacity or idle,
		 * don't include that group in power savings calculations
		 */
		if (!power_savings_balance || sum_nr_running >= group_capacity
		    || !sum_nr_running)
			goto group_next;

		/*
		 * Calculate the group which has the least non-idle load.
		 * This is the group from where we need to pick up the load
		 * for saving power
		 */
		if ((sum_nr_running < min_nr_running) ||
		    (sum_nr_running == min_nr_running &&
		     first_cpu(group->cpumask) <
		     first_cpu(group_min->cpumask))) {
			group_min = group;
			min_nr_running = sum_nr_running;
			min_load_per_task = sum_weighted_load /
						sum_nr_running;
		}

		/*
		 * Calculate the group which is almost near its
		 * capacity but still has some space to pick up some load
		 * from other group and save more power
		 */
		if (sum_nr_running <= group_capacity - 1) {
			if (sum_nr_running > leader_nr_running ||
			    (sum_nr_running == leader_nr_running &&
			     first_cpu(group->cpumask) >
			      first_cpu(group_leader->cpumask))) {
				group_leader = group;
				leader_nr_running = sum_nr_running;
			}
		}
group_next:
#endif
		group = group->next;
	} while (group != sd->groups);

	if (!busiest || this_load >= max_load || busiest_nr_running == 0)
		goto out_balanced;

	avg_load = (SCHED_LOAD_SCALE * total_load) / total_pwr;

	if (this_load >= avg_load ||
			100*max_load <= sd->imbalance_pct*this_load)
		goto out_balanced;

	busiest_load_per_task /= busiest_nr_running;
	if (group_imb)
		busiest_load_per_task = min(busiest_load_per_task, avg_load);

	/*
	 * We're trying to get all the cpus to the average_load, so we don't
	 * want to push ourselves above the average load, nor do we wish to
	 * reduce the max loaded cpu below the average load, as either of these
	 * actions would just result in more rebalancing later, and ping-pong
	 * tasks around. Thus we look for the minimum possible imbalance.
	 * Negative imbalances (*we* are more loaded than anyone else) will
	 * be counted as no imbalance for these purposes -- we can't fix that
	 * by pulling tasks to us.  Be careful of negative numbers as they'll
	 * appear as very large values with unsigned longs.
	 */
	if (max_load <= busiest_load_per_task)
		goto out_balanced;

	/*
	 * In the presence of smp nice balancing, certain scenarios can have
	 * max load less than avg load(as we skip the groups at or below
	 * its cpu_power, while calculating max_load..)
	 */
	if (max_load < avg_load) {
		*imbalance = 0;
		goto small_imbalance;
	}

	/* Don't want to pull so many tasks that a group would go idle */
	max_pull = min(max_load - avg_load, max_load - busiest_load_per_task);

	/* How much load to actually move to equalise the imbalance */
	*imbalance = min(max_pull * busiest->__cpu_power,
				(avg_load - this_load) * this->__cpu_power)
			/ SCHED_LOAD_SCALE;

	/*
	 * if *imbalance is less than the average load per runnable task
	 * there is no gaurantee that any tasks will be moved so we'll have
	 * a think about bumping its value to force at least one task to be
	 * moved
	 */
	if (*imbalance < busiest_load_per_task) {
		unsigned long tmp, pwr_now, pwr_move;
		unsigned int imbn;

small_imbalance:
		pwr_move = pwr_now = 0;
		imbn = 2;
		if (this_nr_running) {
			this_load_per_task /= this_nr_running;
			if (busiest_load_per_task > this_load_per_task)
				imbn = 1;
		} else
			this_load_per_task = SCHED_LOAD_SCALE;

		if (max_load - this_load + SCHED_LOAD_SCALE_FUZZ >=
					busiest_load_per_task * imbn) {
			*imbalance = busiest_load_per_task;
			return busiest;
		}

		/*
		 * OK, we don't have enough imbalance to justify moving tasks,
		 * however we may be able to increase total CPU power used by
		 * moving them.
		 */

		pwr_now += busiest->__cpu_power *
				min(busiest_load_per_task, max_load);
		pwr_now += this->__cpu_power *
				min(this_load_per_task, this_load);
		pwr_now /= SCHED_LOAD_SCALE;

		/* Amount of load we'd subtract */
		tmp = sg_div_cpu_power(busiest,
				busiest_load_per_task * SCHED_LOAD_SCALE);
		if (max_load > tmp)
			pwr_move += busiest->__cpu_power *
				min(busiest_load_per_task, max_load - tmp);

		/* Amount of load we'd add */
		if (max_load * busiest->__cpu_power <
				busiest_load_per_task * SCHED_LOAD_SCALE)
			tmp = sg_div_cpu_power(this,
					max_load * busiest->__cpu_power);
		else
			tmp = sg_div_cpu_power(this,
				busiest_load_per_task * SCHED_LOAD_SCALE);
		pwr_move += this->__cpu_power *
				min(this_load_per_task, this_load + tmp);
		pwr_move /= SCHED_LOAD_SCALE;

		/* Move if we gain throughput */
		if (pwr_move > pwr_now)
			*imbalance = busiest_load_per_task;
	}

	return busiest;

out_balanced:
#if defined(CONFIG_SCHED_MC) || defined(CONFIG_SCHED_SMT)
	if (idle == CPU_NOT_IDLE || !(sd->flags & SD_POWERSAVINGS_BALANCE))
		goto ret;

	if (this == group_leader && group_leader != group_min) {
		*imbalance = min_load_per_task;
		return group_min;
	}
#endif
ret:
	*imbalance = 0;
	return NULL;
}

/*
 * find_busiest_queue - find the busiest runqueue among the cpus in group.
 */
static struct rq *
find_busiest_queue(struct sched_group *group, enum cpu_idle_type idle,
		   unsigned long imbalance, cpumask_t *cpus)
{
	struct rq *busiest = NULL, *rq;
	unsigned long max_load = 0;
	int i;

	for_each_cpu_mask(i, group->cpumask) {
		unsigned long wl;

		if (!cpu_isset(i, *cpus))
			continue;

		rq = cpu_rq(i);
		wl = weighted_cpuload(i);

		if (rq->nr_running == 1 && wl > imbalance)
			continue;

		if (wl > max_load) {
			max_load = wl;
			busiest = rq;
		}
	}

	return busiest;
}

/*
 * Max backoff if we encounter pinned tasks. Pretty arbitrary value, but
 * so long as it is large enough.
 */
#define MAX_PINNED_INTERVAL	512

/*
 * Check this_cpu to ensure it is balanced within domain. Attempt to move
 * tasks if there is an imbalance.
 */
static int load_balance(int this_cpu, struct rq *this_rq,
			struct sched_domain *sd, enum cpu_idle_type idle,
			int *balance)
{
	int ld_moved, all_pinned = 0, active_balance = 0, sd_idle = 0;
	struct sched_group *group;
	unsigned long imbalance;
	struct rq *busiest;
	cpumask_t cpus = CPU_MASK_ALL;
	unsigned long flags;

	/*
	 * When power savings policy is enabled for the parent domain, idle
	 * sibling can pick up load irrespective of busy siblings. In this case,
	 * let the state of idle sibling percolate up as CPU_IDLE, instead of
	 * portraying it as CPU_NOT_IDLE.
	 */
	if (idle != CPU_NOT_IDLE && sd->flags & SD_SHARE_CPUPOWER &&
	    !test_sd_parent(sd, SD_POWERSAVINGS_BALANCE))
		sd_idle = 1;

	schedstat_inc(sd, lb_count[idle]);

redo:
	group = find_busiest_group(sd, this_cpu, &imbalance, idle, &sd_idle,
				   &cpus, balance);

	if (*balance == 0)
		goto out_balanced;

	if (!group) {
		schedstat_inc(sd, lb_nobusyg[idle]);
		goto out_balanced;
	}

	busiest = find_busiest_queue(group, idle, imbalance, &cpus);
	if (!busiest) {
		schedstat_inc(sd, lb_nobusyq[idle]);
		goto out_balanced;
	}

	BUG_ON(busiest == this_rq);

	schedstat_add(sd, lb_imbalance[idle], imbalance);

	ld_moved = 0;
	if (busiest->nr_running > 1) {
		/*
		 * Attempt to move tasks. If find_busiest_group has found
		 * an imbalance but busiest->nr_running <= 1, the group is
		 * still unbalanced. ld_moved simply stays zero, so it is
		 * correctly treated as an imbalance.
		 */
		local_irq_save(flags);
		double_rq_lock(this_rq, busiest);
		ld_moved = move_tasks(this_rq, this_cpu, busiest,
				      imbalance, sd, idle, &all_pinned);
		double_rq_unlock(this_rq, busiest);
		local_irq_restore(flags);

		/*
		 * some other cpu did the load balance for us.
		 */
		if (ld_moved && this_cpu != smp_processor_id())
			resched_cpu(this_cpu);

		/* All tasks on this runqueue were pinned by CPU affinity */
		if (unlikely(all_pinned)) {
			cpu_clear(cpu_of(busiest), cpus);
			if (!cpus_empty(cpus))
				goto redo;
			goto out_balanced;
		}
	}

	if (!ld_moved) {
		schedstat_inc(sd, lb_failed[idle]);
		sd->nr_balance_failed++;

		if (unlikely(sd->nr_balance_failed > sd->cache_nice_tries+2)) {

			spin_lock_irqsave(&busiest->lock, flags);

			/* don't kick the migration_thread, if the curr
			 * task on busiest cpu can't be moved to this_cpu
			 */
			if (!cpu_isset(this_cpu, busiest->curr->cpus_allowed)) {
				spin_unlock_irqrestore(&busiest->lock, flags);
				all_pinned = 1;
				goto out_one_pinned;
			}

			if (!busiest->active_balance) {
				busiest->active_balance = 1;
				busiest->push_cpu = this_cpu;
				active_balance = 1;
			}
			spin_unlock_irqrestore(&busiest->lock, flags);
			if (active_balance)
				wake_up_process(busiest->migration_thread);

			/*
			 * We've kicked active balancing, reset the failure
			 * counter.
			 */
			sd->nr_balance_failed = sd->cache_nice_tries+1;
		}
	} else
		sd->nr_balance_failed = 0;

	if (likely(!active_balance)) {
		/* We were unbalanced, so reset the balancing interval */
		sd->balance_interval = sd->min_interval;
	} else {
		/*
		 * If we've begun active balancing, start to back off. This
		 * case may not be covered by the all_pinned logic if there
		 * is only 1 task on the busy runqueue (because we don't call
		 * move_tasks).
		 */
		if (sd->balance_interval < sd->max_interval)
			sd->balance_interval *= 2;
	}

	if (!ld_moved && !sd_idle && sd->flags & SD_SHARE_CPUPOWER &&
	    !test_sd_parent(sd, SD_POWERSAVINGS_BALANCE))
		return -1;
	return ld_moved;

out_balanced:
	schedstat_inc(sd, lb_balanced[idle]);

	sd->nr_balance_failed = 0;

out_one_pinned:
	/* tune up the balancing interval */
	if ((all_pinned && sd->balance_interval < MAX_PINNED_INTERVAL) ||
			(sd->balance_interval < sd->max_interval))
		sd->balance_interval *= 2;

	if (!sd_idle && sd->flags & SD_SHARE_CPUPOWER &&
	    !test_sd_parent(sd, SD_POWERSAVINGS_BALANCE))
		return -1;
	return 0;
}

/*
 * Check this_cpu to ensure it is balanced within domain. Attempt to move
 * tasks if there is an imbalance.
 *
 * Called from schedule when this_rq is about to become idle (CPU_NEWLY_IDLE).
 * this_rq is locked.
 */
static int
load_balance_newidle(int this_cpu, struct rq *this_rq, struct sched_domain *sd)
{
	struct sched_group *group;
	struct rq *busiest = NULL;
	unsigned long imbalance;
	int ld_moved = 0;
	int sd_idle = 0;
	int all_pinned = 0;
	cpumask_t cpus = CPU_MASK_ALL;

	/*
	 * When power savings policy is enabled for the parent domain, idle
	 * sibling can pick up load irrespective of busy siblings. In this case,
	 * let the state of idle sibling percolate up as IDLE, instead of
	 * portraying it as CPU_NOT_IDLE.
	 */
	if (sd->flags & SD_SHARE_CPUPOWER &&
	    !test_sd_parent(sd, SD_POWERSAVINGS_BALANCE))
		sd_idle = 1;

	schedstat_inc(sd, lb_count[CPU_NEWLY_IDLE]);
redo:
	group = find_busiest_group(sd, this_cpu, &imbalance, CPU_NEWLY_IDLE,
				   &sd_idle, &cpus, NULL);
	if (!group) {
		schedstat_inc(sd, lb_nobusyg[CPU_NEWLY_IDLE]);
		goto out_balanced;
	}

	busiest = find_busiest_queue(group, CPU_NEWLY_IDLE, imbalance,
				&cpus);
	if (!busiest) {
		schedstat_inc(sd, lb_nobusyq[CPU_NEWLY_IDLE]);
		goto out_balanced;
	}

	BUG_ON(busiest == this_rq);

	schedstat_add(sd, lb_imbalance[CPU_NEWLY_IDLE], imbalance);

	ld_moved = 0;
	if (busiest->nr_running > 1) {
		/* Attempt to move tasks */
		double_lock_balance(this_rq, busiest);
		/* this_rq->clock is already updated */
		update_rq_clock(busiest);
		ld_moved = move_tasks(this_rq, this_cpu, busiest,
					imbalance, sd, CPU_NEWLY_IDLE,
					&all_pinned);
		spin_unlock(&busiest->lock);

		if (unlikely(all_pinned)) {
			cpu_clear(cpu_of(busiest), cpus);
			if (!cpus_empty(cpus))
				goto redo;
		}
	}

	if (!ld_moved) {
		schedstat_inc(sd, lb_failed[CPU_NEWLY_IDLE]);
		if (!sd_idle && sd->flags & SD_SHARE_CPUPOWER &&
		    !test_sd_parent(sd, SD_POWERSAVINGS_BALANCE))
			return -1;
	} else
		sd->nr_balance_failed = 0;

	return ld_moved;

out_balanced:
	schedstat_inc(sd, lb_balanced[CPU_NEWLY_IDLE]);
	if (!sd_idle && sd->flags & SD_SHARE_CPUPOWER &&
	    !test_sd_parent(sd, SD_POWERSAVINGS_BALANCE))
		return -1;
	sd->nr_balance_failed = 0;

	return 0;
}

/*
 * idle_balance is called by schedule() if this_cpu is about to become
 * idle. Attempts to pull tasks from other CPUs.
 */
static void idle_balance(int this_cpu, struct rq *this_rq)
{
	struct sched_domain *sd;
	int pulled_task = -1;
	unsigned long next_balance = jiffies + HZ;

	for_each_domain(this_cpu, sd) {
		unsigned long interval;

		if (!(sd->flags & SD_LOAD_BALANCE))
			continue;

		if (sd->flags & SD_BALANCE_NEWIDLE)
			/* If we've pulled tasks over stop searching: */
			pulled_task = load_balance_newidle(this_cpu,
								this_rq, sd);

		interval = msecs_to_jiffies(sd->balance_interval);
		if (time_after(next_balance, sd->last_balance + interval))
			next_balance = sd->last_balance + interval;
		if (pulled_task)
			break;
	}
	if (pulled_task || time_after(jiffies, this_rq->next_balance)) {
		/*
		 * We are going idle. next_balance may be set based on
		 * a busy processor. So reset next_balance.
		 */
		this_rq->next_balance = next_balance;
	}
}

/*
 * active_load_balance is run by migration threads. It pushes running tasks
 * off the busiest CPU onto idle CPUs. It requires at least 1 task to be
 * running on each physical CPU where possible, and avoids physical /
 * logical imbalances.
 *
 * Called with busiest_rq locked.
 */
static void active_load_balance(struct rq *busiest_rq, int busiest_cpu)
{
	int target_cpu = busiest_rq->push_cpu;
	struct sched_domain *sd;
	struct rq *target_rq;

	/* Is there any task to move? */
	if (busiest_rq->nr_running <= 1)
		return;

	target_rq = cpu_rq(target_cpu);

	/*
	 * This condition is "impossible", if it occurs
	 * we need to fix it.  Originally reported by
	 * Bjorn Helgaas on a 128-cpu setup.
	 */
	BUG_ON(busiest_rq == target_rq);

	/* move a task from busiest_rq to target_rq */
	double_lock_balance(busiest_rq, target_rq);
	update_rq_clock(busiest_rq);
	update_rq_clock(target_rq);

	/* Search for an sd spanning us and the target CPU. */
	for_each_domain(target_cpu, sd) {
		if ((sd->flags & SD_LOAD_BALANCE) &&
		    cpu_isset(busiest_cpu, sd->span))
				break;
	}

	if (likely(sd)) {
		schedstat_inc(sd, alb_count);

		if (move_one_task(target_rq, target_cpu, busiest_rq,
				  sd, CPU_IDLE))
			schedstat_inc(sd, alb_pushed);
		else
			schedstat_inc(sd, alb_failed);
	}
	spin_unlock(&target_rq->lock);
}

#ifdef CONFIG_NO_HZ
static struct {
	atomic_t load_balancer;
	cpumask_t  cpu_mask;
} nohz ____cacheline_aligned = {
	.load_balancer = ATOMIC_INIT(-1),
	.cpu_mask = CPU_MASK_NONE,
};

/*
 * This routine will try to nominate the ilb (idle load balancing)
 * owner among the cpus whose ticks are stopped. ilb owner will do the idle
 * load balancing on behalf of all those cpus. If all the cpus in the system
 * go into this tickless mode, then there will be no ilb owner (as there is
 * no need for one) and all the cpus will sleep till the next wakeup event
 * arrives...
 *
 * For the ilb owner, tick is not stopped. And this tick will be used
 * for idle load balancing. ilb owner will still be part of
 * nohz.cpu_mask..
 *
 * While stopping the tick, this cpu will become the ilb owner if there
 * is no other owner. And will be the owner till that cpu becomes busy
 * or if all cpus in the system stop their ticks at which point
 * there is no need for ilb owner.
 *
 * When the ilb owner becomes busy, it nominates another owner, during the
 * next busy scheduler_tick()
 */
int select_nohz_load_balancer(int stop_tick)
{
	int cpu = smp_processor_id();

	if (stop_tick) {
		cpu_set(cpu, nohz.cpu_mask);
		cpu_rq(cpu)->in_nohz_recently = 1;

		/*
		 * If we are going offline and still the leader, give up!
		 */
		if (cpu_is_offline(cpu) &&
		    atomic_read(&nohz.load_balancer) == cpu) {
			if (atomic_cmpxchg(&nohz.load_balancer, cpu, -1) != cpu)
				BUG();
			return 0;
		}

		/* time for ilb owner also to sleep */
		if (cpus_weight(nohz.cpu_mask) == num_online_cpus()) {
			if (atomic_read(&nohz.load_balancer) == cpu)
				atomic_set(&nohz.load_balancer, -1);
			return 0;
		}

		if (atomic_read(&nohz.load_balancer) == -1) {
			/* make me the ilb owner */
			if (atomic_cmpxchg(&nohz.load_balancer, -1, cpu) == -1)
				return 1;
		} else if (atomic_read(&nohz.load_balancer) == cpu)
			return 1;
	} else {
		if (!cpu_isset(cpu, nohz.cpu_mask))
			return 0;

		cpu_clear(cpu, nohz.cpu_mask);

		if (atomic_read(&nohz.load_balancer) == cpu)
			if (atomic_cmpxchg(&nohz.load_balancer, cpu, -1) != cpu)
				BUG();
	}
	return 0;
}
#endif

static DEFINE_SPINLOCK(balancing);

/*
 * It checks each scheduling domain to see if it is due to be balanced,
 * and initiates a balancing operation if so.
 *
 * Balancing parameters are set up in arch_init_sched_domains.
 */
static void rebalance_domains(int cpu, enum cpu_idle_type idle)
{
	int balance = 1;
	struct rq *rq = cpu_rq(cpu);
	unsigned long interval;
	struct sched_domain *sd;
	/* Earliest time when we have to do rebalance again */
	unsigned long next_balance = jiffies + 60*HZ;
	int update_next_balance = 0;

	for_each_domain(cpu, sd) {
		if (!(sd->flags & SD_LOAD_BALANCE))
			continue;

		interval = sd->balance_interval;
		if (idle != CPU_IDLE)
			interval *= sd->busy_factor;

		/* scale ms to jiffies */
		interval = msecs_to_jiffies(interval);
		if (unlikely(!interval))
			interval = 1;
		if (interval > HZ*NR_CPUS/10)
			interval = HZ*NR_CPUS/10;


		if (sd->flags & SD_SERIALIZE) {
			if (!spin_trylock(&balancing))
				goto out;
		}

		if (time_after_eq(jiffies, sd->last_balance + interval)) {
			if (load_balance(cpu, rq, sd, idle, &balance)) {
				/*
				 * We've pulled tasks over so either we're no
				 * longer idle, or one of our SMT siblings is
				 * not idle.
				 */
				idle = CPU_NOT_IDLE;
			}
			sd->last_balance = jiffies;
		}
		if (sd->flags & SD_SERIALIZE)
			spin_unlock(&balancing);
out:
		if (time_after(next_balance, sd->last_balance + interval)) {
			next_balance = sd->last_balance + interval;
			update_next_balance = 1;
		}

		/*
		 * Stop the load balance at this level. There is another
		 * CPU in our sched group which is doing load balancing more
		 * actively.
		 */
		if (!balance)
			break;
	}

	/*
	 * next_balance will be updated only when there is a need.
	 * When the cpu is attached to null domain for ex, it will not be
	 * updated.
	 */
	if (likely(update_next_balance))
		rq->next_balance = next_balance;
}

/*
 * run_rebalance_domains is triggered when needed from the scheduler tick.
 * In CONFIG_NO_HZ case, the idle load balance owner will do the
 * rebalancing for all the cpus for whom scheduler ticks are stopped.
 */
static void run_rebalance_domains(struct softirq_action *h)
{
	int this_cpu = smp_processor_id();
	struct rq *this_rq = cpu_rq(this_cpu);
	enum cpu_idle_type idle = this_rq->idle_at_tick ?
						CPU_IDLE : CPU_NOT_IDLE;

	rebalance_domains(this_cpu, idle);

#ifdef CONFIG_NO_HZ
	/*
	 * If this cpu is the owner for idle load balancing, then do the
	 * balancing on behalf of the other idle cpus whose ticks are
	 * stopped.
	 */
	if (this_rq->idle_at_tick &&
	    atomic_read(&nohz.load_balancer) == this_cpu) {
		cpumask_t cpus = nohz.cpu_mask;
		struct rq *rq;
		int balance_cpu;

		cpu_clear(this_cpu, cpus);
		for_each_cpu_mask(balance_cpu, cpus) {
			/*
			 * If this cpu gets work to do, stop the load balancing
			 * work being done for other cpus. Next load
			 * balancing owner will pick it up.
			 */
			if (need_resched())
				break;

			rebalance_domains(balance_cpu, CPU_IDLE);

			rq = cpu_rq(balance_cpu);
			if (time_after(this_rq->next_balance, rq->next_balance))
				this_rq->next_balance = rq->next_balance;
		}
	}
#endif
}

/*
 * Trigger the SCHED_SOFTIRQ if it is time to do periodic load balancing.
 *
 * In case of CONFIG_NO_HZ, this is the place where we nominate a new
 * idle load balancing owner or decide to stop the periodic load balancing,
 * if the whole system is idle.
 */
static inline void trigger_load_balance(struct rq *rq, int cpu)
{
#ifdef CONFIG_NO_HZ
	/*
	 * If we were in the nohz mode recently and busy at the current
	 * scheduler tick, then check if we need to nominate new idle
	 * load balancer.
	 */
	if (rq->in_nohz_recently && !rq->idle_at_tick) {
		rq->in_nohz_recently = 0;

		if (atomic_read(&nohz.load_balancer) == cpu) {
			cpu_clear(cpu, nohz.cpu_mask);
			atomic_set(&nohz.load_balancer, -1);
		}

		if (atomic_read(&nohz.load_balancer) == -1) {
			/*
			 * simple selection for now: Nominate the
			 * first cpu in the nohz list to be the next
			 * ilb owner.
			 *
			 * TBD: Traverse the sched domains and nominate
			 * the nearest cpu in the nohz.cpu_mask.
			 */
			int ilb = first_cpu(nohz.cpu_mask);

			if (ilb != NR_CPUS)
				resched_cpu(ilb);
		}
	}

	/*
	 * If this cpu is idle and doing idle load balancing for all the
	 * cpus with ticks stopped, is it time for that to stop?
	 */
	if (rq->idle_at_tick && atomic_read(&nohz.load_balancer) == cpu &&
	    cpus_weight(nohz.cpu_mask) == num_online_cpus()) {
		resched_cpu(cpu);
		return;
	}

	/*
	 * If this cpu is idle and the idle load balancing is done by
	 * someone else, then no need raise the SCHED_SOFTIRQ
	 */
	if (rq->idle_at_tick && atomic_read(&nohz.load_balancer) != cpu &&
	    cpu_isset(cpu, nohz.cpu_mask))
		return;
#endif
	if (time_after_eq(jiffies, rq->next_balance))
		raise_softirq(SCHED_SOFTIRQ);
}

#else	/* CONFIG_SMP */

/*
 * on UP we do not need to balance between CPUs:
 */
static inline void idle_balance(int cpu, struct rq *rq)
{
}

#endif

DEFINE_PER_CPU(struct kernel_stat, kstat);

EXPORT_PER_CPU_SYMBOL(kstat);

/*
 * Return p->sum_exec_runtime plus any more ns on the sched_clock
 * that have not yet been banked in case the task is currently running.
 */
unsigned long long task_sched_runtime(struct task_struct *p)
{
	unsigned long flags;
	u64 ns, delta_exec;
	struct rq *rq;

	rq = task_rq_lock(p, &flags);
	ns = p->se.sum_exec_runtime;
	if (rq->curr == p) {
		update_rq_clock(rq);
		delta_exec = rq->clock - p->se.exec_start;
		if ((s64)delta_exec > 0)
			ns += delta_exec;
	}
	task_rq_unlock(rq, &flags);

	return ns;
}

/*
 * Account user cpu time to a process.
 * @p: the process that the cpu time gets accounted to
 * @cputime: the cpu time spent in user space since the last update
 */
void account_user_time(struct task_struct *p, cputime_t cputime)
{
	struct cpu_usage_stat *cpustat = &kstat_this_cpu.cpustat;
	cputime64_t tmp;

	p->utime = cputime_add(p->utime, cputime);

	/* Add user time to cpustat. */
	tmp = cputime_to_cputime64(cputime);
	if (TASK_NICE(p) > 0)
		cpustat->nice = cputime64_add(cpustat->nice, tmp);
	else
		cpustat->user = cputime64_add(cpustat->user, tmp);
}

/*
 * Account guest cpu time to a process.
 * @p: the process that the cpu time gets accounted to
 * @cputime: the cpu time spent in virtual machine since the last update
 */
static void account_guest_time(struct task_struct *p, cputime_t cputime)
{
	cputime64_t tmp;
	struct cpu_usage_stat *cpustat = &kstat_this_cpu.cpustat;

	tmp = cputime_to_cputime64(cputime);

	p->utime = cputime_add(p->utime, cputime);
	p->gtime = cputime_add(p->gtime, cputime);

	cpustat->user = cputime64_add(cpustat->user, tmp);
	cpustat->guest = cputime64_add(cpustat->guest, tmp);
}

/*
 * Account scaled user cpu time to a process.
 * @p: the process that the cpu time gets accounted to
 * @cputime: the cpu time spent in user space since the last update
 */
void account_user_time_scaled(struct task_struct *p, cputime_t cputime)
{
	p->utimescaled = cputime_add(p->utimescaled, cputime);
}

/*
 * Account system cpu time to a process.
 * @p: the process that the cpu time gets accounted to
 * @hardirq_offset: the offset to subtract from hardirq_count()
 * @cputime: the cpu time spent in kernel space since the last update
 */
void account_system_time(struct task_struct *p, int hardirq_offset,
			 cputime_t cputime)
{
	struct cpu_usage_stat *cpustat = &kstat_this_cpu.cpustat;
	struct rq *rq = this_rq();
	cputime64_t tmp;

	if ((p->flags & PF_VCPU) && (irq_count() - hardirq_offset == 0))
		return account_guest_time(p, cputime);

	p->stime = cputime_add(p->stime, cputime);

	/* Add system time to cpustat. */
	tmp = cputime_to_cputime64(cputime);
	if (hardirq_count() - hardirq_offset)
		cpustat->irq = cputime64_add(cpustat->irq, tmp);
	else if (softirq_count())
		cpustat->softirq = cputime64_add(cpustat->softirq, tmp);
	else if (p != rq->idle)
		cpustat->system = cputime64_add(cpustat->system, tmp);
	else if (atomic_read(&rq->nr_iowait) > 0)
		cpustat->iowait = cputime64_add(cpustat->iowait, tmp);
	else
		cpustat->idle = cputime64_add(cpustat->idle, tmp);
	/* Account for system time used */
	acct_update_integrals(p);
}

/*
 * Account scaled system cpu time to a process.
 * @p: the process that the cpu time gets accounted to
 * @hardirq_offset: the offset to subtract from hardirq_count()
 * @cputime: the cpu time spent in kernel space since the last update
 */
void account_system_time_scaled(struct task_struct *p, cputime_t cputime)
{
	p->stimescaled = cputime_add(p->stimescaled, cputime);
}

/*
 * Account for involuntary wait time.
 * @p: the process from which the cpu time has been stolen
 * @steal: the cpu time spent in involuntary wait
 */
void account_steal_time(struct task_struct *p, cputime_t steal)
{
	struct cpu_usage_stat *cpustat = &kstat_this_cpu.cpustat;
	cputime64_t tmp = cputime_to_cputime64(steal);
	struct rq *rq = this_rq();

	if (p == rq->idle) {
		p->stime = cputime_add(p->stime, steal);
		if (atomic_read(&rq->nr_iowait) > 0)
			cpustat->iowait = cputime64_add(cpustat->iowait, tmp);
		else
			cpustat->idle = cputime64_add(cpustat->idle, tmp);
	} else
		cpustat->steal = cputime64_add(cpustat->steal, tmp);
}

/*
 * This function gets called by the timer code, with HZ frequency.
 * We call it with interrupts disabled.
 *
 * It also gets called by the fork code, when changing the parent's
 * timeslices.
 */
void scheduler_tick(void)
{
	int cpu = smp_processor_id();
	struct rq *rq = cpu_rq(cpu);
	struct task_struct *curr = rq->curr;
	u64 next_tick = rq->tick_timestamp + TICK_NSEC;

	spin_lock(&rq->lock);
	__update_rq_clock(rq);
	/*
	 * Let rq->clock advance by at least TICK_NSEC:
	 */
	if (unlikely(rq->clock < next_tick))
		rq->clock = next_tick;
	rq->tick_timestamp = rq->clock;
	update_cpu_load(rq);
	if (curr != rq->idle) /* FIXME: needed? */
		curr->sched_class->task_tick(rq, curr);
	spin_unlock(&rq->lock);

#ifdef CONFIG_SMP
	rq->idle_at_tick = idle_cpu(cpu);
	trigger_load_balance(rq, cpu);
#endif
}

#if defined(CONFIG_PREEMPT) && defined(CONFIG_DEBUG_PREEMPT)

void fastcall add_preempt_count(int val)
{
	/*
	 * Underflow?
	 */
	if (DEBUG_LOCKS_WARN_ON((preempt_count() < 0)))
		return;
	preempt_count() += val;
	/*
	 * Spinlock count overflowing soon?
	 */
	DEBUG_LOCKS_WARN_ON((preempt_count() & PREEMPT_MASK) >=
				PREEMPT_MASK - 10);
}
EXPORT_SYMBOL(add_preempt_count);

void fastcall sub_preempt_count(int val)
{
	/*
	 * Underflow?
	 */
	if (DEBUG_LOCKS_WARN_ON(val > preempt_count()))
		return;
	/*
	 * Is the spinlock portion underflowing?
	 */
	if (DEBUG_LOCKS_WARN_ON((val < PREEMPT_MASK) &&
			!(preempt_count() & PREEMPT_MASK)))
		return;

	preempt_count() -= val;
}
EXPORT_SYMBOL(sub_preempt_count);

#endif

/*
 * Print scheduling while atomic bug:
 */
static noinline void __schedule_bug(struct task_struct *prev)
{
	struct pt_regs *regs = get_irq_regs();

	printk(KERN_ERR "BUG: scheduling while atomic: %s/%d/0x%08x\n",
		prev->comm, prev->pid, preempt_count());

	debug_show_held_locks(prev);
	if (irqs_disabled())
		print_irqtrace_events(prev);

	if (regs)
		show_regs(regs);
	else
		dump_stack();
}

/*
 * Various schedule()-time debugging checks and statistics:
 */
static inline void schedule_debug(struct task_struct *prev)
{
	/*
	 * Test if we are atomic.  Since do_exit() needs to call into
	 * schedule() atomically, we ignore that path for now.
	 * Otherwise, whine if we are scheduling when we should not be.
	 */
	if (unlikely(in_atomic_preempt_off()) && unlikely(!prev->exit_state))
		__schedule_bug(prev);

	profile_hit(SCHED_PROFILING, __builtin_return_address(0));

	schedstat_inc(this_rq(), sched_count);
#ifdef CONFIG_SCHEDSTATS
	if (unlikely(prev->lock_depth >= 0)) {
		schedstat_inc(this_rq(), bkl_count);
		schedstat_inc(prev, sched_info.bkl_count);
	}
#endif
}

/*
 * Pick up the highest-prio task:
 */
static inline struct task_struct *
pick_next_task(struct rq *rq, struct task_struct *prev)
{
	const struct sched_class *class;
	struct task_struct *p;

	/*
	 * Optimization: we know that if all tasks are in
	 * the fair class we can call that function directly:
	 */
	if (likely(rq->nr_running == rq->cfs.nr_running)) {
		p = fair_sched_class.pick_next_task(rq);
		if (likely(p))
			return p;
	}

	class = sched_class_highest;
	for ( ; ; ) {
		p = class->pick_next_task(rq);
		if (p)
			return p;
		/*
		 * Will never be NULL as the idle class always
		 * returns a non-NULL p:
		 */
		class = class->next;
	}
}

/*
 * schedule() is the main scheduler function.
 */
asmlinkage void __sched schedule(void)
{
	struct task_struct *prev, *next;
	long *switch_count;
	struct rq *rq;
	int cpu;

need_resched:
	preempt_disable();
	cpu = smp_processor_id();
	rq = cpu_rq(cpu);
	rcu_qsctr_inc(cpu);
	prev = rq->curr;
	switch_count = &prev->nivcsw;

	release_kernel_lock(prev);
need_resched_nonpreemptible:

	schedule_debug(prev);

	/*
	 * Do the rq-clock update outside the rq lock:
	 */
	local_irq_disable();
	__update_rq_clock(rq);
	spin_lock(&rq->lock);
	clear_tsk_need_resched(prev);

	if (prev->state && !(preempt_count() & PREEMPT_ACTIVE)) {
		if (unlikely((prev->state & TASK_INTERRUPTIBLE) &&
				unlikely(signal_pending(prev)))) {
			prev->state = TASK_RUNNING;
		} else {
			deactivate_task(rq, prev, 1);
		}
		switch_count = &prev->nvcsw;
	}

	if (unlikely(!rq->nr_running))
		idle_balance(cpu, rq);

	prev->sched_class->put_prev_task(rq, prev);
	next = pick_next_task(rq, prev);

	sched_info_switch(prev, next);

	if (likely(prev != next)) {
		rq->nr_switches++;
		rq->curr = next;
		++*switch_count;

		context_switch(rq, prev, next); /* unlocks the rq */
	} else
		spin_unlock_irq(&rq->lock);

	if (unlikely(reacquire_kernel_lock(current) < 0)) {
		cpu = smp_processor_id();
		rq = cpu_rq(cpu);
		goto need_resched_nonpreemptible;
	}
	preempt_enable_no_resched();
	if (unlikely(test_thread_flag(TIF_NEED_RESCHED)))
		goto need_resched;
}
EXPORT_SYMBOL(schedule);

#ifdef CONFIG_PREEMPT
/*
 * this is the entry point to schedule() from in-kernel preemption
 * off of preempt_enable.  Kernel preemptions off return from interrupt
 * occur there and call schedule directly.
 */
asmlinkage void __sched preempt_schedule(void)
{
	struct thread_info *ti = current_thread_info();
#ifdef CONFIG_PREEMPT_BKL
	struct task_struct *task = current;
	int saved_lock_depth;
#endif
	/*
	 * If there is a non-zero preempt_count or interrupts are disabled,
	 * we do not want to preempt the current task.  Just return..
	 */
	if (likely(ti->preempt_count || irqs_disabled()))
		return;

	do {
		add_preempt_count(PREEMPT_ACTIVE);

		/*
		 * We keep the big kernel semaphore locked, but we
		 * clear ->lock_depth so that schedule() doesnt
		 * auto-release the semaphore:
		 */
#ifdef CONFIG_PREEMPT_BKL
		saved_lock_depth = task->lock_depth;
		task->lock_depth = -1;
#endif
		schedule();
#ifdef CONFIG_PREEMPT_BKL
		task->lock_depth = saved_lock_depth;
#endif
		sub_preempt_count(PREEMPT_ACTIVE);

		/*
		 * Check again in case we missed a preemption opportunity
		 * between schedule and now.
		 */
		barrier();
	} while (unlikely(test_thread_flag(TIF_NEED_RESCHED)));
}
EXPORT_SYMBOL(preempt_schedule);

/*
 * this is the entry point to schedule() from kernel preemption
 * off of irq context.
 * Note, that this is called and return with irqs disabled. This will
 * protect us against recursive calling from irq.
 */
asmlinkage void __sched preempt_schedule_irq(void)
{
	struct thread_info *ti = current_thread_info();
#ifdef CONFIG_PREEMPT_BKL
	struct task_struct *task = current;
	int saved_lock_depth;
#endif
	/* Catch callers which need to be fixed */
	BUG_ON(ti->preempt_count || !irqs_disabled());

	do {
		add_preempt_count(PREEMPT_ACTIVE);

		/*
		 * We keep the big kernel semaphore locked, but we
		 * clear ->lock_depth so that schedule() doesnt
		 * auto-release the semaphore:
		 */
#ifdef CONFIG_PREEMPT_BKL
		saved_lock_depth = task->lock_depth;
		task->lock_depth = -1;
#endif
		local_irq_enable();
		schedule();
		local_irq_disable();
#ifdef CONFIG_PREEMPT_BKL
		task->lock_depth = saved_lock_depth;
#endif
		sub_preempt_count(PREEMPT_ACTIVE);

		/*
		 * Check again in case we missed a preemption opportunity
		 * between schedule and now.
		 */
		barrier();
	} while (unlikely(test_thread_flag(TIF_NEED_RESCHED)));
}

#endif /* CONFIG_PREEMPT */

int default_wake_function(wait_queue_t *curr, unsigned mode, int sync,
			  void *key)
{
	return try_to_wake_up(curr->private, mode, sync);
}
EXPORT_SYMBOL(default_wake_function);

/*
 * The core wakeup function.  Non-exclusive wakeups (nr_exclusive == 0) just
 * wake everything up.  If it's an exclusive wakeup (nr_exclusive == small +ve
 * number) then we wake all the non-exclusive tasks and one exclusive task.
 *
 * There are circumstances in which we can try to wake a task which has already
 * started to run but is not in state TASK_RUNNING.  try_to_wake_up() returns
 * zero in this (rare) case, and we handle it by continuing to scan the queue.
 */
static void __wake_up_common(wait_queue_head_t *q, unsigned int mode,
			     int nr_exclusive, int sync, void *key)
{
	wait_queue_t *curr, *next;

	list_for_each_entry_safe(curr, next, &q->task_list, task_list) {
		unsigned flags = curr->flags;

		if (curr->func(curr, mode, sync, key) &&
				(flags & WQ_FLAG_EXCLUSIVE) && !--nr_exclusive)
			break;
	}
}

/**
 * __wake_up - wake up threads blocked on a waitqueue.
 * @q: the waitqueue
 * @mode: which threads
 * @nr_exclusive: how many wake-one or wake-many threads to wake up
 * @key: is directly passed to the wakeup function
 */
void fastcall __wake_up(wait_queue_head_t *q, unsigned int mode,
			int nr_exclusive, void *key)
{
	unsigned long flags;

	spin_lock_irqsave(&q->lock, flags);
	__wake_up_common(q, mode, nr_exclusive, 0, key);
	spin_unlock_irqrestore(&q->lock, flags);
}
EXPORT_SYMBOL(__wake_up);

/*
 * Same as __wake_up but called with the spinlock in wait_queue_head_t held.
 */
void fastcall __wake_up_locked(wait_queue_head_t *q, unsigned int mode)
{
	__wake_up_common(q, mode, 1, 0, NULL);
}

/**
 * __wake_up_sync - wake up threads blocked on a waitqueue.
 * @q: the waitqueue
 * @mode: which threads
 * @nr_exclusive: how many wake-one or wake-many threads to wake up
 *
 * The sync wakeup differs that the waker knows that it will schedule
 * away soon, so while the target thread will be woken up, it will not
 * be migrated to another CPU - ie. the two threads are 'synchronized'
 * with each other. This can prevent needless bouncing between CPUs.
 *
 * On UP it can prevent extra preemption.
 */
void fastcall
__wake_up_sync(wait_queue_head_t *q, unsigned int mode, int nr_exclusive)
{
	unsigned long flags;
	int sync = 1;

	if (unlikely(!q))
		return;

	if (unlikely(!nr_exclusive))
		sync = 0;

	spin_lock_irqsave(&q->lock, flags);
	__wake_up_common(q, mode, nr_exclusive, sync, NULL);
	spin_unlock_irqrestore(&q->lock, flags);
}
EXPORT_SYMBOL_GPL(__wake_up_sync);	/* For internal use only */

void complete(struct completion *x)
{
	unsigned long flags;

	spin_lock_irqsave(&x->wait.lock, flags);
	x->done++;
	__wake_up_common(&x->wait, TASK_UNINTERRUPTIBLE | TASK_INTERRUPTIBLE,
			 1, 0, NULL);
	spin_unlock_irqrestore(&x->wait.lock, flags);
}
EXPORT_SYMBOL(complete);

void complete_all(struct completion *x)
{
	unsigned long flags;

	spin_lock_irqsave(&x->wait.lock, flags);
	x->done += UINT_MAX/2;
	__wake_up_common(&x->wait, TASK_UNINTERRUPTIBLE | TASK_INTERRUPTIBLE,
			 0, 0, NULL);
	spin_unlock_irqrestore(&x->wait.lock, flags);
}
EXPORT_SYMBOL(complete_all);

static inline long __sched
do_wait_for_common(struct completion *x, long timeout, int state)
{
	if (!x->done) {
		DECLARE_WAITQUEUE(wait, current);

		wait.flags |= WQ_FLAG_EXCLUSIVE;
		__add_wait_queue_tail(&x->wait, &wait);
		do {
			if (state == TASK_INTERRUPTIBLE &&
			    signal_pending(current)) {
				__remove_wait_queue(&x->wait, &wait);
				return -ERESTARTSYS;
			}
			__set_current_state(state);
			spin_unlock_irq(&x->wait.lock);
			timeout = schedule_timeout(timeout);
			spin_lock_irq(&x->wait.lock);
			if (!timeout) {
				__remove_wait_queue(&x->wait, &wait);
				return timeout;
			}
		} while (!x->done);
		__remove_wait_queue(&x->wait, &wait);
	}
	x->done--;
	return timeout;
}

static long __sched
wait_for_common(struct completion *x, long timeout, int state)
{
	might_sleep();

	spin_lock_irq(&x->wait.lock);
	timeout = do_wait_for_common(x, timeout, state);
	spin_unlock_irq(&x->wait.lock);
	return timeout;
}

void __sched wait_for_completion(struct completion *x)
{
	wait_for_common(x, MAX_SCHEDULE_TIMEOUT, TASK_UNINTERRUPTIBLE);
}
EXPORT_SYMBOL(wait_for_completion);

unsigned long __sched
wait_for_completion_timeout(struct completion *x, unsigned long timeout)
{
	return wait_for_common(x, timeout, TASK_UNINTERRUPTIBLE);
}
EXPORT_SYMBOL(wait_for_completion_timeout);

int __sched wait_for_completion_interruptible(struct completion *x)
{
	long t = wait_for_common(x, MAX_SCHEDULE_TIMEOUT, TASK_INTERRUPTIBLE);
	if (t == -ERESTARTSYS)
		return t;
	return 0;
}
EXPORT_SYMBOL(wait_for_completion_interruptible);

unsigned long __sched
wait_for_completion_interruptible_timeout(struct completion *x,
					  unsigned long timeout)
{
	return wait_for_common(x, timeout, TASK_INTERRUPTIBLE);
}
EXPORT_SYMBOL(wait_for_completion_interruptible_timeout);

static long __sched
sleep_on_common(wait_queue_head_t *q, int state, long timeout)
{
	unsigned long flags;
	wait_queue_t wait;

	init_waitqueue_entry(&wait, current);

	__set_current_state(state);

	spin_lock_irqsave(&q->lock, flags);
	__add_wait_queue(q, &wait);
	spin_unlock(&q->lock);
	timeout = schedule_timeout(timeout);
	spin_lock_irq(&q->lock);
	__remove_wait_queue(q, &wait);
	spin_unlock_irqrestore(&q->lock, flags);

	return timeout;
}

void __sched interruptible_sleep_on(wait_queue_head_t *q)
{
	sleep_on_common(q, TASK_INTERRUPTIBLE, MAX_SCHEDULE_TIMEOUT);
}
EXPORT_SYMBOL(interruptible_sleep_on);

long __sched
interruptible_sleep_on_timeout(wait_queue_head_t *q, long timeout)
{
	return sleep_on_common(q, TASK_INTERRUPTIBLE, timeout);
}
EXPORT_SYMBOL(interruptible_sleep_on_timeout);

void __sched sleep_on(wait_queue_head_t *q)
{
	sleep_on_common(q, TASK_UNINTERRUPTIBLE, MAX_SCHEDULE_TIMEOUT);
}
EXPORT_SYMBOL(sleep_on);

long __sched sleep_on_timeout(wait_queue_head_t *q, long timeout)
{
	return sleep_on_common(q, TASK_UNINTERRUPTIBLE, timeout);
}
EXPORT_SYMBOL(sleep_on_timeout);

#ifdef CONFIG_RT_MUTEXES

/*
 * rt_mutex_setprio - set the current priority of a task
 * @p: task
 * @prio: prio value (kernel-internal form)
 *
 * This function changes the 'effective' priority of a task. It does
 * not touch ->normal_prio like __setscheduler().
 *
 * Used by the rt_mutex code to implement priority inheritance logic.
 */
void rt_mutex_setprio(struct task_struct *p, int prio)
{
	unsigned long flags;
	int oldprio, on_rq, running;
	struct rq *rq;

	BUG_ON(prio < 0 || prio > MAX_PRIO);

	rq = task_rq_lock(p, &flags);
	update_rq_clock(rq);

	oldprio = p->prio;
	on_rq = p->se.on_rq;
	running = task_running(rq, p);
	if (on_rq) {
		dequeue_task(rq, p, 0);
		if (running)
			p->sched_class->put_prev_task(rq, p);
	}

	if (rt_prio(prio))
		p->sched_class = &rt_sched_class;
	else
		p->sched_class = &fair_sched_class;

	p->prio = prio;

	if (on_rq) {
		if (running)
			p->sched_class->set_curr_task(rq);
		enqueue_task(rq, p, 0);
		/*
		 * Reschedule if we are currently running on this runqueue and
		 * our priority decreased, or if we are not currently running on
		 * this runqueue and our priority is higher than the current's
		 */
		if (running) {
			if (p->prio > oldprio)
				resched_task(rq->curr);
		} else {
			check_preempt_curr(rq, p);
		}
	}
	task_rq_unlock(rq, &flags);
}

#endif

void set_user_nice(struct task_struct *p, long nice)
{
	int old_prio, delta, on_rq;
	unsigned long flags;
	struct rq *rq;

	if (TASK_NICE(p) == nice || nice < -20 || nice > 19)
		return;
	/*
	 * We have to be careful, if called from sys_setpriority(),
	 * the task might be in the middle of scheduling on another CPU.
	 */
	rq = task_rq_lock(p, &flags);
	update_rq_clock(rq);
	/*
	 * The RT priorities are set via sched_setscheduler(), but we still
	 * allow the 'normal' nice value to be set - but as expected
	 * it wont have any effect on scheduling until the task is
	 * SCHED_FIFO/SCHED_RR:
	 */
	if (task_has_rt_policy(p)) {
		p->static_prio = NICE_TO_PRIO(nice);
		goto out_unlock;
	}
	on_rq = p->se.on_rq;
	if (on_rq) {
		dequeue_task(rq, p, 0);
		dec_load(rq, p);
	}

	p->static_prio = NICE_TO_PRIO(nice);
	set_load_weight(p);
	old_prio = p->prio;
	p->prio = effective_prio(p);
	delta = p->prio - old_prio;

	if (on_rq) {
		enqueue_task(rq, p, 0);
		inc_load(rq, p);
		/*
		 * If the task increased its priority or is running and
		 * lowered its priority, then reschedule its CPU:
		 */
		if (delta < 0 || (delta > 0 && task_running(rq, p)))
			resched_task(rq->curr);
	}
out_unlock:
	task_rq_unlock(rq, &flags);
}
EXPORT_SYMBOL(set_user_nice);

/*
 * can_nice - check if a task can reduce its nice value
 * @p: task
 * @nice: nice value
 */
int can_nice(const struct task_struct *p, const int nice)
{
	/* convert nice value [19,-20] to rlimit style value [1,40] */
	int nice_rlim = 20 - nice;

	return (nice_rlim <= p->signal->rlim[RLIMIT_NICE].rlim_cur ||
		capable(CAP_SYS_NICE));
}

#ifdef __ARCH_WANT_SYS_NICE

/*
 * sys_nice - change the priority of the current process.
 * @increment: priority increment
 *
 * sys_setpriority is a more generic, but much slower function that
 * does similar things.
 */
asmlinkage long sys_nice(int increment)
{
	long nice, retval;

	/*
	 * Setpriority might change our priority at the same moment.
	 * We don't have to worry. Conceptually one call occurs first
	 * and we have a single winner.
	 */
	if (increment < -40)
		increment = -40;
	if (increment > 40)
		increment = 40;

	nice = PRIO_TO_NICE(current->static_prio) + increment;
	if (nice < -20)
		nice = -20;
	if (nice > 19)
		nice = 19;

	if (increment < 0 && !can_nice(current, nice))
		return -EPERM;

	retval = security_task_setnice(current, nice);
	if (retval)
		return retval;

	set_user_nice(current, nice);
	return 0;
}

#endif

/**
 * task_prio - return the priority value of a given task.
 * @p: the task in question.
 *
 * This is the priority value as seen by users in /proc.
 * RT tasks are offset by -200. Normal tasks are centered
 * around 0, value goes from -16 to +15.
 */
int task_prio(const struct task_struct *p)
{
	return p->prio - MAX_RT_PRIO;
}

/**
 * task_nice - return the nice value of a given task.
 * @p: the task in question.
 */
int task_nice(const struct task_struct *p)
{
	return TASK_NICE(p);
}
EXPORT_SYMBOL_GPL(task_nice);

/**
 * idle_cpu - is a given cpu idle currently?
 * @cpu: the processor in question.
 */
int idle_cpu(int cpu)
{
	return cpu_curr(cpu) == cpu_rq(cpu)->idle;
}

/**
 * idle_task - return the idle task for a given cpu.
 * @cpu: the processor in question.
 */
struct task_struct *idle_task(int cpu)
{
	return cpu_rq(cpu)->idle;
}

/**
 * find_process_by_pid - find a process with a matching PID value.
 * @pid: the pid in question.
 */
static struct task_struct *find_process_by_pid(pid_t pid)
{
	return pid ? find_task_by_vpid(pid) : current;
}

/* Actually do priority change: must hold rq lock. */
static void
__setscheduler(struct rq *rq, struct task_struct *p, int policy, int prio)
{
	BUG_ON(p->se.on_rq);

	p->policy = policy;
	switch (p->policy) {
	case SCHED_NORMAL:
	case SCHED_BATCH:
	case SCHED_IDLE:
		p->sched_class = &fair_sched_class;
		break;
	case SCHED_FIFO:
	case SCHED_RR:
		p->sched_class = &rt_sched_class;
		break;
	}

	p->rt_priority = prio;
	p->normal_prio = normal_prio(p);
	/* we are holding p->pi_lock already */
	p->prio = rt_mutex_getprio(p);
	set_load_weight(p);
}

/**
 * sched_setscheduler - change the scheduling policy and/or RT priority of a thread.
 * @p: the task in question.
 * @policy: new policy.
 * @param: structure containing the new RT priority.
 *
 * NOTE that the task may be already dead.
 */
int sched_setscheduler(struct task_struct *p, int policy,
		       struct sched_param *param)
{
	int retval, oldprio, oldpolicy = -1, on_rq, running;
	unsigned long flags;
	struct rq *rq;

	/* may grab non-irq protected spin_locks */
	BUG_ON(in_interrupt());
recheck:
	/* double check policy once rq lock held */
	if (policy < 0)
		policy = oldpolicy = p->policy;
	else if (policy != SCHED_FIFO && policy != SCHED_RR &&
			policy != SCHED_NORMAL && policy != SCHED_BATCH &&
			policy != SCHED_IDLE)
		return -EINVAL;
	/*
	 * Valid priorities for SCHED_FIFO and SCHED_RR are
	 * 1..MAX_USER_RT_PRIO-1, valid priority for SCHED_NORMAL,
	 * SCHED_BATCH and SCHED_IDLE is 0.
	 */
	if (param->sched_priority < 0 ||
	    (p->mm && param->sched_priority > MAX_USER_RT_PRIO-1) ||
	    (!p->mm && param->sched_priority > MAX_RT_PRIO-1))
		return -EINVAL;
	if (rt_policy(policy) != (param->sched_priority != 0))
		return -EINVAL;

	/*
	 * Allow unprivileged RT tasks to decrease priority:
	 */
	if (!capable(CAP_SYS_NICE)) {
		if (rt_policy(policy)) {
			unsigned long rlim_rtprio;

			if (!lock_task_sighand(p, &flags))
				return -ESRCH;
			rlim_rtprio = p->signal->rlim[RLIMIT_RTPRIO].rlim_cur;
			unlock_task_sighand(p, &flags);

			/* can't set/change the rt policy */
			if (policy != p->policy && !rlim_rtprio)
				return -EPERM;

			/* can't increase priority */
			if (param->sched_priority > p->rt_priority &&
			    param->sched_priority > rlim_rtprio)
				return -EPERM;
		}
		/*
		 * Like positive nice levels, dont allow tasks to
		 * move out of SCHED_IDLE either:
		 */
		if (p->policy == SCHED_IDLE && policy != SCHED_IDLE)
			return -EPERM;

		/* can't change other user's priorities */
		if ((current->euid != p->euid) &&
		    (current->euid != p->uid))
			return -EPERM;
	}

	retval = security_task_setscheduler(p, policy, param);
	if (retval)
		return retval;
	/*
	 * make sure no PI-waiters arrive (or leave) while we are
	 * changing the priority of the task:
	 */
	spin_lock_irqsave(&p->pi_lock, flags);
	/*
	 * To be able to change p->policy safely, the apropriate
	 * runqueue lock must be held.
	 */
	rq = __task_rq_lock(p);
	/* recheck policy now with rq lock held */
	if (unlikely(oldpolicy != -1 && oldpolicy != p->policy)) {
		policy = oldpolicy = -1;
		__task_rq_unlock(rq);
		spin_unlock_irqrestore(&p->pi_lock, flags);
		goto recheck;
	}
	update_rq_clock(rq);
	on_rq = p->se.on_rq;
	running = task_running(rq, p);
	if (on_rq) {
		deactivate_task(rq, p, 0);
		if (running)
			p->sched_class->put_prev_task(rq, p);
	}

	oldprio = p->prio;
	__setscheduler(rq, p, policy, param->sched_priority);

	if (on_rq) {
		if (running)
			p->sched_class->set_curr_task(rq);
		activate_task(rq, p, 0);
		/*
		 * Reschedule if we are currently running on this runqueue and
		 * our priority decreased, or if we are not currently running on
		 * this runqueue and our priority is higher than the current's
		 */
		if (running) {
			if (p->prio > oldprio)
				resched_task(rq->curr);
		} else {
			check_preempt_curr(rq, p);
		}
	}
	__task_rq_unlock(rq);
	spin_unlock_irqrestore(&p->pi_lock, flags);

	rt_mutex_adjust_pi(p);

	return 0;
}
EXPORT_SYMBOL_GPL(sched_setscheduler);

static int
do_sched_setscheduler(pid_t pid, int policy, struct sched_param __user *param)
{
	struct sched_param lparam;
	struct task_struct *p;
	int retval;

	if (!param || pid < 0)
		return -EINVAL;
	if (copy_from_user(&lparam, param, sizeof(struct sched_param)))
		return -EFAULT;

	rcu_read_lock();
	retval = -ESRCH;
	p = find_process_by_pid(pid);
	if (p != NULL)
		retval = sched_setscheduler(p, policy, &lparam);
	rcu_read_unlock();

	return retval;
}

/**
 * sys_sched_setscheduler - set/change the scheduler policy and RT priority
 * @pid: the pid in question.
 * @policy: new policy.
 * @param: structure containing the new RT priority.
 */
asmlinkage long sys_sched_setscheduler(pid_t pid, int policy,
				       struct sched_param __user *param)
{
	/* negative values for policy are not valid */
	if (policy < 0)
		return -EINVAL;

	return do_sched_setscheduler(pid, policy, param);
}

/**
 * sys_sched_setparam - set/change the RT priority of a thread
 * @pid: the pid in question.
 * @param: structure containing the new RT priority.
 */
asmlinkage long sys_sched_setparam(pid_t pid, struct sched_param __user *param)
{
	return do_sched_setscheduler(pid, -1, param);
}

/**
 * sys_sched_getscheduler - get the policy (scheduling class) of a thread
 * @pid: the pid in question.
 */
asmlinkage long sys_sched_getscheduler(pid_t pid)
{
	struct task_struct *p;
	int retval;

	if (pid < 0)
		return -EINVAL;

	retval = -ESRCH;
	read_lock(&tasklist_lock);
	p = find_process_by_pid(pid);
	if (p) {
		retval = security_task_getscheduler(p);
		if (!retval)
			retval = p->policy;
	}
	read_unlock(&tasklist_lock);
	return retval;
}

/**
 * sys_sched_getscheduler - get the RT priority of a thread
 * @pid: the pid in question.
 * @param: structure containing the RT priority.
 */
asmlinkage long sys_sched_getparam(pid_t pid, struct sched_param __user *param)
{
	struct sched_param lp;
	struct task_struct *p;
	int retval;

	if (!param || pid < 0)
		return -EINVAL;

	read_lock(&tasklist_lock);
	p = find_process_by_pid(pid);
	retval = -ESRCH;
	if (!p)
		goto out_unlock;

	retval = security_task_getscheduler(p);
	if (retval)
		goto out_unlock;

	lp.sched_priority = p->rt_priority;
	read_unlock(&tasklist_lock);

	/*
	 * This one might sleep, we cannot do it with a spinlock held ...
	 */
	retval = copy_to_user(param, &lp, sizeof(*param)) ? -EFAULT : 0;

	return retval;

out_unlock:
	read_unlock(&tasklist_lock);
	return retval;
}

long sched_setaffinity(pid_t pid, cpumask_t new_mask)
{
	cpumask_t cpus_allowed;
	struct task_struct *p;
	int retval;

	mutex_lock(&sched_hotcpu_mutex);
	read_lock(&tasklist_lock);

	p = find_process_by_pid(pid);
	if (!p) {
		read_unlock(&tasklist_lock);
		mutex_unlock(&sched_hotcpu_mutex);
		return -ESRCH;
	}

	/*
	 * It is not safe to call set_cpus_allowed with the
	 * tasklist_lock held.  We will bump the task_struct's
	 * usage count and then drop tasklist_lock.
	 */
	get_task_struct(p);
	read_unlock(&tasklist_lock);

	retval = -EPERM;
	if ((current->euid != p->euid) && (current->euid != p->uid) &&
			!capable(CAP_SYS_NICE))
		goto out_unlock;

	retval = security_task_setscheduler(p, 0, NULL);
	if (retval)
		goto out_unlock;

	cpus_allowed = cpuset_cpus_allowed(p);
	cpus_and(new_mask, new_mask, cpus_allowed);
 again:
	retval = set_cpus_allowed(p, new_mask);

	if (!retval) {
		cpus_allowed = cpuset_cpus_allowed(p);
		if (!cpus_subset(new_mask, cpus_allowed)) {
			/*
			 * We must have raced with a concurrent cpuset
			 * update. Just reset the cpus_allowed to the
			 * cpuset's cpus_allowed
			 */
			new_mask = cpus_allowed;
			goto again;
		}
	}
out_unlock:
	put_task_struct(p);
	mutex_unlock(&sched_hotcpu_mutex);
	return retval;
}

static int get_user_cpu_mask(unsigned long __user *user_mask_ptr, unsigned len,
			     cpumask_t *new_mask)
{
	if (len < sizeof(cpumask_t)) {
		memset(new_mask, 0, sizeof(cpumask_t));
	} else if (len > sizeof(cpumask_t)) {
		len = sizeof(cpumask_t);
	}
	return copy_from_user(new_mask, user_mask_ptr, len) ? -EFAULT : 0;
}

/**
 * sys_sched_setaffinity - set the cpu affinity of a process
 * @pid: pid of the process
 * @len: length in bytes of the bitmask pointed to by user_mask_ptr
 * @user_mask_ptr: user-space pointer to the new cpu mask
 */
asmlinkage long sys_sched_setaffinity(pid_t pid, unsigned int len,
				      unsigned long __user *user_mask_ptr)
{
	cpumask_t new_mask;
	int retval;

	retval = get_user_cpu_mask(user_mask_ptr, len, &new_mask);
	if (retval)
		return retval;

	return sched_setaffinity(pid, new_mask);
}

/*
 * Represents all cpu's present in the system
 * In systems capable of hotplug, this map could dynamically grow
 * as new cpu's are detected in the system via any platform specific
 * method, such as ACPI for e.g.
 */

cpumask_t cpu_present_map __read_mostly;
EXPORT_SYMBOL(cpu_present_map);

#ifndef CONFIG_SMP
cpumask_t cpu_online_map __read_mostly = CPU_MASK_ALL;
EXPORT_SYMBOL(cpu_online_map);

cpumask_t cpu_possible_map __read_mostly = CPU_MASK_ALL;
EXPORT_SYMBOL(cpu_possible_map);
#endif

long sched_getaffinity(pid_t pid, cpumask_t *mask)
{
	struct task_struct *p;
	int retval;

	mutex_lock(&sched_hotcpu_mutex);
	read_lock(&tasklist_lock);

	retval = -ESRCH;
	p = find_process_by_pid(pid);
	if (!p)
		goto out_unlock;

	retval = security_task_getscheduler(p);
	if (retval)
		goto out_unlock;

	cpus_and(*mask, p->cpus_allowed, cpu_online_map);

out_unlock:
	read_unlock(&tasklist_lock);
	mutex_unlock(&sched_hotcpu_mutex);

	return retval;
}

/**
 * sys_sched_getaffinity - get the cpu affinity of a process
 * @pid: pid of the process
 * @len: length in bytes of the bitmask pointed to by user_mask_ptr
 * @user_mask_ptr: user-space pointer to hold the current cpu mask
 */
asmlinkage long sys_sched_getaffinity(pid_t pid, unsigned int len,
				      unsigned long __user *user_mask_ptr)
{
	int ret;
	cpumask_t mask;

	if (len < sizeof(cpumask_t))
		return -EINVAL;

	ret = sched_getaffinity(pid, &mask);
	if (ret < 0)
		return ret;

	if (copy_to_user(user_mask_ptr, &mask, sizeof(cpumask_t)))
		return -EFAULT;

	return sizeof(cpumask_t);
}

/**
 * sys_sched_yield - yield the current processor to other threads.
 *
 * This function yields the current CPU to other tasks. If there are no
 * other threads running on this CPU then this function will return.
 */
asmlinkage long sys_sched_yield(void)
{
	struct rq *rq = this_rq_lock();

	schedstat_inc(rq, yld_count);
	current->sched_class->yield_task(rq);

	/*
	 * Since we are going to call schedule() anyway, there's
	 * no need to preempt or enable interrupts:
	 */
	__release(rq->lock);
	spin_release(&rq->lock.dep_map, 1, _THIS_IP_);
	_raw_spin_unlock(&rq->lock);
	preempt_enable_no_resched();

	schedule();

	return 0;
}

static void __cond_resched(void)
{
#ifdef CONFIG_DEBUG_SPINLOCK_SLEEP
	__might_sleep(__FILE__, __LINE__);
#endif
	/*
	 * The BKS might be reacquired before we have dropped
	 * PREEMPT_ACTIVE, which could trigger a second
	 * cond_resched() call.
	 */
	do {
		add_preempt_count(PREEMPT_ACTIVE);
		schedule();
		sub_preempt_count(PREEMPT_ACTIVE);
	} while (need_resched());
}

int __sched cond_resched(void)
{
	if (need_resched() && !(preempt_count() & PREEMPT_ACTIVE) &&
					system_state == SYSTEM_RUNNING) {
		__cond_resched();
		return 1;
	}
	return 0;
}
EXPORT_SYMBOL(cond_resched);

/*
 * cond_resched_lock() - if a reschedule is pending, drop the given lock,
 * call schedule, and on return reacquire the lock.
 *
 * This works OK both with and without CONFIG_PREEMPT.  We do strange low-level
 * operations here to prevent schedule() from being called twice (once via
 * spin_unlock(), once by hand).
 */
int cond_resched_lock(spinlock_t *lock)
{
	int ret = 0;

	if (need_lockbreak(lock)) {
		spin_unlock(lock);
		cpu_relax();
		ret = 1;
		spin_lock(lock);
	}
	if (need_resched() && system_state == SYSTEM_RUNNING) {
		spin_release(&lock->dep_map, 1, _THIS_IP_);
		_raw_spin_unlock(lock);
		preempt_enable_no_resched();
		__cond_resched();
		ret = 1;
		spin_lock(lock);
	}
	return ret;
}
EXPORT_SYMBOL(cond_resched_lock);

int __sched cond_resched_softirq(void)
{
	BUG_ON(!in_softirq());

	if (need_resched() && system_state == SYSTEM_RUNNING) {
		local_bh_enable();
		__cond_resched();
		local_bh_disable();
		return 1;
	}
	return 0;
}
EXPORT_SYMBOL(cond_resched_softirq);

/**
 * yield - yield the current processor to other threads.
 *
 * This is a shortcut for kernel-space yielding - it marks the
 * thread runnable and calls sys_sched_yield().
 */
void __sched yield(void)
{
	set_current_state(TASK_RUNNING);
	sys_sched_yield();
}
EXPORT_SYMBOL(yield);

/*
 * This task is about to go to sleep on IO.  Increment rq->nr_iowait so
 * that process accounting knows that this is a task in IO wait state.
 *
 * But don't do that if it is a deliberate, throttling IO wait (this task
 * has set its backing_dev_info: the queue against which it should throttle)
 */
void __sched io_schedule(void)
{
	struct rq *rq = &__raw_get_cpu_var(runqueues);

	delayacct_blkio_start();
	atomic_inc(&rq->nr_iowait);
	schedule();
	atomic_dec(&rq->nr_iowait);
	delayacct_blkio_end();
}
EXPORT_SYMBOL(io_schedule);

long __sched io_schedule_timeout(long timeout)
{
	struct rq *rq = &__raw_get_cpu_var(runqueues);
	long ret;

	delayacct_blkio_start();
	atomic_inc(&rq->nr_iowait);
	ret = schedule_timeout(timeout);
	atomic_dec(&rq->nr_iowait);
	delayacct_blkio_end();
	return ret;
}

/**
 * sys_sched_get_priority_max - return maximum RT priority.
 * @policy: scheduling class.
 *
 * this syscall returns the maximum rt_priority that can be used
 * by a given scheduling class.
 */
asmlinkage long sys_sched_get_priority_max(int policy)
{
	int ret = -EINVAL;

	switch (policy) {
	case SCHED_FIFO:
	case SCHED_RR:
		ret = MAX_USER_RT_PRIO-1;
		break;
	case SCHED_NORMAL:
	case SCHED_BATCH:
	case SCHED_IDLE:
		ret = 0;
		break;
	}
	return ret;
}

/**
 * sys_sched_get_priority_min - return minimum RT priority.
 * @policy: scheduling class.
 *
 * this syscall returns the minimum rt_priority that can be used
 * by a given scheduling class.
 */
asmlinkage long sys_sched_get_priority_min(int policy)
{
	int ret = -EINVAL;

	switch (policy) {
	case SCHED_FIFO:
	case SCHED_RR:
		ret = 1;
		break;
	case SCHED_NORMAL:
	case SCHED_BATCH:
	case SCHED_IDLE:
		ret = 0;
	}
	return ret;
}

/**
 * sys_sched_rr_get_interval - return the default timeslice of a process.
 * @pid: pid of the process.
 * @interval: userspace pointer to the timeslice value.
 *
 * this syscall writes the default timeslice value of a given process
 * into the user-space timespec buffer. A value of '0' means infinity.
 */
asmlinkage
long sys_sched_rr_get_interval(pid_t pid, struct timespec __user *interval)
{
	struct task_struct *p;
	unsigned int time_slice;
	int retval;
	struct timespec t;

	if (pid < 0)
		return -EINVAL;

	retval = -ESRCH;
	read_lock(&tasklist_lock);
	p = find_process_by_pid(pid);
	if (!p)
		goto out_unlock;

	retval = security_task_getscheduler(p);
	if (retval)
		goto out_unlock;

	if (p->policy == SCHED_FIFO)
		time_slice = 0;
	else if (p->policy == SCHED_RR)
		time_slice = DEF_TIMESLICE;
	else {
		struct sched_entity *se = &p->se;
		unsigned long flags;
		struct rq *rq;

		rq = task_rq_lock(p, &flags);
		time_slice = NS_TO_JIFFIES(sched_slice(cfs_rq_of(se), se));
		task_rq_unlock(rq, &flags);
	}
	read_unlock(&tasklist_lock);
	jiffies_to_timespec(time_slice, &t);
	retval = copy_to_user(interval, &t, sizeof(t)) ? -EFAULT : 0;
	return retval;

out_unlock:
	read_unlock(&tasklist_lock);
	return retval;
}

static const char stat_nam[] = "RSDTtZX";

static void show_task(struct task_struct *p)
{
	unsigned long free = 0;
	unsigned state;

	state = p->state ? __ffs(p->state) + 1 : 0;
	printk(KERN_INFO "%-13.13s %c", p->comm,
		state < sizeof(stat_nam) - 1 ? stat_nam[state] : '?');
#if BITS_PER_LONG == 32
	if (state == TASK_RUNNING)
		printk(KERN_CONT " running  ");
	else
		printk(KERN_CONT " %08lx ", thread_saved_pc(p));
#else
	if (state == TASK_RUNNING)
		printk(KERN_CONT "  running task    ");
	else
		printk(KERN_CONT " %016lx ", thread_saved_pc(p));
#endif
#ifdef CONFIG_DEBUG_STACK_USAGE
	{
		unsigned long *n = end_of_stack(p);
		while (!*n)
			n++;
		free = (unsigned long)n - (unsigned long)end_of_stack(p);
	}
#endif
	printk(KERN_CONT "%5lu %5d %6d\n", free,
		task_pid_nr(p), task_pid_nr(p->parent));

	if (state != TASK_RUNNING)
		show_stack(p, NULL);
}

void show_state_filter(unsigned long state_filter)
{
	struct task_struct *g, *p;

#if BITS_PER_LONG == 32
	printk(KERN_INFO
		"  task                PC stack   pid father\n");
#else
	printk(KERN_INFO
		"  task                        PC stack   pid father\n");
#endif
	read_lock(&tasklist_lock);
	do_each_thread(g, p) {
		/*
		 * reset the NMI-timeout, listing all files on a slow
		 * console might take alot of time:
		 */
		touch_nmi_watchdog();
		if (!state_filter || (p->state & state_filter))
			show_task(p);
	} while_each_thread(g, p);

	touch_all_softlockup_watchdogs();

#ifdef CONFIG_SCHED_DEBUG
	sysrq_sched_debug_show();
#endif
	read_unlock(&tasklist_lock);
	/*
	 * Only show locks if all tasks are dumped:
	 */
	if (state_filter == -1)
		debug_show_all_locks();
}

void __cpuinit init_idle_bootup_task(struct task_struct *idle)
{
	idle->sched_class = &idle_sched_class;
}

/**
 * init_idle - set up an idle thread for a given CPU
 * @idle: task in question
 * @cpu: cpu the idle task belongs to
 *
 * NOTE: this function does not set the idle thread's NEED_RESCHED
 * flag, to make booting more robust.
 */
void __cpuinit init_idle(struct task_struct *idle, int cpu)
{
	struct rq *rq = cpu_rq(cpu);
	unsigned long flags;

	__sched_fork(idle);
	idle->se.exec_start = sched_clock();

	idle->prio = idle->normal_prio = MAX_PRIO;
	idle->cpus_allowed = cpumask_of_cpu(cpu);
	__set_task_cpu(idle, cpu);

	spin_lock_irqsave(&rq->lock, flags);
	rq->curr = rq->idle = idle;
#if defined(CONFIG_SMP) && defined(__ARCH_WANT_UNLOCKED_CTXSW)
	idle->oncpu = 1;
#endif
	spin_unlock_irqrestore(&rq->lock, flags);

	/* Set the preempt count _outside_ the spinlocks! */
#if defined(CONFIG_PREEMPT) && !defined(CONFIG_PREEMPT_BKL)
	task_thread_info(idle)->preempt_count = (idle->lock_depth >= 0);
#else
	task_thread_info(idle)->preempt_count = 0;
#endif
	/*
	 * The idle tasks have their own, simple scheduling class:
	 */
	idle->sched_class = &idle_sched_class;
}

/*
 * In a system that switches off the HZ timer nohz_cpu_mask
 * indicates which cpus entered this state. This is used
 * in the rcu update to wait only for active cpus. For system
 * which do not switch off the HZ timer nohz_cpu_mask should
 * always be CPU_MASK_NONE.
 */
cpumask_t nohz_cpu_mask = CPU_MASK_NONE;

/*
 * Increase the granularity value when there are more CPUs,
 * because with more CPUs the 'effective latency' as visible
 * to users decreases. But the relationship is not linear,
 * so pick a second-best guess by going with the log2 of the
 * number of CPUs.
 *
 * This idea comes from the SD scheduler of Con Kolivas:
 */
static inline void sched_init_granularity(void)
{
	unsigned int factor = 1 + ilog2(num_online_cpus());
	const unsigned long limit = 200000000;

	sysctl_sched_min_granularity *= factor;
	if (sysctl_sched_min_granularity > limit)
		sysctl_sched_min_granularity = limit;

	sysctl_sched_latency *= factor;
	if (sysctl_sched_latency > limit)
		sysctl_sched_latency = limit;

	sysctl_sched_wakeup_granularity *= factor;
	sysctl_sched_batch_wakeup_granularity *= factor;
}

#ifdef CONFIG_SMP
/*
 * This is how migration works:
 *
 * 1) we queue a struct migration_req structure in the source CPU's
 *    runqueue and wake up that CPU's migration thread.
 * 2) we down() the locked semaphore => thread blocks.
 * 3) migration thread wakes up (implicitly it forces the migrated
 *    thread off the CPU)
 * 4) it gets the migration request and checks whether the migrated
 *    task is still in the wrong runqueue.
 * 5) if it's in the wrong runqueue then the migration thread removes
 *    it and puts it into the right queue.
 * 6) migration thread up()s the semaphore.
 * 7) we wake up and the migration is done.
 */

/*
 * Change a given task's CPU affinity. Migrate the thread to a
 * proper CPU and schedule it away if the CPU it's executing on
 * is removed from the allowed bitmask.
 *
 * NOTE: the caller must have a valid reference to the task, the
 * task must not exit() & deallocate itself prematurely.  The
 * call is not atomic; no spinlocks may be held.
 */
int set_cpus_allowed(struct task_struct *p, cpumask_t new_mask)
{
	struct migration_req req;
	unsigned long flags;
	struct rq *rq;
	int ret = 0;

	rq = task_rq_lock(p, &flags);
	if (!cpus_intersects(new_mask, cpu_online_map)) {
		ret = -EINVAL;
		goto out;
	}

	p->cpus_allowed = new_mask;
	/* Can the task run on the task's current CPU? If so, we're done */
	if (cpu_isset(task_cpu(p), new_mask))
		goto out;

	if (migrate_task(p, any_online_cpu(new_mask), &req)) {
		/* Need help from migration thread: drop lock and wait. */
		task_rq_unlock(rq, &flags);
		wake_up_process(rq->migration_thread);
		wait_for_completion(&req.done);
		tlb_migrate_finish(p->mm);
		return 0;
	}
out:
	task_rq_unlock(rq, &flags);

	return ret;
}
EXPORT_SYMBOL_GPL(set_cpus_allowed);

/*
 * Move (not current) task off this cpu, onto dest cpu.  We're doing
 * this because either it can't run here any more (set_cpus_allowed()
 * away from this CPU, or CPU going down), or because we're
 * attempting to rebalance this task on exec (sched_exec).
 *
 * So we race with normal scheduler movements, but that's OK, as long
 * as the task is no longer on this CPU.
 *
 * Returns non-zero if task was successfully migrated.
 */
static int __migrate_task(struct task_struct *p, int src_cpu, int dest_cpu)
{
	struct rq *rq_dest, *rq_src;
	int ret = 0, on_rq;

	if (unlikely(cpu_is_offline(dest_cpu)))
		return ret;

	rq_src = cpu_rq(src_cpu);
	rq_dest = cpu_rq(dest_cpu);

	double_rq_lock(rq_src, rq_dest);
	/* Already moved. */
	if (task_cpu(p) != src_cpu)
		goto out;
	/* Affinity changed (again). */
	if (!cpu_isset(dest_cpu, p->cpus_allowed))
		goto out;

	on_rq = p->se.on_rq;
	if (on_rq)
		deactivate_task(rq_src, p, 0);

	set_task_cpu(p, dest_cpu);
	if (on_rq) {
		activate_task(rq_dest, p, 0);
		check_preempt_curr(rq_dest, p);
	}
	ret = 1;
out:
	double_rq_unlock(rq_src, rq_dest);
	return ret;
}

/*
 * migration_thread - this is a highprio system thread that performs
 * thread migration by bumping thread off CPU then 'pushing' onto
 * another runqueue.
 */
static int migration_thread(void *data)
{
	int cpu = (long)data;
	struct rq *rq;

	rq = cpu_rq(cpu);
	BUG_ON(rq->migration_thread != current);

	set_current_state(TASK_INTERRUPTIBLE);
	while (!kthread_should_stop()) {
		struct migration_req *req;
		struct list_head *head;

		spin_lock_irq(&rq->lock);

		if (cpu_is_offline(cpu)) {
			spin_unlock_irq(&rq->lock);
			goto wait_to_die;
		}

		if (rq->active_balance) {
			active_load_balance(rq, cpu);
			rq->active_balance = 0;
		}

		head = &rq->migration_queue;

		if (list_empty(head)) {
			spin_unlock_irq(&rq->lock);
			schedule();
			set_current_state(TASK_INTERRUPTIBLE);
			continue;
		}
		req = list_entry(head->next, struct migration_req, list);
		list_del_init(head->next);

		spin_unlock(&rq->lock);
		__migrate_task(req->task, cpu, req->dest_cpu);
		local_irq_enable();

		complete(&req->done);
	}
	__set_current_state(TASK_RUNNING);
	return 0;

wait_to_die:
	/* Wait for kthread_stop */
	set_current_state(TASK_INTERRUPTIBLE);
	while (!kthread_should_stop()) {
		schedule();
		set_current_state(TASK_INTERRUPTIBLE);
	}
	__set_current_state(TASK_RUNNING);
	return 0;
}

#ifdef CONFIG_HOTPLUG_CPU

static int __migrate_task_irq(struct task_struct *p, int src_cpu, int dest_cpu)
{
	int ret;

	local_irq_disable();
	ret = __migrate_task(p, src_cpu, dest_cpu);
	local_irq_enable();
	return ret;
}

/*
 * Figure out where task on dead CPU should go, use force if necessary.
 * NOTE: interrupts should be disabled by the caller
 */
static void move_task_off_dead_cpu(int dead_cpu, struct task_struct *p)
{
	unsigned long flags;
	cpumask_t mask;
	struct rq *rq;
	int dest_cpu;

	do {
		/* On same node? */
		mask = node_to_cpumask(cpu_to_node(dead_cpu));
		cpus_and(mask, mask, p->cpus_allowed);
		dest_cpu = any_online_cpu(mask);

		/* On any allowed CPU? */
		if (dest_cpu == NR_CPUS)
			dest_cpu = any_online_cpu(p->cpus_allowed);

		/* No more Mr. Nice Guy. */
		if (dest_cpu == NR_CPUS) {
			cpumask_t cpus_allowed = cpuset_cpus_allowed_locked(p);
			/*
			 * Try to stay on the same cpuset, where the
			 * current cpuset may be a subset of all cpus.
			 * The cpuset_cpus_allowed_locked() variant of
			 * cpuset_cpus_allowed() will not block.  It must be
			 * called within calls to cpuset_lock/cpuset_unlock.
			 */
			rq = task_rq_lock(p, &flags);
			p->cpus_allowed = cpus_allowed;
			dest_cpu = any_online_cpu(p->cpus_allowed);
			task_rq_unlock(rq, &flags);

			/*
			 * Don't tell them about moving exiting tasks or
			 * kernel threads (both mm NULL), since they never
			 * leave kernel.
			 */
			if (p->mm && printk_ratelimit())
				printk(KERN_INFO "process %d (%s) no "
				       "longer affine to cpu%d\n",
			       task_pid_nr(p), p->comm, dead_cpu);
		}
	} while (!__migrate_task_irq(p, dead_cpu, dest_cpu));
}

/*
 * While a dead CPU has no uninterruptible tasks queued at this point,
 * it might still have a nonzero ->nr_uninterruptible counter, because
 * for performance reasons the counter is not stricly tracking tasks to
 * their home CPUs. So we just add the counter to another CPU's counter,
 * to keep the global sum constant after CPU-down:
 */
static void migrate_nr_uninterruptible(struct rq *rq_src)
{
	struct rq *rq_dest = cpu_rq(any_online_cpu(CPU_MASK_ALL));
	unsigned long flags;

	local_irq_save(flags);
	double_rq_lock(rq_src, rq_dest);
	rq_dest->nr_uninterruptible += rq_src->nr_uninterruptible;
	rq_src->nr_uninterruptible = 0;
	double_rq_unlock(rq_src, rq_dest);
	local_irq_restore(flags);
}

/* Run through task list and migrate tasks from the dead cpu. */
static void migrate_live_tasks(int src_cpu)
{
	struct task_struct *p, *t;

	read_lock(&tasklist_lock);

	do_each_thread(t, p) {
		if (p == current)
			continue;

		if (task_cpu(p) == src_cpu)
			move_task_off_dead_cpu(src_cpu, p);
	} while_each_thread(t, p);

	read_unlock(&tasklist_lock);
}

/*
 * Schedules idle task to be the next runnable task on current CPU.
 * It does so by boosting its priority to highest possible.
 * Used by CPU offline code.
 */
void sched_idle_next(void)
{
	int this_cpu = smp_processor_id();
	struct rq *rq = cpu_rq(this_cpu);
	struct task_struct *p = rq->idle;
	unsigned long flags;

	/* cpu has to be offline */
	BUG_ON(cpu_online(this_cpu));

	/*
	 * Strictly not necessary since rest of the CPUs are stopped by now
	 * and interrupts disabled on the current cpu.
	 */
	spin_lock_irqsave(&rq->lock, flags);

	__setscheduler(rq, p, SCHED_FIFO, MAX_RT_PRIO-1);

	update_rq_clock(rq);
	activate_task(rq, p, 0);

	spin_unlock_irqrestore(&rq->lock, flags);
}

/*
 * Ensures that the idle task is using init_mm right before its cpu goes
 * offline.
 */
void idle_task_exit(void)
{
	struct mm_struct *mm = current->active_mm;

	BUG_ON(cpu_online(smp_processor_id()));

	if (mm != &init_mm)
		switch_mm(mm, &init_mm, current);
	mmdrop(mm);
}

/* called under rq->lock with disabled interrupts */
static void migrate_dead(unsigned int dead_cpu, struct task_struct *p)
{
	struct rq *rq = cpu_rq(dead_cpu);

	/* Must be exiting, otherwise would be on tasklist. */
	BUG_ON(!p->exit_state);

	/* Cannot have done final schedule yet: would have vanished. */
	BUG_ON(p->state == TASK_DEAD);

	get_task_struct(p);

	/*
	 * Drop lock around migration; if someone else moves it,
	 * that's OK.  No task can be added to this CPU, so iteration is
	 * fine.
	 */
	spin_unlock_irq(&rq->lock);
	move_task_off_dead_cpu(dead_cpu, p);
	spin_lock_irq(&rq->lock);

	put_task_struct(p);
}

/* release_task() removes task from tasklist, so we won't find dead tasks. */
static void migrate_dead_tasks(unsigned int dead_cpu)
{
	struct rq *rq = cpu_rq(dead_cpu);
	struct task_struct *next;

	for ( ; ; ) {
		if (!rq->nr_running)
			break;
		update_rq_clock(rq);
		next = pick_next_task(rq, rq->curr);
		if (!next)
			break;
		migrate_dead(dead_cpu, next);

	}
}
#endif /* CONFIG_HOTPLUG_CPU */

#if defined(CONFIG_SCHED_DEBUG) && defined(CONFIG_SYSCTL)

static struct ctl_table sd_ctl_dir[] = {
	{
		.procname	= "sched_domain",
		.mode		= 0555,
	},
	{0, },
};

static struct ctl_table sd_ctl_root[] = {
	{
		.ctl_name	= CTL_KERN,
		.procname	= "kernel",
		.mode		= 0555,
		.child		= sd_ctl_dir,
	},
	{0, },
};

static struct ctl_table *sd_alloc_ctl_entry(int n)
{
	struct ctl_table *entry =
		kcalloc(n, sizeof(struct ctl_table), GFP_KERNEL);

	return entry;
}

static void sd_free_ctl_entry(struct ctl_table **tablep)
{
	struct ctl_table *entry;

	/*
	 * In the intermediate directories, both the child directory and
	 * procname are dynamically allocated and could fail but the mode
	 * will always be set.  In the lowest directory the names are
	 * static strings and all have proc handlers.
	 */
	for (entry = *tablep; entry->mode; entry++) {
		if (entry->child)
			sd_free_ctl_entry(&entry->child);
		if (entry->proc_handler == NULL)
			kfree(entry->procname);
	}

	kfree(*tablep);
	*tablep = NULL;
}

static void
set_table_entry(struct ctl_table *entry,
		const char *procname, void *data, int maxlen,
		mode_t mode, proc_handler *proc_handler)
{
	entry->procname = procname;
	entry->data = data;
	entry->maxlen = maxlen;
	entry->mode = mode;
	entry->proc_handler = proc_handler;
}

static struct ctl_table *
sd_alloc_ctl_domain_table(struct sched_domain *sd)
{
	struct ctl_table *table = sd_alloc_ctl_entry(12);

	if (table == NULL)
		return NULL;

	set_table_entry(&table[0], "min_interval", &sd->min_interval,
		sizeof(long), 0644, proc_doulongvec_minmax);
	set_table_entry(&table[1], "max_interval", &sd->max_interval,
		sizeof(long), 0644, proc_doulongvec_minmax);
	set_table_entry(&table[2], "busy_idx", &sd->busy_idx,
		sizeof(int), 0644, proc_dointvec_minmax);
	set_table_entry(&table[3], "idle_idx", &sd->idle_idx,
		sizeof(int), 0644, proc_dointvec_minmax);
	set_table_entry(&table[4], "newidle_idx", &sd->newidle_idx,
		sizeof(int), 0644, proc_dointvec_minmax);
	set_table_entry(&table[5], "wake_idx", &sd->wake_idx,
		sizeof(int), 0644, proc_dointvec_minmax);
	set_table_entry(&table[6], "forkexec_idx", &sd->forkexec_idx,
		sizeof(int), 0644, proc_dointvec_minmax);
	set_table_entry(&table[7], "busy_factor", &sd->busy_factor,
		sizeof(int), 0644, proc_dointvec_minmax);
	set_table_entry(&table[8], "imbalance_pct", &sd->imbalance_pct,
		sizeof(int), 0644, proc_dointvec_minmax);
	set_table_entry(&table[9], "cache_nice_tries",
		&sd->cache_nice_tries,
		sizeof(int), 0644, proc_dointvec_minmax);
	set_table_entry(&table[10], "flags", &sd->flags,
		sizeof(int), 0644, proc_dointvec_minmax);
	/* &table[11] is terminator */

	return table;
}

static ctl_table *sd_alloc_ctl_cpu_table(int cpu)
{
	struct ctl_table *entry, *table;
	struct sched_domain *sd;
	int domain_num = 0, i;
	char buf[32];

	for_each_domain(cpu, sd)
		domain_num++;
	entry = table = sd_alloc_ctl_entry(domain_num + 1);
	if (table == NULL)
		return NULL;

	i = 0;
	for_each_domain(cpu, sd) {
		snprintf(buf, 32, "domain%d", i);
		entry->procname = kstrdup(buf, GFP_KERNEL);
		entry->mode = 0555;
		entry->child = sd_alloc_ctl_domain_table(sd);
		entry++;
		i++;
	}
	return table;
}

static struct ctl_table_header *sd_sysctl_header;
static void register_sched_domain_sysctl(void)
{
	int i, cpu_num = num_online_cpus();
	struct ctl_table *entry = sd_alloc_ctl_entry(cpu_num + 1);
	char buf[32];

	WARN_ON(sd_ctl_dir[0].child);
	sd_ctl_dir[0].child = entry;

	if (entry == NULL)
		return;

	for_each_online_cpu(i) {
		snprintf(buf, 32, "cpu%d", i);
		entry->procname = kstrdup(buf, GFP_KERNEL);
		entry->mode = 0555;
		entry->child = sd_alloc_ctl_cpu_table(i);
		entry++;
	}

	WARN_ON(sd_sysctl_header);
	sd_sysctl_header = register_sysctl_table(sd_ctl_root);
}

/* may be called multiple times per register */
static void unregister_sched_domain_sysctl(void)
{
	if (sd_sysctl_header)
		unregister_sysctl_table(sd_sysctl_header);
	sd_sysctl_header = NULL;
	if (sd_ctl_dir[0].child)
		sd_free_ctl_entry(&sd_ctl_dir[0].child);
}
#else
static void register_sched_domain_sysctl(void)
{
}
static void unregister_sched_domain_sysctl(void)
{
}
#endif

/*
 * migration_call - callback that gets triggered when a CPU is added.
 * Here we can start up the necessary migration thread for the new CPU.
 */
static int __cpuinit
migration_call(struct notifier_block *nfb, unsigned long action, void *hcpu)
{
	struct task_struct *p;
	int cpu = (long)hcpu;
	unsigned long flags;
	struct rq *rq;

	switch (action) {
	case CPU_LOCK_ACQUIRE:
		mutex_lock(&sched_hotcpu_mutex);
		break;

	case CPU_UP_PREPARE:
	case CPU_UP_PREPARE_FROZEN:
		p = kthread_create(migration_thread, hcpu, "migration/%d", cpu);
		if (IS_ERR(p))
			return NOTIFY_BAD;
		kthread_bind(p, cpu);
		/* Must be high prio: stop_machine expects to yield to it. */
		rq = task_rq_lock(p, &flags);
		__setscheduler(rq, p, SCHED_FIFO, MAX_RT_PRIO-1);
		task_rq_unlock(rq, &flags);
		cpu_rq(cpu)->migration_thread = p;
		break;

	case CPU_ONLINE:
	case CPU_ONLINE_FROZEN:
		/* Strictly unnecessary, as first user will wake it. */
		wake_up_process(cpu_rq(cpu)->migration_thread);
		break;

#ifdef CONFIG_HOTPLUG_CPU
	case CPU_UP_CANCELED:
	case CPU_UP_CANCELED_FROZEN:
		if (!cpu_rq(cpu)->migration_thread)
			break;
		/* Unbind it from offline cpu so it can run.  Fall thru. */
		kthread_bind(cpu_rq(cpu)->migration_thread,
			     any_online_cpu(cpu_online_map));
		kthread_stop(cpu_rq(cpu)->migration_thread);
		cpu_rq(cpu)->migration_thread = NULL;
		break;

	case CPU_DEAD:
	case CPU_DEAD_FROZEN:
		cpuset_lock(); /* around calls to cpuset_cpus_allowed_lock() */
		migrate_live_tasks(cpu);
		rq = cpu_rq(cpu);
		kthread_stop(rq->migration_thread);
		rq->migration_thread = NULL;
		/* Idle task back to normal (off runqueue, low prio) */
		spin_lock_irq(&rq->lock);
		update_rq_clock(rq);
		deactivate_task(rq, rq->idle, 0);
		rq->idle->static_prio = MAX_PRIO;
		__setscheduler(rq, rq->idle, SCHED_NORMAL, 0);
		rq->idle->sched_class = &idle_sched_class;
		migrate_dead_tasks(cpu);
		spin_unlock_irq(&rq->lock);
		cpuset_unlock();
		migrate_nr_uninterruptible(rq);
		BUG_ON(rq->nr_running != 0);

		/* No need to migrate the tasks: it was best-effort if
		 * they didn't take sched_hotcpu_mutex.  Just wake up
		 * the requestors. */
		spin_lock_irq(&rq->lock);
		while (!list_empty(&rq->migration_queue)) {
			struct migration_req *req;

			req = list_entry(rq->migration_queue.next,
					 struct migration_req, list);
			list_del_init(&req->list);
			complete(&req->done);
		}
		spin_unlock_irq(&rq->lock);
		break;
#endif
	case CPU_LOCK_RELEASE:
		mutex_unlock(&sched_hotcpu_mutex);
		break;
	}
	return NOTIFY_OK;
}

/* Register at highest priority so that task migration (migrate_all_tasks)
 * happens before everything else.
 */
static struct notifier_block __cpuinitdata migration_notifier = {
	.notifier_call = migration_call,
	.priority = 10
};

void __init migration_init(void)
{
	void *cpu = (void *)(long)smp_processor_id();
	int err;

	/* Start one for the boot CPU: */
	err = migration_call(&migration_notifier, CPU_UP_PREPARE, cpu);
	BUG_ON(err == NOTIFY_BAD);
	migration_call(&migration_notifier, CPU_ONLINE, cpu);
	register_cpu_notifier(&migration_notifier);
}
#endif

#ifdef CONFIG_SMP

/* Number of possible processor ids */
int nr_cpu_ids __read_mostly = NR_CPUS;
EXPORT_SYMBOL(nr_cpu_ids);

#ifdef CONFIG_SCHED_DEBUG

static int sched_domain_debug_one(struct sched_domain *sd, int cpu, int level)
{
	struct sched_group *group = sd->groups;
	cpumask_t groupmask;
	char str[NR_CPUS];

	cpumask_scnprintf(str, NR_CPUS, sd->span);
	cpus_clear(groupmask);

	printk(KERN_DEBUG "%*s domain %d: ", level, "", level);

	if (!(sd->flags & SD_LOAD_BALANCE)) {
		printk("does not load-balance\n");
		if (sd->parent)
			printk(KERN_ERR "ERROR: !SD_LOAD_BALANCE domain"
					" has parent");
		return -1;
	}

	printk(KERN_CONT "span %s\n", str);

	if (!cpu_isset(cpu, sd->span)) {
		printk(KERN_ERR "ERROR: domain->span does not contain "
				"CPU%d\n", cpu);
	}
	if (!cpu_isset(cpu, group->cpumask)) {
		printk(KERN_ERR "ERROR: domain->groups does not contain"
				" CPU%d\n", cpu);
	}

	printk(KERN_DEBUG "%*s groups:", level + 1, "");
	do {
		if (!group) {
			printk("\n");
			printk(KERN_ERR "ERROR: group is NULL\n");
			break;
		}

		if (!group->__cpu_power) {
			printk(KERN_CONT "\n");
			printk(KERN_ERR "ERROR: domain->cpu_power not "
					"set\n");
			break;
		}

		if (!cpus_weight(group->cpumask)) {
			printk(KERN_CONT "\n");
			printk(KERN_ERR "ERROR: empty group\n");
			break;
		}

		if (cpus_intersects(groupmask, group->cpumask)) {
			printk(KERN_CONT "\n");
			printk(KERN_ERR "ERROR: repeated CPUs\n");
			break;
		}

		cpus_or(groupmask, groupmask, group->cpumask);

		cpumask_scnprintf(str, NR_CPUS, group->cpumask);
		printk(KERN_CONT " %s", str);

		group = group->next;
	} while (group != sd->groups);
	printk(KERN_CONT "\n");

	if (!cpus_equal(sd->span, groupmask))
		printk(KERN_ERR "ERROR: groups don't span domain->span\n");

	if (sd->parent && !cpus_subset(groupmask, sd->parent->span))
		printk(KERN_ERR "ERROR: parent span is not a superset "
			"of domain->span\n");
	return 0;
}

static void sched_domain_debug(struct sched_domain *sd, int cpu)
{
	int level = 0;

	if (!sd) {
		printk(KERN_DEBUG "CPU%d attaching NULL sched-domain.\n", cpu);
		return;
	}

	printk(KERN_DEBUG "CPU%d attaching sched-domain:\n", cpu);

	for (;;) {
		if (sched_domain_debug_one(sd, cpu, level))
			break;
		level++;
		sd = sd->parent;
		if (!sd)
			break;
	}
}
#else
# define sched_domain_debug(sd, cpu) do { } while (0)
#endif

static int sd_degenerate(struct sched_domain *sd)
{
	if (cpus_weight(sd->span) == 1)
		return 1;

	/* Following flags need at least 2 groups */
	if (sd->flags & (SD_LOAD_BALANCE |
			 SD_BALANCE_NEWIDLE |
			 SD_BALANCE_FORK |
			 SD_BALANCE_EXEC |
			 SD_SHARE_CPUPOWER |
			 SD_SHARE_PKG_RESOURCES)) {
		if (sd->groups != sd->groups->next)
			return 0;
	}

	/* Following flags don't use groups */
	if (sd->flags & (SD_WAKE_IDLE |
			 SD_WAKE_AFFINE |
			 SD_WAKE_BALANCE))
		return 0;

	return 1;
}

static int
sd_parent_degenerate(struct sched_domain *sd, struct sched_domain *parent)
{
	unsigned long cflags = sd->flags, pflags = parent->flags;

	if (sd_degenerate(parent))
		return 1;

	if (!cpus_equal(sd->span, parent->span))
		return 0;

	/* Does parent contain flags not in child? */
	/* WAKE_BALANCE is a subset of WAKE_AFFINE */
	if (cflags & SD_WAKE_AFFINE)
		pflags &= ~SD_WAKE_BALANCE;
	/* Flags needing groups don't count if only 1 group in parent */
	if (parent->groups == parent->groups->next) {
		pflags &= ~(SD_LOAD_BALANCE |
				SD_BALANCE_NEWIDLE |
				SD_BALANCE_FORK |
				SD_BALANCE_EXEC |
				SD_SHARE_CPUPOWER |
				SD_SHARE_PKG_RESOURCES);
	}
	if (~cflags & pflags)
		return 0;

	return 1;
}

/*
 * Attach the domain 'sd' to 'cpu' as its base domain.  Callers must
 * hold the hotplug lock.
 */
static void cpu_attach_domain(struct sched_domain *sd, int cpu)
{
	struct rq *rq = cpu_rq(cpu);
	struct sched_domain *tmp;

	/* Remove the sched domains which do not contribute to scheduling. */
	for (tmp = sd; tmp; tmp = tmp->parent) {
		struct sched_domain *parent = tmp->parent;
		if (!parent)
			break;
		if (sd_parent_degenerate(tmp, parent)) {
			tmp->parent = parent->parent;
			if (parent->parent)
				parent->parent->child = tmp;
		}
	}

	if (sd && sd_degenerate(sd)) {
		sd = sd->parent;
		if (sd)
			sd->child = NULL;
	}

	sched_domain_debug(sd, cpu);

	rcu_assign_pointer(rq->sd, sd);
}

/* cpus with isolated domains */
static cpumask_t cpu_isolated_map = CPU_MASK_NONE;

/* Setup the mask of cpus configured for isolated domains */
static int __init isolated_cpu_setup(char *str)
{
	int ints[NR_CPUS], i;

	str = get_options(str, ARRAY_SIZE(ints), ints);
	cpus_clear(cpu_isolated_map);
	for (i = 1; i <= ints[0]; i++)
		if (ints[i] < NR_CPUS)
			cpu_set(ints[i], cpu_isolated_map);
	return 1;
}

__setup("isolcpus=", isolated_cpu_setup);

/*
 * init_sched_build_groups takes the cpumask we wish to span, and a pointer
 * to a function which identifies what group(along with sched group) a CPU
 * belongs to. The return value of group_fn must be a >= 0 and < NR_CPUS
 * (due to the fact that we keep track of groups covered with a cpumask_t).
 *
 * init_sched_build_groups will build a circular linked list of the groups
 * covered by the given span, and will set each group's ->cpumask correctly,
 * and ->cpu_power to 0.
 */
static void
init_sched_build_groups(cpumask_t span, const cpumask_t *cpu_map,
			int (*group_fn)(int cpu, const cpumask_t *cpu_map,
					struct sched_group **sg))
{
	struct sched_group *first = NULL, *last = NULL;
	cpumask_t covered = CPU_MASK_NONE;
	int i;

	for_each_cpu_mask(i, span) {
		struct sched_group *sg;
		int group = group_fn(i, cpu_map, &sg);
		int j;

		if (cpu_isset(i, covered))
			continue;

		sg->cpumask = CPU_MASK_NONE;
		sg->__cpu_power = 0;

		for_each_cpu_mask(j, span) {
			if (group_fn(j, cpu_map, NULL) != group)
				continue;

			cpu_set(j, covered);
			cpu_set(j, sg->cpumask);
		}
		if (!first)
			first = sg;
		if (last)
			last->next = sg;
		last = sg;
	}
	last->next = first;
}

#define SD_NODES_PER_DOMAIN 16

#ifdef CONFIG_NUMA

/**
 * find_next_best_node - find the next node to include in a sched_domain
 * @node: node whose sched_domain we're building
 * @used_nodes: nodes already in the sched_domain
 *
 * Find the next node to include in a given scheduling domain.  Simply
 * finds the closest node not already in the @used_nodes map.
 *
 * Should use nodemask_t.
 */
static int find_next_best_node(int node, unsigned long *used_nodes)
{
	int i, n, val, min_val, best_node = 0;

	min_val = INT_MAX;

	for (i = 0; i < MAX_NUMNODES; i++) {
		/* Start at @node */
		n = (node + i) % MAX_NUMNODES;

		if (!nr_cpus_node(n))
			continue;

		/* Skip already used nodes */
		if (test_bit(n, used_nodes))
			continue;

		/* Simple min distance search */
		val = node_distance(node, n);

		if (val < min_val) {
			min_val = val;
			best_node = n;
		}
	}

	set_bit(best_node, used_nodes);
	return best_node;
}

/**
 * sched_domain_node_span - get a cpumask for a node's sched_domain
 * @node: node whose cpumask we're constructing
 * @size: number of nodes to include in this span
 *
 * Given a node, construct a good cpumask for its sched_domain to span.  It
 * should be one that prevents unnecessary balancing, but also spreads tasks
 * out optimally.
 */
static cpumask_t sched_domain_node_span(int node)
{
	DECLARE_BITMAP(used_nodes, MAX_NUMNODES);
	cpumask_t span, nodemask;
	int i;

	cpus_clear(span);
	bitmap_zero(used_nodes, MAX_NUMNODES);

	nodemask = node_to_cpumask(node);
	cpus_or(span, span, nodemask);
	set_bit(node, used_nodes);

	for (i = 1; i < SD_NODES_PER_DOMAIN; i++) {
		int next_node = find_next_best_node(node, used_nodes);

		nodemask = node_to_cpumask(next_node);
		cpus_or(span, span, nodemask);
	}

	return span;
}
#endif

int sched_smt_power_savings = 0, sched_mc_power_savings = 0;

/*
 * SMT sched-domains:
 */
#ifdef CONFIG_SCHED_SMT
static DEFINE_PER_CPU(struct sched_domain, cpu_domains);
static DEFINE_PER_CPU(struct sched_group, sched_group_cpus);

static int cpu_to_cpu_group(int cpu, const cpumask_t *cpu_map,
			    struct sched_group **sg)
{
	if (sg)
		*sg = &per_cpu(sched_group_cpus, cpu);
	return cpu;
}
#endif

/*
 * multi-core sched-domains:
 */
#ifdef CONFIG_SCHED_MC
static DEFINE_PER_CPU(struct sched_domain, core_domains);
static DEFINE_PER_CPU(struct sched_group, sched_group_core);
#endif

#if defined(CONFIG_SCHED_MC) && defined(CONFIG_SCHED_SMT)
static int cpu_to_core_group(int cpu, const cpumask_t *cpu_map,
			     struct sched_group **sg)
{
	int group;
	cpumask_t mask = per_cpu(cpu_sibling_map, cpu);
	cpus_and(mask, mask, *cpu_map);
	group = first_cpu(mask);
	if (sg)
		*sg = &per_cpu(sched_group_core, group);
	return group;
}
#elif defined(CONFIG_SCHED_MC)
static int cpu_to_core_group(int cpu, const cpumask_t *cpu_map,
			     struct sched_group **sg)
{
	if (sg)
		*sg = &per_cpu(sched_group_core, cpu);
	return cpu;
}
#endif

static DEFINE_PER_CPU(struct sched_domain, phys_domains);
static DEFINE_PER_CPU(struct sched_group, sched_group_phys);

static int cpu_to_phys_group(int cpu, const cpumask_t *cpu_map,
			     struct sched_group **sg)
{
	int group;
#ifdef CONFIG_SCHED_MC
	cpumask_t mask = cpu_coregroup_map(cpu);
	cpus_and(mask, mask, *cpu_map);
	group = first_cpu(mask);
#elif defined(CONFIG_SCHED_SMT)
	cpumask_t mask = per_cpu(cpu_sibling_map, cpu);
	cpus_and(mask, mask, *cpu_map);
	group = first_cpu(mask);
#else
	group = cpu;
#endif
	if (sg)
		*sg = &per_cpu(sched_group_phys, group);
	return group;
}

#ifdef CONFIG_NUMA
/*
 * The init_sched_build_groups can't handle what we want to do with node
 * groups, so roll our own. Now each node has its own list of groups which
 * gets dynamically allocated.
 */
static DEFINE_PER_CPU(struct sched_domain, node_domains);
static struct sched_group **sched_group_nodes_bycpu[NR_CPUS];

static DEFINE_PER_CPU(struct sched_domain, allnodes_domains);
static DEFINE_PER_CPU(struct sched_group, sched_group_allnodes);

static int cpu_to_allnodes_group(int cpu, const cpumask_t *cpu_map,
				 struct sched_group **sg)
{
	cpumask_t nodemask = node_to_cpumask(cpu_to_node(cpu));
	int group;

	cpus_and(nodemask, nodemask, *cpu_map);
	group = first_cpu(nodemask);

	if (sg)
		*sg = &per_cpu(sched_group_allnodes, group);
	return group;
}

static void init_numa_sched_groups_power(struct sched_group *group_head)
{
	struct sched_group *sg = group_head;
	int j;

	if (!sg)
		return;
	do {
		for_each_cpu_mask(j, sg->cpumask) {
			struct sched_domain *sd;

			sd = &per_cpu(phys_domains, j);
			if (j != first_cpu(sd->groups->cpumask)) {
				/*
				 * Only add "power" once for each
				 * physical package.
				 */
				continue;
			}

			sg_inc_cpu_power(sg, sd->groups->__cpu_power);
		}
		sg = sg->next;
	} while (sg != group_head);
}
#endif

#ifdef CONFIG_NUMA
/* Free memory allocated for various sched_group structures */
static void free_sched_groups(const cpumask_t *cpu_map)
{
	int cpu, i;

	for_each_cpu_mask(cpu, *cpu_map) {
		struct sched_group **sched_group_nodes
			= sched_group_nodes_bycpu[cpu];

		if (!sched_group_nodes)
			continue;

		for (i = 0; i < MAX_NUMNODES; i++) {
			cpumask_t nodemask = node_to_cpumask(i);
			struct sched_group *oldsg, *sg = sched_group_nodes[i];

			cpus_and(nodemask, nodemask, *cpu_map);
			if (cpus_empty(nodemask))
				continue;

			if (sg == NULL)
				continue;
			sg = sg->next;
next_sg:
			oldsg = sg;
			sg = sg->next;
			kfree(oldsg);
			if (oldsg != sched_group_nodes[i])
				goto next_sg;
		}
		kfree(sched_group_nodes);
		sched_group_nodes_bycpu[cpu] = NULL;
	}
}
#else
static void free_sched_groups(const cpumask_t *cpu_map)
{
}
#endif

/*
 * Initialize sched groups cpu_power.
 *
 * cpu_power indicates the capacity of sched group, which is used while
 * distributing the load between different sched groups in a sched domain.
 * Typically cpu_power for all the groups in a sched domain will be same unless
 * there are asymmetries in the topology. If there are asymmetries, group
 * having more cpu_power will pickup more load compared to the group having
 * less cpu_power.
 *
 * cpu_power will be a multiple of SCHED_LOAD_SCALE. This multiple represents
 * the maximum number of tasks a group can handle in the presence of other idle
 * or lightly loaded groups in the same sched domain.
 */
static void init_sched_groups_power(int cpu, struct sched_domain *sd)
{
	struct sched_domain *child;
	struct sched_group *group;

	WARN_ON(!sd || !sd->groups);

	if (cpu != first_cpu(sd->groups->cpumask))
		return;

	child = sd->child;

	sd->groups->__cpu_power = 0;

	/*
	 * For perf policy, if the groups in child domain share resources
	 * (for example cores sharing some portions of the cache hierarchy
	 * or SMT), then set this domain groups cpu_power such that each group
	 * can handle only one task, when there are other idle groups in the
	 * same sched domain.
	 */
	if (!child || (!(sd->flags & SD_POWERSAVINGS_BALANCE) &&
		       (child->flags &
			(SD_SHARE_CPUPOWER | SD_SHARE_PKG_RESOURCES)))) {
		sg_inc_cpu_power(sd->groups, SCHED_LOAD_SCALE);
		return;
	}

	/*
	 * add cpu_power of each child group to this groups cpu_power
	 */
	group = child->groups;
	do {
		sg_inc_cpu_power(sd->groups, group->__cpu_power);
		group = group->next;
	} while (group != child->groups);
}

/*
 * Build sched domains for a given set of cpus and attach the sched domains
 * to the individual cpus
 */
static int build_sched_domains(const cpumask_t *cpu_map)
{
	int i;
#ifdef CONFIG_NUMA
	struct sched_group **sched_group_nodes = NULL;
	int sd_allnodes = 0;

	/*
	 * Allocate the per-node list of sched groups
	 */
	sched_group_nodes = kcalloc(MAX_NUMNODES, sizeof(struct sched_group *),
					   GFP_KERNEL);
	if (!sched_group_nodes) {
		printk(KERN_WARNING "Can not alloc sched group node list\n");
		return -ENOMEM;
	}
	sched_group_nodes_bycpu[first_cpu(*cpu_map)] = sched_group_nodes;
#endif

	/*
	 * Set up domains for cpus specified by the cpu_map.
	 */
	for_each_cpu_mask(i, *cpu_map) {
		struct sched_domain *sd = NULL, *p;
		cpumask_t nodemask = node_to_cpumask(cpu_to_node(i));

		cpus_and(nodemask, nodemask, *cpu_map);

#ifdef CONFIG_NUMA
		if (cpus_weight(*cpu_map) >
				SD_NODES_PER_DOMAIN*cpus_weight(nodemask)) {
			sd = &per_cpu(allnodes_domains, i);
			*sd = SD_ALLNODES_INIT;
			sd->span = *cpu_map;
			cpu_to_allnodes_group(i, cpu_map, &sd->groups);
			p = sd;
			sd_allnodes = 1;
		} else
			p = NULL;

		sd = &per_cpu(node_domains, i);
		*sd = SD_NODE_INIT;
		sd->span = sched_domain_node_span(cpu_to_node(i));
		sd->parent = p;
		if (p)
			p->child = sd;
		cpus_and(sd->span, sd->span, *cpu_map);
#endif

		p = sd;
		sd = &per_cpu(phys_domains, i);
		*sd = SD_CPU_INIT;
		sd->span = nodemask;
		sd->parent = p;
		if (p)
			p->child = sd;
		cpu_to_phys_group(i, cpu_map, &sd->groups);

#ifdef CONFIG_SCHED_MC
		p = sd;
		sd = &per_cpu(core_domains, i);
		*sd = SD_MC_INIT;
		sd->span = cpu_coregroup_map(i);
		cpus_and(sd->span, sd->span, *cpu_map);
		sd->parent = p;
		p->child = sd;
		cpu_to_core_group(i, cpu_map, &sd->groups);
#endif

#ifdef CONFIG_SCHED_SMT
		p = sd;
		sd = &per_cpu(cpu_domains, i);
		*sd = SD_SIBLING_INIT;
		sd->span = per_cpu(cpu_sibling_map, i);
		cpus_and(sd->span, sd->span, *cpu_map);
		sd->parent = p;
		p->child = sd;
		cpu_to_cpu_group(i, cpu_map, &sd->groups);
#endif
	}

#ifdef CONFIG_SCHED_SMT
	/* Set up CPU (sibling) groups */
	for_each_cpu_mask(i, *cpu_map) {
		cpumask_t this_sibling_map = per_cpu(cpu_sibling_map, i);
		cpus_and(this_sibling_map, this_sibling_map, *cpu_map);
		if (i != first_cpu(this_sibling_map))
			continue;

		init_sched_build_groups(this_sibling_map, cpu_map,
					&cpu_to_cpu_group);
	}
#endif

#ifdef CONFIG_SCHED_MC
	/* Set up multi-core groups */
	for_each_cpu_mask(i, *cpu_map) {
		cpumask_t this_core_map = cpu_coregroup_map(i);
		cpus_and(this_core_map, this_core_map, *cpu_map);
		if (i != first_cpu(this_core_map))
			continue;
		init_sched_build_groups(this_core_map, cpu_map,
					&cpu_to_core_group);
	}
#endif

	/* Set up physical groups */
	for (i = 0; i < MAX_NUMNODES; i++) {
		cpumask_t nodemask = node_to_cpumask(i);

		cpus_and(nodemask, nodemask, *cpu_map);
		if (cpus_empty(nodemask))
			continue;

		init_sched_build_groups(nodemask, cpu_map, &cpu_to_phys_group);
	}

#ifdef CONFIG_NUMA
	/* Set up node groups */
	if (sd_allnodes)
		init_sched_build_groups(*cpu_map, cpu_map,
					&cpu_to_allnodes_group);

	for (i = 0; i < MAX_NUMNODES; i++) {
		/* Set up node groups */
		struct sched_group *sg, *prev;
		cpumask_t nodemask = node_to_cpumask(i);
		cpumask_t domainspan;
		cpumask_t covered = CPU_MASK_NONE;
		int j;

		cpus_and(nodemask, nodemask, *cpu_map);
		if (cpus_empty(nodemask)) {
			sched_group_nodes[i] = NULL;
			continue;
		}

		domainspan = sched_domain_node_span(i);
		cpus_and(domainspan, domainspan, *cpu_map);

		sg = kmalloc_node(sizeof(struct sched_group), GFP_KERNEL, i);
		if (!sg) {
			printk(KERN_WARNING "Can not alloc domain group for "
				"node %d\n", i);
			goto error;
		}
		sched_group_nodes[i] = sg;
		for_each_cpu_mask(j, nodemask) {
			struct sched_domain *sd;

			sd = &per_cpu(node_domains, j);
			sd->groups = sg;
		}
		sg->__cpu_power = 0;
		sg->cpumask = nodemask;
		sg->next = sg;
		cpus_or(covered, covered, nodemask);
		prev = sg;

		for (j = 0; j < MAX_NUMNODES; j++) {
			cpumask_t tmp, notcovered;
			int n = (i + j) % MAX_NUMNODES;

			cpus_complement(notcovered, covered);
			cpus_and(tmp, notcovered, *cpu_map);
			cpus_and(tmp, tmp, domainspan);
			if (cpus_empty(tmp))
				break;

			nodemask = node_to_cpumask(n);
			cpus_and(tmp, tmp, nodemask);
			if (cpus_empty(tmp))
				continue;

			sg = kmalloc_node(sizeof(struct sched_group),
					  GFP_KERNEL, i);
			if (!sg) {
				printk(KERN_WARNING
				"Can not alloc domain group for node %d\n", j);
				goto error;
			}
			sg->__cpu_power = 0;
			sg->cpumask = tmp;
			sg->next = prev->next;
			cpus_or(covered, covered, tmp);
			prev->next = sg;
			prev = sg;
		}
	}
#endif

	/* Calculate CPU power for physical packages and nodes */
#ifdef CONFIG_SCHED_SMT
	for_each_cpu_mask(i, *cpu_map) {
		struct sched_domain *sd = &per_cpu(cpu_domains, i);

		init_sched_groups_power(i, sd);
	}
#endif
#ifdef CONFIG_SCHED_MC
	for_each_cpu_mask(i, *cpu_map) {
		struct sched_domain *sd = &per_cpu(core_domains, i);

		init_sched_groups_power(i, sd);
	}
#endif

	for_each_cpu_mask(i, *cpu_map) {
		struct sched_domain *sd = &per_cpu(phys_domains, i);

		init_sched_groups_power(i, sd);
	}

#ifdef CONFIG_NUMA
	for (i = 0; i < MAX_NUMNODES; i++)
		init_numa_sched_groups_power(sched_group_nodes[i]);

	if (sd_allnodes) {
		struct sched_group *sg;

		cpu_to_allnodes_group(first_cpu(*cpu_map), cpu_map, &sg);
		init_numa_sched_groups_power(sg);
	}
#endif

	/* Attach the domains */
	for_each_cpu_mask(i, *cpu_map) {
		struct sched_domain *sd;
#ifdef CONFIG_SCHED_SMT
		sd = &per_cpu(cpu_domains, i);
#elif defined(CONFIG_SCHED_MC)
		sd = &per_cpu(core_domains, i);
#else
		sd = &per_cpu(phys_domains, i);
#endif
		cpu_attach_domain(sd, i);
	}

	return 0;

#ifdef CONFIG_NUMA
error:
	free_sched_groups(cpu_map);
	return -ENOMEM;
#endif
}

static cpumask_t *doms_cur;	/* current sched domains */
static int ndoms_cur;		/* number of sched domains in 'doms_cur' */

/*
 * Special case: If a kmalloc of a doms_cur partition (array of
 * cpumask_t) fails, then fallback to a single sched domain,
 * as determined by the single cpumask_t fallback_doms.
 */
static cpumask_t fallback_doms;

/*
 * Set up scheduler domains and groups.  Callers must hold the hotplug lock.
 * For now this just excludes isolated cpus, but could be used to
 * exclude other special cases in the future.
 */
static int arch_init_sched_domains(const cpumask_t *cpu_map)
{
	int err;

	ndoms_cur = 1;
	doms_cur = kmalloc(sizeof(cpumask_t), GFP_KERNEL);
	if (!doms_cur)
		doms_cur = &fallback_doms;
	cpus_andnot(*doms_cur, *cpu_map, cpu_isolated_map);
	err = build_sched_domains(doms_cur);
	register_sched_domain_sysctl();

	return err;
}

static void arch_destroy_sched_domains(const cpumask_t *cpu_map)
{
	free_sched_groups(cpu_map);
}

/*
 * Detach sched domains from a group of cpus specified in cpu_map
 * These cpus will now be attached to the NULL domain
 */
static void detach_destroy_domains(const cpumask_t *cpu_map)
{
	int i;

	unregister_sched_domain_sysctl();

	for_each_cpu_mask(i, *cpu_map)
		cpu_attach_domain(NULL, i);
	synchronize_sched();
	arch_destroy_sched_domains(cpu_map);
}

/*
 * Partition sched domains as specified by the 'ndoms_new'
 * cpumasks in the array doms_new[] of cpumasks.  This compares
 * doms_new[] to the current sched domain partitioning, doms_cur[].
 * It destroys each deleted domain and builds each new domain.
 *
 * 'doms_new' is an array of cpumask_t's of length 'ndoms_new'.
 * The masks don't intersect (don't overlap.)  We should setup one
 * sched domain for each mask.  CPUs not in any of the cpumasks will
 * not be load balanced.  If the same cpumask appears both in the
 * current 'doms_cur' domains and in the new 'doms_new', we can leave
 * it as it is.
 *
 * The passed in 'doms_new' should be kmalloc'd.  This routine takes
 * ownership of it and will kfree it when done with it.  If the caller
 * failed the kmalloc call, then it can pass in doms_new == NULL,
 * and partition_sched_domains() will fallback to the single partition
 * 'fallback_doms'.
 *
 * Call with hotplug lock held
 */
void partition_sched_domains(int ndoms_new, cpumask_t *doms_new)
{
	int i, j;

	/* always unregister in case we don't destroy any domains */
	unregister_sched_domain_sysctl();

	if (doms_new == NULL) {
		ndoms_new = 1;
		doms_new = &fallback_doms;
		cpus_andnot(doms_new[0], cpu_online_map, cpu_isolated_map);
	}

	/* Destroy deleted domains */
	for (i = 0; i < ndoms_cur; i++) {
		for (j = 0; j < ndoms_new; j++) {
			if (cpus_equal(doms_cur[i], doms_new[j]))
				goto match1;
		}
		/* no match - a current sched domain not in new doms_new[] */
		detach_destroy_domains(doms_cur + i);
match1:
		;
	}

	/* Build new domains */
	for (i = 0; i < ndoms_new; i++) {
		for (j = 0; j < ndoms_cur; j++) {
			if (cpus_equal(doms_new[i], doms_cur[j]))
				goto match2;
		}
		/* no match - add a new doms_new */
		build_sched_domains(doms_new + i);
match2:
		;
	}

	/* Remember the new sched domains */
	if (doms_cur != &fallback_doms)
		kfree(doms_cur);
	doms_cur = doms_new;
	ndoms_cur = ndoms_new;

	register_sched_domain_sysctl();
}

#if defined(CONFIG_SCHED_MC) || defined(CONFIG_SCHED_SMT)
static int arch_reinit_sched_domains(void)
{
	int err;

	mutex_lock(&sched_hotcpu_mutex);
	detach_destroy_domains(&cpu_online_map);
	err = arch_init_sched_domains(&cpu_online_map);
	mutex_unlock(&sched_hotcpu_mutex);

	return err;
}

static ssize_t sched_power_savings_store(const char *buf, size_t count, int smt)
{
	int ret;

	if (buf[0] != '0' && buf[0] != '1')
		return -EINVAL;

	if (smt)
		sched_smt_power_savings = (buf[0] == '1');
	else
		sched_mc_power_savings = (buf[0] == '1');

	ret = arch_reinit_sched_domains();

	return ret ? ret : count;
}

#ifdef CONFIG_SCHED_MC
static ssize_t sched_mc_power_savings_show(struct sys_device *dev, char *page)
{
	return sprintf(page, "%u\n", sched_mc_power_savings);
}
static ssize_t sched_mc_power_savings_store(struct sys_device *dev,
					    const char *buf, size_t count)
{
	return sched_power_savings_store(buf, count, 0);
}
static SYSDEV_ATTR(sched_mc_power_savings, 0644, sched_mc_power_savings_show,
		   sched_mc_power_savings_store);
#endif

#ifdef CONFIG_SCHED_SMT
static ssize_t sched_smt_power_savings_show(struct sys_device *dev, char *page)
{
	return sprintf(page, "%u\n", sched_smt_power_savings);
}
static ssize_t sched_smt_power_savings_store(struct sys_device *dev,
					     const char *buf, size_t count)
{
	return sched_power_savings_store(buf, count, 1);
}
static SYSDEV_ATTR(sched_smt_power_savings, 0644, sched_smt_power_savings_show,
		   sched_smt_power_savings_store);
#endif

int sched_create_sysfs_power_savings_entries(struct sysdev_class *cls)
{
	int err = 0;

#ifdef CONFIG_SCHED_SMT
	if (smt_capable())
		err = sysfs_create_file(&cls->kset.kobj,
					&attr_sched_smt_power_savings.attr);
#endif
#ifdef CONFIG_SCHED_MC
	if (!err && mc_capable())
		err = sysfs_create_file(&cls->kset.kobj,
					&attr_sched_mc_power_savings.attr);
#endif
	return err;
}
#endif

/*
 * Force a reinitialization of the sched domains hierarchy.  The domains
 * and groups cannot be updated in place without racing with the balancing
 * code, so we temporarily attach all running cpus to the NULL domain
 * which will prevent rebalancing while the sched domains are recalculated.
 */
static int update_sched_domains(struct notifier_block *nfb,
				unsigned long action, void *hcpu)
{
	switch (action) {
	case CPU_UP_PREPARE:
	case CPU_UP_PREPARE_FROZEN:
	case CPU_DOWN_PREPARE:
	case CPU_DOWN_PREPARE_FROZEN:
		detach_destroy_domains(&cpu_online_map);
		return NOTIFY_OK;

	case CPU_UP_CANCELED:
	case CPU_UP_CANCELED_FROZEN:
	case CPU_DOWN_FAILED:
	case CPU_DOWN_FAILED_FROZEN:
	case CPU_ONLINE:
	case CPU_ONLINE_FROZEN:
	case CPU_DEAD:
	case CPU_DEAD_FROZEN:
		/*
		 * Fall through and re-initialise the domains.
		 */
		break;
	default:
		return NOTIFY_DONE;
	}

	/* The hotplug lock is already held by cpu_up/cpu_down */
	arch_init_sched_domains(&cpu_online_map);

	return NOTIFY_OK;
}

void __init sched_init_smp(void)
{
	cpumask_t non_isolated_cpus;

	mutex_lock(&sched_hotcpu_mutex);
	arch_init_sched_domains(&cpu_online_map);
	cpus_andnot(non_isolated_cpus, cpu_possible_map, cpu_isolated_map);
	if (cpus_empty(non_isolated_cpus))
		cpu_set(smp_processor_id(), non_isolated_cpus);
	mutex_unlock(&sched_hotcpu_mutex);
	/* XXX: Theoretical race here - CPU may be hotplugged now */
	hotcpu_notifier(update_sched_domains, 0);

	/* Move init over to a non-isolated CPU */
	if (set_cpus_allowed(current, non_isolated_cpus) < 0)
		BUG();
	sched_init_granularity();
}
#else
void __init sched_init_smp(void)
{
	sched_init_granularity();
}
#endif /* CONFIG_SMP */

int in_sched_functions(unsigned long addr)
{
	return in_lock_functions(addr) ||
		(addr >= (unsigned long)__sched_text_start
		&& addr < (unsigned long)__sched_text_end);
}

static void init_cfs_rq(struct cfs_rq *cfs_rq, struct rq *rq)
{
	cfs_rq->tasks_timeline = RB_ROOT;
#ifdef CONFIG_FAIR_GROUP_SCHED
	cfs_rq->rq = rq;
#endif
	cfs_rq->min_vruntime = (u64)(-(1LL << 20));
}

void __init sched_init(void)
{
	int highest_cpu = 0;
	int i, j;

	for_each_possible_cpu(i) {
		struct rt_prio_array *array;
		struct rq *rq;

		rq = cpu_rq(i);
		spin_lock_init(&rq->lock);
		lockdep_set_class(&rq->lock, &rq->rq_lock_key);
		rq->nr_running = 0;
		rq->clock = 1;
		init_cfs_rq(&rq->cfs, rq);
#ifdef CONFIG_FAIR_GROUP_SCHED
		INIT_LIST_HEAD(&rq->leaf_cfs_rq_list);
		{
			struct cfs_rq *cfs_rq = &per_cpu(init_cfs_rq, i);
			struct sched_entity *se =
					 &per_cpu(init_sched_entity, i);

			init_cfs_rq_p[i] = cfs_rq;
			init_cfs_rq(cfs_rq, rq);
			cfs_rq->tg = &init_task_group;
			list_add(&cfs_rq->leaf_cfs_rq_list,
							 &rq->leaf_cfs_rq_list);

			init_sched_entity_p[i] = se;
			se->cfs_rq = &rq->cfs;
			se->my_q = cfs_rq;
			se->load.weight = init_task_group_load;
			se->load.inv_weight =
				 div64_64(1ULL<<32, init_task_group_load);
			se->parent = NULL;
		}
		init_task_group.shares = init_task_group_load;
		spin_lock_init(&init_task_group.lock);
#endif

		for (j = 0; j < CPU_LOAD_IDX_MAX; j++)
			rq->cpu_load[j] = 0;
#ifdef CONFIG_SMP
		rq->sd = NULL;
		rq->active_balance = 0;
		rq->next_balance = jiffies;
		rq->push_cpu = 0;
		rq->cpu = i;
		rq->migration_thread = NULL;
		INIT_LIST_HEAD(&rq->migration_queue);
#endif
		atomic_set(&rq->nr_iowait, 0);

		array = &rq->rt.active;
		for (j = 0; j < MAX_RT_PRIO; j++) {
			INIT_LIST_HEAD(array->queue + j);
			__clear_bit(j, array->bitmap);
		}
		highest_cpu = i;
		/* delimiter for bitsearch: */
		__set_bit(MAX_RT_PRIO, array->bitmap);
	}

	set_load_weight(&init_task);

#ifdef CONFIG_PREEMPT_NOTIFIERS
	INIT_HLIST_HEAD(&init_task.preempt_notifiers);
#endif

#ifdef CONFIG_SMP
	nr_cpu_ids = highest_cpu + 1;
	open_softirq(SCHED_SOFTIRQ, run_rebalance_domains, NULL);
#endif

#ifdef CONFIG_RT_MUTEXES
	plist_head_init(&init_task.pi_waiters, &init_task.pi_lock);
#endif

	/*
	 * The boot idle thread does lazy MMU switching as well:
	 */
	atomic_inc(&init_mm.mm_count);
	enter_lazy_tlb(&init_mm, current);

	/*
	 * Make us the idle thread. Technically, schedule() should not be
	 * called from this thread, however somewhere below it might be,
	 * but because we are the idle thread, we just pick up running again
	 * when this runqueue becomes "idle".
	 */
	init_idle(current, smp_processor_id());
	/*
	 * During early bootup we pretend to be a normal task:
	 */
	current->sched_class = &fair_sched_class;
}

#ifdef CONFIG_DEBUG_SPINLOCK_SLEEP
void __might_sleep(char *file, int line)
{
#ifdef in_atomic
	static unsigned long prev_jiffy;	/* ratelimiting */

	if ((in_atomic() || irqs_disabled()) &&
	    system_state == SYSTEM_RUNNING && !oops_in_progress) {
		if (time_before(jiffies, prev_jiffy + HZ) && prev_jiffy)
			return;
		prev_jiffy = jiffies;
		printk(KERN_ERR "BUG: sleeping function called from invalid"
				" context at %s:%d\n", file, line);
		printk("in_atomic():%d, irqs_disabled():%d\n",
			in_atomic(), irqs_disabled());
		debug_show_held_locks(current);
		if (irqs_disabled())
			print_irqtrace_events(current);
		dump_stack();
	}
#endif
}
EXPORT_SYMBOL(__might_sleep);
#endif

#ifdef CONFIG_MAGIC_SYSRQ
static void normalize_task(struct rq *rq, struct task_struct *p)
{
	int on_rq;
	update_rq_clock(rq);
	on_rq = p->se.on_rq;
	if (on_rq)
		deactivate_task(rq, p, 0);
	__setscheduler(rq, p, SCHED_NORMAL, 0);
	if (on_rq) {
		activate_task(rq, p, 0);
		resched_task(rq->curr);
	}
}

void normalize_rt_tasks(void)
{
	struct task_struct *g, *p;
	unsigned long flags;
	struct rq *rq;

	read_lock_irq(&tasklist_lock);
	do_each_thread(g, p) {
		/*
		 * Only normalize user tasks:
		 */
		if (!p->mm)
			continue;

		p->se.exec_start		= 0;
#ifdef CONFIG_SCHEDSTATS
		p->se.wait_start		= 0;
		p->se.sleep_start		= 0;
		p->se.block_start		= 0;
#endif
		task_rq(p)->clock		= 0;

		if (!rt_task(p)) {
			/*
			 * Renice negative nice level userspace
			 * tasks back to 0:
			 */
			if (TASK_NICE(p) < 0 && p->mm)
				set_user_nice(p, 0);
			continue;
		}

		spin_lock_irqsave(&p->pi_lock, flags);
		rq = __task_rq_lock(p);

		normalize_task(rq, p);

		__task_rq_unlock(rq);
		spin_unlock_irqrestore(&p->pi_lock, flags);
	} while_each_thread(g, p);

	read_unlock_irq(&tasklist_lock);
}

#endif /* CONFIG_MAGIC_SYSRQ */

#if	defined(CONFIG_IA64) || defined(CONFIG_KDB)
/*
 * These functions are only useful for the IA64 MCA handling.
 *
 * They can only be called when the whole system has been
 * stopped - every CPU needs to be quiescent, and no scheduling
 * activity can take place. Using them for anything else would
 * be a serious bug, and as a result, they aren't even visible
 * under any other configuration.
 */

/**
 * curr_task - return the current task for a given cpu.
 * @cpu: the processor in question.
 *
 * ONLY VALID WHEN THE WHOLE SYSTEM IS STOPPED!
 */
struct task_struct *curr_task(int cpu)
{
	return cpu_curr(cpu);
}

/**
 * set_curr_task - set the current task for a given cpu.
 * @cpu: the processor in question.
 * @p: the task pointer to set.
 *
 * Description: This function must only be used when non-maskable interrupts
 * are serviced on a separate stack.  It allows the architecture to switch the
 * notion of the current task on a cpu in a non-blocking manner.  This function
 * must be called with all CPU's synchronized, and interrupts disabled, the
 * and caller must save the original value of the current task (see
 * curr_task() above) and restore that value before reenabling interrupts and
 * re-starting the system.
 *
 * ONLY VALID WHEN THE WHOLE SYSTEM IS STOPPED!
 */
void set_curr_task(int cpu, struct task_struct *p)
{
	cpu_curr(cpu) = p;
}

#endif

#ifdef CONFIG_FAIR_GROUP_SCHED

/* allocate runqueue etc for a new task group */
struct task_group *sched_create_group(void)
{
	struct task_group *tg;
	struct cfs_rq *cfs_rq;
	struct sched_entity *se;
	struct rq *rq;
	int i;

	tg = kzalloc(sizeof(*tg), GFP_KERNEL);
	if (!tg)
		return ERR_PTR(-ENOMEM);

	tg->cfs_rq = kzalloc(sizeof(cfs_rq) * NR_CPUS, GFP_KERNEL);
	if (!tg->cfs_rq)
		goto err;
	tg->se = kzalloc(sizeof(se) * NR_CPUS, GFP_KERNEL);
	if (!tg->se)
		goto err;

	for_each_possible_cpu(i) {
		rq = cpu_rq(i);

		cfs_rq = kmalloc_node(sizeof(struct cfs_rq), GFP_KERNEL,
							 cpu_to_node(i));
		if (!cfs_rq)
			goto err;

		se = kmalloc_node(sizeof(struct sched_entity), GFP_KERNEL,
							cpu_to_node(i));
		if (!se)
			goto err;

		memset(cfs_rq, 0, sizeof(struct cfs_rq));
		memset(se, 0, sizeof(struct sched_entity));

		tg->cfs_rq[i] = cfs_rq;
		init_cfs_rq(cfs_rq, rq);
		cfs_rq->tg = tg;

		tg->se[i] = se;
		se->cfs_rq = &rq->cfs;
		se->my_q = cfs_rq;
		se->load.weight = NICE_0_LOAD;
		se->load.inv_weight = div64_64(1ULL<<32, NICE_0_LOAD);
		se->parent = NULL;
	}

	for_each_possible_cpu(i) {
		rq = cpu_rq(i);
		cfs_rq = tg->cfs_rq[i];
		list_add_rcu(&cfs_rq->leaf_cfs_rq_list, &rq->leaf_cfs_rq_list);
	}

	tg->shares = NICE_0_LOAD;
	spin_lock_init(&tg->lock);

	return tg;

err:
	for_each_possible_cpu(i) {
		if (tg->cfs_rq)
			kfree(tg->cfs_rq[i]);
		if (tg->se)
			kfree(tg->se[i]);
	}
	kfree(tg->cfs_rq);
	kfree(tg->se);
	kfree(tg);

	return ERR_PTR(-ENOMEM);
}

/* rcu callback to free various structures associated with a task group */
static void free_sched_group(struct rcu_head *rhp)
{
	struct task_group *tg = container_of(rhp, struct task_group, rcu);
	struct cfs_rq *cfs_rq;
	struct sched_entity *se;
	int i;

	/* now it should be safe to free those cfs_rqs */
	for_each_possible_cpu(i) {
		cfs_rq = tg->cfs_rq[i];
		kfree(cfs_rq);

		se = tg->se[i];
		kfree(se);
	}

	kfree(tg->cfs_rq);
	kfree(tg->se);
	kfree(tg);
}

/* Destroy runqueue etc associated with a task group */
void sched_destroy_group(struct task_group *tg)
{
	struct cfs_rq *cfs_rq = NULL;
	int i;

	for_each_possible_cpu(i) {
		cfs_rq = tg->cfs_rq[i];
		list_del_rcu(&cfs_rq->leaf_cfs_rq_list);
	}

	BUG_ON(!cfs_rq);

	/* wait for possible concurrent references to cfs_rqs complete */
	call_rcu(&tg->rcu, free_sched_group);
}

/* change task's runqueue when it moves between groups.
 *	The caller of this function should have put the task in its new group
 *	by now. This function just updates tsk->se.cfs_rq and tsk->se.parent to
 *	reflect its new group.
 */
void sched_move_task(struct task_struct *tsk)
{
	int on_rq, running;
	unsigned long flags;
	struct rq *rq;

	rq = task_rq_lock(tsk, &flags);

	if (tsk->sched_class != &fair_sched_class) {
		set_task_cfs_rq(tsk, task_cpu(tsk));
		goto done;
	}

	update_rq_clock(rq);

	running = task_running(rq, tsk);
	on_rq = tsk->se.on_rq;

	if (on_rq) {
		dequeue_task(rq, tsk, 0);
		if (unlikely(running))
			tsk->sched_class->put_prev_task(rq, tsk);
	}

	set_task_cfs_rq(tsk, task_cpu(tsk));

	if (on_rq) {
		if (unlikely(running))
			tsk->sched_class->set_curr_task(rq);
		enqueue_task(rq, tsk, 0);
	}

done:
	task_rq_unlock(rq, &flags);
}

static void set_se_shares(struct sched_entity *se, unsigned long shares)
{
	struct cfs_rq *cfs_rq = se->cfs_rq;
	struct rq *rq = cfs_rq->rq;
	int on_rq;

	spin_lock_irq(&rq->lock);

	on_rq = se->on_rq;
	if (on_rq)
		dequeue_entity(cfs_rq, se, 0);

	se->load.weight = shares;
	se->load.inv_weight = div64_64((1ULL<<32), shares);

	if (on_rq)
		enqueue_entity(cfs_rq, se, 0);

	spin_unlock_irq(&rq->lock);
}

int sched_group_set_shares(struct task_group *tg, unsigned long shares)
{
	int i;

	spin_lock(&tg->lock);
	if (tg->shares == shares)
		goto done;

	tg->shares = shares;
	for_each_possible_cpu(i)
		set_se_shares(tg->se[i], shares);

done:
	spin_unlock(&tg->lock);
	return 0;
}

unsigned long sched_group_shares(struct task_group *tg)
{
	return tg->shares;
}

#endif	/* CONFIG_FAIR_GROUP_SCHED */

#ifdef CONFIG_FAIR_CGROUP_SCHED

/* return corresponding task_group object of a cgroup */
static inline struct task_group *cgroup_tg(struct cgroup *cgrp)
{
	return container_of(cgroup_subsys_state(cgrp, cpu_cgroup_subsys_id),
			    struct task_group, css);
}

static struct cgroup_subsys_state *
cpu_cgroup_create(struct cgroup_subsys *ss, struct cgroup *cgrp)
{
	struct task_group *tg;

	if (!cgrp->parent) {
		/* This is early initialization for the top cgroup */
		init_task_group.css.cgroup = cgrp;
		return &init_task_group.css;
	}

	/* we support only 1-level deep hierarchical scheduler atm */
	if (cgrp->parent->parent)
		return ERR_PTR(-EINVAL);

	tg = sched_create_group();
	if (IS_ERR(tg))
		return ERR_PTR(-ENOMEM);

	/* Bind the cgroup to task_group object we just created */
	tg->css.cgroup = cgrp;

	return &tg->css;
}

static void cpu_cgroup_destroy(struct cgroup_subsys *ss,
			       struct cgroup *cgrp)
{
	struct task_group *tg = cgroup_tg(cgrp);

	sched_destroy_group(tg);
}

static int cpu_cgroup_can_attach(struct cgroup_subsys *ss,
			     struct cgroup *cgrp, struct task_struct *tsk)
{
	/* We don't support RT-tasks being in separate groups */
	if (tsk->sched_class != &fair_sched_class)
		return -EINVAL;

	return 0;
}

static void
cpu_cgroup_attach(struct cgroup_subsys *ss, struct cgroup *cgrp,
			struct cgroup *old_cont, struct task_struct *tsk)
{
	sched_move_task(tsk);
}

static int cpu_shares_write_uint(struct cgroup *cgrp, struct cftype *cftype,
				u64 shareval)
{
	return sched_group_set_shares(cgroup_tg(cgrp), shareval);
}

static u64 cpu_shares_read_uint(struct cgroup *cgrp, struct cftype *cft)
{
	struct task_group *tg = cgroup_tg(cgrp);

	return (u64) tg->shares;
}

static struct cftype cpu_files[] = {
	{
		.name = "shares",
		.read_uint = cpu_shares_read_uint,
		.write_uint = cpu_shares_write_uint,
	},
};

static int cpu_cgroup_populate(struct cgroup_subsys *ss, struct cgroup *cont)
{
	return cgroup_add_files(cont, ss, cpu_files, ARRAY_SIZE(cpu_files));
}

struct cgroup_subsys cpu_cgroup_subsys = {
	.name		= "cpu",
	.create		= cpu_cgroup_create,
	.destroy	= cpu_cgroup_destroy,
	.can_attach	= cpu_cgroup_can_attach,
	.attach		= cpu_cgroup_attach,
	.populate	= cpu_cgroup_populate,
	.subsys_id	= cpu_cgroup_subsys_id,
	.early_init	= 1,
};

#endif	/* CONFIG_FAIR_CGROUP_SCHED */

<<<<<<< HEAD
#ifdef	CONFIG_KDB

#include <linux/kdb.h>

static void
kdb_prio(char *name, struct rt_prio_array *array, kdb_printf_t xxx_printf)
{
	int pri;

	xxx_printf("  %s bitmap: 0x%lx 0x%lx 0x%lx\n",
		name,
		array->bitmap[0], array->bitmap[1], array->bitmap[2]);

	pri = sched_find_first_bit(array->bitmap);
	if (pri != MAX_PRIO) {
		xxx_printf("   bitmap priorities:");
		while (pri != MAX_PRIO) {
			xxx_printf(" %d", pri);
			pri++;
			pri = find_next_bit(array->bitmap, MAX_PRIO, pri);
		}
		xxx_printf("\n");
	}

	for (pri = 0; pri < MAX_PRIO; pri++) {
		int printed_hdr = 0;
		struct list_head *head, *curr;

		head = array->queue + pri;
		curr = head->next;
		while(curr != head) {
			struct task_struct *task;
			if (!printed_hdr) {
				xxx_printf("   queue at priority=%d\n", pri);
				printed_hdr = 1;
			}
			task = list_entry(curr, struct task_struct, run_list);
			xxx_printf("    0x%p %d %s  time_slice:%d\n",
				   task, task->pid, task->comm,
				   task->time_slice);
			curr = curr->next;
		}
	}
}

/* This code must be in sched.c because struct rq is only defined in this
 * source.  To allow most of kdb to be modular, this code cannot call any kdb
 * functions directly, any external functions that it needs must be passed in
 * as parameters.
 */

void
kdb_runqueue(unsigned long cpu, kdb_printf_t xxx_printf)
{
	struct rq *rq;

	rq = cpu_rq(cpu);

	xxx_printf("CPU%ld lock:%s curr:0x%p(%d)(%s)",
		   cpu, (spin_is_locked(&rq->lock))?"LOCKED":"free",
		   rq->curr, rq->curr->pid, rq->curr->comm);
	if (rq->curr == rq->idle)
		xxx_printf(" is idle");
	xxx_printf("\n ");
#ifdef CONFIG_SMP
	xxx_printf(" cpu_load:%lu %lu %lu",
			rq->cpu_load[0], rq->cpu_load[1], rq->cpu_load[2]);
#endif
	xxx_printf(" nr_running:%lu nr_switches:%llu\n",
		   rq->nr_running, (long long)rq->nr_switches);
	kdb_prio("active", &rq->rt.active, xxx_printf);
}
EXPORT_SYMBOL(kdb_runqueue);

#endif	/* CONFIG_KDB */
=======
#ifdef CONFIG_CGROUP_CPUACCT

/*
 * CPU accounting code for task groups.
 *
 * Based on the work by Paul Menage (menage@google.com) and Balbir Singh
 * (balbir@in.ibm.com).
 */

/* track cpu usage of a group of tasks */
struct cpuacct {
	struct cgroup_subsys_state css;
	/* cpuusage holds pointer to a u64-type object on every cpu */
	u64 *cpuusage;
};

struct cgroup_subsys cpuacct_subsys;

/* return cpu accounting group corresponding to this container */
static inline struct cpuacct *cgroup_ca(struct cgroup *cont)
{
	return container_of(cgroup_subsys_state(cont, cpuacct_subsys_id),
			    struct cpuacct, css);
}

/* return cpu accounting group to which this task belongs */
static inline struct cpuacct *task_ca(struct task_struct *tsk)
{
	return container_of(task_subsys_state(tsk, cpuacct_subsys_id),
			    struct cpuacct, css);
}

/* create a new cpu accounting group */
static struct cgroup_subsys_state *cpuacct_create(
	struct cgroup_subsys *ss, struct cgroup *cont)
{
	struct cpuacct *ca = kzalloc(sizeof(*ca), GFP_KERNEL);

	if (!ca)
		return ERR_PTR(-ENOMEM);

	ca->cpuusage = alloc_percpu(u64);
	if (!ca->cpuusage) {
		kfree(ca);
		return ERR_PTR(-ENOMEM);
	}

	return &ca->css;
}

/* destroy an existing cpu accounting group */
static void cpuacct_destroy(struct cgroup_subsys *ss,
			    struct cgroup *cont)
{
	struct cpuacct *ca = cgroup_ca(cont);

	free_percpu(ca->cpuusage);
	kfree(ca);
}

/* return total cpu usage (in nanoseconds) of a group */
static u64 cpuusage_read(struct cgroup *cont, struct cftype *cft)
{
	struct cpuacct *ca = cgroup_ca(cont);
	u64 totalcpuusage = 0;
	int i;

	for_each_possible_cpu(i) {
		u64 *cpuusage = percpu_ptr(ca->cpuusage, i);

		/*
		 * Take rq->lock to make 64-bit addition safe on 32-bit
		 * platforms.
		 */
		spin_lock_irq(&cpu_rq(i)->lock);
		totalcpuusage += *cpuusage;
		spin_unlock_irq(&cpu_rq(i)->lock);
	}

	return totalcpuusage;
}

static struct cftype files[] = {
	{
		.name = "usage",
		.read_uint = cpuusage_read,
	},
};

static int cpuacct_populate(struct cgroup_subsys *ss, struct cgroup *cont)
{
	return cgroup_add_files(cont, ss, files, ARRAY_SIZE(files));
}

/*
 * charge this task's execution time to its accounting group.
 *
 * called with rq->lock held.
 */
static void cpuacct_charge(struct task_struct *tsk, u64 cputime)
{
	struct cpuacct *ca;

	if (!cpuacct_subsys.active)
		return;

	ca = task_ca(tsk);
	if (ca) {
		u64 *cpuusage = percpu_ptr(ca->cpuusage, task_cpu(tsk));

		*cpuusage += cputime;
	}
}

struct cgroup_subsys cpuacct_subsys = {
	.name = "cpuacct",
	.create = cpuacct_create,
	.destroy = cpuacct_destroy,
	.populate = cpuacct_populate,
	.subsys_id = cpuacct_subsys_id,
};
#endif	/* CONFIG_CGROUP_CPUACCT */
>>>>>>> 09b56adc
<|MERGE_RESOLUTION|>--- conflicted
+++ resolved
@@ -7281,7 +7281,129 @@
 
 #endif	/* CONFIG_FAIR_CGROUP_SCHED */
 
-<<<<<<< HEAD
+#ifdef CONFIG_CGROUP_CPUACCT
+
+/*
+ * CPU accounting code for task groups.
+ *
+ * Based on the work by Paul Menage (menage@google.com) and Balbir Singh
+ * (balbir@in.ibm.com).
+ */
+
+/* track cpu usage of a group of tasks */
+struct cpuacct {
+	struct cgroup_subsys_state css;
+	/* cpuusage holds pointer to a u64-type object on every cpu */
+	u64 *cpuusage;
+};
+
+struct cgroup_subsys cpuacct_subsys;
+
+/* return cpu accounting group corresponding to this container */
+static inline struct cpuacct *cgroup_ca(struct cgroup *cont)
+{
+	return container_of(cgroup_subsys_state(cont, cpuacct_subsys_id),
+			    struct cpuacct, css);
+}
+
+/* return cpu accounting group to which this task belongs */
+static inline struct cpuacct *task_ca(struct task_struct *tsk)
+{
+	return container_of(task_subsys_state(tsk, cpuacct_subsys_id),
+			    struct cpuacct, css);
+}
+
+/* create a new cpu accounting group */
+static struct cgroup_subsys_state *cpuacct_create(
+	struct cgroup_subsys *ss, struct cgroup *cont)
+{
+	struct cpuacct *ca = kzalloc(sizeof(*ca), GFP_KERNEL);
+
+	if (!ca)
+		return ERR_PTR(-ENOMEM);
+
+	ca->cpuusage = alloc_percpu(u64);
+	if (!ca->cpuusage) {
+		kfree(ca);
+		return ERR_PTR(-ENOMEM);
+	}
+
+	return &ca->css;
+}
+
+/* destroy an existing cpu accounting group */
+static void cpuacct_destroy(struct cgroup_subsys *ss,
+			    struct cgroup *cont)
+{
+	struct cpuacct *ca = cgroup_ca(cont);
+
+	free_percpu(ca->cpuusage);
+	kfree(ca);
+}
+
+/* return total cpu usage (in nanoseconds) of a group */
+static u64 cpuusage_read(struct cgroup *cont, struct cftype *cft)
+{
+	struct cpuacct *ca = cgroup_ca(cont);
+	u64 totalcpuusage = 0;
+	int i;
+
+	for_each_possible_cpu(i) {
+		u64 *cpuusage = percpu_ptr(ca->cpuusage, i);
+
+		/*
+		 * Take rq->lock to make 64-bit addition safe on 32-bit
+		 * platforms.
+		 */
+		spin_lock_irq(&cpu_rq(i)->lock);
+		totalcpuusage += *cpuusage;
+		spin_unlock_irq(&cpu_rq(i)->lock);
+	}
+
+	return totalcpuusage;
+}
+
+static struct cftype files[] = {
+	{
+		.name = "usage",
+		.read_uint = cpuusage_read,
+	},
+};
+
+static int cpuacct_populate(struct cgroup_subsys *ss, struct cgroup *cont)
+{
+	return cgroup_add_files(cont, ss, files, ARRAY_SIZE(files));
+}
+
+/*
+ * charge this task's execution time to its accounting group.
+ *
+ * called with rq->lock held.
+ */
+static void cpuacct_charge(struct task_struct *tsk, u64 cputime)
+{
+	struct cpuacct *ca;
+
+	if (!cpuacct_subsys.active)
+		return;
+
+	ca = task_ca(tsk);
+	if (ca) {
+		u64 *cpuusage = percpu_ptr(ca->cpuusage, task_cpu(tsk));
+
+		*cpuusage += cputime;
+	}
+}
+
+struct cgroup_subsys cpuacct_subsys = {
+	.name = "cpuacct",
+	.create = cpuacct_create,
+	.destroy = cpuacct_destroy,
+	.populate = cpuacct_populate,
+	.subsys_id = cpuacct_subsys_id,
+};
+#endif	/* CONFIG_CGROUP_CPUACCT */
+
 #ifdef	CONFIG_KDB
 
 #include <linux/kdb.h>
@@ -7356,128 +7478,4 @@
 }
 EXPORT_SYMBOL(kdb_runqueue);
 
-#endif	/* CONFIG_KDB */
-=======
-#ifdef CONFIG_CGROUP_CPUACCT
-
-/*
- * CPU accounting code for task groups.
- *
- * Based on the work by Paul Menage (menage@google.com) and Balbir Singh
- * (balbir@in.ibm.com).
- */
-
-/* track cpu usage of a group of tasks */
-struct cpuacct {
-	struct cgroup_subsys_state css;
-	/* cpuusage holds pointer to a u64-type object on every cpu */
-	u64 *cpuusage;
-};
-
-struct cgroup_subsys cpuacct_subsys;
-
-/* return cpu accounting group corresponding to this container */
-static inline struct cpuacct *cgroup_ca(struct cgroup *cont)
-{
-	return container_of(cgroup_subsys_state(cont, cpuacct_subsys_id),
-			    struct cpuacct, css);
-}
-
-/* return cpu accounting group to which this task belongs */
-static inline struct cpuacct *task_ca(struct task_struct *tsk)
-{
-	return container_of(task_subsys_state(tsk, cpuacct_subsys_id),
-			    struct cpuacct, css);
-}
-
-/* create a new cpu accounting group */
-static struct cgroup_subsys_state *cpuacct_create(
-	struct cgroup_subsys *ss, struct cgroup *cont)
-{
-	struct cpuacct *ca = kzalloc(sizeof(*ca), GFP_KERNEL);
-
-	if (!ca)
-		return ERR_PTR(-ENOMEM);
-
-	ca->cpuusage = alloc_percpu(u64);
-	if (!ca->cpuusage) {
-		kfree(ca);
-		return ERR_PTR(-ENOMEM);
-	}
-
-	return &ca->css;
-}
-
-/* destroy an existing cpu accounting group */
-static void cpuacct_destroy(struct cgroup_subsys *ss,
-			    struct cgroup *cont)
-{
-	struct cpuacct *ca = cgroup_ca(cont);
-
-	free_percpu(ca->cpuusage);
-	kfree(ca);
-}
-
-/* return total cpu usage (in nanoseconds) of a group */
-static u64 cpuusage_read(struct cgroup *cont, struct cftype *cft)
-{
-	struct cpuacct *ca = cgroup_ca(cont);
-	u64 totalcpuusage = 0;
-	int i;
-
-	for_each_possible_cpu(i) {
-		u64 *cpuusage = percpu_ptr(ca->cpuusage, i);
-
-		/*
-		 * Take rq->lock to make 64-bit addition safe on 32-bit
-		 * platforms.
-		 */
-		spin_lock_irq(&cpu_rq(i)->lock);
-		totalcpuusage += *cpuusage;
-		spin_unlock_irq(&cpu_rq(i)->lock);
-	}
-
-	return totalcpuusage;
-}
-
-static struct cftype files[] = {
-	{
-		.name = "usage",
-		.read_uint = cpuusage_read,
-	},
-};
-
-static int cpuacct_populate(struct cgroup_subsys *ss, struct cgroup *cont)
-{
-	return cgroup_add_files(cont, ss, files, ARRAY_SIZE(files));
-}
-
-/*
- * charge this task's execution time to its accounting group.
- *
- * called with rq->lock held.
- */
-static void cpuacct_charge(struct task_struct *tsk, u64 cputime)
-{
-	struct cpuacct *ca;
-
-	if (!cpuacct_subsys.active)
-		return;
-
-	ca = task_ca(tsk);
-	if (ca) {
-		u64 *cpuusage = percpu_ptr(ca->cpuusage, task_cpu(tsk));
-
-		*cpuusage += cputime;
-	}
-}
-
-struct cgroup_subsys cpuacct_subsys = {
-	.name = "cpuacct",
-	.create = cpuacct_create,
-	.destroy = cpuacct_destroy,
-	.populate = cpuacct_populate,
-	.subsys_id = cpuacct_subsys_id,
-};
-#endif	/* CONFIG_CGROUP_CPUACCT */
->>>>>>> 09b56adc
+#endif	/* CONFIG_KDB */