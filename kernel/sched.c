/*
 *  kernel/sched.c
 *
 *  Kernel scheduler and related syscalls
 *
 *  Copyright (C) 1991-2002  Linus Torvalds
 *
 *  1996-12-23  Modified by Dave Grothe to fix bugs in semaphores and
 *		make semaphores SMP safe
 *  1998-11-19	Implemented schedule_timeout() and related stuff
 *		by Andrea Arcangeli
 *  2002-01-04	New ultra-scalable O(1) scheduler by Ingo Molnar:
 *		hybrid priority-list and round-robin design with
 *		an array-switch method of distributing timeslices
 *		and per-CPU runqueues.  Cleanups and useful suggestions
 *		by Davide Libenzi, preemptible kernel bits by Robert Love.
 *  2003-09-03	Interactivity tuning by Con Kolivas.
 *  2004-04-02	Scheduler domains code by Nick Piggin
 *  2007-04-15  Work begun on replacing all interactivity tuning with a
 *              fair scheduling design by Con Kolivas.
 *  2007-05-05  Load balancing (smp-nice) and other improvements
 *              by Peter Williams
 *  2007-05-06  Interactivity improvements to CFS by Mike Galbraith
 *  2007-07-01  Group scheduling enhancements by Srivatsa Vaddagiri
 *  2007-11-29  RT balancing improvements by Steven Rostedt, Gregory Haskins,
 *              Thomas Gleixner, Mike Kravetz
 */

#include <linux/mm.h>
#include <linux/module.h>
#include <linux/nmi.h>
#include <linux/init.h>
#include <linux/uaccess.h>
#include <linux/highmem.h>
#include <linux/smp_lock.h>
#include <asm/mmu_context.h>
#include <linux/interrupt.h>
#include <linux/capability.h>
#include <linux/completion.h>
#include <linux/kernel_stat.h>
#include <linux/debug_locks.h>
#include <linux/perf_event.h>
#include <linux/security.h>
#include <linux/notifier.h>
#include <linux/profile.h>
#include <linux/freezer.h>
#include <linux/vmalloc.h>
#include <linux/blkdev.h>
#include <linux/delay.h>
#include <linux/pid_namespace.h>
#include <linux/smp.h>
#include <linux/threads.h>
#include <linux/timer.h>
#include <linux/rcupdate.h>
#include <linux/cpu.h>
#include <linux/cpuset.h>
#include <linux/percpu.h>
#include <linux/proc_fs.h>
#include <linux/seq_file.h>
#include <linux/stop_machine.h>
#include <linux/sysctl.h>
#include <linux/syscalls.h>
#include <linux/times.h>
#include <linux/tsacct_kern.h>
#include <linux/kprobes.h>
#include <linux/delayacct.h>
#include <linux/unistd.h>
#include <linux/pagemap.h>
#include <linux/hrtimer.h>
#include <linux/tick.h>
#include <linux/debugfs.h>
#include <linux/ctype.h>
#include <linux/ftrace.h>
#include <linux/slab.h>

#include <asm/tlb.h>
#include <asm/irq_regs.h>
#include <asm/mutex.h>

#include "sched_cpupri.h"
#include "workqueue_sched.h"
#include "sched_autogroup.h"

#define CREATE_TRACE_POINTS
#include <trace/events/sched.h>

/*
 * Convert user-nice values [ -20 ... 0 ... 19 ]
 * to static priority [ MAX_RT_PRIO..MAX_PRIO-1 ],
 * and back.
 */
#define NICE_TO_PRIO(nice)	(MAX_RT_PRIO + (nice) + 20)
#define PRIO_TO_NICE(prio)	((prio) - MAX_RT_PRIO - 20)
#define TASK_NICE(p)		PRIO_TO_NICE((p)->static_prio)

/*
 * 'User priority' is the nice value converted to something we
 * can work with better when scaling various scheduler parameters,
 * it's a [ 0 ... 39 ] range.
 */
#define USER_PRIO(p)		((p)-MAX_RT_PRIO)
#define TASK_USER_PRIO(p)	USER_PRIO((p)->static_prio)
#define MAX_USER_PRIO		(USER_PRIO(MAX_PRIO))

/*
 * Helpers for converting nanosecond timing to jiffy resolution
 */
#define NS_TO_JIFFIES(TIME)	((unsigned long)(TIME) / (NSEC_PER_SEC / HZ))

#define NICE_0_LOAD		SCHED_LOAD_SCALE
#define NICE_0_SHIFT		SCHED_LOAD_SHIFT

/*
 * These are the 'tuning knobs' of the scheduler:
 *
 * default timeslice is 100 msecs (used only for SCHED_RR tasks).
 * Timeslices get refilled after they expire.
 */
#define DEF_TIMESLICE		(100 * HZ / 1000)

/*
 * single value that denotes runtime == period, ie unlimited time.
 */
#define RUNTIME_INF	((u64)~0ULL)

static inline int rt_policy(int policy)
{
	if (unlikely(policy == SCHED_FIFO || policy == SCHED_RR))
		return 1;
	return 0;
}

static inline int task_has_rt_policy(struct task_struct *p)
{
	return rt_policy(p->policy);
}

/*
 * This is the priority-queue data structure of the RT scheduling class:
 */
struct rt_prio_array {
	DECLARE_BITMAP(bitmap, MAX_RT_PRIO+1); /* include 1 bit for delimiter */
	struct list_head queue[MAX_RT_PRIO];
};

struct rt_bandwidth {
	/* nests inside the rq lock: */
	raw_spinlock_t		rt_runtime_lock;
	ktime_t			rt_period;
	u64			rt_runtime;
	struct hrtimer		rt_period_timer;
};

static struct rt_bandwidth def_rt_bandwidth;

static int do_sched_rt_period_timer(struct rt_bandwidth *rt_b, int overrun);

static enum hrtimer_restart sched_rt_period_timer(struct hrtimer *timer)
{
	struct rt_bandwidth *rt_b =
		container_of(timer, struct rt_bandwidth, rt_period_timer);
	ktime_t now;
	int overrun;
	int idle = 0;

	for (;;) {
		now = hrtimer_cb_get_time(timer);
		overrun = hrtimer_forward(timer, now, rt_b->rt_period);

		if (!overrun)
			break;

		idle = do_sched_rt_period_timer(rt_b, overrun);
	}

	return idle ? HRTIMER_NORESTART : HRTIMER_RESTART;
}

static
void init_rt_bandwidth(struct rt_bandwidth *rt_b, u64 period, u64 runtime)
{
	rt_b->rt_period = ns_to_ktime(period);
	rt_b->rt_runtime = runtime;

	raw_spin_lock_init(&rt_b->rt_runtime_lock);

	hrtimer_init(&rt_b->rt_period_timer,
			CLOCK_MONOTONIC, HRTIMER_MODE_REL);
	rt_b->rt_period_timer.function = sched_rt_period_timer;
}

static inline int rt_bandwidth_enabled(void)
{
	return sysctl_sched_rt_runtime >= 0;
}

static void start_rt_bandwidth(struct rt_bandwidth *rt_b)
{
	ktime_t now;

	if (!rt_bandwidth_enabled() || rt_b->rt_runtime == RUNTIME_INF)
		return;

	if (hrtimer_active(&rt_b->rt_period_timer))
		return;

	raw_spin_lock(&rt_b->rt_runtime_lock);
	for (;;) {
		unsigned long delta;
		ktime_t soft, hard;

		if (hrtimer_active(&rt_b->rt_period_timer))
			break;

		now = hrtimer_cb_get_time(&rt_b->rt_period_timer);
		hrtimer_forward(&rt_b->rt_period_timer, now, rt_b->rt_period);

		soft = hrtimer_get_softexpires(&rt_b->rt_period_timer);
		hard = hrtimer_get_expires(&rt_b->rt_period_timer);
		delta = ktime_to_ns(ktime_sub(hard, soft));
		__hrtimer_start_range_ns(&rt_b->rt_period_timer, soft, delta,
				HRTIMER_MODE_ABS_PINNED, 0);
	}
	raw_spin_unlock(&rt_b->rt_runtime_lock);
}

#ifdef CONFIG_RT_GROUP_SCHED
static void destroy_rt_bandwidth(struct rt_bandwidth *rt_b)
{
	hrtimer_cancel(&rt_b->rt_period_timer);
}
#endif

/*
 * sched_domains_mutex serializes calls to arch_init_sched_domains,
 * detach_destroy_domains and partition_sched_domains.
 */
static DEFINE_MUTEX(sched_domains_mutex);

#ifdef CONFIG_CGROUP_SCHED

#include <linux/cgroup.h>

struct cfs_rq;

static LIST_HEAD(task_groups);

/* task group related information */
struct task_group {
	struct cgroup_subsys_state css;

#ifdef CONFIG_FAIR_GROUP_SCHED
	/* schedulable entities of this group on each cpu */
	struct sched_entity **se;
	/* runqueue "owned" by this group on each cpu */
	struct cfs_rq **cfs_rq;
	unsigned long shares;

	atomic_t load_weight;
#endif

#ifdef CONFIG_RT_GROUP_SCHED
	struct sched_rt_entity **rt_se;
	struct rt_rq **rt_rq;

	struct rt_bandwidth rt_bandwidth;
#endif

	struct rcu_head rcu;
	struct list_head list;

	struct task_group *parent;
	struct list_head siblings;
	struct list_head children;

#ifdef CONFIG_SCHED_AUTOGROUP
	struct autogroup *autogroup;
#endif
};

/* task_group_lock serializes the addition/removal of task groups */
static DEFINE_SPINLOCK(task_group_lock);

#ifdef CONFIG_FAIR_GROUP_SCHED

# define ROOT_TASK_GROUP_LOAD	NICE_0_LOAD

/*
 * A weight of 0 or 1 can cause arithmetics problems.
 * A weight of a cfs_rq is the sum of weights of which entities
 * are queued on this cfs_rq, so a weight of a entity should not be
 * too large, so as the shares value of a task group.
 * (The default weight is 1024 - so there's no practical
 *  limitation from this.)
 */
#define MIN_SHARES	2
#define MAX_SHARES	(1UL << 18)

static int root_task_group_load = ROOT_TASK_GROUP_LOAD;
#endif

/* Default task group.
 *	Every task in system belong to this group at bootup.
 */
struct task_group root_task_group;

#endif	/* CONFIG_CGROUP_SCHED */

/* CFS-related fields in a runqueue */
struct cfs_rq {
	struct load_weight load;
	unsigned long nr_running;

	u64 exec_clock;
	u64 min_vruntime;

	struct rb_root tasks_timeline;
	struct rb_node *rb_leftmost;

	struct list_head tasks;
	struct list_head *balance_iterator;

	/*
	 * 'curr' points to currently running entity on this cfs_rq.
	 * It is set to NULL otherwise (i.e when none are currently running).
	 */
	struct sched_entity *curr, *next, *last;

	unsigned int nr_spread_over;

#ifdef CONFIG_FAIR_GROUP_SCHED
	struct rq *rq;	/* cpu runqueue to which this cfs_rq is attached */

	/*
	 * leaf cfs_rqs are those that hold tasks (lowest schedulable entity in
	 * a hierarchy). Non-leaf lrqs hold other higher schedulable entities
	 * (like users, containers etc.)
	 *
	 * leaf_cfs_rq_list ties together list of leaf cfs_rq's in a cpu. This
	 * list is used during load balance.
	 */
	int on_list;
	struct list_head leaf_cfs_rq_list;
	struct task_group *tg;	/* group that "owns" this runqueue */

#ifdef CONFIG_SMP
	/*
	 * the part of load.weight contributed by tasks
	 */
	unsigned long task_weight;

	/*
	 *   h_load = weight * f(tg)
	 *
	 * Where f(tg) is the recursive weight fraction assigned to
	 * this group.
	 */
	unsigned long h_load;

	/*
	 * Maintaining per-cpu shares distribution for group scheduling
	 *
	 * load_stamp is the last time we updated the load average
	 * load_last is the last time we updated the load average and saw load
	 * load_unacc_exec_time is currently unaccounted execution time
	 */
	u64 load_avg;
	u64 load_period;
	u64 load_stamp, load_last, load_unacc_exec_time;

	unsigned long load_contribution;
#endif
#endif
};

/* Real-Time classes' related field in a runqueue: */
struct rt_rq {
	struct rt_prio_array active;
	unsigned long rt_nr_running;
#if defined CONFIG_SMP || defined CONFIG_RT_GROUP_SCHED
	struct {
		int curr; /* highest queued rt task prio */
#ifdef CONFIG_SMP
		int next; /* next highest */
#endif
	} highest_prio;
#endif
#ifdef CONFIG_SMP
	unsigned long rt_nr_migratory;
	unsigned long rt_nr_total;
	int overloaded;
	struct plist_head pushable_tasks;
#endif
	int rt_throttled;
	u64 rt_time;
	u64 rt_runtime;
	/* Nests inside the rq lock: */
	raw_spinlock_t rt_runtime_lock;

#ifdef CONFIG_RT_GROUP_SCHED
	unsigned long rt_nr_boosted;

	struct rq *rq;
	struct list_head leaf_rt_rq_list;
	struct task_group *tg;
#endif
};

#ifdef CONFIG_SMP

/*
 * We add the notion of a root-domain which will be used to define per-domain
 * variables. Each exclusive cpuset essentially defines an island domain by
 * fully partitioning the member cpus from any other cpuset. Whenever a new
 * exclusive cpuset is created, we also create and attach a new root-domain
 * object.
 *
 */
struct root_domain {
	atomic_t refcount;
	cpumask_var_t span;
	cpumask_var_t online;

	/*
	 * The "RT overload" flag: it gets set if a CPU has more than
	 * one runnable RT task.
	 */
	cpumask_var_t rto_mask;
	atomic_t rto_count;
	struct cpupri cpupri;
};

/*
 * By default the system creates a single root-domain with all cpus as
 * members (mimicking the global state we have today).
 */
static struct root_domain def_root_domain;

#endif /* CONFIG_SMP */

/*
 * This is the main, per-CPU runqueue data structure.
 *
 * Locking rule: those places that want to lock multiple runqueues
 * (such as the load balancing or the thread migration code), lock
 * acquire operations must be ordered by ascending &runqueue.
 */
struct rq {
	/* runqueue lock: */
	raw_spinlock_t lock;

	/*
	 * nr_running and cpu_load should be in the same cacheline because
	 * remote CPUs use both these fields when doing load calculation.
	 */
	unsigned long nr_running;
	#define CPU_LOAD_IDX_MAX 5
	unsigned long cpu_load[CPU_LOAD_IDX_MAX];
	unsigned long last_load_update_tick;
#ifdef CONFIG_NO_HZ
	u64 nohz_stamp;
	unsigned char nohz_balance_kick;
#endif
	unsigned int skip_clock_update;

	/* capture load from *all* tasks on this cpu: */
	struct load_weight load;
	unsigned long nr_load_updates;
	u64 nr_switches;

	struct cfs_rq cfs;
	struct rt_rq rt;

#ifdef CONFIG_FAIR_GROUP_SCHED
	/* list of leaf cfs_rq on this cpu: */
	struct list_head leaf_cfs_rq_list;
#endif
#ifdef CONFIG_RT_GROUP_SCHED
	struct list_head leaf_rt_rq_list;
#endif

	/*
	 * This is part of a global counter where only the total sum
	 * over all CPUs matters. A task can increase this counter on
	 * one CPU and if it got migrated afterwards it may decrease
	 * it on another CPU. Always updated under the runqueue lock:
	 */
	unsigned long nr_uninterruptible;

	struct task_struct *curr, *idle, *stop;
	unsigned long next_balance;
	struct mm_struct *prev_mm;

	u64 clock;
	u64 clock_task;

	atomic_t nr_iowait;

#ifdef CONFIG_SMP
	struct root_domain *rd;
	struct sched_domain *sd;

	unsigned long cpu_power;

	unsigned char idle_at_tick;
	/* For active balancing */
	int post_schedule;
	int active_balance;
	int push_cpu;
	struct cpu_stop_work active_balance_work;
	/* cpu of this runqueue: */
	int cpu;
	int online;

	unsigned long avg_load_per_task;

	u64 rt_avg;
	u64 age_stamp;
	u64 idle_stamp;
	u64 avg_idle;
#endif

#ifdef CONFIG_IRQ_TIME_ACCOUNTING
	u64 prev_irq_time;
#endif

	/* calc_load related fields */
	unsigned long calc_load_update;
	long calc_load_active;

#ifdef CONFIG_SCHED_HRTICK
#ifdef CONFIG_SMP
	int hrtick_csd_pending;
	struct call_single_data hrtick_csd;
#endif
	struct hrtimer hrtick_timer;
#endif

#ifdef CONFIG_SCHEDSTATS
	/* latency stats */
	struct sched_info rq_sched_info;
	unsigned long long rq_cpu_time;
	/* could above be rq->cfs_rq.exec_clock + rq->rt_rq.rt_runtime ? */

	/* sys_sched_yield() stats */
	unsigned int yld_count;

	/* schedule() stats */
	unsigned int sched_switch;
	unsigned int sched_count;
	unsigned int sched_goidle;

	/* try_to_wake_up() stats */
	unsigned int ttwu_count;
	unsigned int ttwu_local;
#endif
};

static DEFINE_PER_CPU_SHARED_ALIGNED(struct rq, runqueues);


static void check_preempt_curr(struct rq *rq, struct task_struct *p, int flags);

static inline int cpu_of(struct rq *rq)
{
#ifdef CONFIG_SMP
	return rq->cpu;
#else
	return 0;
#endif
}

#define rcu_dereference_check_sched_domain(p) \
	rcu_dereference_check((p), \
			      rcu_read_lock_sched_held() || \
			      lockdep_is_held(&sched_domains_mutex))

/*
 * The domain tree (rq->sd) is protected by RCU's quiescent state transition.
 * See detach_destroy_domains: synchronize_sched for details.
 *
 * The domain tree of any CPU may only be accessed from within
 * preempt-disabled sections.
 */
#define for_each_domain(cpu, __sd) \
	for (__sd = rcu_dereference_check_sched_domain(cpu_rq(cpu)->sd); __sd; __sd = __sd->parent)

#define cpu_rq(cpu)		(&per_cpu(runqueues, (cpu)))
#define this_rq()		(&__get_cpu_var(runqueues))
#define task_rq(p)		cpu_rq(task_cpu(p))
#define cpu_curr(cpu)		(cpu_rq(cpu)->curr)
#define raw_rq()		(&__raw_get_cpu_var(runqueues))

#ifdef CONFIG_CGROUP_SCHED

/*
 * Return the group to which this tasks belongs.
 *
 * We use task_subsys_state_check() and extend the RCU verification
 * with lockdep_is_held(&task_rq(p)->lock) because cpu_cgroup_attach()
 * holds that lock for each task it moves into the cgroup. Therefore
 * by holding that lock, we pin the task to the current cgroup.
 */
static inline struct task_group *task_group(struct task_struct *p)
{
	struct task_group *tg;
	struct cgroup_subsys_state *css;

	if (p->flags & PF_EXITING)
		return &root_task_group;

	css = task_subsys_state_check(p, cpu_cgroup_subsys_id,
			lockdep_is_held(&task_rq(p)->lock));
	tg = container_of(css, struct task_group, css);

	return autogroup_task_group(p, tg);
}

/* Change a task's cfs_rq and parent entity if it moves across CPUs/groups */
static inline void set_task_rq(struct task_struct *p, unsigned int cpu)
{
#ifdef CONFIG_FAIR_GROUP_SCHED
	p->se.cfs_rq = task_group(p)->cfs_rq[cpu];
	p->se.parent = task_group(p)->se[cpu];
#endif

#ifdef CONFIG_RT_GROUP_SCHED
	p->rt.rt_rq  = task_group(p)->rt_rq[cpu];
	p->rt.parent = task_group(p)->rt_se[cpu];
#endif
}

#else /* CONFIG_CGROUP_SCHED */

static inline void set_task_rq(struct task_struct *p, unsigned int cpu) { }
static inline struct task_group *task_group(struct task_struct *p)
{
	return NULL;
}

#endif /* CONFIG_CGROUP_SCHED */

static void update_rq_clock_task(struct rq *rq, s64 delta);

static void update_rq_clock(struct rq *rq)
{
	s64 delta;

	if (rq->skip_clock_update)
		return;

	delta = sched_clock_cpu(cpu_of(rq)) - rq->clock;
	rq->clock += delta;
	update_rq_clock_task(rq, delta);
}

/*
 * Tunables that become constants when CONFIG_SCHED_DEBUG is off:
 */
#ifdef CONFIG_SCHED_DEBUG
# define const_debug __read_mostly
#else
# define const_debug static const
#endif

/**
 * runqueue_is_locked
 * @cpu: the processor in question.
 *
 * Returns true if the current cpu runqueue is locked.
 * This interface allows printk to be called with the runqueue lock
 * held and know whether or not it is OK to wake up the klogd.
 */
int runqueue_is_locked(int cpu)
{
	return raw_spin_is_locked(&cpu_rq(cpu)->lock);
}

/*
 * Debugging: various feature bits
 */

#define SCHED_FEAT(name, enabled)	\
	__SCHED_FEAT_##name ,

enum {
#include "sched_features.h"
};

#undef SCHED_FEAT

#define SCHED_FEAT(name, enabled)	\
	(1UL << __SCHED_FEAT_##name) * enabled |

const_debug unsigned int sysctl_sched_features =
#include "sched_features.h"
	0;

#undef SCHED_FEAT

#ifdef CONFIG_SCHED_DEBUG
#define SCHED_FEAT(name, enabled)	\
	#name ,

static __read_mostly char *sched_feat_names[] = {
#include "sched_features.h"
	NULL
};

#undef SCHED_FEAT

static int sched_feat_show(struct seq_file *m, void *v)
{
	int i;

	for (i = 0; sched_feat_names[i]; i++) {
		if (!(sysctl_sched_features & (1UL << i)))
			seq_puts(m, "NO_");
		seq_printf(m, "%s ", sched_feat_names[i]);
	}
	seq_puts(m, "\n");

	return 0;
}

static ssize_t
sched_feat_write(struct file *filp, const char __user *ubuf,
		size_t cnt, loff_t *ppos)
{
	char buf[64];
	char *cmp;
	int neg = 0;
	int i;

	if (cnt > 63)
		cnt = 63;

	if (copy_from_user(&buf, ubuf, cnt))
		return -EFAULT;

	buf[cnt] = 0;
	cmp = strstrip(buf);

	if (strncmp(cmp, "NO_", 3) == 0) {
		neg = 1;
		cmp += 3;
	}

	for (i = 0; sched_feat_names[i]; i++) {
		if (strcmp(cmp, sched_feat_names[i]) == 0) {
			if (neg)
				sysctl_sched_features &= ~(1UL << i);
			else
				sysctl_sched_features |= (1UL << i);
			break;
		}
	}

	if (!sched_feat_names[i])
		return -EINVAL;

	*ppos += cnt;

	return cnt;
}

static int sched_feat_open(struct inode *inode, struct file *filp)
{
	return single_open(filp, sched_feat_show, NULL);
}

static const struct file_operations sched_feat_fops = {
	.open		= sched_feat_open,
	.write		= sched_feat_write,
	.read		= seq_read,
	.llseek		= seq_lseek,
	.release	= single_release,
};

static __init int sched_init_debug(void)
{
	debugfs_create_file("sched_features", 0644, NULL, NULL,
			&sched_feat_fops);

	return 0;
}
late_initcall(sched_init_debug);

#endif

#define sched_feat(x) (sysctl_sched_features & (1UL << __SCHED_FEAT_##x))

/*
 * Number of tasks to iterate in a single balance run.
 * Limited because this is done with IRQs disabled.
 */
const_debug unsigned int sysctl_sched_nr_migrate = 32;

/*
 * period over which we average the RT time consumption, measured
 * in ms.
 *
 * default: 1s
 */
const_debug unsigned int sysctl_sched_time_avg = MSEC_PER_SEC;

/*
 * period over which we measure -rt task cpu usage in us.
 * default: 1s
 */
unsigned int sysctl_sched_rt_period = 1000000;

static __read_mostly int scheduler_running;

/*
 * part of the period that we allow rt tasks to run in us.
 * default: 0.95s
 */
int sysctl_sched_rt_runtime = 950000;

static inline u64 global_rt_period(void)
{
	return (u64)sysctl_sched_rt_period * NSEC_PER_USEC;
}

static inline u64 global_rt_runtime(void)
{
	if (sysctl_sched_rt_runtime < 0)
		return RUNTIME_INF;

	return (u64)sysctl_sched_rt_runtime * NSEC_PER_USEC;
}

#ifndef prepare_arch_switch
# define prepare_arch_switch(next)	do { } while (0)
#endif
#ifndef finish_arch_switch
# define finish_arch_switch(prev)	do { } while (0)
#endif

static inline int task_current(struct rq *rq, struct task_struct *p)
{
	return rq->curr == p;
}

#ifndef __ARCH_WANT_UNLOCKED_CTXSW
static inline int task_running(struct rq *rq, struct task_struct *p)
{
	return task_current(rq, p);
}

static inline void prepare_lock_switch(struct rq *rq, struct task_struct *next)
{
}

static inline void finish_lock_switch(struct rq *rq, struct task_struct *prev)
{
#ifdef CONFIG_DEBUG_SPINLOCK
	/* this is a valid case when another task releases the spinlock */
	rq->lock.owner = current;
#endif
	/*
	 * If we are tracking spinlock dependencies then we have to
	 * fix up the runqueue lock - which gets 'carried over' from
	 * prev into current:
	 */
	spin_acquire(&rq->lock.dep_map, 0, 0, _THIS_IP_);

	raw_spin_unlock_irq(&rq->lock);
}

#else /* __ARCH_WANT_UNLOCKED_CTXSW */
static inline int task_running(struct rq *rq, struct task_struct *p)
{
#ifdef CONFIG_SMP
	return p->oncpu;
#else
	return task_current(rq, p);
#endif
}

static inline void prepare_lock_switch(struct rq *rq, struct task_struct *next)
{
#ifdef CONFIG_SMP
	/*
	 * We can optimise this out completely for !SMP, because the
	 * SMP rebalancing from interrupt is the only thing that cares
	 * here.
	 */
	next->oncpu = 1;
#endif
#ifdef __ARCH_WANT_INTERRUPTS_ON_CTXSW
	raw_spin_unlock_irq(&rq->lock);
#else
	raw_spin_unlock(&rq->lock);
#endif
}

static inline void finish_lock_switch(struct rq *rq, struct task_struct *prev)
{
#ifdef CONFIG_SMP
	/*
	 * After ->oncpu is cleared, the task can be moved to a different CPU.
	 * We must ensure this doesn't happen until the switch is completely
	 * finished.
	 */
	smp_wmb();
	prev->oncpu = 0;
#endif
#ifndef __ARCH_WANT_INTERRUPTS_ON_CTXSW
	local_irq_enable();
#endif
}
#endif /* __ARCH_WANT_UNLOCKED_CTXSW */

/*
 * Check whether the task is waking, we use this to synchronize ->cpus_allowed
 * against ttwu().
 */
static inline int task_is_waking(struct task_struct *p)
{
	return unlikely(p->state == TASK_WAKING);
}

/*
 * __task_rq_lock - lock the runqueue a given task resides on.
 * Must be called interrupts disabled.
 */
static inline struct rq *__task_rq_lock(struct task_struct *p)
	__acquires(rq->lock)
{
	struct rq *rq;

	for (;;) {
		rq = task_rq(p);
		raw_spin_lock(&rq->lock);
		if (likely(rq == task_rq(p)))
			return rq;
		raw_spin_unlock(&rq->lock);
	}
}

/*
 * task_rq_lock - lock the runqueue a given task resides on and disable
 * interrupts. Note the ordering: we can safely lookup the task_rq without
 * explicitly disabling preemption.
 */
static struct rq *task_rq_lock(struct task_struct *p, unsigned long *flags)
	__acquires(rq->lock)
{
	struct rq *rq;

	for (;;) {
		local_irq_save(*flags);
		rq = task_rq(p);
		raw_spin_lock(&rq->lock);
		if (likely(rq == task_rq(p)))
			return rq;
		raw_spin_unlock_irqrestore(&rq->lock, *flags);
	}
}

static void __task_rq_unlock(struct rq *rq)
	__releases(rq->lock)
{
	raw_spin_unlock(&rq->lock);
}

static inline void task_rq_unlock(struct rq *rq, unsigned long *flags)
	__releases(rq->lock)
{
	raw_spin_unlock_irqrestore(&rq->lock, *flags);
}

/*
 * this_rq_lock - lock this runqueue and disable interrupts.
 */
static struct rq *this_rq_lock(void)
	__acquires(rq->lock)
{
	struct rq *rq;

	local_irq_disable();
	rq = this_rq();
	raw_spin_lock(&rq->lock);

	return rq;
}

#ifdef CONFIG_SCHED_HRTICK
/*
 * Use HR-timers to deliver accurate preemption points.
 *
 * Its all a bit involved since we cannot program an hrt while holding the
 * rq->lock. So what we do is store a state in in rq->hrtick_* and ask for a
 * reschedule event.
 *
 * When we get rescheduled we reprogram the hrtick_timer outside of the
 * rq->lock.
 */

/*
 * Use hrtick when:
 *  - enabled by features
 *  - hrtimer is actually high res
 */
static inline int hrtick_enabled(struct rq *rq)
{
	if (!sched_feat(HRTICK))
		return 0;
	if (!cpu_active(cpu_of(rq)))
		return 0;
	return hrtimer_is_hres_active(&rq->hrtick_timer);
}

static void hrtick_clear(struct rq *rq)
{
	if (hrtimer_active(&rq->hrtick_timer))
		hrtimer_cancel(&rq->hrtick_timer);
}

/*
 * High-resolution timer tick.
 * Runs from hardirq context with interrupts disabled.
 */
static enum hrtimer_restart hrtick(struct hrtimer *timer)
{
	struct rq *rq = container_of(timer, struct rq, hrtick_timer);

	WARN_ON_ONCE(cpu_of(rq) != smp_processor_id());

	raw_spin_lock(&rq->lock);
	update_rq_clock(rq);
	rq->curr->sched_class->task_tick(rq, rq->curr, 1);
	raw_spin_unlock(&rq->lock);

	return HRTIMER_NORESTART;
}

#ifdef CONFIG_SMP
/*
 * called from hardirq (IPI) context
 */
static void __hrtick_start(void *arg)
{
	struct rq *rq = arg;

	raw_spin_lock(&rq->lock);
	hrtimer_restart(&rq->hrtick_timer);
	rq->hrtick_csd_pending = 0;
	raw_spin_unlock(&rq->lock);
}

/*
 * Called to set the hrtick timer state.
 *
 * called with rq->lock held and irqs disabled
 */
static void hrtick_start(struct rq *rq, u64 delay)
{
	struct hrtimer *timer = &rq->hrtick_timer;
	ktime_t time = ktime_add_ns(timer->base->get_time(), delay);

	hrtimer_set_expires(timer, time);

	if (rq == this_rq()) {
		hrtimer_restart(timer);
	} else if (!rq->hrtick_csd_pending) {
		__smp_call_function_single(cpu_of(rq), &rq->hrtick_csd, 0);
		rq->hrtick_csd_pending = 1;
	}
}

static int
hotplug_hrtick(struct notifier_block *nfb, unsigned long action, void *hcpu)
{
	int cpu = (int)(long)hcpu;

	switch (action) {
	case CPU_UP_CANCELED:
	case CPU_UP_CANCELED_FROZEN:
	case CPU_DOWN_PREPARE:
	case CPU_DOWN_PREPARE_FROZEN:
	case CPU_DEAD:
	case CPU_DEAD_FROZEN:
		hrtick_clear(cpu_rq(cpu));
		return NOTIFY_OK;
	}

	return NOTIFY_DONE;
}

static __init void init_hrtick(void)
{
	hotcpu_notifier(hotplug_hrtick, 0);
}
#else
/*
 * Called to set the hrtick timer state.
 *
 * called with rq->lock held and irqs disabled
 */
static void hrtick_start(struct rq *rq, u64 delay)
{
	__hrtimer_start_range_ns(&rq->hrtick_timer, ns_to_ktime(delay), 0,
			HRTIMER_MODE_REL_PINNED, 0);
}

static inline void init_hrtick(void)
{
}
#endif /* CONFIG_SMP */

static void init_rq_hrtick(struct rq *rq)
{
#ifdef CONFIG_SMP
	rq->hrtick_csd_pending = 0;

	rq->hrtick_csd.flags = 0;
	rq->hrtick_csd.func = __hrtick_start;
	rq->hrtick_csd.info = rq;
#endif

	hrtimer_init(&rq->hrtick_timer, CLOCK_MONOTONIC, HRTIMER_MODE_REL);
	rq->hrtick_timer.function = hrtick;
}
#else	/* CONFIG_SCHED_HRTICK */
static inline void hrtick_clear(struct rq *rq)
{
}

static inline void init_rq_hrtick(struct rq *rq)
{
}

static inline void init_hrtick(void)
{
}
#endif	/* CONFIG_SCHED_HRTICK */

/*
 * resched_task - mark a task 'to be rescheduled now'.
 *
 * On UP this means the setting of the need_resched flag, on SMP it
 * might also involve a cross-CPU call to trigger the scheduler on
 * the target CPU.
 */
#ifdef CONFIG_SMP

#ifndef tsk_is_polling
#define tsk_is_polling(t) test_tsk_thread_flag(t, TIF_POLLING_NRFLAG)
#endif

static void resched_task(struct task_struct *p)
{
	int cpu;

	assert_raw_spin_locked(&task_rq(p)->lock);

	if (test_tsk_need_resched(p))
		return;

	set_tsk_need_resched(p);

	cpu = task_cpu(p);
	if (cpu == smp_processor_id())
		return;

	/* NEED_RESCHED must be visible before we test polling */
	smp_mb();
	if (!tsk_is_polling(p))
		smp_send_reschedule(cpu);
}

static void resched_cpu(int cpu)
{
	struct rq *rq = cpu_rq(cpu);
	unsigned long flags;

	if (!raw_spin_trylock_irqsave(&rq->lock, flags))
		return;
	resched_task(cpu_curr(cpu));
	raw_spin_unlock_irqrestore(&rq->lock, flags);
}

#ifdef CONFIG_NO_HZ
/*
 * In the semi idle case, use the nearest busy cpu for migrating timers
 * from an idle cpu.  This is good for power-savings.
 *
 * We don't do similar optimization for completely idle system, as
 * selecting an idle cpu will add more delays to the timers than intended
 * (as that cpu's timer base may not be uptodate wrt jiffies etc).
 */
int get_nohz_timer_target(void)
{
	int cpu = smp_processor_id();
	int i;
	struct sched_domain *sd;

	for_each_domain(cpu, sd) {
		for_each_cpu(i, sched_domain_span(sd))
			if (!idle_cpu(i))
				return i;
	}
	return cpu;
}
/*
 * When add_timer_on() enqueues a timer into the timer wheel of an
 * idle CPU then this timer might expire before the next timer event
 * which is scheduled to wake up that CPU. In case of a completely
 * idle system the next event might even be infinite time into the
 * future. wake_up_idle_cpu() ensures that the CPU is woken up and
 * leaves the inner idle loop so the newly added timer is taken into
 * account when the CPU goes back to idle and evaluates the timer
 * wheel for the next timer event.
 */
void wake_up_idle_cpu(int cpu)
{
	struct rq *rq = cpu_rq(cpu);

	if (cpu == smp_processor_id())
		return;

	/*
	 * This is safe, as this function is called with the timer
	 * wheel base lock of (cpu) held. When the CPU is on the way
	 * to idle and has not yet set rq->curr to idle then it will
	 * be serialized on the timer wheel base lock and take the new
	 * timer into account automatically.
	 */
	if (rq->curr != rq->idle)
		return;

	/*
	 * We can set TIF_RESCHED on the idle task of the other CPU
	 * lockless. The worst case is that the other CPU runs the
	 * idle task through an additional NOOP schedule()
	 */
	set_tsk_need_resched(rq->idle);

	/* NEED_RESCHED must be visible before we test polling */
	smp_mb();
	if (!tsk_is_polling(rq->idle))
		smp_send_reschedule(cpu);
}

#endif /* CONFIG_NO_HZ */

static u64 sched_avg_period(void)
{
	return (u64)sysctl_sched_time_avg * NSEC_PER_MSEC / 2;
}

static void sched_avg_update(struct rq *rq)
{
	s64 period = sched_avg_period();

	while ((s64)(rq->clock - rq->age_stamp) > period) {
		/*
		 * Inline assembly required to prevent the compiler
		 * optimising this loop into a divmod call.
		 * See __iter_div_u64_rem() for another example of this.
		 */
		asm("" : "+rm" (rq->age_stamp));
		rq->age_stamp += period;
		rq->rt_avg /= 2;
	}
}

static void sched_rt_avg_update(struct rq *rq, u64 rt_delta)
{
	rq->rt_avg += rt_delta;
	sched_avg_update(rq);
}

#else /* !CONFIG_SMP */
static void resched_task(struct task_struct *p)
{
	assert_raw_spin_locked(&task_rq(p)->lock);
	set_tsk_need_resched(p);
}

static void sched_rt_avg_update(struct rq *rq, u64 rt_delta)
{
}

static void sched_avg_update(struct rq *rq)
{
}
#endif /* CONFIG_SMP */

#if BITS_PER_LONG == 32
# define WMULT_CONST	(~0UL)
#else
# define WMULT_CONST	(1UL << 32)
#endif

#define WMULT_SHIFT	32

/*
 * Shift right and round:
 */
#define SRR(x, y) (((x) + (1UL << ((y) - 1))) >> (y))

/*
 * delta *= weight / lw
 */
static unsigned long
calc_delta_mine(unsigned long delta_exec, unsigned long weight,
		struct load_weight *lw)
{
	u64 tmp;

	if (!lw->inv_weight) {
		if (BITS_PER_LONG > 32 && unlikely(lw->weight >= WMULT_CONST))
			lw->inv_weight = 1;
		else
			lw->inv_weight = 1 + (WMULT_CONST-lw->weight/2)
				/ (lw->weight+1);
	}

	tmp = (u64)delta_exec * weight;
	/*
	 * Check whether we'd overflow the 64-bit multiplication:
	 */
	if (unlikely(tmp > WMULT_CONST))
		tmp = SRR(SRR(tmp, WMULT_SHIFT/2) * lw->inv_weight,
			WMULT_SHIFT/2);
	else
		tmp = SRR(tmp * lw->inv_weight, WMULT_SHIFT);

	return (unsigned long)min(tmp, (u64)(unsigned long)LONG_MAX);
}

static inline void update_load_add(struct load_weight *lw, unsigned long inc)
{
	lw->weight += inc;
	lw->inv_weight = 0;
}

static inline void update_load_sub(struct load_weight *lw, unsigned long dec)
{
	lw->weight -= dec;
	lw->inv_weight = 0;
}

static inline void update_load_set(struct load_weight *lw, unsigned long w)
{
	lw->weight = w;
	lw->inv_weight = 0;
}

/*
 * To aid in avoiding the subversion of "niceness" due to uneven distribution
 * of tasks with abnormal "nice" values across CPUs the contribution that
 * each task makes to its run queue's load is weighted according to its
 * scheduling class and "nice" value. For SCHED_NORMAL tasks this is just a
 * scaled version of the new time slice allocation that they receive on time
 * slice expiry etc.
 */

#define WEIGHT_IDLEPRIO                3
#define WMULT_IDLEPRIO         1431655765

/*
 * Nice levels are multiplicative, with a gentle 10% change for every
 * nice level changed. I.e. when a CPU-bound task goes from nice 0 to
 * nice 1, it will get ~10% less CPU time than another CPU-bound task
 * that remained on nice 0.
 *
 * The "10% effect" is relative and cumulative: from _any_ nice level,
 * if you go up 1 level, it's -10% CPU usage, if you go down 1 level
 * it's +10% CPU usage. (to achieve that we use a multiplier of 1.25.
 * If a task goes up by ~10% and another task goes down by ~10% then
 * the relative distance between them is ~25%.)
 */
static const int prio_to_weight[40] = {
 /* -20 */     88761,     71755,     56483,     46273,     36291,
 /* -15 */     29154,     23254,     18705,     14949,     11916,
 /* -10 */      9548,      7620,      6100,      4904,      3906,
 /*  -5 */      3121,      2501,      1991,      1586,      1277,
 /*   0 */      1024,       820,       655,       526,       423,
 /*   5 */       335,       272,       215,       172,       137,
 /*  10 */       110,        87,        70,        56,        45,
 /*  15 */        36,        29,        23,        18,        15,
};

/*
 * Inverse (2^32/x) values of the prio_to_weight[] array, precalculated.
 *
 * In cases where the weight does not change often, we can use the
 * precalculated inverse to speed up arithmetics by turning divisions
 * into multiplications:
 */
static const u32 prio_to_wmult[40] = {
 /* -20 */     48388,     59856,     76040,     92818,    118348,
 /* -15 */    147320,    184698,    229616,    287308,    360437,
 /* -10 */    449829,    563644,    704093,    875809,   1099582,
 /*  -5 */   1376151,   1717300,   2157191,   2708050,   3363326,
 /*   0 */   4194304,   5237765,   6557202,   8165337,  10153587,
 /*   5 */  12820798,  15790321,  19976592,  24970740,  31350126,
 /*  10 */  39045157,  49367440,  61356676,  76695844,  95443717,
 /*  15 */ 119304647, 148102320, 186737708, 238609294, 286331153,
};

/* Time spent by the tasks of the cpu accounting group executing in ... */
enum cpuacct_stat_index {
	CPUACCT_STAT_USER,	/* ... user mode */
	CPUACCT_STAT_SYSTEM,	/* ... kernel mode */

	CPUACCT_STAT_NSTATS,
};

#ifdef CONFIG_CGROUP_CPUACCT
static void cpuacct_charge(struct task_struct *tsk, u64 cputime);
static void cpuacct_update_stats(struct task_struct *tsk,
		enum cpuacct_stat_index idx, cputime_t val);
#else
static inline void cpuacct_charge(struct task_struct *tsk, u64 cputime) {}
static inline void cpuacct_update_stats(struct task_struct *tsk,
		enum cpuacct_stat_index idx, cputime_t val) {}
#endif

static inline void inc_cpu_load(struct rq *rq, unsigned long load)
{
	update_load_add(&rq->load, load);
}

static inline void dec_cpu_load(struct rq *rq, unsigned long load)
{
	update_load_sub(&rq->load, load);
}

#if (defined(CONFIG_SMP) && defined(CONFIG_FAIR_GROUP_SCHED)) || defined(CONFIG_RT_GROUP_SCHED)
typedef int (*tg_visitor)(struct task_group *, void *);

/*
 * Iterate the full tree, calling @down when first entering a node and @up when
 * leaving it for the final time.
 */
static int walk_tg_tree(tg_visitor down, tg_visitor up, void *data)
{
	struct task_group *parent, *child;
	int ret;

	rcu_read_lock();
	parent = &root_task_group;
down:
	ret = (*down)(parent, data);
	if (ret)
		goto out_unlock;
	list_for_each_entry_rcu(child, &parent->children, siblings) {
		parent = child;
		goto down;

up:
		continue;
	}
	ret = (*up)(parent, data);
	if (ret)
		goto out_unlock;

	child = parent;
	parent = parent->parent;
	if (parent)
		goto up;
out_unlock:
	rcu_read_unlock();

	return ret;
}

static int tg_nop(struct task_group *tg, void *data)
{
	return 0;
}
#endif

#ifdef CONFIG_SMP
/* Used instead of source_load when we know the type == 0 */
static unsigned long weighted_cpuload(const int cpu)
{
	return cpu_rq(cpu)->load.weight;
}

/*
 * Return a low guess at the load of a migration-source cpu weighted
 * according to the scheduling class and "nice" value.
 *
 * We want to under-estimate the load of migration sources, to
 * balance conservatively.
 */
static unsigned long source_load(int cpu, int type)
{
	struct rq *rq = cpu_rq(cpu);
	unsigned long total = weighted_cpuload(cpu);

	if (type == 0 || !sched_feat(LB_BIAS))
		return total;

	return min(rq->cpu_load[type-1], total);
}

/*
 * Return a high guess at the load of a migration-target cpu weighted
 * according to the scheduling class and "nice" value.
 */
static unsigned long target_load(int cpu, int type)
{
	struct rq *rq = cpu_rq(cpu);
	unsigned long total = weighted_cpuload(cpu);

	if (type == 0 || !sched_feat(LB_BIAS))
		return total;

	return max(rq->cpu_load[type-1], total);
}

static unsigned long power_of(int cpu)
{
	return cpu_rq(cpu)->cpu_power;
}

static int task_hot(struct task_struct *p, u64 now, struct sched_domain *sd);

static unsigned long cpu_avg_load_per_task(int cpu)
{
	struct rq *rq = cpu_rq(cpu);
	unsigned long nr_running = ACCESS_ONCE(rq->nr_running);

	if (nr_running)
		rq->avg_load_per_task = rq->load.weight / nr_running;
	else
		rq->avg_load_per_task = 0;

	return rq->avg_load_per_task;
}

#ifdef CONFIG_FAIR_GROUP_SCHED

/*
 * Compute the cpu's hierarchical load factor for each task group.
 * This needs to be done in a top-down fashion because the load of a child
 * group is a fraction of its parents load.
 */
static int tg_load_down(struct task_group *tg, void *data)
{
	unsigned long load;
	long cpu = (long)data;

	if (!tg->parent) {
		load = cpu_rq(cpu)->load.weight;
	} else {
		load = tg->parent->cfs_rq[cpu]->h_load;
		load *= tg->se[cpu]->load.weight;
		load /= tg->parent->cfs_rq[cpu]->load.weight + 1;
	}

	tg->cfs_rq[cpu]->h_load = load;

	return 0;
}

static void update_h_load(long cpu)
{
	walk_tg_tree(tg_load_down, tg_nop, (void *)cpu);
}

#endif

#ifdef CONFIG_PREEMPT

static void double_rq_lock(struct rq *rq1, struct rq *rq2);

/*
 * fair double_lock_balance: Safely acquires both rq->locks in a fair
 * way at the expense of forcing extra atomic operations in all
 * invocations.  This assures that the double_lock is acquired using the
 * same underlying policy as the spinlock_t on this architecture, which
 * reduces latency compared to the unfair variant below.  However, it
 * also adds more overhead and therefore may reduce throughput.
 */
static inline int _double_lock_balance(struct rq *this_rq, struct rq *busiest)
	__releases(this_rq->lock)
	__acquires(busiest->lock)
	__acquires(this_rq->lock)
{
	raw_spin_unlock(&this_rq->lock);
	double_rq_lock(this_rq, busiest);

	return 1;
}

#else
/*
 * Unfair double_lock_balance: Optimizes throughput at the expense of
 * latency by eliminating extra atomic operations when the locks are
 * already in proper order on entry.  This favors lower cpu-ids and will
 * grant the double lock to lower cpus over higher ids under contention,
 * regardless of entry order into the function.
 */
static int _double_lock_balance(struct rq *this_rq, struct rq *busiest)
	__releases(this_rq->lock)
	__acquires(busiest->lock)
	__acquires(this_rq->lock)
{
	int ret = 0;

	if (unlikely(!raw_spin_trylock(&busiest->lock))) {
		if (busiest < this_rq) {
			raw_spin_unlock(&this_rq->lock);
			raw_spin_lock(&busiest->lock);
			raw_spin_lock_nested(&this_rq->lock,
					      SINGLE_DEPTH_NESTING);
			ret = 1;
		} else
			raw_spin_lock_nested(&busiest->lock,
					      SINGLE_DEPTH_NESTING);
	}
	return ret;
}

#endif /* CONFIG_PREEMPT */

/*
 * double_lock_balance - lock the busiest runqueue, this_rq is locked already.
 */
static int double_lock_balance(struct rq *this_rq, struct rq *busiest)
{
	if (unlikely(!irqs_disabled())) {
		/* printk() doesn't work good under rq->lock */
		raw_spin_unlock(&this_rq->lock);
		BUG_ON(1);
	}

	return _double_lock_balance(this_rq, busiest);
}

static inline void double_unlock_balance(struct rq *this_rq, struct rq *busiest)
	__releases(busiest->lock)
{
	raw_spin_unlock(&busiest->lock);
	lock_set_subclass(&this_rq->lock.dep_map, 0, _RET_IP_);
}

/*
 * double_rq_lock - safely lock two runqueues
 *
 * Note this does not disable interrupts like task_rq_lock,
 * you need to do so manually before calling.
 */
static void double_rq_lock(struct rq *rq1, struct rq *rq2)
	__acquires(rq1->lock)
	__acquires(rq2->lock)
{
	BUG_ON(!irqs_disabled());
	if (rq1 == rq2) {
		raw_spin_lock(&rq1->lock);
		__acquire(rq2->lock);	/* Fake it out ;) */
	} else {
		if (rq1 < rq2) {
			raw_spin_lock(&rq1->lock);
			raw_spin_lock_nested(&rq2->lock, SINGLE_DEPTH_NESTING);
		} else {
			raw_spin_lock(&rq2->lock);
			raw_spin_lock_nested(&rq1->lock, SINGLE_DEPTH_NESTING);
		}
	}
}

/*
 * double_rq_unlock - safely unlock two runqueues
 *
 * Note this does not restore interrupts like task_rq_unlock,
 * you need to do so manually after calling.
 */
static void double_rq_unlock(struct rq *rq1, struct rq *rq2)
	__releases(rq1->lock)
	__releases(rq2->lock)
{
	raw_spin_unlock(&rq1->lock);
	if (rq1 != rq2)
		raw_spin_unlock(&rq2->lock);
	else
		__release(rq2->lock);
}

#endif

static void calc_load_account_idle(struct rq *this_rq);
static void update_sysctl(void);
static int get_update_sysctl_factor(void);
static void update_cpu_load(struct rq *this_rq);

static inline void __set_task_cpu(struct task_struct *p, unsigned int cpu)
{
	set_task_rq(p, cpu);
#ifdef CONFIG_SMP
	/*
	 * After ->cpu is set up to a new value, task_rq_lock(p, ...) can be
	 * successfuly executed on another CPU. We must ensure that updates of
	 * per-task data have been completed by this moment.
	 */
	smp_wmb();
	task_thread_info(p)->cpu = cpu;
#endif
}

static const struct sched_class rt_sched_class;

#define sched_class_highest (&stop_sched_class)
#define for_each_class(class) \
   for (class = sched_class_highest; class; class = class->next)

#include "sched_stats.h"

static void inc_nr_running(struct rq *rq)
{
	rq->nr_running++;
}

static void dec_nr_running(struct rq *rq)
{
	rq->nr_running--;
}

static void set_load_weight(struct task_struct *p)
{
	/*
	 * SCHED_IDLE tasks get minimal weight:
	 */
	if (p->policy == SCHED_IDLE) {
		p->se.load.weight = WEIGHT_IDLEPRIO;
		p->se.load.inv_weight = WMULT_IDLEPRIO;
		return;
	}

	p->se.load.weight = prio_to_weight[p->static_prio - MAX_RT_PRIO];
	p->se.load.inv_weight = prio_to_wmult[p->static_prio - MAX_RT_PRIO];
}

static void enqueue_task(struct rq *rq, struct task_struct *p, int flags)
{
	update_rq_clock(rq);
	sched_info_queued(p);
	p->sched_class->enqueue_task(rq, p, flags);
	p->se.on_rq = 1;
}

static void dequeue_task(struct rq *rq, struct task_struct *p, int flags)
{
	update_rq_clock(rq);
	sched_info_dequeued(p);
	p->sched_class->dequeue_task(rq, p, flags);
	p->se.on_rq = 0;
}

/*
 * activate_task - move a task to the runqueue.
 */
static void activate_task(struct rq *rq, struct task_struct *p, int flags)
{
	if (task_contributes_to_load(p))
		rq->nr_uninterruptible--;

	enqueue_task(rq, p, flags);
	inc_nr_running(rq);
}

/*
 * deactivate_task - remove a task from the runqueue.
 */
static void deactivate_task(struct rq *rq, struct task_struct *p, int flags)
{
	if (task_contributes_to_load(p))
		rq->nr_uninterruptible++;

	dequeue_task(rq, p, flags);
	dec_nr_running(rq);
}

#ifdef CONFIG_IRQ_TIME_ACCOUNTING

/*
 * There are no locks covering percpu hardirq/softirq time.
 * They are only modified in account_system_vtime, on corresponding CPU
 * with interrupts disabled. So, writes are safe.
 * They are read and saved off onto struct rq in update_rq_clock().
 * This may result in other CPU reading this CPU's irq time and can
 * race with irq/account_system_vtime on this CPU. We would either get old
 * or new value with a side effect of accounting a slice of irq time to wrong
 * task when irq is in progress while we read rq->clock. That is a worthy
 * compromise in place of having locks on each irq in account_system_time.
 */
static DEFINE_PER_CPU(u64, cpu_hardirq_time);
static DEFINE_PER_CPU(u64, cpu_softirq_time);

static DEFINE_PER_CPU(u64, irq_start_time);
static int sched_clock_irqtime;

void enable_sched_clock_irqtime(void)
{
	sched_clock_irqtime = 1;
}

void disable_sched_clock_irqtime(void)
{
	sched_clock_irqtime = 0;
}

#ifndef CONFIG_64BIT
static DEFINE_PER_CPU(seqcount_t, irq_time_seq);

static inline void irq_time_write_begin(void)
{
	__this_cpu_inc(irq_time_seq.sequence);
	smp_wmb();
}

static inline void irq_time_write_end(void)
{
	smp_wmb();
	__this_cpu_inc(irq_time_seq.sequence);
}

static inline u64 irq_time_read(int cpu)
{
	u64 irq_time;
	unsigned seq;

	do {
		seq = read_seqcount_begin(&per_cpu(irq_time_seq, cpu));
		irq_time = per_cpu(cpu_softirq_time, cpu) +
			   per_cpu(cpu_hardirq_time, cpu);
	} while (read_seqcount_retry(&per_cpu(irq_time_seq, cpu), seq));

	return irq_time;
}
#else /* CONFIG_64BIT */
static inline void irq_time_write_begin(void)
{
}

static inline void irq_time_write_end(void)
{
}

static inline u64 irq_time_read(int cpu)
{
	return per_cpu(cpu_softirq_time, cpu) + per_cpu(cpu_hardirq_time, cpu);
}
#endif /* CONFIG_64BIT */

/*
 * Called before incrementing preempt_count on {soft,}irq_enter
 * and before decrementing preempt_count on {soft,}irq_exit.
 */
void account_system_vtime(struct task_struct *curr)
{
	unsigned long flags;
	s64 delta;
	int cpu;

	if (!sched_clock_irqtime)
		return;

	local_irq_save(flags);

	cpu = smp_processor_id();
	delta = sched_clock_cpu(cpu) - __this_cpu_read(irq_start_time);
	__this_cpu_add(irq_start_time, delta);

	irq_time_write_begin();
	/*
	 * We do not account for softirq time from ksoftirqd here.
	 * We want to continue accounting softirq time to ksoftirqd thread
	 * in that case, so as not to confuse scheduler with a special task
	 * that do not consume any time, but still wants to run.
	 */
	if (hardirq_count())
		__this_cpu_add(cpu_hardirq_time, delta);
	else if (in_serving_softirq() && !(curr->flags & PF_KSOFTIRQD))
		__this_cpu_add(cpu_softirq_time, delta);

	irq_time_write_end();
	local_irq_restore(flags);
}
EXPORT_SYMBOL_GPL(account_system_vtime);

static void update_rq_clock_task(struct rq *rq, s64 delta)
{
	s64 irq_delta;

	irq_delta = irq_time_read(cpu_of(rq)) - rq->prev_irq_time;

	/*
	 * Since irq_time is only updated on {soft,}irq_exit, we might run into
	 * this case when a previous update_rq_clock() happened inside a
	 * {soft,}irq region.
	 *
	 * When this happens, we stop ->clock_task and only update the
	 * prev_irq_time stamp to account for the part that fit, so that a next
	 * update will consume the rest. This ensures ->clock_task is
	 * monotonic.
	 *
	 * It does however cause some slight miss-attribution of {soft,}irq
	 * time, a more accurate solution would be to update the irq_time using
	 * the current rq->clock timestamp, except that would require using
	 * atomic ops.
	 */
	if (irq_delta > delta)
		irq_delta = delta;

	rq->prev_irq_time += irq_delta;
	delta -= irq_delta;
	rq->clock_task += delta;

	if (irq_delta && sched_feat(NONIRQ_POWER))
		sched_rt_avg_update(rq, irq_delta);
}

#else /* CONFIG_IRQ_TIME_ACCOUNTING */

static void update_rq_clock_task(struct rq *rq, s64 delta)
{
	rq->clock_task += delta;
}

#endif /* CONFIG_IRQ_TIME_ACCOUNTING */

#include "sched_idletask.c"
#include "sched_fair.c"
#include "sched_rt.c"
#include "sched_autogroup.c"
#include "sched_stoptask.c"
#ifdef CONFIG_SCHED_DEBUG
# include "sched_debug.c"
#endif

void sched_set_stop_task(int cpu, struct task_struct *stop)
{
	struct sched_param param = { .sched_priority = MAX_RT_PRIO - 1 };
	struct task_struct *old_stop = cpu_rq(cpu)->stop;

	if (stop) {
		/*
		 * Make it appear like a SCHED_FIFO task, its something
		 * userspace knows about and won't get confused about.
		 *
		 * Also, it will make PI more or less work without too
		 * much confusion -- but then, stop work should not
		 * rely on PI working anyway.
		 */
		sched_setscheduler_nocheck(stop, SCHED_FIFO, &param);

		stop->sched_class = &stop_sched_class;
	}

	cpu_rq(cpu)->stop = stop;

	if (old_stop) {
		/*
		 * Reset it back to a normal scheduling class so that
		 * it can die in pieces.
		 */
		old_stop->sched_class = &rt_sched_class;
	}
}

/*
 * __normal_prio - return the priority that is based on the static prio
 */
static inline int __normal_prio(struct task_struct *p)
{
	return p->static_prio;
}

/*
 * Calculate the expected normal priority: i.e. priority
 * without taking RT-inheritance into account. Might be
 * boosted by interactivity modifiers. Changes upon fork,
 * setprio syscalls, and whenever the interactivity
 * estimator recalculates.
 */
static inline int normal_prio(struct task_struct *p)
{
	int prio;

	if (task_has_rt_policy(p))
		prio = MAX_RT_PRIO-1 - p->rt_priority;
	else
		prio = __normal_prio(p);
	return prio;
}

/*
 * Calculate the current priority, i.e. the priority
 * taken into account by the scheduler. This value might
 * be boosted by RT tasks, or might be boosted by
 * interactivity modifiers. Will be RT if the task got
 * RT-boosted. If not then it returns p->normal_prio.
 */
static int effective_prio(struct task_struct *p)
{
	p->normal_prio = normal_prio(p);
	/*
	 * If we are RT tasks or we were boosted to RT priority,
	 * keep the priority unchanged. Otherwise, update priority
	 * to the normal priority:
	 */
	if (!rt_prio(p->prio))
		return p->normal_prio;
	return p->prio;
}

/**
 * task_curr - is this task currently executing on a CPU?
 * @p: the task in question.
 */
inline int task_curr(const struct task_struct *p)
{
	return cpu_curr(task_cpu(p)) == p;
}

static inline void check_class_changed(struct rq *rq, struct task_struct *p,
				       const struct sched_class *prev_class,
				       int oldprio, int running)
{
	if (prev_class != p->sched_class) {
		if (prev_class->switched_from)
			prev_class->switched_from(rq, p, running);
		p->sched_class->switched_to(rq, p, running);
	} else
		p->sched_class->prio_changed(rq, p, oldprio, running);
}

static void check_preempt_curr(struct rq *rq, struct task_struct *p, int flags)
{
	const struct sched_class *class;

	if (p->sched_class == rq->curr->sched_class) {
		rq->curr->sched_class->check_preempt_curr(rq, p, flags);
	} else {
		for_each_class(class) {
			if (class == rq->curr->sched_class)
				break;
			if (class == p->sched_class) {
				resched_task(rq->curr);
				break;
			}
		}
	}

	/*
	 * A queue event has occurred, and we're going to schedule.  In
	 * this case, we can save a useless back to back clock update.
	 */
	if (rq->curr->se.on_rq && test_tsk_need_resched(rq->curr))
		rq->skip_clock_update = 1;
}

#ifdef CONFIG_SMP
/*
 * Is this task likely cache-hot:
 */
static int
task_hot(struct task_struct *p, u64 now, struct sched_domain *sd)
{
	s64 delta;

	if (p->sched_class != &fair_sched_class)
		return 0;

	if (unlikely(p->policy == SCHED_IDLE))
		return 0;

	/*
	 * Buddy candidates are cache hot:
	 */
	if (sched_feat(CACHE_HOT_BUDDY) && this_rq()->nr_running &&
			(&p->se == cfs_rq_of(&p->se)->next ||
			 &p->se == cfs_rq_of(&p->se)->last))
		return 1;

	if (sysctl_sched_migration_cost == -1)
		return 1;
	if (sysctl_sched_migration_cost == 0)
		return 0;

	delta = now - p->se.exec_start;

	return delta < (s64)sysctl_sched_migration_cost;
}

void set_task_cpu(struct task_struct *p, unsigned int new_cpu)
{
#ifdef CONFIG_SCHED_DEBUG
	/*
	 * We should never call set_task_cpu() on a blocked task,
	 * ttwu() will sort out the placement.
	 */
	WARN_ON_ONCE(p->state != TASK_RUNNING && p->state != TASK_WAKING &&
			!(task_thread_info(p)->preempt_count & PREEMPT_ACTIVE));
#endif

	trace_sched_migrate_task(p, new_cpu);

	if (task_cpu(p) != new_cpu) {
		p->se.nr_migrations++;
		perf_sw_event(PERF_COUNT_SW_CPU_MIGRATIONS, 1, 1, NULL, 0);
	}

	__set_task_cpu(p, new_cpu);
}

struct migration_arg {
	struct task_struct *task;
	int dest_cpu;
};

static int migration_cpu_stop(void *data);

/*
 * The task's runqueue lock must be held.
 * Returns true if you have to wait for migration thread.
 */
static bool migrate_task(struct task_struct *p, struct rq *rq)
{
	/*
	 * If the task is not on a runqueue (and not running), then
	 * the next wake-up will properly place the task.
	 */
	return p->se.on_rq || task_running(rq, p);
}

/*
 * wait_task_inactive - wait for a thread to unschedule.
 *
 * If @match_state is nonzero, it's the @p->state value just checked and
 * not expected to change.  If it changes, i.e. @p might have woken up,
 * then return zero.  When we succeed in waiting for @p to be off its CPU,
 * we return a positive number (its total switch count).  If a second call
 * a short while later returns the same number, the caller can be sure that
 * @p has remained unscheduled the whole time.
 *
 * The caller must ensure that the task *will* unschedule sometime soon,
 * else this function might spin for a *long* time. This function can't
 * be called with interrupts off, or it may introduce deadlock with
 * smp_call_function() if an IPI is sent by the same process we are
 * waiting to become inactive.
 */
unsigned long wait_task_inactive(struct task_struct *p, long match_state)
{
	unsigned long flags;
	int running, on_rq;
	unsigned long ncsw;
	struct rq *rq;

	for (;;) {
		/*
		 * We do the initial early heuristics without holding
		 * any task-queue locks at all. We'll only try to get
		 * the runqueue lock when things look like they will
		 * work out!
		 */
		rq = task_rq(p);

		/*
		 * If the task is actively running on another CPU
		 * still, just relax and busy-wait without holding
		 * any locks.
		 *
		 * NOTE! Since we don't hold any locks, it's not
		 * even sure that "rq" stays as the right runqueue!
		 * But we don't care, since "task_running()" will
		 * return false if the runqueue has changed and p
		 * is actually now running somewhere else!
		 */
		while (task_running(rq, p)) {
			if (match_state && unlikely(p->state != match_state))
				return 0;
			cpu_relax();
		}

		/*
		 * Ok, time to look more closely! We need the rq
		 * lock now, to be *sure*. If we're wrong, we'll
		 * just go back and repeat.
		 */
		rq = task_rq_lock(p, &flags);
		trace_sched_wait_task(p);
		running = task_running(rq, p);
		on_rq = p->se.on_rq;
		ncsw = 0;
		if (!match_state || p->state == match_state)
			ncsw = p->nvcsw | LONG_MIN; /* sets MSB */
		task_rq_unlock(rq, &flags);

		/*
		 * If it changed from the expected state, bail out now.
		 */
		if (unlikely(!ncsw))
			break;

		/*
		 * Was it really running after all now that we
		 * checked with the proper locks actually held?
		 *
		 * Oops. Go back and try again..
		 */
		if (unlikely(running)) {
			cpu_relax();
			continue;
		}

		/*
		 * It's not enough that it's not actively running,
		 * it must be off the runqueue _entirely_, and not
		 * preempted!
		 *
		 * So if it was still runnable (but just not actively
		 * running right now), it's preempted, and we should
		 * yield - it could be a while.
		 */
		if (unlikely(on_rq)) {
			schedule_timeout_uninterruptible(1);
			continue;
		}

		/*
		 * Ahh, all good. It wasn't running, and it wasn't
		 * runnable, which means that it will never become
		 * running in the future either. We're all done!
		 */
		break;
	}

	return ncsw;
}

/***
 * kick_process - kick a running thread to enter/exit the kernel
 * @p: the to-be-kicked thread
 *
 * Cause a process which is running on another CPU to enter
 * kernel-mode, without any delay. (to get signals handled.)
 *
 * NOTE: this function doesnt have to take the runqueue lock,
 * because all it wants to ensure is that the remote task enters
 * the kernel. If the IPI races and the task has been migrated
 * to another CPU then no harm is done and the purpose has been
 * achieved as well.
 */
void kick_process(struct task_struct *p)
{
	int cpu;

	preempt_disable();
	cpu = task_cpu(p);
	if ((cpu != smp_processor_id()) && task_curr(p))
		smp_send_reschedule(cpu);
	preempt_enable();
}
EXPORT_SYMBOL_GPL(kick_process);
#endif /* CONFIG_SMP */

/**
 * task_oncpu_function_call - call a function on the cpu on which a task runs
 * @p:		the task to evaluate
 * @func:	the function to be called
 * @info:	the function call argument
 *
 * Calls the function @func when the task is currently running. This might
 * be on the current CPU, which just calls the function directly
 */
void task_oncpu_function_call(struct task_struct *p,
			      void (*func) (void *info), void *info)
{
	int cpu;

	preempt_disable();
	cpu = task_cpu(p);
	if (task_curr(p))
		smp_call_function_single(cpu, func, info, 1);
	preempt_enable();
}

#ifdef CONFIG_SMP
/*
 * ->cpus_allowed is protected by either TASK_WAKING or rq->lock held.
 */
static int select_fallback_rq(int cpu, struct task_struct *p)
{
	int dest_cpu;
	const struct cpumask *nodemask = cpumask_of_node(cpu_to_node(cpu));

	/* Look for allowed, online CPU in same node. */
	for_each_cpu_and(dest_cpu, nodemask, cpu_active_mask)
		if (cpumask_test_cpu(dest_cpu, &p->cpus_allowed))
			return dest_cpu;

	/* Any allowed, online CPU? */
	dest_cpu = cpumask_any_and(&p->cpus_allowed, cpu_active_mask);
	if (dest_cpu < nr_cpu_ids)
		return dest_cpu;

	/* No more Mr. Nice Guy. */
	dest_cpu = cpuset_cpus_allowed_fallback(p);
	/*
	 * Don't tell them about moving exiting tasks or
	 * kernel threads (both mm NULL), since they never
	 * leave kernel.
	 */
	if (p->mm && printk_ratelimit()) {
		printk(KERN_INFO "process %d (%s) no longer affine to cpu%d\n",
				task_pid_nr(p), p->comm, cpu);
	}

	return dest_cpu;
}

/*
 * The caller (fork, wakeup) owns TASK_WAKING, ->cpus_allowed is stable.
 */
static inline
int select_task_rq(struct rq *rq, struct task_struct *p, int sd_flags, int wake_flags)
{
	int cpu = p->sched_class->select_task_rq(rq, p, sd_flags, wake_flags);

	/*
	 * In order not to call set_task_cpu() on a blocking task we need
	 * to rely on ttwu() to place the task on a valid ->cpus_allowed
	 * cpu.
	 *
	 * Since this is common to all placement strategies, this lives here.
	 *
	 * [ this allows ->select_task() to simply return task_cpu(p) and
	 *   not worry about this generic constraint ]
	 */
	if (unlikely(!cpumask_test_cpu(cpu, &p->cpus_allowed) ||
		     !cpu_online(cpu)))
		cpu = select_fallback_rq(task_cpu(p), p);

	return cpu;
}

static void update_avg(u64 *avg, u64 sample)
{
	s64 diff = sample - *avg;
	*avg += diff >> 3;
}
#endif

static inline void ttwu_activate(struct task_struct *p, struct rq *rq,
				 bool is_sync, bool is_migrate, bool is_local,
				 unsigned long en_flags)
{
	schedstat_inc(p, se.statistics.nr_wakeups);
	if (is_sync)
		schedstat_inc(p, se.statistics.nr_wakeups_sync);
	if (is_migrate)
		schedstat_inc(p, se.statistics.nr_wakeups_migrate);
	if (is_local)
		schedstat_inc(p, se.statistics.nr_wakeups_local);
	else
		schedstat_inc(p, se.statistics.nr_wakeups_remote);

	activate_task(rq, p, en_flags);
}

static inline void ttwu_post_activation(struct task_struct *p, struct rq *rq,
					int wake_flags, bool success)
{
	trace_sched_wakeup(p, success);
	check_preempt_curr(rq, p, wake_flags);

	p->state = TASK_RUNNING;
#ifdef CONFIG_SMP
	if (p->sched_class->task_woken)
		p->sched_class->task_woken(rq, p);

	if (unlikely(rq->idle_stamp)) {
		u64 delta = rq->clock - rq->idle_stamp;
		u64 max = 2*sysctl_sched_migration_cost;

		if (delta > max)
			rq->avg_idle = max;
		else
			update_avg(&rq->avg_idle, delta);
		rq->idle_stamp = 0;
	}
#endif
	/* if a worker is waking up, notify workqueue */
	if ((p->flags & PF_WQ_WORKER) && success)
		wq_worker_waking_up(p, cpu_of(rq));
}

/**
 * try_to_wake_up - wake up a thread
 * @p: the thread to be awakened
 * @state: the mask of task states that can be woken
 * @wake_flags: wake modifier flags (WF_*)
 *
 * Put it on the run-queue if it's not already there. The "current"
 * thread is always on the run-queue (except when the actual
 * re-schedule is in progress), and as such you're allowed to do
 * the simpler "current->state = TASK_RUNNING" to mark yourself
 * runnable without the overhead of this.
 *
 * Returns %true if @p was woken up, %false if it was already running
 * or @state didn't match @p's state.
 */
static int try_to_wake_up(struct task_struct *p, unsigned int state,
			  int wake_flags)
{
	int cpu, orig_cpu, this_cpu, success = 0;
	unsigned long flags;
	unsigned long en_flags = ENQUEUE_WAKEUP;
	struct rq *rq;

	this_cpu = get_cpu();

	smp_wmb();
	rq = task_rq_lock(p, &flags);
	if (!(p->state & state))
		goto out;

	if (p->se.on_rq)
		goto out_running;

	cpu = task_cpu(p);
	orig_cpu = cpu;

#ifdef CONFIG_SMP
	if (unlikely(task_running(rq, p)))
		goto out_activate;

	/*
	 * In order to handle concurrent wakeups and release the rq->lock
	 * we put the task in TASK_WAKING state.
	 *
	 * First fix up the nr_uninterruptible count:
	 */
	if (task_contributes_to_load(p)) {
		if (likely(cpu_online(orig_cpu)))
			rq->nr_uninterruptible--;
		else
			this_rq()->nr_uninterruptible--;
	}
	p->state = TASK_WAKING;

	if (p->sched_class->task_waking) {
		p->sched_class->task_waking(rq, p);
		en_flags |= ENQUEUE_WAKING;
	}

	cpu = select_task_rq(rq, p, SD_BALANCE_WAKE, wake_flags);
	if (cpu != orig_cpu)
		set_task_cpu(p, cpu);
	__task_rq_unlock(rq);

	rq = cpu_rq(cpu);
	raw_spin_lock(&rq->lock);

	/*
	 * We migrated the task without holding either rq->lock, however
	 * since the task is not on the task list itself, nobody else
	 * will try and migrate the task, hence the rq should match the
	 * cpu we just moved it to.
	 */
	WARN_ON(task_cpu(p) != cpu);
	WARN_ON(p->state != TASK_WAKING);

#ifdef CONFIG_SCHEDSTATS
	schedstat_inc(rq, ttwu_count);
	if (cpu == this_cpu)
		schedstat_inc(rq, ttwu_local);
	else {
		struct sched_domain *sd;
		for_each_domain(this_cpu, sd) {
			if (cpumask_test_cpu(cpu, sched_domain_span(sd))) {
				schedstat_inc(sd, ttwu_wake_remote);
				break;
			}
		}
	}
#endif /* CONFIG_SCHEDSTATS */

out_activate:
#endif /* CONFIG_SMP */
	ttwu_activate(p, rq, wake_flags & WF_SYNC, orig_cpu != cpu,
		      cpu == this_cpu, en_flags);
	success = 1;
out_running:
	ttwu_post_activation(p, rq, wake_flags, success);
out:
	task_rq_unlock(rq, &flags);
	put_cpu();

	return success;
}

/**
 * try_to_wake_up_local - try to wake up a local task with rq lock held
 * @p: the thread to be awakened
 *
 * Put @p on the run-queue if it's not already there.  The caller must
 * ensure that this_rq() is locked, @p is bound to this_rq() and not
 * the current task.  this_rq() stays locked over invocation.
 */
static void try_to_wake_up_local(struct task_struct *p)
{
	struct rq *rq = task_rq(p);
	bool success = false;

	BUG_ON(rq != this_rq());
	BUG_ON(p == current);
	lockdep_assert_held(&rq->lock);

	if (!(p->state & TASK_NORMAL))
		return;

	if (!p->se.on_rq) {
		if (likely(!task_running(rq, p))) {
			schedstat_inc(rq, ttwu_count);
			schedstat_inc(rq, ttwu_local);
		}
		ttwu_activate(p, rq, false, false, true, ENQUEUE_WAKEUP);
		success = true;
	}
	ttwu_post_activation(p, rq, 0, success);
}

/**
 * wake_up_process - Wake up a specific process
 * @p: The process to be woken up.
 *
 * Attempt to wake up the nominated process and move it to the set of runnable
 * processes.  Returns 1 if the process was woken up, 0 if it was already
 * running.
 *
 * It may be assumed that this function implies a write memory barrier before
 * changing the task state if and only if any tasks are woken up.
 */
int wake_up_process(struct task_struct *p)
{
	return try_to_wake_up(p, TASK_ALL, 0);
}
EXPORT_SYMBOL(wake_up_process);

int wake_up_state(struct task_struct *p, unsigned int state)
{
	return try_to_wake_up(p, state, 0);
}

/*
 * Perform scheduler related setup for a newly forked process p.
 * p is forked by current.
 *
 * __sched_fork() is basic setup used by init_idle() too:
 */
static void __sched_fork(struct task_struct *p)
{
	p->se.exec_start		= 0;
	p->se.sum_exec_runtime		= 0;
	p->se.prev_sum_exec_runtime	= 0;
	p->se.nr_migrations		= 0;

#ifdef CONFIG_SCHEDSTATS
	memset(&p->se.statistics, 0, sizeof(p->se.statistics));
#endif

	INIT_LIST_HEAD(&p->rt.run_list);
	p->se.on_rq = 0;
	INIT_LIST_HEAD(&p->se.group_node);

#ifdef CONFIG_PREEMPT_NOTIFIERS
	INIT_HLIST_HEAD(&p->preempt_notifiers);
#endif
}

/*
 * fork()/clone()-time setup:
 */
void sched_fork(struct task_struct *p, int clone_flags)
{
	int cpu = get_cpu();

	__sched_fork(p);
	/*
	 * We mark the process as running here. This guarantees that
	 * nobody will actually run it, and a signal or other external
	 * event cannot wake it up and insert it on the runqueue either.
	 */
	p->state = TASK_RUNNING;

	/*
	 * Revert to default priority/policy on fork if requested.
	 */
	if (unlikely(p->sched_reset_on_fork)) {
		if (p->policy == SCHED_FIFO || p->policy == SCHED_RR) {
			p->policy = SCHED_NORMAL;
			p->normal_prio = p->static_prio;
		}

		if (PRIO_TO_NICE(p->static_prio) < 0) {
			p->static_prio = NICE_TO_PRIO(0);
			p->normal_prio = p->static_prio;
			set_load_weight(p);
		}

		/*
		 * We don't need the reset flag anymore after the fork. It has
		 * fulfilled its duty:
		 */
		p->sched_reset_on_fork = 0;
	}

	/*
	 * Make sure we do not leak PI boosting priority to the child.
	 */
	p->prio = current->normal_prio;

	if (!rt_prio(p->prio))
		p->sched_class = &fair_sched_class;

	if (p->sched_class->task_fork)
		p->sched_class->task_fork(p);

	/*
	 * The child is not yet in the pid-hash so no cgroup attach races,
	 * and the cgroup is pinned to this child due to cgroup_fork()
	 * is ran before sched_fork().
	 *
	 * Silence PROVE_RCU.
	 */
	rcu_read_lock();
	set_task_cpu(p, cpu);
	rcu_read_unlock();

#if defined(CONFIG_SCHEDSTATS) || defined(CONFIG_TASK_DELAY_ACCT)
	if (likely(sched_info_on()))
		memset(&p->sched_info, 0, sizeof(p->sched_info));
#endif
#if defined(CONFIG_SMP) && defined(__ARCH_WANT_UNLOCKED_CTXSW)
	p->oncpu = 0;
#endif
#ifdef CONFIG_PREEMPT
	/* Want to start with kernel preemption disabled. */
	task_thread_info(p)->preempt_count = 1;
#endif
#ifdef CONFIG_SMP
	plist_node_init(&p->pushable_tasks, MAX_PRIO);
#endif

	put_cpu();
}

/*
 * wake_up_new_task - wake up a newly created task for the first time.
 *
 * This function will do some initial scheduler statistics housekeeping
 * that must be done for every newly created context, then puts the task
 * on the runqueue and wakes it.
 */
void wake_up_new_task(struct task_struct *p, unsigned long clone_flags)
{
	unsigned long flags;
	struct rq *rq;
	int cpu __maybe_unused = get_cpu();

#ifdef CONFIG_SMP
	rq = task_rq_lock(p, &flags);
	p->state = TASK_WAKING;

	/*
	 * Fork balancing, do it here and not earlier because:
	 *  - cpus_allowed can change in the fork path
	 *  - any previously selected cpu might disappear through hotplug
	 *
	 * We set TASK_WAKING so that select_task_rq() can drop rq->lock
	 * without people poking at ->cpus_allowed.
	 */
	cpu = select_task_rq(rq, p, SD_BALANCE_FORK, 0);
	set_task_cpu(p, cpu);

	p->state = TASK_RUNNING;
	task_rq_unlock(rq, &flags);
#endif

	rq = task_rq_lock(p, &flags);
	activate_task(rq, p, 0);
	trace_sched_wakeup_new(p, 1);
	check_preempt_curr(rq, p, WF_FORK);
#ifdef CONFIG_SMP
	if (p->sched_class->task_woken)
		p->sched_class->task_woken(rq, p);
#endif
	task_rq_unlock(rq, &flags);
	put_cpu();
}

#ifdef CONFIG_PREEMPT_NOTIFIERS

/**
 * preempt_notifier_register - tell me when current is being preempted & rescheduled
 * @notifier: notifier struct to register
 */
void preempt_notifier_register(struct preempt_notifier *notifier)
{
	hlist_add_head(&notifier->link, &current->preempt_notifiers);
}
EXPORT_SYMBOL_GPL(preempt_notifier_register);

/**
 * preempt_notifier_unregister - no longer interested in preemption notifications
 * @notifier: notifier struct to unregister
 *
 * This is safe to call from within a preemption notifier.
 */
void preempt_notifier_unregister(struct preempt_notifier *notifier)
{
	hlist_del(&notifier->link);
}
EXPORT_SYMBOL_GPL(preempt_notifier_unregister);

static void fire_sched_in_preempt_notifiers(struct task_struct *curr)
{
	struct preempt_notifier *notifier;
	struct hlist_node *node;

	hlist_for_each_entry(notifier, node, &curr->preempt_notifiers, link)
		notifier->ops->sched_in(notifier, raw_smp_processor_id());
}

static void
fire_sched_out_preempt_notifiers(struct task_struct *curr,
				 struct task_struct *next)
{
	struct preempt_notifier *notifier;
	struct hlist_node *node;

	hlist_for_each_entry(notifier, node, &curr->preempt_notifiers, link)
		notifier->ops->sched_out(notifier, next);
}

#else /* !CONFIG_PREEMPT_NOTIFIERS */

static void fire_sched_in_preempt_notifiers(struct task_struct *curr)
{
}

static void
fire_sched_out_preempt_notifiers(struct task_struct *curr,
				 struct task_struct *next)
{
}

#endif /* CONFIG_PREEMPT_NOTIFIERS */

/**
 * prepare_task_switch - prepare to switch tasks
 * @rq: the runqueue preparing to switch
 * @prev: the current task that is being switched out
 * @next: the task we are going to switch to.
 *
 * This is called with the rq lock held and interrupts off. It must
 * be paired with a subsequent finish_task_switch after the context
 * switch.
 *
 * prepare_task_switch sets up locking and calls architecture specific
 * hooks.
 */
static inline void
prepare_task_switch(struct rq *rq, struct task_struct *prev,
		    struct task_struct *next)
{
	fire_sched_out_preempt_notifiers(prev, next);
	prepare_lock_switch(rq, next);
	prepare_arch_switch(next);
}

/**
 * finish_task_switch - clean up after a task-switch
 * @rq: runqueue associated with task-switch
 * @prev: the thread we just switched away from.
 *
 * finish_task_switch must be called after the context switch, paired
 * with a prepare_task_switch call before the context switch.
 * finish_task_switch will reconcile locking set up by prepare_task_switch,
 * and do any other architecture-specific cleanup actions.
 *
 * Note that we may have delayed dropping an mm in context_switch(). If
 * so, we finish that here outside of the runqueue lock. (Doing it
 * with the lock held can cause deadlocks; see schedule() for
 * details.)
 */
static void finish_task_switch(struct rq *rq, struct task_struct *prev)
	__releases(rq->lock)
{
	struct mm_struct *mm = rq->prev_mm;
	long prev_state;

	rq->prev_mm = NULL;

	/*
	 * A task struct has one reference for the use as "current".
	 * If a task dies, then it sets TASK_DEAD in tsk->state and calls
	 * schedule one last time. The schedule call will never return, and
	 * the scheduled task must drop that reference.
	 * The test for TASK_DEAD must occur while the runqueue locks are
	 * still held, otherwise prev could be scheduled on another cpu, die
	 * there before we look at prev->state, and then the reference would
	 * be dropped twice.
	 *		Manfred Spraul <manfred@colorfullife.com>
	 */
	prev_state = prev->state;
	finish_arch_switch(prev);
#ifdef __ARCH_WANT_INTERRUPTS_ON_CTXSW
	local_irq_disable();
#endif /* __ARCH_WANT_INTERRUPTS_ON_CTXSW */
	perf_event_task_sched_in(current);
#ifdef __ARCH_WANT_INTERRUPTS_ON_CTXSW
	local_irq_enable();
#endif /* __ARCH_WANT_INTERRUPTS_ON_CTXSW */
	finish_lock_switch(rq, prev);

	fire_sched_in_preempt_notifiers(current);
	if (mm)
		mmdrop(mm);
	if (unlikely(prev_state == TASK_DEAD)) {
		/*
		 * Remove function-return probe instances associated with this
		 * task and put them back on the free list.
		 */
		kprobe_flush_task(prev);
		put_task_struct(prev);
	}
}

#ifdef CONFIG_SMP

/* assumes rq->lock is held */
static inline void pre_schedule(struct rq *rq, struct task_struct *prev)
{
	if (prev->sched_class->pre_schedule)
		prev->sched_class->pre_schedule(rq, prev);
}

/* rq->lock is NOT held, but preemption is disabled */
static inline void post_schedule(struct rq *rq)
{
	if (rq->post_schedule) {
		unsigned long flags;

		raw_spin_lock_irqsave(&rq->lock, flags);
		if (rq->curr->sched_class->post_schedule)
			rq->curr->sched_class->post_schedule(rq);
		raw_spin_unlock_irqrestore(&rq->lock, flags);

		rq->post_schedule = 0;
	}
}

#else

static inline void pre_schedule(struct rq *rq, struct task_struct *p)
{
}

static inline void post_schedule(struct rq *rq)
{
}

#endif

/**
 * schedule_tail - first thing a freshly forked thread must call.
 * @prev: the thread we just switched away from.
 */
asmlinkage void schedule_tail(struct task_struct *prev)
	__releases(rq->lock)
{
	struct rq *rq = this_rq();

	finish_task_switch(rq, prev);

	/*
	 * FIXME: do we need to worry about rq being invalidated by the
	 * task_switch?
	 */
	post_schedule(rq);

#ifdef __ARCH_WANT_UNLOCKED_CTXSW
	/* In this case, finish_task_switch does not reenable preemption */
	preempt_enable();
#endif
	if (current->set_child_tid)
		put_user(task_pid_vnr(current), current->set_child_tid);
}

/*
 * context_switch - switch to the new MM and the new
 * thread's register state.
 */
static inline void
context_switch(struct rq *rq, struct task_struct *prev,
	       struct task_struct *next)
{
	struct mm_struct *mm, *oldmm;

	prepare_task_switch(rq, prev, next);
	trace_sched_switch(prev, next);
	mm = next->mm;
	oldmm = prev->active_mm;
	/*
	 * For paravirt, this is coupled with an exit in switch_to to
	 * combine the page table reload and the switch backend into
	 * one hypercall.
	 */
	arch_start_context_switch(prev);

	if (!mm) {
		next->active_mm = oldmm;
		atomic_inc(&oldmm->mm_count);
		enter_lazy_tlb(oldmm, next);
	} else
		switch_mm(oldmm, mm, next);

	if (!prev->mm) {
		prev->active_mm = NULL;
		rq->prev_mm = oldmm;
	}
	/*
	 * Since the runqueue lock will be released by the next
	 * task (which is an invalid locking op but in the case
	 * of the scheduler it's an obvious special-case), so we
	 * do an early lockdep release here:
	 */
#ifndef __ARCH_WANT_UNLOCKED_CTXSW
	spin_release(&rq->lock.dep_map, 1, _THIS_IP_);
#endif

	/* Here we just switch the register state and the stack. */
	switch_to(prev, next, prev);

	barrier();
	/*
	 * this_rq must be evaluated again because prev may have moved
	 * CPUs since it called schedule(), thus the 'rq' on its stack
	 * frame will be invalid.
	 */
	finish_task_switch(this_rq(), prev);
}

/*
 * nr_running, nr_uninterruptible and nr_context_switches:
 *
 * externally visible scheduler statistics: current number of runnable
 * threads, current number of uninterruptible-sleeping threads, total
 * number of context switches performed since bootup.
 */
unsigned long nr_running(void)
{
	unsigned long i, sum = 0;

	for_each_online_cpu(i)
		sum += cpu_rq(i)->nr_running;

	return sum;
}

unsigned long nr_uninterruptible(void)
{
	unsigned long i, sum = 0;

	for_each_possible_cpu(i)
		sum += cpu_rq(i)->nr_uninterruptible;

	/*
	 * Since we read the counters lockless, it might be slightly
	 * inaccurate. Do not allow it to go below zero though:
	 */
	if (unlikely((long)sum < 0))
		sum = 0;

	return sum;
}

unsigned long long nr_context_switches(void)
{
	int i;
	unsigned long long sum = 0;

	for_each_possible_cpu(i)
		sum += cpu_rq(i)->nr_switches;

	return sum;
}

unsigned long nr_iowait(void)
{
	unsigned long i, sum = 0;

	for_each_possible_cpu(i)
		sum += atomic_read(&cpu_rq(i)->nr_iowait);

	return sum;
}

unsigned long nr_iowait_cpu(int cpu)
{
	struct rq *this = cpu_rq(cpu);
	return atomic_read(&this->nr_iowait);
}

unsigned long this_cpu_load(void)
{
	struct rq *this = this_rq();
	return this->cpu_load[0];
}


/* Variables and functions for calc_load */
static atomic_long_t calc_load_tasks;
static unsigned long calc_load_update;
unsigned long avenrun[3];
EXPORT_SYMBOL(avenrun);

static long calc_load_fold_active(struct rq *this_rq)
{
	long nr_active, delta = 0;

	nr_active = this_rq->nr_running;
	nr_active += (long) this_rq->nr_uninterruptible;

	if (nr_active != this_rq->calc_load_active) {
		delta = nr_active - this_rq->calc_load_active;
		this_rq->calc_load_active = nr_active;
	}

	return delta;
}

static unsigned long
calc_load(unsigned long load, unsigned long exp, unsigned long active)
{
	load *= exp;
	load += active * (FIXED_1 - exp);
	load += 1UL << (FSHIFT - 1);
	return load >> FSHIFT;
}

#ifdef CONFIG_NO_HZ
/*
 * For NO_HZ we delay the active fold to the next LOAD_FREQ update.
 *
 * When making the ILB scale, we should try to pull this in as well.
 */
static atomic_long_t calc_load_tasks_idle;

static void calc_load_account_idle(struct rq *this_rq)
{
	long delta;

	delta = calc_load_fold_active(this_rq);
	if (delta)
		atomic_long_add(delta, &calc_load_tasks_idle);
}

static long calc_load_fold_idle(void)
{
	long delta = 0;

	/*
	 * Its got a race, we don't care...
	 */
	if (atomic_long_read(&calc_load_tasks_idle))
		delta = atomic_long_xchg(&calc_load_tasks_idle, 0);

	return delta;
}

/**
 * fixed_power_int - compute: x^n, in O(log n) time
 *
 * @x:         base of the power
 * @frac_bits: fractional bits of @x
 * @n:         power to raise @x to.
 *
 * By exploiting the relation between the definition of the natural power
 * function: x^n := x*x*...*x (x multiplied by itself for n times), and
 * the binary encoding of numbers used by computers: n := \Sum n_i * 2^i,
 * (where: n_i \elem {0, 1}, the binary vector representing n),
 * we find: x^n := x^(\Sum n_i * 2^i) := \Prod x^(n_i * 2^i), which is
 * of course trivially computable in O(log_2 n), the length of our binary
 * vector.
 */
static unsigned long
fixed_power_int(unsigned long x, unsigned int frac_bits, unsigned int n)
{
	unsigned long result = 1UL << frac_bits;

	if (n) for (;;) {
		if (n & 1) {
			result *= x;
			result += 1UL << (frac_bits - 1);
			result >>= frac_bits;
		}
		n >>= 1;
		if (!n)
			break;
		x *= x;
		x += 1UL << (frac_bits - 1);
		x >>= frac_bits;
	}

	return result;
}

/*
 * a1 = a0 * e + a * (1 - e)
 *
 * a2 = a1 * e + a * (1 - e)
 *    = (a0 * e + a * (1 - e)) * e + a * (1 - e)
 *    = a0 * e^2 + a * (1 - e) * (1 + e)
 *
 * a3 = a2 * e + a * (1 - e)
 *    = (a0 * e^2 + a * (1 - e) * (1 + e)) * e + a * (1 - e)
 *    = a0 * e^3 + a * (1 - e) * (1 + e + e^2)
 *
 *  ...
 *
 * an = a0 * e^n + a * (1 - e) * (1 + e + ... + e^n-1) [1]
 *    = a0 * e^n + a * (1 - e) * (1 - e^n)/(1 - e)
 *    = a0 * e^n + a * (1 - e^n)
 *
 * [1] application of the geometric series:
 *
 *              n         1 - x^(n+1)
 *     S_n := \Sum x^i = -------------
 *             i=0          1 - x
 */
static unsigned long
calc_load_n(unsigned long load, unsigned long exp,
	    unsigned long active, unsigned int n)
{

	return calc_load(load, fixed_power_int(exp, FSHIFT, n), active);
}

/*
 * NO_HZ can leave us missing all per-cpu ticks calling
 * calc_load_account_active(), but since an idle CPU folds its delta into
 * calc_load_tasks_idle per calc_load_account_idle(), all we need to do is fold
 * in the pending idle delta if our idle period crossed a load cycle boundary.
 *
 * Once we've updated the global active value, we need to apply the exponential
 * weights adjusted to the number of cycles missed.
 */
static void calc_global_nohz(unsigned long ticks)
{
	long delta, active, n;

	if (time_before(jiffies, calc_load_update))
		return;

	/*
	 * If we crossed a calc_load_update boundary, make sure to fold
	 * any pending idle changes, the respective CPUs might have
	 * missed the tick driven calc_load_account_active() update
	 * due to NO_HZ.
	 */
	delta = calc_load_fold_idle();
	if (delta)
		atomic_long_add(delta, &calc_load_tasks);

	/*
	 * If we were idle for multiple load cycles, apply them.
	 */
	if (ticks >= LOAD_FREQ) {
		n = ticks / LOAD_FREQ;

		active = atomic_long_read(&calc_load_tasks);
		active = active > 0 ? active * FIXED_1 : 0;

		avenrun[0] = calc_load_n(avenrun[0], EXP_1, active, n);
		avenrun[1] = calc_load_n(avenrun[1], EXP_5, active, n);
		avenrun[2] = calc_load_n(avenrun[2], EXP_15, active, n);

		calc_load_update += n * LOAD_FREQ;
	}

	/*
	 * Its possible the remainder of the above division also crosses
	 * a LOAD_FREQ period, the regular check in calc_global_load()
	 * which comes after this will take care of that.
	 *
	 * Consider us being 11 ticks before a cycle completion, and us
	 * sleeping for 4*LOAD_FREQ + 22 ticks, then the above code will
	 * age us 4 cycles, and the test in calc_global_load() will
	 * pick up the final one.
	 */
}
#else
static void calc_load_account_idle(struct rq *this_rq)
{
}

static inline long calc_load_fold_idle(void)
{
	return 0;
}

static void calc_global_nohz(unsigned long ticks)
{
}
#endif

/**
 * get_avenrun - get the load average array
 * @loads:	pointer to dest load array
 * @offset:	offset to add
 * @shift:	shift count to shift the result left
 *
 * These values are estimates at best, so no need for locking.
 */
void get_avenrun(unsigned long *loads, unsigned long offset, int shift)
{
	loads[0] = (avenrun[0] + offset) << shift;
	loads[1] = (avenrun[1] + offset) << shift;
	loads[2] = (avenrun[2] + offset) << shift;
}

/*
 * calc_load - update the avenrun load estimates 10 ticks after the
 * CPUs have updated calc_load_tasks.
 */
void calc_global_load(unsigned long ticks)
{
	long active;

	calc_global_nohz(ticks);

	if (time_before(jiffies, calc_load_update + 10))
		return;

	active = atomic_long_read(&calc_load_tasks);
	active = active > 0 ? active * FIXED_1 : 0;

	avenrun[0] = calc_load(avenrun[0], EXP_1, active);
	avenrun[1] = calc_load(avenrun[1], EXP_5, active);
	avenrun[2] = calc_load(avenrun[2], EXP_15, active);

	calc_load_update += LOAD_FREQ;
}

/*
 * Called from update_cpu_load() to periodically update this CPU's
 * active count.
 */
static void calc_load_account_active(struct rq *this_rq)
{
	long delta;

	if (time_before(jiffies, this_rq->calc_load_update))
		return;

	delta  = calc_load_fold_active(this_rq);
	delta += calc_load_fold_idle();
	if (delta)
		atomic_long_add(delta, &calc_load_tasks);

	this_rq->calc_load_update += LOAD_FREQ;
}

/*
 * The exact cpuload at various idx values, calculated at every tick would be
 * load = (2^idx - 1) / 2^idx * load + 1 / 2^idx * cur_load
 *
 * If a cpu misses updates for n-1 ticks (as it was idle) and update gets called
 * on nth tick when cpu may be busy, then we have:
 * load = ((2^idx - 1) / 2^idx)^(n-1) * load
 * load = (2^idx - 1) / 2^idx) * load + 1 / 2^idx * cur_load
 *
 * decay_load_missed() below does efficient calculation of
 * load = ((2^idx - 1) / 2^idx)^(n-1) * load
 * avoiding 0..n-1 loop doing load = ((2^idx - 1) / 2^idx) * load
 *
 * The calculation is approximated on a 128 point scale.
 * degrade_zero_ticks is the number of ticks after which load at any
 * particular idx is approximated to be zero.
 * degrade_factor is a precomputed table, a row for each load idx.
 * Each column corresponds to degradation factor for a power of two ticks,
 * based on 128 point scale.
 * Example:
 * row 2, col 3 (=12) says that the degradation at load idx 2 after
 * 8 ticks is 12/128 (which is an approximation of exact factor 3^8/4^8).
 *
 * With this power of 2 load factors, we can degrade the load n times
 * by looking at 1 bits in n and doing as many mult/shift instead of
 * n mult/shifts needed by the exact degradation.
 */
#define DEGRADE_SHIFT		7
static const unsigned char
		degrade_zero_ticks[CPU_LOAD_IDX_MAX] = {0, 8, 32, 64, 128};
static const unsigned char
		degrade_factor[CPU_LOAD_IDX_MAX][DEGRADE_SHIFT + 1] = {
					{0, 0, 0, 0, 0, 0, 0, 0},
					{64, 32, 8, 0, 0, 0, 0, 0},
					{96, 72, 40, 12, 1, 0, 0},
					{112, 98, 75, 43, 15, 1, 0},
					{120, 112, 98, 76, 45, 16, 2} };

/*
 * Update cpu_load for any missed ticks, due to tickless idle. The backlog
 * would be when CPU is idle and so we just decay the old load without
 * adding any new load.
 */
static unsigned long
decay_load_missed(unsigned long load, unsigned long missed_updates, int idx)
{
	int j = 0;

	if (!missed_updates)
		return load;

	if (missed_updates >= degrade_zero_ticks[idx])
		return 0;

	if (idx == 1)
		return load >> missed_updates;

	while (missed_updates) {
		if (missed_updates % 2)
			load = (load * degrade_factor[idx][j]) >> DEGRADE_SHIFT;

		missed_updates >>= 1;
		j++;
	}
	return load;
}

/*
 * Update rq->cpu_load[] statistics. This function is usually called every
 * scheduler tick (TICK_NSEC). With tickless idle this will not be called
 * every tick. We fix it up based on jiffies.
 */
static void update_cpu_load(struct rq *this_rq)
{
	unsigned long this_load = this_rq->load.weight;
	unsigned long curr_jiffies = jiffies;
	unsigned long pending_updates;
	int i, scale;

	this_rq->nr_load_updates++;

	/* Avoid repeated calls on same jiffy, when moving in and out of idle */
	if (curr_jiffies == this_rq->last_load_update_tick)
		return;

	pending_updates = curr_jiffies - this_rq->last_load_update_tick;
	this_rq->last_load_update_tick = curr_jiffies;

	/* Update our load: */
	this_rq->cpu_load[0] = this_load; /* Fasttrack for idx 0 */
	for (i = 1, scale = 2; i < CPU_LOAD_IDX_MAX; i++, scale += scale) {
		unsigned long old_load, new_load;

		/* scale is effectively 1 << i now, and >> i divides by scale */

		old_load = this_rq->cpu_load[i];
		old_load = decay_load_missed(old_load, pending_updates - 1, i);
		new_load = this_load;
		/*
		 * Round up the averaging division if load is increasing. This
		 * prevents us from getting stuck on 9 if the load is 10, for
		 * example.
		 */
		if (new_load > old_load)
			new_load += scale - 1;

		this_rq->cpu_load[i] = (old_load * (scale - 1) + new_load) >> i;
	}

	sched_avg_update(this_rq);
}

static void update_cpu_load_active(struct rq *this_rq)
{
	update_cpu_load(this_rq);

	calc_load_account_active(this_rq);
}

#ifdef CONFIG_SMP

/*
 * sched_exec - execve() is a valuable balancing opportunity, because at
 * this point the task has the smallest effective memory and cache footprint.
 */
void sched_exec(void)
{
	struct task_struct *p = current;
	unsigned long flags;
	struct rq *rq;
	int dest_cpu;

	rq = task_rq_lock(p, &flags);
	dest_cpu = p->sched_class->select_task_rq(rq, p, SD_BALANCE_EXEC, 0);
	if (dest_cpu == smp_processor_id())
		goto unlock;

	/*
	 * select_task_rq() can race against ->cpus_allowed
	 */
	if (cpumask_test_cpu(dest_cpu, &p->cpus_allowed) &&
	    likely(cpu_active(dest_cpu)) && migrate_task(p, rq)) {
		struct migration_arg arg = { p, dest_cpu };

		task_rq_unlock(rq, &flags);
		stop_one_cpu(cpu_of(rq), migration_cpu_stop, &arg);
		return;
	}
unlock:
	task_rq_unlock(rq, &flags);
}

#endif

DEFINE_PER_CPU(struct kernel_stat, kstat);

EXPORT_PER_CPU_SYMBOL(kstat);

/*
 * Return any ns on the sched_clock that have not yet been accounted in
 * @p in case that task is currently running.
 *
 * Called with task_rq_lock() held on @rq.
 */
static u64 do_task_delta_exec(struct task_struct *p, struct rq *rq)
{
	u64 ns = 0;

	if (task_current(rq, p)) {
		update_rq_clock(rq);
		ns = rq->clock_task - p->se.exec_start;
		if ((s64)ns < 0)
			ns = 0;
	}

	return ns;
}

unsigned long long task_delta_exec(struct task_struct *p)
{
	unsigned long flags;
	struct rq *rq;
	u64 ns = 0;

	rq = task_rq_lock(p, &flags);
	ns = do_task_delta_exec(p, rq);
	task_rq_unlock(rq, &flags);

	return ns;
}

/*
 * Return accounted runtime for the task.
 * In case the task is currently running, return the runtime plus current's
 * pending runtime that have not been accounted yet.
 */
unsigned long long task_sched_runtime(struct task_struct *p)
{
	unsigned long flags;
	struct rq *rq;
	u64 ns = 0;

	rq = task_rq_lock(p, &flags);
	ns = p->se.sum_exec_runtime + do_task_delta_exec(p, rq);
	task_rq_unlock(rq, &flags);

	return ns;
}

/*
 * Return sum_exec_runtime for the thread group.
 * In case the task is currently running, return the sum plus current's
 * pending runtime that have not been accounted yet.
 *
 * Note that the thread group might have other running tasks as well,
 * so the return value not includes other pending runtime that other
 * running tasks might have.
 */
unsigned long long thread_group_sched_runtime(struct task_struct *p)
{
	struct task_cputime totals;
	unsigned long flags;
	struct rq *rq;
	u64 ns;

	rq = task_rq_lock(p, &flags);
	thread_group_cputime(p, &totals);
	ns = totals.sum_exec_runtime + do_task_delta_exec(p, rq);
	task_rq_unlock(rq, &flags);

	return ns;
}

/*
 * Account user cpu time to a process.
 * @p: the process that the cpu time gets accounted to
 * @cputime: the cpu time spent in user space since the last update
 * @cputime_scaled: cputime scaled by cpu frequency
 */
void account_user_time(struct task_struct *p, cputime_t cputime,
		       cputime_t cputime_scaled)
{
	struct cpu_usage_stat *cpustat = &kstat_this_cpu.cpustat;
	cputime64_t tmp;

	/* Add user time to process. */
	p->utime = cputime_add(p->utime, cputime);
	p->utimescaled = cputime_add(p->utimescaled, cputime_scaled);
	account_group_user_time(p, cputime);

	/* Add user time to cpustat. */
	tmp = cputime_to_cputime64(cputime);
	if (TASK_NICE(p) > 0)
		cpustat->nice = cputime64_add(cpustat->nice, tmp);
	else
		cpustat->user = cputime64_add(cpustat->user, tmp);

	cpuacct_update_stats(p, CPUACCT_STAT_USER, cputime);
	/* Account for user time used */
	acct_update_integrals(p);
}

/*
 * Account guest cpu time to a process.
 * @p: the process that the cpu time gets accounted to
 * @cputime: the cpu time spent in virtual machine since the last update
 * @cputime_scaled: cputime scaled by cpu frequency
 */
static void account_guest_time(struct task_struct *p, cputime_t cputime,
			       cputime_t cputime_scaled)
{
	cputime64_t tmp;
	struct cpu_usage_stat *cpustat = &kstat_this_cpu.cpustat;

	tmp = cputime_to_cputime64(cputime);

	/* Add guest time to process. */
	p->utime = cputime_add(p->utime, cputime);
	p->utimescaled = cputime_add(p->utimescaled, cputime_scaled);
	account_group_user_time(p, cputime);
	p->gtime = cputime_add(p->gtime, cputime);

	/* Add guest time to cpustat. */
	if (TASK_NICE(p) > 0) {
		cpustat->nice = cputime64_add(cpustat->nice, tmp);
		cpustat->guest_nice = cputime64_add(cpustat->guest_nice, tmp);
	} else {
		cpustat->user = cputime64_add(cpustat->user, tmp);
		cpustat->guest = cputime64_add(cpustat->guest, tmp);
	}
}

/*
 * Account system cpu time to a process.
 * @p: the process that the cpu time gets accounted to
 * @hardirq_offset: the offset to subtract from hardirq_count()
 * @cputime: the cpu time spent in kernel space since the last update
 * @cputime_scaled: cputime scaled by cpu frequency
 */
void account_system_time(struct task_struct *p, int hardirq_offset,
			 cputime_t cputime, cputime_t cputime_scaled)
{
	struct cpu_usage_stat *cpustat = &kstat_this_cpu.cpustat;
	cputime64_t tmp;

	if ((p->flags & PF_VCPU) && (irq_count() - hardirq_offset == 0)) {
		account_guest_time(p, cputime, cputime_scaled);
		return;
	}

	/* Add system time to process. */
	p->stime = cputime_add(p->stime, cputime);
	p->stimescaled = cputime_add(p->stimescaled, cputime_scaled);
	account_group_system_time(p, cputime);

	/* Add system time to cpustat. */
	tmp = cputime_to_cputime64(cputime);
	if (hardirq_count() - hardirq_offset)
		cpustat->irq = cputime64_add(cpustat->irq, tmp);
	else if (in_serving_softirq())
		cpustat->softirq = cputime64_add(cpustat->softirq, tmp);
	else
		cpustat->system = cputime64_add(cpustat->system, tmp);

	cpuacct_update_stats(p, CPUACCT_STAT_SYSTEM, cputime);

	/* Account for system time used */
	acct_update_integrals(p);
}

/*
 * Account for involuntary wait time.
 * @steal: the cpu time spent in involuntary wait
 */
void account_steal_time(cputime_t cputime)
{
	struct cpu_usage_stat *cpustat = &kstat_this_cpu.cpustat;
	cputime64_t cputime64 = cputime_to_cputime64(cputime);

	cpustat->steal = cputime64_add(cpustat->steal, cputime64);
}

/*
 * Account for idle time.
 * @cputime: the cpu time spent in idle wait
 */
void account_idle_time(cputime_t cputime)
{
	struct cpu_usage_stat *cpustat = &kstat_this_cpu.cpustat;
	cputime64_t cputime64 = cputime_to_cputime64(cputime);
	struct rq *rq = this_rq();

	if (atomic_read(&rq->nr_iowait) > 0)
		cpustat->iowait = cputime64_add(cpustat->iowait, cputime64);
	else
		cpustat->idle = cputime64_add(cpustat->idle, cputime64);
}

#ifndef CONFIG_VIRT_CPU_ACCOUNTING

/*
 * Account a single tick of cpu time.
 * @p: the process that the cpu time gets accounted to
 * @user_tick: indicates if the tick is a user or a system tick
 */
void account_process_tick(struct task_struct *p, int user_tick)
{
	cputime_t one_jiffy_scaled = cputime_to_scaled(cputime_one_jiffy);
	struct rq *rq = this_rq();

	if (user_tick)
		account_user_time(p, cputime_one_jiffy, one_jiffy_scaled);
	else if ((p != rq->idle) || (irq_count() != HARDIRQ_OFFSET))
		account_system_time(p, HARDIRQ_OFFSET, cputime_one_jiffy,
				    one_jiffy_scaled);
	else
		account_idle_time(cputime_one_jiffy);
}

/*
 * Account multiple ticks of steal time.
 * @p: the process from which the cpu time has been stolen
 * @ticks: number of stolen ticks
 */
void account_steal_ticks(unsigned long ticks)
{
	account_steal_time(jiffies_to_cputime(ticks));
}

/*
 * Account multiple ticks of idle time.
 * @ticks: number of stolen ticks
 */
void account_idle_ticks(unsigned long ticks)
{
	account_idle_time(jiffies_to_cputime(ticks));
}

#endif

/*
 * Use precise platform statistics if available:
 */
#ifdef CONFIG_VIRT_CPU_ACCOUNTING
void task_times(struct task_struct *p, cputime_t *ut, cputime_t *st)
{
	*ut = p->utime;
	*st = p->stime;
}

void thread_group_times(struct task_struct *p, cputime_t *ut, cputime_t *st)
{
	struct task_cputime cputime;

	thread_group_cputime(p, &cputime);

	*ut = cputime.utime;
	*st = cputime.stime;
}
#else

#ifndef nsecs_to_cputime
# define nsecs_to_cputime(__nsecs)	nsecs_to_jiffies(__nsecs)
#endif

void task_times(struct task_struct *p, cputime_t *ut, cputime_t *st)
{
	cputime_t rtime, utime = p->utime, total = cputime_add(utime, p->stime);

	/*
	 * Use CFS's precise accounting:
	 */
	rtime = nsecs_to_cputime(p->se.sum_exec_runtime);

	if (total) {
		u64 temp = rtime;

		temp *= utime;
		do_div(temp, total);
		utime = (cputime_t)temp;
	} else
		utime = rtime;

	/*
	 * Compare with previous values, to keep monotonicity:
	 */
	p->prev_utime = max(p->prev_utime, utime);
	p->prev_stime = max(p->prev_stime, cputime_sub(rtime, p->prev_utime));

	*ut = p->prev_utime;
	*st = p->prev_stime;
}

/*
 * Must be called with siglock held.
 */
void thread_group_times(struct task_struct *p, cputime_t *ut, cputime_t *st)
{
	struct signal_struct *sig = p->signal;
	struct task_cputime cputime;
	cputime_t rtime, utime, total;

	thread_group_cputime(p, &cputime);

	total = cputime_add(cputime.utime, cputime.stime);
	rtime = nsecs_to_cputime(cputime.sum_exec_runtime);

	if (total) {
		u64 temp = rtime;

		temp *= cputime.utime;
		do_div(temp, total);
		utime = (cputime_t)temp;
	} else
		utime = rtime;

	sig->prev_utime = max(sig->prev_utime, utime);
	sig->prev_stime = max(sig->prev_stime,
			      cputime_sub(rtime, sig->prev_utime));

	*ut = sig->prev_utime;
	*st = sig->prev_stime;
}
#endif

/*
 * This function gets called by the timer code, with HZ frequency.
 * We call it with interrupts disabled.
 *
 * It also gets called by the fork code, when changing the parent's
 * timeslices.
 */
void scheduler_tick(void)
{
	int cpu = smp_processor_id();
	struct rq *rq = cpu_rq(cpu);
	struct task_struct *curr = rq->curr;

	sched_clock_tick();

	raw_spin_lock(&rq->lock);
	update_rq_clock(rq);
	update_cpu_load_active(rq);
	curr->sched_class->task_tick(rq, curr, 0);
	raw_spin_unlock(&rq->lock);

	perf_event_task_tick();

#ifdef CONFIG_SMP
	rq->idle_at_tick = idle_cpu(cpu);
	trigger_load_balance(rq, cpu);
#endif
}

notrace unsigned long get_parent_ip(unsigned long addr)
{
	if (in_lock_functions(addr)) {
		addr = CALLER_ADDR2;
		if (in_lock_functions(addr))
			addr = CALLER_ADDR3;
	}
	return addr;
}

#if defined(CONFIG_PREEMPT) && (defined(CONFIG_DEBUG_PREEMPT) || \
				defined(CONFIG_PREEMPT_TRACER))

void __kprobes add_preempt_count(int val)
{
#ifdef CONFIG_DEBUG_PREEMPT
	/*
	 * Underflow?
	 */
	if (DEBUG_LOCKS_WARN_ON((preempt_count() < 0)))
		return;
#endif
	preempt_count() += val;
#ifdef CONFIG_DEBUG_PREEMPT
	/*
	 * Spinlock count overflowing soon?
	 */
	DEBUG_LOCKS_WARN_ON((preempt_count() & PREEMPT_MASK) >=
				PREEMPT_MASK - 10);
#endif
	if (preempt_count() == val)
		trace_preempt_off(CALLER_ADDR0, get_parent_ip(CALLER_ADDR1));
}
EXPORT_SYMBOL(add_preempt_count);

void __kprobes sub_preempt_count(int val)
{
#ifdef CONFIG_DEBUG_PREEMPT
	/*
	 * Underflow?
	 */
	if (DEBUG_LOCKS_WARN_ON(val > preempt_count()))
		return;
	/*
	 * Is the spinlock portion underflowing?
	 */
	if (DEBUG_LOCKS_WARN_ON((val < PREEMPT_MASK) &&
			!(preempt_count() & PREEMPT_MASK)))
		return;
#endif

	if (preempt_count() == val)
		trace_preempt_on(CALLER_ADDR0, get_parent_ip(CALLER_ADDR1));
	preempt_count() -= val;
}
EXPORT_SYMBOL(sub_preempt_count);

#endif

/*
 * Print scheduling while atomic bug:
 */
static noinline void __schedule_bug(struct task_struct *prev)
{
	struct pt_regs *regs = get_irq_regs();

	printk(KERN_ERR "BUG: scheduling while atomic: %s/%d/0x%08x\n",
		prev->comm, prev->pid, preempt_count());

	debug_show_held_locks(prev);
	print_modules();
	if (irqs_disabled())
		print_irqtrace_events(prev);

	if (regs)
		show_regs(regs);
	else
		dump_stack();
}

/*
 * Various schedule()-time debugging checks and statistics:
 */
static inline void schedule_debug(struct task_struct *prev)
{
	/*
	 * Test if we are atomic. Since do_exit() needs to call into
	 * schedule() atomically, we ignore that path for now.
	 * Otherwise, whine if we are scheduling when we should not be.
	 */
	if (unlikely(in_atomic_preempt_off() && !prev->exit_state))
		__schedule_bug(prev);

	profile_hit(SCHED_PROFILING, __builtin_return_address(0));

	schedstat_inc(this_rq(), sched_count);
#ifdef CONFIG_SCHEDSTATS
	if (unlikely(prev->lock_depth >= 0)) {
		schedstat_inc(this_rq(), rq_sched_info.bkl_count);
		schedstat_inc(prev, sched_info.bkl_count);
	}
#endif
}

static void put_prev_task(struct rq *rq, struct task_struct *prev)
{
	if (prev->se.on_rq)
		update_rq_clock(rq);
	prev->sched_class->put_prev_task(rq, prev);
}

/*
 * Pick up the highest-prio task:
 */
static inline struct task_struct *
pick_next_task(struct rq *rq)
{
	const struct sched_class *class;
	struct task_struct *p;

	/*
	 * Optimization: we know that if all tasks are in
	 * the fair class we can call that function directly:
	 */
	if (likely(rq->nr_running == rq->cfs.nr_running)) {
		p = fair_sched_class.pick_next_task(rq);
		if (likely(p))
			return p;
	}

	for_each_class(class) {
		p = class->pick_next_task(rq);
		if (p)
			return p;
	}

	BUG(); /* the idle class will always have a runnable task */
}

/*
 * schedule() is the main scheduler function.
 */
asmlinkage void __sched schedule(void)
{
	struct task_struct *prev, *next;
	unsigned long *switch_count;
	struct rq *rq;
	int cpu;

need_resched:
	preempt_disable();
	cpu = smp_processor_id();
	rq = cpu_rq(cpu);
	rcu_note_context_switch(cpu);
	prev = rq->curr;

	release_kernel_lock(prev);
need_resched_nonpreemptible:

	schedule_debug(prev);

	if (sched_feat(HRTICK))
		hrtick_clear(rq);

	raw_spin_lock_irq(&rq->lock);

	switch_count = &prev->nivcsw;
	if (prev->state && !(preempt_count() & PREEMPT_ACTIVE)) {
		if (unlikely(signal_pending_state(prev->state, prev))) {
			prev->state = TASK_RUNNING;
		} else {
			/*
			 * If a worker is going to sleep, notify and
			 * ask workqueue whether it wants to wake up a
			 * task to maintain concurrency.  If so, wake
			 * up the task.
			 */
			if (prev->flags & PF_WQ_WORKER) {
				struct task_struct *to_wakeup;

				to_wakeup = wq_worker_sleeping(prev, cpu);
				if (to_wakeup)
					try_to_wake_up_local(to_wakeup);
			}
			deactivate_task(rq, prev, DEQUEUE_SLEEP);
		}
		switch_count = &prev->nvcsw;
	}

	pre_schedule(rq, prev);

	if (unlikely(!rq->nr_running))
		idle_balance(cpu, rq);

	put_prev_task(rq, prev);
	next = pick_next_task(rq);
	clear_tsk_need_resched(prev);
	rq->skip_clock_update = 0;

	if (likely(prev != next)) {
		sched_info_switch(prev, next);
		perf_event_task_sched_out(prev, next);

		rq->nr_switches++;
		rq->curr = next;
		++*switch_count;

		context_switch(rq, prev, next); /* unlocks the rq */
		/*
		 * The context switch have flipped the stack from under us
		 * and restored the local variables which were saved when
		 * this task called schedule() in the past. prev == current
		 * is still correct, but it can be moved to another cpu/rq.
		 */
		cpu = smp_processor_id();
		rq = cpu_rq(cpu);
	} else
		raw_spin_unlock_irq(&rq->lock);

	post_schedule(rq);

	if (unlikely(reacquire_kernel_lock(prev)))
		goto need_resched_nonpreemptible;

	preempt_enable_no_resched();
	if (need_resched())
		goto need_resched;
}
EXPORT_SYMBOL(schedule);

#ifdef CONFIG_MUTEX_SPIN_ON_OWNER
/*
 * Look out! "owner" is an entirely speculative pointer
 * access and not reliable.
 */
int mutex_spin_on_owner(struct mutex *lock, struct thread_info *owner)
{
	unsigned int cpu;
	struct rq *rq;

	if (!sched_feat(OWNER_SPIN))
		return 0;

#ifdef CONFIG_DEBUG_PAGEALLOC
	/*
	 * Need to access the cpu field knowing that
	 * DEBUG_PAGEALLOC could have unmapped it if
	 * the mutex owner just released it and exited.
	 */
	if (probe_kernel_address(&owner->cpu, cpu))
		return 0;
#else
	cpu = owner->cpu;
#endif

	/*
	 * Even if the access succeeded (likely case),
	 * the cpu field may no longer be valid.
	 */
	if (cpu >= nr_cpumask_bits)
		return 0;

	/*
	 * We need to validate that we can do a
	 * get_cpu() and that we have the percpu area.
	 */
	if (!cpu_online(cpu))
		return 0;

	rq = cpu_rq(cpu);

	for (;;) {
		/*
		 * Owner changed, break to re-assess state.
		 */
		if (lock->owner != owner) {
			/*
			 * If the lock has switched to a different owner,
			 * we likely have heavy contention. Return 0 to quit
			 * optimistic spinning and not contend further:
			 */
			if (lock->owner)
				return 0;
			break;
		}

		/*
		 * Is that owner really running on that cpu?
		 */
		if (task_thread_info(rq->curr) != owner || need_resched())
			return 0;

		arch_mutex_cpu_relax();
	}

	return 1;
}
#endif

#ifdef CONFIG_PREEMPT
/*
 * this is the entry point to schedule() from in-kernel preemption
 * off of preempt_enable. Kernel preemptions off return from interrupt
 * occur there and call schedule directly.
 */
asmlinkage void __sched notrace preempt_schedule(void)
{
	struct thread_info *ti = current_thread_info();

	/*
	 * If there is a non-zero preempt_count or interrupts are disabled,
	 * we do not want to preempt the current task. Just return..
	 */
	if (likely(ti->preempt_count || irqs_disabled()))
		return;

	do {
		add_preempt_count_notrace(PREEMPT_ACTIVE);
		schedule();
		sub_preempt_count_notrace(PREEMPT_ACTIVE);

		/*
		 * Check again in case we missed a preemption opportunity
		 * between schedule and now.
		 */
		barrier();
	} while (need_resched());
}
EXPORT_SYMBOL(preempt_schedule);

/*
 * this is the entry point to schedule() from kernel preemption
 * off of irq context.
 * Note, that this is called and return with irqs disabled. This will
 * protect us against recursive calling from irq.
 */
asmlinkage void __sched preempt_schedule_irq(void)
{
	struct thread_info *ti = current_thread_info();

	/* Catch callers which need to be fixed */
	BUG_ON(ti->preempt_count || !irqs_disabled());

	do {
		add_preempt_count(PREEMPT_ACTIVE);
		local_irq_enable();
		schedule();
		local_irq_disable();
		sub_preempt_count(PREEMPT_ACTIVE);

		/*
		 * Check again in case we missed a preemption opportunity
		 * between schedule and now.
		 */
		barrier();
	} while (need_resched());
}

#endif /* CONFIG_PREEMPT */

int default_wake_function(wait_queue_t *curr, unsigned mode, int wake_flags,
			  void *key)
{
	return try_to_wake_up(curr->private, mode, wake_flags);
}
EXPORT_SYMBOL(default_wake_function);

/*
 * The core wakeup function. Non-exclusive wakeups (nr_exclusive == 0) just
 * wake everything up. If it's an exclusive wakeup (nr_exclusive == small +ve
 * number) then we wake all the non-exclusive tasks and one exclusive task.
 *
 * There are circumstances in which we can try to wake a task which has already
 * started to run but is not in state TASK_RUNNING. try_to_wake_up() returns
 * zero in this (rare) case, and we handle it by continuing to scan the queue.
 */
static void __wake_up_common(wait_queue_head_t *q, unsigned int mode,
			int nr_exclusive, int wake_flags, void *key)
{
	wait_queue_t *curr, *next;

	list_for_each_entry_safe(curr, next, &q->task_list, task_list) {
		unsigned flags = curr->flags;

		if (curr->func(curr, mode, wake_flags, key) &&
				(flags & WQ_FLAG_EXCLUSIVE) && !--nr_exclusive)
			break;
	}
}

/**
 * __wake_up - wake up threads blocked on a waitqueue.
 * @q: the waitqueue
 * @mode: which threads
 * @nr_exclusive: how many wake-one or wake-many threads to wake up
 * @key: is directly passed to the wakeup function
 *
 * It may be assumed that this function implies a write memory barrier before
 * changing the task state if and only if any tasks are woken up.
 */
void __wake_up(wait_queue_head_t *q, unsigned int mode,
			int nr_exclusive, void *key)
{
	unsigned long flags;

	spin_lock_irqsave(&q->lock, flags);
	__wake_up_common(q, mode, nr_exclusive, 0, key);
	spin_unlock_irqrestore(&q->lock, flags);
}
EXPORT_SYMBOL(__wake_up);

/*
 * Same as __wake_up but called with the spinlock in wait_queue_head_t held.
 */
void __wake_up_locked(wait_queue_head_t *q, unsigned int mode)
{
	__wake_up_common(q, mode, 1, 0, NULL);
}
EXPORT_SYMBOL_GPL(__wake_up_locked);

void __wake_up_locked_key(wait_queue_head_t *q, unsigned int mode, void *key)
{
	__wake_up_common(q, mode, 1, 0, key);
}

/**
 * __wake_up_sync_key - wake up threads blocked on a waitqueue.
 * @q: the waitqueue
 * @mode: which threads
 * @nr_exclusive: how many wake-one or wake-many threads to wake up
 * @key: opaque value to be passed to wakeup targets
 *
 * The sync wakeup differs that the waker knows that it will schedule
 * away soon, so while the target thread will be woken up, it will not
 * be migrated to another CPU - ie. the two threads are 'synchronized'
 * with each other. This can prevent needless bouncing between CPUs.
 *
 * On UP it can prevent extra preemption.
 *
 * It may be assumed that this function implies a write memory barrier before
 * changing the task state if and only if any tasks are woken up.
 */
void __wake_up_sync_key(wait_queue_head_t *q, unsigned int mode,
			int nr_exclusive, void *key)
{
	unsigned long flags;
	int wake_flags = WF_SYNC;

	if (unlikely(!q))
		return;

	if (unlikely(!nr_exclusive))
		wake_flags = 0;

	spin_lock_irqsave(&q->lock, flags);
	__wake_up_common(q, mode, nr_exclusive, wake_flags, key);
	spin_unlock_irqrestore(&q->lock, flags);
}
EXPORT_SYMBOL_GPL(__wake_up_sync_key);

/*
 * __wake_up_sync - see __wake_up_sync_key()
 */
void __wake_up_sync(wait_queue_head_t *q, unsigned int mode, int nr_exclusive)
{
	__wake_up_sync_key(q, mode, nr_exclusive, NULL);
}
EXPORT_SYMBOL_GPL(__wake_up_sync);	/* For internal use only */

/**
 * complete: - signals a single thread waiting on this completion
 * @x:  holds the state of this particular completion
 *
 * This will wake up a single thread waiting on this completion. Threads will be
 * awakened in the same order in which they were queued.
 *
 * See also complete_all(), wait_for_completion() and related routines.
 *
 * It may be assumed that this function implies a write memory barrier before
 * changing the task state if and only if any tasks are woken up.
 */
void complete(struct completion *x)
{
	unsigned long flags;

	spin_lock_irqsave(&x->wait.lock, flags);
	x->done++;
	__wake_up_common(&x->wait, TASK_NORMAL, 1, 0, NULL);
	spin_unlock_irqrestore(&x->wait.lock, flags);
}
EXPORT_SYMBOL(complete);

/**
 * complete_all: - signals all threads waiting on this completion
 * @x:  holds the state of this particular completion
 *
 * This will wake up all threads waiting on this particular completion event.
 *
 * It may be assumed that this function implies a write memory barrier before
 * changing the task state if and only if any tasks are woken up.
 */
void complete_all(struct completion *x)
{
	unsigned long flags;

	spin_lock_irqsave(&x->wait.lock, flags);
	x->done += UINT_MAX/2;
	__wake_up_common(&x->wait, TASK_NORMAL, 0, 0, NULL);
	spin_unlock_irqrestore(&x->wait.lock, flags);
}
EXPORT_SYMBOL(complete_all);

static inline long __sched
do_wait_for_common(struct completion *x, long timeout, int state)
{
	if (!x->done) {
		DECLARE_WAITQUEUE(wait, current);

		__add_wait_queue_tail_exclusive(&x->wait, &wait);
		do {
			if (signal_pending_state(state, current)) {
				timeout = -ERESTARTSYS;
				break;
			}
			__set_current_state(state);
			spin_unlock_irq(&x->wait.lock);
			timeout = schedule_timeout(timeout);
			spin_lock_irq(&x->wait.lock);
		} while (!x->done && timeout);
		__remove_wait_queue(&x->wait, &wait);
		if (!x->done)
			return timeout;
	}
	x->done--;
	return timeout ?: 1;
}

static long __sched
wait_for_common(struct completion *x, long timeout, int state)
{
	might_sleep();

	spin_lock_irq(&x->wait.lock);
	timeout = do_wait_for_common(x, timeout, state);
	spin_unlock_irq(&x->wait.lock);
	return timeout;
}

/**
 * wait_for_completion: - waits for completion of a task
 * @x:  holds the state of this particular completion
 *
 * This waits to be signaled for completion of a specific task. It is NOT
 * interruptible and there is no timeout.
 *
 * See also similar routines (i.e. wait_for_completion_timeout()) with timeout
 * and interrupt capability. Also see complete().
 */
void __sched wait_for_completion(struct completion *x)
{
	wait_for_common(x, MAX_SCHEDULE_TIMEOUT, TASK_UNINTERRUPTIBLE);
}
EXPORT_SYMBOL(wait_for_completion);

/**
 * wait_for_completion_timeout: - waits for completion of a task (w/timeout)
 * @x:  holds the state of this particular completion
 * @timeout:  timeout value in jiffies
 *
 * This waits for either a completion of a specific task to be signaled or for a
 * specified timeout to expire. The timeout is in jiffies. It is not
 * interruptible.
 */
unsigned long __sched
wait_for_completion_timeout(struct completion *x, unsigned long timeout)
{
	return wait_for_common(x, timeout, TASK_UNINTERRUPTIBLE);
}
EXPORT_SYMBOL(wait_for_completion_timeout);

/**
 * wait_for_completion_interruptible: - waits for completion of a task (w/intr)
 * @x:  holds the state of this particular completion
 *
 * This waits for completion of a specific task to be signaled. It is
 * interruptible.
 */
int __sched wait_for_completion_interruptible(struct completion *x)
{
	long t = wait_for_common(x, MAX_SCHEDULE_TIMEOUT, TASK_INTERRUPTIBLE);
	if (t == -ERESTARTSYS)
		return t;
	return 0;
}
EXPORT_SYMBOL(wait_for_completion_interruptible);

/**
 * wait_for_completion_interruptible_timeout: - waits for completion (w/(to,intr))
 * @x:  holds the state of this particular completion
 * @timeout:  timeout value in jiffies
 *
 * This waits for either a completion of a specific task to be signaled or for a
 * specified timeout to expire. It is interruptible. The timeout is in jiffies.
 */
long __sched
wait_for_completion_interruptible_timeout(struct completion *x,
					  unsigned long timeout)
{
	return wait_for_common(x, timeout, TASK_INTERRUPTIBLE);
}
EXPORT_SYMBOL(wait_for_completion_interruptible_timeout);

/**
 * wait_for_completion_killable: - waits for completion of a task (killable)
 * @x:  holds the state of this particular completion
 *
 * This waits to be signaled for completion of a specific task. It can be
 * interrupted by a kill signal.
 */
int __sched wait_for_completion_killable(struct completion *x)
{
	long t = wait_for_common(x, MAX_SCHEDULE_TIMEOUT, TASK_KILLABLE);
	if (t == -ERESTARTSYS)
		return t;
	return 0;
}
EXPORT_SYMBOL(wait_for_completion_killable);

/**
 * wait_for_completion_killable_timeout: - waits for completion of a task (w/(to,killable))
 * @x:  holds the state of this particular completion
 * @timeout:  timeout value in jiffies
 *
 * This waits for either a completion of a specific task to be
 * signaled or for a specified timeout to expire. It can be
 * interrupted by a kill signal. The timeout is in jiffies.
 */
long __sched
wait_for_completion_killable_timeout(struct completion *x,
				     unsigned long timeout)
{
	return wait_for_common(x, timeout, TASK_KILLABLE);
}
EXPORT_SYMBOL(wait_for_completion_killable_timeout);

/**
 *	try_wait_for_completion - try to decrement a completion without blocking
 *	@x:	completion structure
 *
 *	Returns: 0 if a decrement cannot be done without blocking
 *		 1 if a decrement succeeded.
 *
 *	If a completion is being used as a counting completion,
 *	attempt to decrement the counter without blocking. This
 *	enables us to avoid waiting if the resource the completion
 *	is protecting is not available.
 */
bool try_wait_for_completion(struct completion *x)
{
	unsigned long flags;
	int ret = 1;

	spin_lock_irqsave(&x->wait.lock, flags);
	if (!x->done)
		ret = 0;
	else
		x->done--;
	spin_unlock_irqrestore(&x->wait.lock, flags);
	return ret;
}
EXPORT_SYMBOL(try_wait_for_completion);

/**
 *	completion_done - Test to see if a completion has any waiters
 *	@x:	completion structure
 *
 *	Returns: 0 if there are waiters (wait_for_completion() in progress)
 *		 1 if there are no waiters.
 *
 */
bool completion_done(struct completion *x)
{
	unsigned long flags;
	int ret = 1;

	spin_lock_irqsave(&x->wait.lock, flags);
	if (!x->done)
		ret = 0;
	spin_unlock_irqrestore(&x->wait.lock, flags);
	return ret;
}
EXPORT_SYMBOL(completion_done);

static long __sched
sleep_on_common(wait_queue_head_t *q, int state, long timeout)
{
	unsigned long flags;
	wait_queue_t wait;

	init_waitqueue_entry(&wait, current);

	__set_current_state(state);

	spin_lock_irqsave(&q->lock, flags);
	__add_wait_queue(q, &wait);
	spin_unlock(&q->lock);
	timeout = schedule_timeout(timeout);
	spin_lock_irq(&q->lock);
	__remove_wait_queue(q, &wait);
	spin_unlock_irqrestore(&q->lock, flags);

	return timeout;
}

void __sched interruptible_sleep_on(wait_queue_head_t *q)
{
	sleep_on_common(q, TASK_INTERRUPTIBLE, MAX_SCHEDULE_TIMEOUT);
}
EXPORT_SYMBOL(interruptible_sleep_on);

long __sched
interruptible_sleep_on_timeout(wait_queue_head_t *q, long timeout)
{
	return sleep_on_common(q, TASK_INTERRUPTIBLE, timeout);
}
EXPORT_SYMBOL(interruptible_sleep_on_timeout);

void __sched sleep_on(wait_queue_head_t *q)
{
	sleep_on_common(q, TASK_UNINTERRUPTIBLE, MAX_SCHEDULE_TIMEOUT);
}
EXPORT_SYMBOL(sleep_on);

long __sched sleep_on_timeout(wait_queue_head_t *q, long timeout)
{
	return sleep_on_common(q, TASK_UNINTERRUPTIBLE, timeout);
}
EXPORT_SYMBOL(sleep_on_timeout);

#ifdef CONFIG_RT_MUTEXES

/*
 * rt_mutex_setprio - set the current priority of a task
 * @p: task
 * @prio: prio value (kernel-internal form)
 *
 * This function changes the 'effective' priority of a task. It does
 * not touch ->normal_prio like __setscheduler().
 *
 * Used by the rt_mutex code to implement priority inheritance logic.
 */
void rt_mutex_setprio(struct task_struct *p, int prio)
{
	unsigned long flags;
	int oldprio, on_rq, running;
	struct rq *rq;
	const struct sched_class *prev_class;

	BUG_ON(prio < 0 || prio > MAX_PRIO);

	rq = task_rq_lock(p, &flags);

	trace_sched_pi_setprio(p, prio);
	oldprio = p->prio;
	prev_class = p->sched_class;
	on_rq = p->se.on_rq;
	running = task_current(rq, p);
	if (on_rq)
		dequeue_task(rq, p, 0);
	if (running)
		p->sched_class->put_prev_task(rq, p);

	if (rt_prio(prio))
		p->sched_class = &rt_sched_class;
	else
		p->sched_class = &fair_sched_class;

	p->prio = prio;

	if (running)
		p->sched_class->set_curr_task(rq);
	if (on_rq) {
		enqueue_task(rq, p, oldprio < prio ? ENQUEUE_HEAD : 0);

		check_class_changed(rq, p, prev_class, oldprio, running);
	}
	task_rq_unlock(rq, &flags);
}

#endif

void set_user_nice(struct task_struct *p, long nice)
{
	int old_prio, delta, on_rq;
	unsigned long flags;
	struct rq *rq;

	if (TASK_NICE(p) == nice || nice < -20 || nice > 19)
		return;
	/*
	 * We have to be careful, if called from sys_setpriority(),
	 * the task might be in the middle of scheduling on another CPU.
	 */
	rq = task_rq_lock(p, &flags);
	/*
	 * The RT priorities are set via sched_setscheduler(), but we still
	 * allow the 'normal' nice value to be set - but as expected
	 * it wont have any effect on scheduling until the task is
	 * SCHED_FIFO/SCHED_RR:
	 */
	if (task_has_rt_policy(p)) {
		p->static_prio = NICE_TO_PRIO(nice);
		goto out_unlock;
	}
	on_rq = p->se.on_rq;
	if (on_rq)
		dequeue_task(rq, p, 0);

	p->static_prio = NICE_TO_PRIO(nice);
	set_load_weight(p);
	old_prio = p->prio;
	p->prio = effective_prio(p);
	delta = p->prio - old_prio;

	if (on_rq) {
		enqueue_task(rq, p, 0);
		/*
		 * If the task increased its priority or is running and
		 * lowered its priority, then reschedule its CPU:
		 */
		if (delta < 0 || (delta > 0 && task_running(rq, p)))
			resched_task(rq->curr);
	}
out_unlock:
	task_rq_unlock(rq, &flags);
}
EXPORT_SYMBOL(set_user_nice);

/*
 * can_nice - check if a task can reduce its nice value
 * @p: task
 * @nice: nice value
 */
int can_nice(const struct task_struct *p, const int nice)
{
	/* convert nice value [19,-20] to rlimit style value [1,40] */
	int nice_rlim = 20 - nice;

	return (nice_rlim <= task_rlimit(p, RLIMIT_NICE) ||
		capable(CAP_SYS_NICE));
}

#ifdef __ARCH_WANT_SYS_NICE

/*
 * sys_nice - change the priority of the current process.
 * @increment: priority increment
 *
 * sys_setpriority is a more generic, but much slower function that
 * does similar things.
 */
SYSCALL_DEFINE1(nice, int, increment)
{
	long nice, retval;

	/*
	 * Setpriority might change our priority at the same moment.
	 * We don't have to worry. Conceptually one call occurs first
	 * and we have a single winner.
	 */
	if (increment < -40)
		increment = -40;
	if (increment > 40)
		increment = 40;

	nice = TASK_NICE(current) + increment;
	if (nice < -20)
		nice = -20;
	if (nice > 19)
		nice = 19;

	if (increment < 0 && !can_nice(current, nice))
		return -EPERM;

	retval = security_task_setnice(current, nice);
	if (retval)
		return retval;

	set_user_nice(current, nice);
	return 0;
}

#endif

/**
 * task_prio - return the priority value of a given task.
 * @p: the task in question.
 *
 * This is the priority value as seen by users in /proc.
 * RT tasks are offset by -200. Normal tasks are centered
 * around 0, value goes from -16 to +15.
 */
int task_prio(const struct task_struct *p)
{
	return p->prio - MAX_RT_PRIO;
}

/**
 * task_nice - return the nice value of a given task.
 * @p: the task in question.
 */
int task_nice(const struct task_struct *p)
{
	return TASK_NICE(p);
}
EXPORT_SYMBOL(task_nice);

/**
 * idle_cpu - is a given cpu idle currently?
 * @cpu: the processor in question.
 */
int idle_cpu(int cpu)
{
	return cpu_curr(cpu) == cpu_rq(cpu)->idle;
}

/**
 * idle_task - return the idle task for a given cpu.
 * @cpu: the processor in question.
 */
struct task_struct *idle_task(int cpu)
{
	return cpu_rq(cpu)->idle;
}

/**
 * find_process_by_pid - find a process with a matching PID value.
 * @pid: the pid in question.
 */
static struct task_struct *find_process_by_pid(pid_t pid)
{
	return pid ? find_task_by_vpid(pid) : current;
}

/* Actually do priority change: must hold rq lock. */
static void
__setscheduler(struct rq *rq, struct task_struct *p, int policy, int prio)
{
	BUG_ON(p->se.on_rq);

	p->policy = policy;
	p->rt_priority = prio;
	p->normal_prio = normal_prio(p);
	/* we are holding p->pi_lock already */
	p->prio = rt_mutex_getprio(p);
	if (rt_prio(p->prio))
		p->sched_class = &rt_sched_class;
	else
		p->sched_class = &fair_sched_class;
	set_load_weight(p);
}

/*
 * check the target process has a UID that matches the current process's
 */
static bool check_same_owner(struct task_struct *p)
{
	const struct cred *cred = current_cred(), *pcred;
	bool match;

	rcu_read_lock();
	pcred = __task_cred(p);
	match = (cred->euid == pcred->euid ||
		 cred->euid == pcred->uid);
	rcu_read_unlock();
	return match;
}

static int __sched_setscheduler(struct task_struct *p, int policy,
				const struct sched_param *param, bool user)
{
	int retval, oldprio, oldpolicy = -1, on_rq, running;
	unsigned long flags;
	const struct sched_class *prev_class;
	struct rq *rq;
	int reset_on_fork;

	/* may grab non-irq protected spin_locks */
	BUG_ON(in_interrupt());
recheck:
	/* double check policy once rq lock held */
	if (policy < 0) {
		reset_on_fork = p->sched_reset_on_fork;
		policy = oldpolicy = p->policy;
	} else {
		reset_on_fork = !!(policy & SCHED_RESET_ON_FORK);
		policy &= ~SCHED_RESET_ON_FORK;

		if (policy != SCHED_FIFO && policy != SCHED_RR &&
				policy != SCHED_NORMAL && policy != SCHED_BATCH &&
				policy != SCHED_IDLE)
			return -EINVAL;
	}

	/*
	 * Valid priorities for SCHED_FIFO and SCHED_RR are
	 * 1..MAX_USER_RT_PRIO-1, valid priority for SCHED_NORMAL,
	 * SCHED_BATCH and SCHED_IDLE is 0.
	 */
	if (param->sched_priority < 0 ||
	    (p->mm && param->sched_priority > MAX_USER_RT_PRIO-1) ||
	    (!p->mm && param->sched_priority > MAX_RT_PRIO-1))
		return -EINVAL;
	if (rt_policy(policy) != (param->sched_priority != 0))
		return -EINVAL;

	/*
	 * Allow unprivileged RT tasks to decrease priority:
	 */
	if (user && !capable(CAP_SYS_NICE)) {
		if (rt_policy(policy)) {
			unsigned long rlim_rtprio =
					task_rlimit(p, RLIMIT_RTPRIO);

			/* can't set/change the rt policy */
			if (policy != p->policy && !rlim_rtprio)
				return -EPERM;

			/* can't increase priority */
			if (param->sched_priority > p->rt_priority &&
			    param->sched_priority > rlim_rtprio)
				return -EPERM;
		}
		/*
		 * Like positive nice levels, dont allow tasks to
		 * move out of SCHED_IDLE either:
		 */
		if (p->policy == SCHED_IDLE && policy != SCHED_IDLE)
			return -EPERM;

		/* can't change other user's priorities */
		if (!check_same_owner(p))
			return -EPERM;

		/* Normal users shall not reset the sched_reset_on_fork flag */
		if (p->sched_reset_on_fork && !reset_on_fork)
			return -EPERM;
	}

	if (user) {
		retval = security_task_setscheduler(p);
		if (retval)
			return retval;
	}

	/*
	 * make sure no PI-waiters arrive (or leave) while we are
	 * changing the priority of the task:
	 */
	raw_spin_lock_irqsave(&p->pi_lock, flags);
	/*
	 * To be able to change p->policy safely, the apropriate
	 * runqueue lock must be held.
	 */
	rq = __task_rq_lock(p);

	/*
	 * Changing the policy of the stop threads its a very bad idea
	 */
	if (p == rq->stop) {
		__task_rq_unlock(rq);
		raw_spin_unlock_irqrestore(&p->pi_lock, flags);
		return -EINVAL;
	}

#ifdef CONFIG_RT_GROUP_SCHED
	if (user) {
		/*
		 * Do not allow realtime tasks into groups that have no runtime
		 * assigned.
		 */
		if (rt_bandwidth_enabled() && rt_policy(policy) &&
				task_group(p)->rt_bandwidth.rt_runtime == 0 &&
				!task_group_is_autogroup(task_group(p))) {
			__task_rq_unlock(rq);
			raw_spin_unlock_irqrestore(&p->pi_lock, flags);
			return -EPERM;
		}
	}
#endif

	/* recheck policy now with rq lock held */
	if (unlikely(oldpolicy != -1 && oldpolicy != p->policy)) {
		policy = oldpolicy = -1;
		__task_rq_unlock(rq);
		raw_spin_unlock_irqrestore(&p->pi_lock, flags);
		goto recheck;
	}
	on_rq = p->se.on_rq;
	running = task_current(rq, p);
	if (on_rq)
		deactivate_task(rq, p, 0);
	if (running)
		p->sched_class->put_prev_task(rq, p);

	p->sched_reset_on_fork = reset_on_fork;

	oldprio = p->prio;
	prev_class = p->sched_class;
	__setscheduler(rq, p, policy, param->sched_priority);

	if (running)
		p->sched_class->set_curr_task(rq);
	if (on_rq) {
		activate_task(rq, p, 0);

		check_class_changed(rq, p, prev_class, oldprio, running);
	}
	__task_rq_unlock(rq);
	raw_spin_unlock_irqrestore(&p->pi_lock, flags);

	rt_mutex_adjust_pi(p);

	return 0;
}

/**
 * sched_setscheduler - change the scheduling policy and/or RT priority of a thread.
 * @p: the task in question.
 * @policy: new policy.
 * @param: structure containing the new RT priority.
 *
 * NOTE that the task may be already dead.
 */
int sched_setscheduler(struct task_struct *p, int policy,
		       const struct sched_param *param)
{
	return __sched_setscheduler(p, policy, param, true);
}
EXPORT_SYMBOL_GPL(sched_setscheduler);

/**
 * sched_setscheduler_nocheck - change the scheduling policy and/or RT priority of a thread from kernelspace.
 * @p: the task in question.
 * @policy: new policy.
 * @param: structure containing the new RT priority.
 *
 * Just like sched_setscheduler, only don't bother checking if the
 * current context has permission.  For example, this is needed in
 * stop_machine(): we create temporary high priority worker threads,
 * but our caller might not have that capability.
 */
int sched_setscheduler_nocheck(struct task_struct *p, int policy,
			       const struct sched_param *param)
{
	return __sched_setscheduler(p, policy, param, false);
}

static int
do_sched_setscheduler(pid_t pid, int policy, struct sched_param __user *param)
{
	struct sched_param lparam;
	struct task_struct *p;
	int retval;

	if (!param || pid < 0)
		return -EINVAL;
	if (copy_from_user(&lparam, param, sizeof(struct sched_param)))
		return -EFAULT;

	rcu_read_lock();
	retval = -ESRCH;
	p = find_process_by_pid(pid);
	if (p != NULL)
		retval = sched_setscheduler(p, policy, &lparam);
	rcu_read_unlock();

	return retval;
}

/**
 * sys_sched_setscheduler - set/change the scheduler policy and RT priority
 * @pid: the pid in question.
 * @policy: new policy.
 * @param: structure containing the new RT priority.
 */
SYSCALL_DEFINE3(sched_setscheduler, pid_t, pid, int, policy,
		struct sched_param __user *, param)
{
	/* negative values for policy are not valid */
	if (policy < 0)
		return -EINVAL;

	return do_sched_setscheduler(pid, policy, param);
}

/**
 * sys_sched_setparam - set/change the RT priority of a thread
 * @pid: the pid in question.
 * @param: structure containing the new RT priority.
 */
SYSCALL_DEFINE2(sched_setparam, pid_t, pid, struct sched_param __user *, param)
{
	return do_sched_setscheduler(pid, -1, param);
}

/**
 * sys_sched_getscheduler - get the policy (scheduling class) of a thread
 * @pid: the pid in question.
 */
SYSCALL_DEFINE1(sched_getscheduler, pid_t, pid)
{
	struct task_struct *p;
	int retval;

	if (pid < 0)
		return -EINVAL;

	retval = -ESRCH;
	rcu_read_lock();
	p = find_process_by_pid(pid);
	if (p) {
		retval = security_task_getscheduler(p);
		if (!retval)
			retval = p->policy
				| (p->sched_reset_on_fork ? SCHED_RESET_ON_FORK : 0);
	}
	rcu_read_unlock();
	return retval;
}

/**
 * sys_sched_getparam - get the RT priority of a thread
 * @pid: the pid in question.
 * @param: structure containing the RT priority.
 */
SYSCALL_DEFINE2(sched_getparam, pid_t, pid, struct sched_param __user *, param)
{
	struct sched_param lp;
	struct task_struct *p;
	int retval;

	if (!param || pid < 0)
		return -EINVAL;

	rcu_read_lock();
	p = find_process_by_pid(pid);
	retval = -ESRCH;
	if (!p)
		goto out_unlock;

	retval = security_task_getscheduler(p);
	if (retval)
		goto out_unlock;

	lp.sched_priority = p->rt_priority;
	rcu_read_unlock();

	/*
	 * This one might sleep, we cannot do it with a spinlock held ...
	 */
	retval = copy_to_user(param, &lp, sizeof(*param)) ? -EFAULT : 0;

	return retval;

out_unlock:
	rcu_read_unlock();
	return retval;
}

long sched_setaffinity(pid_t pid, const struct cpumask *in_mask)
{
	cpumask_var_t cpus_allowed, new_mask;
	struct task_struct *p;
	int retval;

	get_online_cpus();
	rcu_read_lock();

	p = find_process_by_pid(pid);
	if (!p) {
		rcu_read_unlock();
		put_online_cpus();
		return -ESRCH;
	}

	/* Prevent p going away */
	get_task_struct(p);
	rcu_read_unlock();

	if (!alloc_cpumask_var(&cpus_allowed, GFP_KERNEL)) {
		retval = -ENOMEM;
		goto out_put_task;
	}
	if (!alloc_cpumask_var(&new_mask, GFP_KERNEL)) {
		retval = -ENOMEM;
		goto out_free_cpus_allowed;
	}
	retval = -EPERM;
	if (!check_same_owner(p) && !capable(CAP_SYS_NICE))
		goto out_unlock;

	retval = security_task_setscheduler(p);
	if (retval)
		goto out_unlock;

	cpuset_cpus_allowed(p, cpus_allowed);
	cpumask_and(new_mask, in_mask, cpus_allowed);
again:
	retval = set_cpus_allowed_ptr(p, new_mask);

	if (!retval) {
		cpuset_cpus_allowed(p, cpus_allowed);
		if (!cpumask_subset(new_mask, cpus_allowed)) {
			/*
			 * We must have raced with a concurrent cpuset
			 * update. Just reset the cpus_allowed to the
			 * cpuset's cpus_allowed
			 */
			cpumask_copy(new_mask, cpus_allowed);
			goto again;
		}
	}
out_unlock:
	free_cpumask_var(new_mask);
out_free_cpus_allowed:
	free_cpumask_var(cpus_allowed);
out_put_task:
	put_task_struct(p);
	put_online_cpus();
	return retval;
}

static int get_user_cpu_mask(unsigned long __user *user_mask_ptr, unsigned len,
			     struct cpumask *new_mask)
{
	if (len < cpumask_size())
		cpumask_clear(new_mask);
	else if (len > cpumask_size())
		len = cpumask_size();

	return copy_from_user(new_mask, user_mask_ptr, len) ? -EFAULT : 0;
}

/**
 * sys_sched_setaffinity - set the cpu affinity of a process
 * @pid: pid of the process
 * @len: length in bytes of the bitmask pointed to by user_mask_ptr
 * @user_mask_ptr: user-space pointer to the new cpu mask
 */
SYSCALL_DEFINE3(sched_setaffinity, pid_t, pid, unsigned int, len,
		unsigned long __user *, user_mask_ptr)
{
	cpumask_var_t new_mask;
	int retval;

	if (!alloc_cpumask_var(&new_mask, GFP_KERNEL))
		return -ENOMEM;

	retval = get_user_cpu_mask(user_mask_ptr, len, new_mask);
	if (retval == 0)
		retval = sched_setaffinity(pid, new_mask);
	free_cpumask_var(new_mask);
	return retval;
}

long sched_getaffinity(pid_t pid, struct cpumask *mask)
{
	struct task_struct *p;
	unsigned long flags;
	struct rq *rq;
	int retval;

	get_online_cpus();
	rcu_read_lock();

	retval = -ESRCH;
	p = find_process_by_pid(pid);
	if (!p)
		goto out_unlock;

	retval = security_task_getscheduler(p);
	if (retval)
		goto out_unlock;

	rq = task_rq_lock(p, &flags);
	cpumask_and(mask, &p->cpus_allowed, cpu_online_mask);
	task_rq_unlock(rq, &flags);

out_unlock:
	rcu_read_unlock();
	put_online_cpus();

	return retval;
}

/**
 * sys_sched_getaffinity - get the cpu affinity of a process
 * @pid: pid of the process
 * @len: length in bytes of the bitmask pointed to by user_mask_ptr
 * @user_mask_ptr: user-space pointer to hold the current cpu mask
 */
SYSCALL_DEFINE3(sched_getaffinity, pid_t, pid, unsigned int, len,
		unsigned long __user *, user_mask_ptr)
{
	int ret;
	cpumask_var_t mask;

	if ((len * BITS_PER_BYTE) < nr_cpu_ids)
		return -EINVAL;
	if (len & (sizeof(unsigned long)-1))
		return -EINVAL;

	if (!alloc_cpumask_var(&mask, GFP_KERNEL))
		return -ENOMEM;

	ret = sched_getaffinity(pid, mask);
	if (ret == 0) {
		size_t retlen = min_t(size_t, len, cpumask_size());

		if (copy_to_user(user_mask_ptr, mask, retlen))
			ret = -EFAULT;
		else
			ret = retlen;
	}
	free_cpumask_var(mask);

	return ret;
}

/**
 * sys_sched_yield - yield the current processor to other threads.
 *
 * This function yields the current CPU to other tasks. If there are no
 * other threads running on this CPU then this function will return.
 */
SYSCALL_DEFINE0(sched_yield)
{
	struct rq *rq = this_rq_lock();

	schedstat_inc(rq, yld_count);
	current->sched_class->yield_task(rq);

	/*
	 * Since we are going to call schedule() anyway, there's
	 * no need to preempt or enable interrupts:
	 */
	__release(rq->lock);
	spin_release(&rq->lock.dep_map, 1, _THIS_IP_);
	do_raw_spin_unlock(&rq->lock);
	preempt_enable_no_resched();

	schedule();

	return 0;
}

static inline int should_resched(void)
{
	return need_resched() && !(preempt_count() & PREEMPT_ACTIVE);
}

static void __cond_resched(void)
{
	add_preempt_count(PREEMPT_ACTIVE);
	schedule();
	sub_preempt_count(PREEMPT_ACTIVE);
}

int __sched _cond_resched(void)
{
	if (should_resched()) {
		__cond_resched();
		return 1;
	}
	return 0;
}
EXPORT_SYMBOL(_cond_resched);

/*
 * __cond_resched_lock() - if a reschedule is pending, drop the given lock,
 * call schedule, and on return reacquire the lock.
 *
 * This works OK both with and without CONFIG_PREEMPT. We do strange low-level
 * operations here to prevent schedule() from being called twice (once via
 * spin_unlock(), once by hand).
 */
int __cond_resched_lock(spinlock_t *lock)
{
	int resched = should_resched();
	int ret = 0;

	lockdep_assert_held(lock);

	if (spin_needbreak(lock) || resched) {
		spin_unlock(lock);
		if (resched)
			__cond_resched();
		else
			cpu_relax();
		ret = 1;
		spin_lock(lock);
	}
	return ret;
}
EXPORT_SYMBOL(__cond_resched_lock);

int __sched __cond_resched_softirq(void)
{
	BUG_ON(!in_softirq());

	if (should_resched()) {
		local_bh_enable();
		__cond_resched();
		local_bh_disable();
		return 1;
	}
	return 0;
}
EXPORT_SYMBOL(__cond_resched_softirq);

/**
 * yield - yield the current processor to other threads.
 *
 * This is a shortcut for kernel-space yielding - it marks the
 * thread runnable and calls sys_sched_yield().
 */
void __sched yield(void)
{
	set_current_state(TASK_RUNNING);
	sys_sched_yield();
}
EXPORT_SYMBOL(yield);

/*
 * This task is about to go to sleep on IO. Increment rq->nr_iowait so
 * that process accounting knows that this is a task in IO wait state.
 */
void __sched io_schedule(void)
{
	struct rq *rq = raw_rq();

	delayacct_blkio_start();
	atomic_inc(&rq->nr_iowait);
	current->in_iowait = 1;
	schedule();
	current->in_iowait = 0;
	atomic_dec(&rq->nr_iowait);
	delayacct_blkio_end();
}
EXPORT_SYMBOL(io_schedule);

long __sched io_schedule_timeout(long timeout)
{
	struct rq *rq = raw_rq();
	long ret;

	delayacct_blkio_start();
	atomic_inc(&rq->nr_iowait);
	current->in_iowait = 1;
	ret = schedule_timeout(timeout);
	current->in_iowait = 0;
	atomic_dec(&rq->nr_iowait);
	delayacct_blkio_end();
	return ret;
}

/**
 * sys_sched_get_priority_max - return maximum RT priority.
 * @policy: scheduling class.
 *
 * this syscall returns the maximum rt_priority that can be used
 * by a given scheduling class.
 */
SYSCALL_DEFINE1(sched_get_priority_max, int, policy)
{
	int ret = -EINVAL;

	switch (policy) {
	case SCHED_FIFO:
	case SCHED_RR:
		ret = MAX_USER_RT_PRIO-1;
		break;
	case SCHED_NORMAL:
	case SCHED_BATCH:
	case SCHED_IDLE:
		ret = 0;
		break;
	}
	return ret;
}

/**
 * sys_sched_get_priority_min - return minimum RT priority.
 * @policy: scheduling class.
 *
 * this syscall returns the minimum rt_priority that can be used
 * by a given scheduling class.
 */
SYSCALL_DEFINE1(sched_get_priority_min, int, policy)
{
	int ret = -EINVAL;

	switch (policy) {
	case SCHED_FIFO:
	case SCHED_RR:
		ret = 1;
		break;
	case SCHED_NORMAL:
	case SCHED_BATCH:
	case SCHED_IDLE:
		ret = 0;
	}
	return ret;
}

/**
 * sys_sched_rr_get_interval - return the default timeslice of a process.
 * @pid: pid of the process.
 * @interval: userspace pointer to the timeslice value.
 *
 * this syscall writes the default timeslice value of a given process
 * into the user-space timespec buffer. A value of '0' means infinity.
 */
SYSCALL_DEFINE2(sched_rr_get_interval, pid_t, pid,
		struct timespec __user *, interval)
{
	struct task_struct *p;
	unsigned int time_slice;
	unsigned long flags;
	struct rq *rq;
	int retval;
	struct timespec t;

	if (pid < 0)
		return -EINVAL;

	retval = -ESRCH;
	rcu_read_lock();
	p = find_process_by_pid(pid);
	if (!p)
		goto out_unlock;

	retval = security_task_getscheduler(p);
	if (retval)
		goto out_unlock;

	rq = task_rq_lock(p, &flags);
	time_slice = p->sched_class->get_rr_interval(rq, p);
	task_rq_unlock(rq, &flags);

	rcu_read_unlock();
	jiffies_to_timespec(time_slice, &t);
	retval = copy_to_user(interval, &t, sizeof(t)) ? -EFAULT : 0;
	return retval;

out_unlock:
	rcu_read_unlock();
	return retval;
}

static const char stat_nam[] = TASK_STATE_TO_CHAR_STR;

void sched_show_task(struct task_struct *p)
{
	unsigned long free = 0;
	unsigned state;

	state = p->state ? __ffs(p->state) + 1 : 0;
	printk(KERN_INFO "%-15.15s %c", p->comm,
		state < sizeof(stat_nam) - 1 ? stat_nam[state] : '?');
#if BITS_PER_LONG == 32
	if (state == TASK_RUNNING)
		printk(KERN_CONT " running  ");
	else
		printk(KERN_CONT " %08lx ", thread_saved_pc(p));
#else
	if (state == TASK_RUNNING)
		printk(KERN_CONT "  running task    ");
	else
		printk(KERN_CONT " %016lx ", thread_saved_pc(p));
#endif
#ifdef CONFIG_DEBUG_STACK_USAGE
	free = stack_not_used(p);
#endif
	printk(KERN_CONT "%5lu %5d %6d 0x%08lx\n", free,
		task_pid_nr(p), task_pid_nr(p->real_parent),
		(unsigned long)task_thread_info(p)->flags);

	show_stack(p, NULL);
}

void show_state_filter(unsigned long state_filter)
{
	struct task_struct *g, *p;

#if BITS_PER_LONG == 32
	printk(KERN_INFO
		"  task                PC stack   pid father\n");
#else
	printk(KERN_INFO
		"  task                        PC stack   pid father\n");
#endif
	read_lock(&tasklist_lock);
	do_each_thread(g, p) {
		/*
		 * reset the NMI-timeout, listing all files on a slow
		 * console might take alot of time:
		 */
		touch_nmi_watchdog();
		if (!state_filter || (p->state & state_filter))
			sched_show_task(p);
	} while_each_thread(g, p);

	touch_all_softlockup_watchdogs();

#ifdef CONFIG_SCHED_DEBUG
	sysrq_sched_debug_show();
#endif
	read_unlock(&tasklist_lock);
	/*
	 * Only show locks if all tasks are dumped:
	 */
	if (!state_filter)
		debug_show_all_locks();
}

void __cpuinit init_idle_bootup_task(struct task_struct *idle)
{
	idle->sched_class = &idle_sched_class;
}

/**
 * init_idle - set up an idle thread for a given CPU
 * @idle: task in question
 * @cpu: cpu the idle task belongs to
 *
 * NOTE: this function does not set the idle thread's NEED_RESCHED
 * flag, to make booting more robust.
 */
void __cpuinit init_idle(struct task_struct *idle, int cpu)
{
	struct rq *rq = cpu_rq(cpu);
	unsigned long flags;

	raw_spin_lock_irqsave(&rq->lock, flags);

	__sched_fork(idle);
	idle->state = TASK_RUNNING;
	idle->se.exec_start = sched_clock();

	cpumask_copy(&idle->cpus_allowed, cpumask_of(cpu));
	/*
	 * We're having a chicken and egg problem, even though we are
	 * holding rq->lock, the cpu isn't yet set to this cpu so the
	 * lockdep check in task_group() will fail.
	 *
	 * Similar case to sched_fork(). / Alternatively we could
	 * use task_rq_lock() here and obtain the other rq->lock.
	 *
	 * Silence PROVE_RCU
	 */
	rcu_read_lock();
	__set_task_cpu(idle, cpu);
	rcu_read_unlock();

	rq->curr = rq->idle = idle;
#if defined(CONFIG_SMP) && defined(__ARCH_WANT_UNLOCKED_CTXSW)
	idle->oncpu = 1;
#endif
	raw_spin_unlock_irqrestore(&rq->lock, flags);

	/* Set the preempt count _outside_ the spinlocks! */
#if defined(CONFIG_PREEMPT)
	task_thread_info(idle)->preempt_count = (idle->lock_depth >= 0);
#else
	task_thread_info(idle)->preempt_count = 0;
#endif
	/*
	 * The idle tasks have their own, simple scheduling class:
	 */
	idle->sched_class = &idle_sched_class;
	ftrace_graph_init_task(idle);
}

/*
 * In a system that switches off the HZ timer nohz_cpu_mask
 * indicates which cpus entered this state. This is used
 * in the rcu update to wait only for active cpus. For system
 * which do not switch off the HZ timer nohz_cpu_mask should
 * always be CPU_BITS_NONE.
 */
cpumask_var_t nohz_cpu_mask;

/*
 * Increase the granularity value when there are more CPUs,
 * because with more CPUs the 'effective latency' as visible
 * to users decreases. But the relationship is not linear,
 * so pick a second-best guess by going with the log2 of the
 * number of CPUs.
 *
 * This idea comes from the SD scheduler of Con Kolivas:
 */
static int get_update_sysctl_factor(void)
{
	unsigned int cpus = min_t(int, num_online_cpus(), 8);
	unsigned int factor;

	switch (sysctl_sched_tunable_scaling) {
	case SCHED_TUNABLESCALING_NONE:
		factor = 1;
		break;
	case SCHED_TUNABLESCALING_LINEAR:
		factor = cpus;
		break;
	case SCHED_TUNABLESCALING_LOG:
	default:
		factor = 1 + ilog2(cpus);
		break;
	}

	return factor;
}

static void update_sysctl(void)
{
	unsigned int factor = get_update_sysctl_factor();

#define SET_SYSCTL(name) \
	(sysctl_##name = (factor) * normalized_sysctl_##name)
	SET_SYSCTL(sched_min_granularity);
	SET_SYSCTL(sched_latency);
	SET_SYSCTL(sched_wakeup_granularity);
#undef SET_SYSCTL
}

static inline void sched_init_granularity(void)
{
	update_sysctl();
}

#ifdef CONFIG_SMP
/*
 * This is how migration works:
 *
 * 1) we invoke migration_cpu_stop() on the target CPU using
 *    stop_one_cpu().
 * 2) stopper starts to run (implicitly forcing the migrated thread
 *    off the CPU)
 * 3) it checks whether the migrated task is still in the wrong runqueue.
 * 4) if it's in the wrong runqueue then the migration thread removes
 *    it and puts it into the right queue.
 * 5) stopper completes and stop_one_cpu() returns and the migration
 *    is done.
 */

/*
 * Change a given task's CPU affinity. Migrate the thread to a
 * proper CPU and schedule it away if the CPU it's executing on
 * is removed from the allowed bitmask.
 *
 * NOTE: the caller must have a valid reference to the task, the
 * task must not exit() & deallocate itself prematurely. The
 * call is not atomic; no spinlocks may be held.
 */
int set_cpus_allowed_ptr(struct task_struct *p, const struct cpumask *new_mask)
{
	unsigned long flags;
	struct rq *rq;
	unsigned int dest_cpu;
	int ret = 0;

	/*
	 * Serialize against TASK_WAKING so that ttwu() and wunt() can
	 * drop the rq->lock and still rely on ->cpus_allowed.
	 */
again:
	while (task_is_waking(p))
		cpu_relax();
	rq = task_rq_lock(p, &flags);
	if (task_is_waking(p)) {
		task_rq_unlock(rq, &flags);
		goto again;
	}

	if (!cpumask_intersects(new_mask, cpu_active_mask)) {
		ret = -EINVAL;
		goto out;
	}

	if (unlikely((p->flags & PF_THREAD_BOUND) && p != current &&
		     !cpumask_equal(&p->cpus_allowed, new_mask))) {
		ret = -EINVAL;
		goto out;
	}

	if (p->sched_class->set_cpus_allowed)
		p->sched_class->set_cpus_allowed(p, new_mask);
	else {
		cpumask_copy(&p->cpus_allowed, new_mask);
		p->rt.nr_cpus_allowed = cpumask_weight(new_mask);
	}

	/* Can the task run on the task's current CPU? If so, we're done */
	if (cpumask_test_cpu(task_cpu(p), new_mask))
		goto out;

	dest_cpu = cpumask_any_and(cpu_active_mask, new_mask);
	if (migrate_task(p, rq)) {
		struct migration_arg arg = { p, dest_cpu };
		/* Need help from migration thread: drop lock and wait. */
		task_rq_unlock(rq, &flags);
		stop_one_cpu(cpu_of(rq), migration_cpu_stop, &arg);
		tlb_migrate_finish(p->mm);
		return 0;
	}
out:
	task_rq_unlock(rq, &flags);

	return ret;
}
EXPORT_SYMBOL_GPL(set_cpus_allowed_ptr);

/*
 * Move (not current) task off this cpu, onto dest cpu. We're doing
 * this because either it can't run here any more (set_cpus_allowed()
 * away from this CPU, or CPU going down), or because we're
 * attempting to rebalance this task on exec (sched_exec).
 *
 * So we race with normal scheduler movements, but that's OK, as long
 * as the task is no longer on this CPU.
 *
 * Returns non-zero if task was successfully migrated.
 */
static int __migrate_task(struct task_struct *p, int src_cpu, int dest_cpu)
{
	struct rq *rq_dest, *rq_src;
	int ret = 0;

	if (unlikely(!cpu_active(dest_cpu)))
		return ret;

	rq_src = cpu_rq(src_cpu);
	rq_dest = cpu_rq(dest_cpu);

	double_rq_lock(rq_src, rq_dest);
	/* Already moved. */
	if (task_cpu(p) != src_cpu)
		goto done;
	/* Affinity changed (again). */
	if (!cpumask_test_cpu(dest_cpu, &p->cpus_allowed))
		goto fail;

	/*
	 * If we're not on a rq, the next wake-up will ensure we're
	 * placed properly.
	 */
	if (p->se.on_rq) {
		deactivate_task(rq_src, p, 0);
		set_task_cpu(p, dest_cpu);
		activate_task(rq_dest, p, 0);
		check_preempt_curr(rq_dest, p, 0);
	}
done:
	ret = 1;
fail:
	double_rq_unlock(rq_src, rq_dest);
	return ret;
}

/*
 * migration_cpu_stop - this will be executed by a highprio stopper thread
 * and performs thread migration by bumping thread off CPU then
 * 'pushing' onto another runqueue.
 */
static int migration_cpu_stop(void *data)
{
	struct migration_arg *arg = data;

	/*
	 * The original target cpu might have gone down and we might
	 * be on another cpu but it doesn't matter.
	 */
	local_irq_disable();
	__migrate_task(arg->task, raw_smp_processor_id(), arg->dest_cpu);
	local_irq_enable();
	return 0;
}

#ifdef CONFIG_HOTPLUG_CPU

/*
 * Ensures that the idle task is using init_mm right before its cpu goes
 * offline.
 */
void idle_task_exit(void)
{
	struct mm_struct *mm = current->active_mm;

	BUG_ON(cpu_online(smp_processor_id()));

	if (mm != &init_mm)
		switch_mm(mm, &init_mm, current);
	mmdrop(mm);
}

/*
 * While a dead CPU has no uninterruptible tasks queued at this point,
 * it might still have a nonzero ->nr_uninterruptible counter, because
 * for performance reasons the counter is not stricly tracking tasks to
 * their home CPUs. So we just add the counter to another CPU's counter,
 * to keep the global sum constant after CPU-down:
 */
static void migrate_nr_uninterruptible(struct rq *rq_src)
{
	struct rq *rq_dest = cpu_rq(cpumask_any(cpu_active_mask));

	rq_dest->nr_uninterruptible += rq_src->nr_uninterruptible;
	rq_src->nr_uninterruptible = 0;
}

/*
 * remove the tasks which were accounted by rq from calc_load_tasks.
 */
static void calc_global_load_remove(struct rq *rq)
{
	atomic_long_sub(rq->calc_load_active, &calc_load_tasks);
	rq->calc_load_active = 0;
}

/*
 * Migrate all tasks from the rq, sleeping tasks will be migrated by
 * try_to_wake_up()->select_task_rq().
 *
 * Called with rq->lock held even though we'er in stop_machine() and
 * there's no concurrency possible, we hold the required locks anyway
 * because of lock validation efforts.
 */
static void migrate_tasks(unsigned int dead_cpu)
{
	struct rq *rq = cpu_rq(dead_cpu);
	struct task_struct *next, *stop = rq->stop;
	int dest_cpu;

	/*
	 * Fudge the rq selection such that the below task selection loop
	 * doesn't get stuck on the currently eligible stop task.
	 *
	 * We're currently inside stop_machine() and the rq is either stuck
	 * in the stop_machine_cpu_stop() loop, or we're executing this code,
	 * either way we should never end up calling schedule() until we're
	 * done here.
	 */
	rq->stop = NULL;

	for ( ; ; ) {
		/*
		 * There's this thread running, bail when that's the only
		 * remaining thread.
		 */
		if (rq->nr_running == 1)
			break;

		next = pick_next_task(rq);
		BUG_ON(!next);
		next->sched_class->put_prev_task(rq, next);

		/* Find suitable destination for @next, with force if needed. */
		dest_cpu = select_fallback_rq(dead_cpu, next);
		raw_spin_unlock(&rq->lock);

		__migrate_task(next, dead_cpu, dest_cpu);

		raw_spin_lock(&rq->lock);
	}

	rq->stop = stop;
}

#endif /* CONFIG_HOTPLUG_CPU */

#if defined(CONFIG_SCHED_DEBUG) && defined(CONFIG_SYSCTL)

static struct ctl_table sd_ctl_dir[] = {
	{
		.procname	= "sched_domain",
		.mode		= 0555,
	},
	{}
};

static struct ctl_table sd_ctl_root[] = {
	{
		.procname	= "kernel",
		.mode		= 0555,
		.child		= sd_ctl_dir,
	},
	{}
};

static struct ctl_table *sd_alloc_ctl_entry(int n)
{
	struct ctl_table *entry =
		kcalloc(n, sizeof(struct ctl_table), GFP_KERNEL);

	return entry;
}

static void sd_free_ctl_entry(struct ctl_table **tablep)
{
	struct ctl_table *entry;

	/*
	 * In the intermediate directories, both the child directory and
	 * procname are dynamically allocated and could fail but the mode
	 * will always be set. In the lowest directory the names are
	 * static strings and all have proc handlers.
	 */
	for (entry = *tablep; entry->mode; entry++) {
		if (entry->child)
			sd_free_ctl_entry(&entry->child);
		if (entry->proc_handler == NULL)
			kfree(entry->procname);
	}

	kfree(*tablep);
	*tablep = NULL;
}

static void
set_table_entry(struct ctl_table *entry,
		const char *procname, void *data, int maxlen,
		mode_t mode, proc_handler *proc_handler)
{
	entry->procname = procname;
	entry->data = data;
	entry->maxlen = maxlen;
	entry->mode = mode;
	entry->proc_handler = proc_handler;
}

static struct ctl_table *
sd_alloc_ctl_domain_table(struct sched_domain *sd)
{
	struct ctl_table *table = sd_alloc_ctl_entry(13);

	if (table == NULL)
		return NULL;

	set_table_entry(&table[0], "min_interval", &sd->min_interval,
		sizeof(long), 0644, proc_doulongvec_minmax);
	set_table_entry(&table[1], "max_interval", &sd->max_interval,
		sizeof(long), 0644, proc_doulongvec_minmax);
	set_table_entry(&table[2], "busy_idx", &sd->busy_idx,
		sizeof(int), 0644, proc_dointvec_minmax);
	set_table_entry(&table[3], "idle_idx", &sd->idle_idx,
		sizeof(int), 0644, proc_dointvec_minmax);
	set_table_entry(&table[4], "newidle_idx", &sd->newidle_idx,
		sizeof(int), 0644, proc_dointvec_minmax);
	set_table_entry(&table[5], "wake_idx", &sd->wake_idx,
		sizeof(int), 0644, proc_dointvec_minmax);
	set_table_entry(&table[6], "forkexec_idx", &sd->forkexec_idx,
		sizeof(int), 0644, proc_dointvec_minmax);
	set_table_entry(&table[7], "busy_factor", &sd->busy_factor,
		sizeof(int), 0644, proc_dointvec_minmax);
	set_table_entry(&table[8], "imbalance_pct", &sd->imbalance_pct,
		sizeof(int), 0644, proc_dointvec_minmax);
	set_table_entry(&table[9], "cache_nice_tries",
		&sd->cache_nice_tries,
		sizeof(int), 0644, proc_dointvec_minmax);
	set_table_entry(&table[10], "flags", &sd->flags,
		sizeof(int), 0644, proc_dointvec_minmax);
	set_table_entry(&table[11], "name", sd->name,
		CORENAME_MAX_SIZE, 0444, proc_dostring);
	/* &table[12] is terminator */

	return table;
}

static ctl_table *sd_alloc_ctl_cpu_table(int cpu)
{
	struct ctl_table *entry, *table;
	struct sched_domain *sd;
	int domain_num = 0, i;
	char buf[32];

	for_each_domain(cpu, sd)
		domain_num++;
	entry = table = sd_alloc_ctl_entry(domain_num + 1);
	if (table == NULL)
		return NULL;

	i = 0;
	for_each_domain(cpu, sd) {
		snprintf(buf, 32, "domain%d", i);
		entry->procname = kstrdup(buf, GFP_KERNEL);
		entry->mode = 0555;
		entry->child = sd_alloc_ctl_domain_table(sd);
		entry++;
		i++;
	}
	return table;
}

static struct ctl_table_header *sd_sysctl_header;
static void register_sched_domain_sysctl(void)
{
	int i, cpu_num = num_possible_cpus();
	struct ctl_table *entry = sd_alloc_ctl_entry(cpu_num + 1);
	char buf[32];

	WARN_ON(sd_ctl_dir[0].child);
	sd_ctl_dir[0].child = entry;

	if (entry == NULL)
		return;

	for_each_possible_cpu(i) {
		snprintf(buf, 32, "cpu%d", i);
		entry->procname = kstrdup(buf, GFP_KERNEL);
		entry->mode = 0555;
		entry->child = sd_alloc_ctl_cpu_table(i);
		entry++;
	}

	WARN_ON(sd_sysctl_header);
	sd_sysctl_header = register_sysctl_table(sd_ctl_root);
}

/* may be called multiple times per register */
static void unregister_sched_domain_sysctl(void)
{
	if (sd_sysctl_header)
		unregister_sysctl_table(sd_sysctl_header);
	sd_sysctl_header = NULL;
	if (sd_ctl_dir[0].child)
		sd_free_ctl_entry(&sd_ctl_dir[0].child);
}
#else
static void register_sched_domain_sysctl(void)
{
}
static void unregister_sched_domain_sysctl(void)
{
}
#endif

static void set_rq_online(struct rq *rq)
{
	if (!rq->online) {
		const struct sched_class *class;

		cpumask_set_cpu(rq->cpu, rq->rd->online);
		rq->online = 1;

		for_each_class(class) {
			if (class->rq_online)
				class->rq_online(rq);
		}
	}
}

static void set_rq_offline(struct rq *rq)
{
	if (rq->online) {
		const struct sched_class *class;

		for_each_class(class) {
			if (class->rq_offline)
				class->rq_offline(rq);
		}

		cpumask_clear_cpu(rq->cpu, rq->rd->online);
		rq->online = 0;
	}
}

/*
 * migration_call - callback that gets triggered when a CPU is added.
 * Here we can start up the necessary migration thread for the new CPU.
 */
static int __cpuinit
migration_call(struct notifier_block *nfb, unsigned long action, void *hcpu)
{
	int cpu = (long)hcpu;
	unsigned long flags;
	struct rq *rq = cpu_rq(cpu);

	switch (action & ~CPU_TASKS_FROZEN) {

	case CPU_UP_PREPARE:
		rq->calc_load_update = calc_load_update;
		break;

	case CPU_ONLINE:
		/* Update our root-domain */
		raw_spin_lock_irqsave(&rq->lock, flags);
		if (rq->rd) {
			BUG_ON(!cpumask_test_cpu(cpu, rq->rd->span));

			set_rq_online(rq);
		}
		raw_spin_unlock_irqrestore(&rq->lock, flags);
		break;

#ifdef CONFIG_HOTPLUG_CPU
	case CPU_DYING:
		/* Update our root-domain */
		raw_spin_lock_irqsave(&rq->lock, flags);
		if (rq->rd) {
			BUG_ON(!cpumask_test_cpu(cpu, rq->rd->span));
			set_rq_offline(rq);
		}
		migrate_tasks(cpu);
		BUG_ON(rq->nr_running != 1); /* the migration thread */
		raw_spin_unlock_irqrestore(&rq->lock, flags);

		migrate_nr_uninterruptible(rq);
		calc_global_load_remove(rq);
		break;
#endif
	}
	return NOTIFY_OK;
}

/*
 * Register at high priority so that task migration (migrate_all_tasks)
 * happens before everything else.  This has to be lower priority than
 * the notifier in the perf_event subsystem, though.
 */
static struct notifier_block __cpuinitdata migration_notifier = {
	.notifier_call = migration_call,
	.priority = CPU_PRI_MIGRATION,
};

static int __cpuinit sched_cpu_active(struct notifier_block *nfb,
				      unsigned long action, void *hcpu)
{
	switch (action & ~CPU_TASKS_FROZEN) {
	case CPU_ONLINE:
	case CPU_DOWN_FAILED:
		set_cpu_active((long)hcpu, true);
		return NOTIFY_OK;
	default:
		return NOTIFY_DONE;
	}
}

static int __cpuinit sched_cpu_inactive(struct notifier_block *nfb,
					unsigned long action, void *hcpu)
{
	switch (action & ~CPU_TASKS_FROZEN) {
	case CPU_DOWN_PREPARE:
		set_cpu_active((long)hcpu, false);
		return NOTIFY_OK;
	default:
		return NOTIFY_DONE;
	}
}

static int __init migration_init(void)
{
	void *cpu = (void *)(long)smp_processor_id();
	int err;

	/* Initialize migration for the boot CPU */
	err = migration_call(&migration_notifier, CPU_UP_PREPARE, cpu);
	BUG_ON(err == NOTIFY_BAD);
	migration_call(&migration_notifier, CPU_ONLINE, cpu);
	register_cpu_notifier(&migration_notifier);

	/* Register cpu active notifiers */
	cpu_notifier(sched_cpu_active, CPU_PRI_SCHED_ACTIVE);
	cpu_notifier(sched_cpu_inactive, CPU_PRI_SCHED_INACTIVE);

	return 0;
}
early_initcall(migration_init);
#endif

#ifdef CONFIG_SMP

#ifdef CONFIG_SCHED_DEBUG

static __read_mostly int sched_domain_debug_enabled;

static int __init sched_domain_debug_setup(char *str)
{
	sched_domain_debug_enabled = 1;

	return 0;
}
early_param("sched_debug", sched_domain_debug_setup);

static int sched_domain_debug_one(struct sched_domain *sd, int cpu, int level,
				  struct cpumask *groupmask)
{
	struct sched_group *group = sd->groups;
	char str[256];

	cpulist_scnprintf(str, sizeof(str), sched_domain_span(sd));
	cpumask_clear(groupmask);

	printk(KERN_DEBUG "%*s domain %d: ", level, "", level);

	if (!(sd->flags & SD_LOAD_BALANCE)) {
		printk("does not load-balance\n");
		if (sd->parent)
			printk(KERN_ERR "ERROR: !SD_LOAD_BALANCE domain"
					" has parent");
		return -1;
	}

	printk(KERN_CONT "span %s level %s\n", str, sd->name);

	if (!cpumask_test_cpu(cpu, sched_domain_span(sd))) {
		printk(KERN_ERR "ERROR: domain->span does not contain "
				"CPU%d\n", cpu);
	}
	if (!cpumask_test_cpu(cpu, sched_group_cpus(group))) {
		printk(KERN_ERR "ERROR: domain->groups does not contain"
				" CPU%d\n", cpu);
	}

	printk(KERN_DEBUG "%*s groups:", level + 1, "");
	do {
		if (!group) {
			printk("\n");
			printk(KERN_ERR "ERROR: group is NULL\n");
			break;
		}

		if (!group->cpu_power) {
			printk(KERN_CONT "\n");
			printk(KERN_ERR "ERROR: domain->cpu_power not "
					"set\n");
			break;
		}

		if (!cpumask_weight(sched_group_cpus(group))) {
			printk(KERN_CONT "\n");
			printk(KERN_ERR "ERROR: empty group\n");
			break;
		}

		if (cpumask_intersects(groupmask, sched_group_cpus(group))) {
			printk(KERN_CONT "\n");
			printk(KERN_ERR "ERROR: repeated CPUs\n");
			break;
		}

		cpumask_or(groupmask, groupmask, sched_group_cpus(group));

		cpulist_scnprintf(str, sizeof(str), sched_group_cpus(group));

		printk(KERN_CONT " %s", str);
		if (group->cpu_power != SCHED_LOAD_SCALE) {
			printk(KERN_CONT " (cpu_power = %d)",
				group->cpu_power);
		}

		group = group->next;
	} while (group != sd->groups);
	printk(KERN_CONT "\n");

	if (!cpumask_equal(sched_domain_span(sd), groupmask))
		printk(KERN_ERR "ERROR: groups don't span domain->span\n");

	if (sd->parent &&
	    !cpumask_subset(groupmask, sched_domain_span(sd->parent)))
		printk(KERN_ERR "ERROR: parent span is not a superset "
			"of domain->span\n");
	return 0;
}

static void sched_domain_debug(struct sched_domain *sd, int cpu)
{
	cpumask_var_t groupmask;
	int level = 0;

	if (!sched_domain_debug_enabled)
		return;

	if (!sd) {
		printk(KERN_DEBUG "CPU%d attaching NULL sched-domain.\n", cpu);
		return;
	}

	printk(KERN_DEBUG "CPU%d attaching sched-domain:\n", cpu);

	if (!alloc_cpumask_var(&groupmask, GFP_KERNEL)) {
		printk(KERN_DEBUG "Cannot load-balance (out of memory)\n");
		return;
	}

	for (;;) {
		if (sched_domain_debug_one(sd, cpu, level, groupmask))
			break;
		level++;
		sd = sd->parent;
		if (!sd)
			break;
	}
	free_cpumask_var(groupmask);
}
#else /* !CONFIG_SCHED_DEBUG */
# define sched_domain_debug(sd, cpu) do { } while (0)
#endif /* CONFIG_SCHED_DEBUG */

static int sd_degenerate(struct sched_domain *sd)
{
	if (cpumask_weight(sched_domain_span(sd)) == 1)
		return 1;

	/* Following flags need at least 2 groups */
	if (sd->flags & (SD_LOAD_BALANCE |
			 SD_BALANCE_NEWIDLE |
			 SD_BALANCE_FORK |
			 SD_BALANCE_EXEC |
			 SD_SHARE_CPUPOWER |
			 SD_SHARE_PKG_RESOURCES)) {
		if (sd->groups != sd->groups->next)
			return 0;
	}

	/* Following flags don't use groups */
	if (sd->flags & (SD_WAKE_AFFINE))
		return 0;

	return 1;
}

static int
sd_parent_degenerate(struct sched_domain *sd, struct sched_domain *parent)
{
	unsigned long cflags = sd->flags, pflags = parent->flags;

	if (sd_degenerate(parent))
		return 1;

	if (!cpumask_equal(sched_domain_span(sd), sched_domain_span(parent)))
		return 0;

	/* Flags needing groups don't count if only 1 group in parent */
	if (parent->groups == parent->groups->next) {
		pflags &= ~(SD_LOAD_BALANCE |
				SD_BALANCE_NEWIDLE |
				SD_BALANCE_FORK |
				SD_BALANCE_EXEC |
				SD_SHARE_CPUPOWER |
				SD_SHARE_PKG_RESOURCES);
		if (nr_node_ids == 1)
			pflags &= ~SD_SERIALIZE;
	}
	if (~cflags & pflags)
		return 0;

	return 1;
}

static void free_rootdomain(struct root_domain *rd)
{
	synchronize_sched();

	cpupri_cleanup(&rd->cpupri);

	free_cpumask_var(rd->rto_mask);
	free_cpumask_var(rd->online);
	free_cpumask_var(rd->span);
	kfree(rd);
}

static void rq_attach_root(struct rq *rq, struct root_domain *rd)
{
	struct root_domain *old_rd = NULL;
	unsigned long flags;

	raw_spin_lock_irqsave(&rq->lock, flags);

	if (rq->rd) {
		old_rd = rq->rd;

		if (cpumask_test_cpu(rq->cpu, old_rd->online))
			set_rq_offline(rq);

		cpumask_clear_cpu(rq->cpu, old_rd->span);

		/*
		 * If we dont want to free the old_rt yet then
		 * set old_rd to NULL to skip the freeing later
		 * in this function:
		 */
		if (!atomic_dec_and_test(&old_rd->refcount))
			old_rd = NULL;
	}

	atomic_inc(&rd->refcount);
	rq->rd = rd;

	cpumask_set_cpu(rq->cpu, rd->span);
	if (cpumask_test_cpu(rq->cpu, cpu_active_mask))
		set_rq_online(rq);

	raw_spin_unlock_irqrestore(&rq->lock, flags);

	if (old_rd)
		free_rootdomain(old_rd);
}

static int init_rootdomain(struct root_domain *rd)
{
	memset(rd, 0, sizeof(*rd));

	if (!alloc_cpumask_var(&rd->span, GFP_KERNEL))
		goto out;
	if (!alloc_cpumask_var(&rd->online, GFP_KERNEL))
		goto free_span;
	if (!alloc_cpumask_var(&rd->rto_mask, GFP_KERNEL))
		goto free_online;

	if (cpupri_init(&rd->cpupri) != 0)
		goto free_rto_mask;
	return 0;

free_rto_mask:
	free_cpumask_var(rd->rto_mask);
free_online:
	free_cpumask_var(rd->online);
free_span:
	free_cpumask_var(rd->span);
out:
	return -ENOMEM;
}

static void init_defrootdomain(void)
{
	init_rootdomain(&def_root_domain);

	atomic_set(&def_root_domain.refcount, 1);
}

static struct root_domain *alloc_rootdomain(void)
{
	struct root_domain *rd;

	rd = kmalloc(sizeof(*rd), GFP_KERNEL);
	if (!rd)
		return NULL;

	if (init_rootdomain(rd) != 0) {
		kfree(rd);
		return NULL;
	}

	return rd;
}

/*
 * Attach the domain 'sd' to 'cpu' as its base domain. Callers must
 * hold the hotplug lock.
 */
static void
cpu_attach_domain(struct sched_domain *sd, struct root_domain *rd, int cpu)
{
	struct rq *rq = cpu_rq(cpu);
	struct sched_domain *tmp;

	for (tmp = sd; tmp; tmp = tmp->parent)
		tmp->span_weight = cpumask_weight(sched_domain_span(tmp));

	/* Remove the sched domains which do not contribute to scheduling. */
	for (tmp = sd; tmp; ) {
		struct sched_domain *parent = tmp->parent;
		if (!parent)
			break;

		if (sd_parent_degenerate(tmp, parent)) {
			tmp->parent = parent->parent;
			if (parent->parent)
				parent->parent->child = tmp;
		} else
			tmp = tmp->parent;
	}

	if (sd && sd_degenerate(sd)) {
		sd = sd->parent;
		if (sd)
			sd->child = NULL;
	}

	sched_domain_debug(sd, cpu);

	rq_attach_root(rq, rd);
	rcu_assign_pointer(rq->sd, sd);
}

/* cpus with isolated domains */
static cpumask_var_t cpu_isolated_map;

/* Setup the mask of cpus configured for isolated domains */
static int __init isolated_cpu_setup(char *str)
{
	alloc_bootmem_cpumask_var(&cpu_isolated_map);
	cpulist_parse(str, cpu_isolated_map);
	return 1;
}

__setup("isolcpus=", isolated_cpu_setup);

/*
 * init_sched_build_groups takes the cpumask we wish to span, and a pointer
 * to a function which identifies what group(along with sched group) a CPU
 * belongs to. The return value of group_fn must be a >= 0 and < nr_cpu_ids
 * (due to the fact that we keep track of groups covered with a struct cpumask).
 *
 * init_sched_build_groups will build a circular linked list of the groups
 * covered by the given span, and will set each group's ->cpumask correctly,
 * and ->cpu_power to 0.
 */
static void
init_sched_build_groups(const struct cpumask *span,
			const struct cpumask *cpu_map,
			int (*group_fn)(int cpu, const struct cpumask *cpu_map,
					struct sched_group **sg,
					struct cpumask *tmpmask),
			struct cpumask *covered, struct cpumask *tmpmask)
{
	struct sched_group *first = NULL, *last = NULL;
	int i;

	cpumask_clear(covered);

	for_each_cpu(i, span) {
		struct sched_group *sg;
		int group = group_fn(i, cpu_map, &sg, tmpmask);
		int j;

		if (cpumask_test_cpu(i, covered))
			continue;

		cpumask_clear(sched_group_cpus(sg));
		sg->cpu_power = 0;

		for_each_cpu(j, span) {
			if (group_fn(j, cpu_map, NULL, tmpmask) != group)
				continue;

			cpumask_set_cpu(j, covered);
			cpumask_set_cpu(j, sched_group_cpus(sg));
		}
		if (!first)
			first = sg;
		if (last)
			last->next = sg;
		last = sg;
	}
	last->next = first;
}

#define SD_NODES_PER_DOMAIN 16

#ifdef CONFIG_NUMA

/**
 * find_next_best_node - find the next node to include in a sched_domain
 * @node: node whose sched_domain we're building
 * @used_nodes: nodes already in the sched_domain
 *
 * Find the next node to include in a given scheduling domain. Simply
 * finds the closest node not already in the @used_nodes map.
 *
 * Should use nodemask_t.
 */
static int find_next_best_node(int node, nodemask_t *used_nodes)
{
	int i, n, val, min_val, best_node = 0;

	min_val = INT_MAX;

	for (i = 0; i < nr_node_ids; i++) {
		/* Start at @node */
		n = (node + i) % nr_node_ids;

		if (!nr_cpus_node(n))
			continue;

		/* Skip already used nodes */
		if (node_isset(n, *used_nodes))
			continue;

		/* Simple min distance search */
		val = node_distance(node, n);

		if (val < min_val) {
			min_val = val;
			best_node = n;
		}
	}

	node_set(best_node, *used_nodes);
	return best_node;
}

/**
 * sched_domain_node_span - get a cpumask for a node's sched_domain
 * @node: node whose cpumask we're constructing
 * @span: resulting cpumask
 *
 * Given a node, construct a good cpumask for its sched_domain to span. It
 * should be one that prevents unnecessary balancing, but also spreads tasks
 * out optimally.
 */
static void sched_domain_node_span(int node, struct cpumask *span)
{
	nodemask_t used_nodes;
	int i;

	cpumask_clear(span);
	nodes_clear(used_nodes);

	cpumask_or(span, span, cpumask_of_node(node));
	node_set(node, used_nodes);

	for (i = 1; i < SD_NODES_PER_DOMAIN; i++) {
		int next_node = find_next_best_node(node, &used_nodes);

		cpumask_or(span, span, cpumask_of_node(next_node));
	}
}
#endif /* CONFIG_NUMA */

int sched_smt_power_savings = 0, sched_mc_power_savings = 0;

/*
 * The cpus mask in sched_group and sched_domain hangs off the end.
 *
 * ( See the the comments in include/linux/sched.h:struct sched_group
 *   and struct sched_domain. )
 */
struct static_sched_group {
	struct sched_group sg;
	DECLARE_BITMAP(cpus, CONFIG_NR_CPUS);
};

struct static_sched_domain {
	struct sched_domain sd;
	DECLARE_BITMAP(span, CONFIG_NR_CPUS);
};

struct s_data {
#ifdef CONFIG_NUMA
	int			sd_allnodes;
	cpumask_var_t		domainspan;
	cpumask_var_t		covered;
	cpumask_var_t		notcovered;
#endif
	cpumask_var_t		nodemask;
	cpumask_var_t		this_sibling_map;
	cpumask_var_t		this_core_map;
	cpumask_var_t		this_book_map;
	cpumask_var_t		send_covered;
	cpumask_var_t		tmpmask;
	struct sched_group	**sched_group_nodes;
	struct root_domain	*rd;
};

enum s_alloc {
	sa_sched_groups = 0,
	sa_rootdomain,
	sa_tmpmask,
	sa_send_covered,
	sa_this_book_map,
	sa_this_core_map,
	sa_this_sibling_map,
	sa_nodemask,
	sa_sched_group_nodes,
#ifdef CONFIG_NUMA
	sa_notcovered,
	sa_covered,
	sa_domainspan,
#endif
	sa_none,
};

/*
 * SMT sched-domains:
 */
#ifdef CONFIG_SCHED_SMT
static DEFINE_PER_CPU(struct static_sched_domain, cpu_domains);
static DEFINE_PER_CPU(struct static_sched_group, sched_groups);

static int
cpu_to_cpu_group(int cpu, const struct cpumask *cpu_map,
		 struct sched_group **sg, struct cpumask *unused)
{
	if (sg)
		*sg = &per_cpu(sched_groups, cpu).sg;
	return cpu;
}
#endif /* CONFIG_SCHED_SMT */

/*
 * multi-core sched-domains:
 */
#ifdef CONFIG_SCHED_MC
static DEFINE_PER_CPU(struct static_sched_domain, core_domains);
static DEFINE_PER_CPU(struct static_sched_group, sched_group_core);

static int
cpu_to_core_group(int cpu, const struct cpumask *cpu_map,
		  struct sched_group **sg, struct cpumask *mask)
{
	int group;
#ifdef CONFIG_SCHED_SMT
	cpumask_and(mask, topology_thread_cpumask(cpu), cpu_map);
	group = cpumask_first(mask);
#else
	group = cpu;
#endif
	if (sg)
		*sg = &per_cpu(sched_group_core, group).sg;
	return group;
}
#endif /* CONFIG_SCHED_MC */

/*
 * book sched-domains:
 */
#ifdef CONFIG_SCHED_BOOK
static DEFINE_PER_CPU(struct static_sched_domain, book_domains);
static DEFINE_PER_CPU(struct static_sched_group, sched_group_book);

static int
cpu_to_book_group(int cpu, const struct cpumask *cpu_map,
		  struct sched_group **sg, struct cpumask *mask)
{
	int group = cpu;
#ifdef CONFIG_SCHED_MC
	cpumask_and(mask, cpu_coregroup_mask(cpu), cpu_map);
	group = cpumask_first(mask);
#elif defined(CONFIG_SCHED_SMT)
	cpumask_and(mask, topology_thread_cpumask(cpu), cpu_map);
	group = cpumask_first(mask);
#endif
	if (sg)
		*sg = &per_cpu(sched_group_book, group).sg;
	return group;
}
#endif /* CONFIG_SCHED_BOOK */

static DEFINE_PER_CPU(struct static_sched_domain, phys_domains);
static DEFINE_PER_CPU(struct static_sched_group, sched_group_phys);

static int
cpu_to_phys_group(int cpu, const struct cpumask *cpu_map,
		  struct sched_group **sg, struct cpumask *mask)
{
	int group;
#ifdef CONFIG_SCHED_BOOK
	cpumask_and(mask, cpu_book_mask(cpu), cpu_map);
	group = cpumask_first(mask);
#elif defined(CONFIG_SCHED_MC)
	cpumask_and(mask, cpu_coregroup_mask(cpu), cpu_map);
	group = cpumask_first(mask);
#elif defined(CONFIG_SCHED_SMT)
	cpumask_and(mask, topology_thread_cpumask(cpu), cpu_map);
	group = cpumask_first(mask);
#else
	group = cpu;
#endif
	if (sg)
		*sg = &per_cpu(sched_group_phys, group).sg;
	return group;
}

#ifdef CONFIG_NUMA
/*
 * The init_sched_build_groups can't handle what we want to do with node
 * groups, so roll our own. Now each node has its own list of groups which
 * gets dynamically allocated.
 */
static DEFINE_PER_CPU(struct static_sched_domain, node_domains);
static struct sched_group ***sched_group_nodes_bycpu;

static DEFINE_PER_CPU(struct static_sched_domain, allnodes_domains);
static DEFINE_PER_CPU(struct static_sched_group, sched_group_allnodes);

static int cpu_to_allnodes_group(int cpu, const struct cpumask *cpu_map,
				 struct sched_group **sg,
				 struct cpumask *nodemask)
{
	int group;

	cpumask_and(nodemask, cpumask_of_node(cpu_to_node(cpu)), cpu_map);
	group = cpumask_first(nodemask);

	if (sg)
		*sg = &per_cpu(sched_group_allnodes, group).sg;
	return group;
}

static void init_numa_sched_groups_power(struct sched_group *group_head)
{
	struct sched_group *sg = group_head;
	int j;

	if (!sg)
		return;
	do {
		for_each_cpu(j, sched_group_cpus(sg)) {
			struct sched_domain *sd;

			sd = &per_cpu(phys_domains, j).sd;
			if (j != group_first_cpu(sd->groups)) {
				/*
				 * Only add "power" once for each
				 * physical package.
				 */
				continue;
			}

			sg->cpu_power += sd->groups->cpu_power;
		}
		sg = sg->next;
	} while (sg != group_head);
}

static int build_numa_sched_groups(struct s_data *d,
				   const struct cpumask *cpu_map, int num)
{
	struct sched_domain *sd;
	struct sched_group *sg, *prev;
	int n, j;

	cpumask_clear(d->covered);
	cpumask_and(d->nodemask, cpumask_of_node(num), cpu_map);
	if (cpumask_empty(d->nodemask)) {
		d->sched_group_nodes[num] = NULL;
		goto out;
	}

	sched_domain_node_span(num, d->domainspan);
	cpumask_and(d->domainspan, d->domainspan, cpu_map);

	sg = kmalloc_node(sizeof(struct sched_group) + cpumask_size(),
			  GFP_KERNEL, num);
	if (!sg) {
		printk(KERN_WARNING "Can not alloc domain group for node %d\n",
		       num);
		return -ENOMEM;
	}
	d->sched_group_nodes[num] = sg;

	for_each_cpu(j, d->nodemask) {
		sd = &per_cpu(node_domains, j).sd;
		sd->groups = sg;
	}

	sg->cpu_power = 0;
	cpumask_copy(sched_group_cpus(sg), d->nodemask);
	sg->next = sg;
	cpumask_or(d->covered, d->covered, d->nodemask);

	prev = sg;
	for (j = 0; j < nr_node_ids; j++) {
		n = (num + j) % nr_node_ids;
		cpumask_complement(d->notcovered, d->covered);
		cpumask_and(d->tmpmask, d->notcovered, cpu_map);
		cpumask_and(d->tmpmask, d->tmpmask, d->domainspan);
		if (cpumask_empty(d->tmpmask))
			break;
		cpumask_and(d->tmpmask, d->tmpmask, cpumask_of_node(n));
		if (cpumask_empty(d->tmpmask))
			continue;
		sg = kmalloc_node(sizeof(struct sched_group) + cpumask_size(),
				  GFP_KERNEL, num);
		if (!sg) {
			printk(KERN_WARNING
			       "Can not alloc domain group for node %d\n", j);
			return -ENOMEM;
		}
		sg->cpu_power = 0;
		cpumask_copy(sched_group_cpus(sg), d->tmpmask);
		sg->next = prev->next;
		cpumask_or(d->covered, d->covered, d->tmpmask);
		prev->next = sg;
		prev = sg;
	}
out:
	return 0;
}
#endif /* CONFIG_NUMA */

#ifdef CONFIG_NUMA
/* Free memory allocated for various sched_group structures */
static void free_sched_groups(const struct cpumask *cpu_map,
			      struct cpumask *nodemask)
{
	int cpu, i;

	for_each_cpu(cpu, cpu_map) {
		struct sched_group **sched_group_nodes
			= sched_group_nodes_bycpu[cpu];

		if (!sched_group_nodes)
			continue;

		for (i = 0; i < nr_node_ids; i++) {
			struct sched_group *oldsg, *sg = sched_group_nodes[i];

			cpumask_and(nodemask, cpumask_of_node(i), cpu_map);
			if (cpumask_empty(nodemask))
				continue;

			if (sg == NULL)
				continue;
			sg = sg->next;
next_sg:
			oldsg = sg;
			sg = sg->next;
			kfree(oldsg);
			if (oldsg != sched_group_nodes[i])
				goto next_sg;
		}
		kfree(sched_group_nodes);
		sched_group_nodes_bycpu[cpu] = NULL;
	}
}
#else /* !CONFIG_NUMA */
static void free_sched_groups(const struct cpumask *cpu_map,
			      struct cpumask *nodemask)
{
}
#endif /* CONFIG_NUMA */

/*
 * Initialize sched groups cpu_power.
 *
 * cpu_power indicates the capacity of sched group, which is used while
 * distributing the load between different sched groups in a sched domain.
 * Typically cpu_power for all the groups in a sched domain will be same unless
 * there are asymmetries in the topology. If there are asymmetries, group
 * having more cpu_power will pickup more load compared to the group having
 * less cpu_power.
 */
static void init_sched_groups_power(int cpu, struct sched_domain *sd)
{
	struct sched_domain *child;
	struct sched_group *group;
	long power;
	int weight;

	WARN_ON(!sd || !sd->groups);

	if (cpu != group_first_cpu(sd->groups))
		return;

	sd->groups->group_weight = cpumask_weight(sched_group_cpus(sd->groups));

	child = sd->child;

	sd->groups->cpu_power = 0;

	if (!child) {
		power = SCHED_LOAD_SCALE;
		weight = cpumask_weight(sched_domain_span(sd));
		/*
		 * SMT siblings share the power of a single core.
		 * Usually multiple threads get a better yield out of
		 * that one core than a single thread would have,
		 * reflect that in sd->smt_gain.
		 */
		if ((sd->flags & SD_SHARE_CPUPOWER) && weight > 1) {
			power *= sd->smt_gain;
			power /= weight;
			power >>= SCHED_LOAD_SHIFT;
		}
		sd->groups->cpu_power += power;
		return;
	}

	/*
	 * Add cpu_power of each child group to this groups cpu_power.
	 */
	group = child->groups;
	do {
		sd->groups->cpu_power += group->cpu_power;
		group = group->next;
	} while (group != child->groups);
}

/*
 * Initializers for schedule domains
 * Non-inlined to reduce accumulated stack pressure in build_sched_domains()
 */

#ifdef CONFIG_SCHED_DEBUG
# define SD_INIT_NAME(sd, type)		sd->name = #type
#else
# define SD_INIT_NAME(sd, type)		do { } while (0)
#endif

#define	SD_INIT(sd, type)	sd_init_##type(sd)

#define SD_INIT_FUNC(type)	\
static noinline void sd_init_##type(struct sched_domain *sd)	\
{								\
	memset(sd, 0, sizeof(*sd));				\
	*sd = SD_##type##_INIT;					\
	sd->level = SD_LV_##type;				\
	SD_INIT_NAME(sd, type);					\
}

SD_INIT_FUNC(CPU)
#ifdef CONFIG_NUMA
 SD_INIT_FUNC(ALLNODES)
 SD_INIT_FUNC(NODE)
#endif
#ifdef CONFIG_SCHED_SMT
 SD_INIT_FUNC(SIBLING)
#endif
#ifdef CONFIG_SCHED_MC
 SD_INIT_FUNC(MC)
#endif
#ifdef CONFIG_SCHED_BOOK
 SD_INIT_FUNC(BOOK)
#endif

static int default_relax_domain_level = -1;

static int __init setup_relax_domain_level(char *str)
{
	unsigned long val;

	val = simple_strtoul(str, NULL, 0);
	if (val < SD_LV_MAX)
		default_relax_domain_level = val;

	return 1;
}
__setup("relax_domain_level=", setup_relax_domain_level);

static void set_domain_attribute(struct sched_domain *sd,
				 struct sched_domain_attr *attr)
{
	int request;

	if (!attr || attr->relax_domain_level < 0) {
		if (default_relax_domain_level < 0)
			return;
		else
			request = default_relax_domain_level;
	} else
		request = attr->relax_domain_level;
	if (request < sd->level) {
		/* turn off idle balance on this domain */
		sd->flags &= ~(SD_BALANCE_WAKE|SD_BALANCE_NEWIDLE);
	} else {
		/* turn on idle balance on this domain */
		sd->flags |= (SD_BALANCE_WAKE|SD_BALANCE_NEWIDLE);
	}
}

static void __free_domain_allocs(struct s_data *d, enum s_alloc what,
				 const struct cpumask *cpu_map)
{
	switch (what) {
	case sa_sched_groups:
		free_sched_groups(cpu_map, d->tmpmask); /* fall through */
		d->sched_group_nodes = NULL;
	case sa_rootdomain:
		free_rootdomain(d->rd); /* fall through */
	case sa_tmpmask:
		free_cpumask_var(d->tmpmask); /* fall through */
	case sa_send_covered:
		free_cpumask_var(d->send_covered); /* fall through */
	case sa_this_book_map:
		free_cpumask_var(d->this_book_map); /* fall through */
	case sa_this_core_map:
		free_cpumask_var(d->this_core_map); /* fall through */
	case sa_this_sibling_map:
		free_cpumask_var(d->this_sibling_map); /* fall through */
	case sa_nodemask:
		free_cpumask_var(d->nodemask); /* fall through */
	case sa_sched_group_nodes:
#ifdef CONFIG_NUMA
		kfree(d->sched_group_nodes); /* fall through */
	case sa_notcovered:
		free_cpumask_var(d->notcovered); /* fall through */
	case sa_covered:
		free_cpumask_var(d->covered); /* fall through */
	case sa_domainspan:
		free_cpumask_var(d->domainspan); /* fall through */
#endif
	case sa_none:
		break;
	}
}

static enum s_alloc __visit_domain_allocation_hell(struct s_data *d,
						   const struct cpumask *cpu_map)
{
#ifdef CONFIG_NUMA
	if (!alloc_cpumask_var(&d->domainspan, GFP_KERNEL))
		return sa_none;
	if (!alloc_cpumask_var(&d->covered, GFP_KERNEL))
		return sa_domainspan;
	if (!alloc_cpumask_var(&d->notcovered, GFP_KERNEL))
		return sa_covered;
	/* Allocate the per-node list of sched groups */
	d->sched_group_nodes = kcalloc(nr_node_ids,
				      sizeof(struct sched_group *), GFP_KERNEL);
	if (!d->sched_group_nodes) {
		printk(KERN_WARNING "Can not alloc sched group node list\n");
		return sa_notcovered;
	}
	sched_group_nodes_bycpu[cpumask_first(cpu_map)] = d->sched_group_nodes;
#endif
	if (!alloc_cpumask_var(&d->nodemask, GFP_KERNEL))
		return sa_sched_group_nodes;
	if (!alloc_cpumask_var(&d->this_sibling_map, GFP_KERNEL))
		return sa_nodemask;
	if (!alloc_cpumask_var(&d->this_core_map, GFP_KERNEL))
		return sa_this_sibling_map;
	if (!alloc_cpumask_var(&d->this_book_map, GFP_KERNEL))
		return sa_this_core_map;
	if (!alloc_cpumask_var(&d->send_covered, GFP_KERNEL))
		return sa_this_book_map;
	if (!alloc_cpumask_var(&d->tmpmask, GFP_KERNEL))
		return sa_send_covered;
	d->rd = alloc_rootdomain();
	if (!d->rd) {
		printk(KERN_WARNING "Cannot alloc root domain\n");
		return sa_tmpmask;
	}
	return sa_rootdomain;
}

static struct sched_domain *__build_numa_sched_domains(struct s_data *d,
	const struct cpumask *cpu_map, struct sched_domain_attr *attr, int i)
{
	struct sched_domain *sd = NULL;
#ifdef CONFIG_NUMA
	struct sched_domain *parent;

	d->sd_allnodes = 0;
	if (cpumask_weight(cpu_map) >
	    SD_NODES_PER_DOMAIN * cpumask_weight(d->nodemask)) {
		sd = &per_cpu(allnodes_domains, i).sd;
		SD_INIT(sd, ALLNODES);
		set_domain_attribute(sd, attr);
		cpumask_copy(sched_domain_span(sd), cpu_map);
		cpu_to_allnodes_group(i, cpu_map, &sd->groups, d->tmpmask);
		d->sd_allnodes = 1;
	}
	parent = sd;

	sd = &per_cpu(node_domains, i).sd;
	SD_INIT(sd, NODE);
	set_domain_attribute(sd, attr);
	sched_domain_node_span(cpu_to_node(i), sched_domain_span(sd));
	sd->parent = parent;
	if (parent)
		parent->child = sd;
	cpumask_and(sched_domain_span(sd), sched_domain_span(sd), cpu_map);
#endif
	return sd;
}

static struct sched_domain *__build_cpu_sched_domain(struct s_data *d,
	const struct cpumask *cpu_map, struct sched_domain_attr *attr,
	struct sched_domain *parent, int i)
{
	struct sched_domain *sd;
	sd = &per_cpu(phys_domains, i).sd;
	SD_INIT(sd, CPU);
	set_domain_attribute(sd, attr);
	cpumask_copy(sched_domain_span(sd), d->nodemask);
	sd->parent = parent;
	if (parent)
		parent->child = sd;
	cpu_to_phys_group(i, cpu_map, &sd->groups, d->tmpmask);
	return sd;
}

static struct sched_domain *__build_book_sched_domain(struct s_data *d,
	const struct cpumask *cpu_map, struct sched_domain_attr *attr,
	struct sched_domain *parent, int i)
{
	struct sched_domain *sd = parent;
#ifdef CONFIG_SCHED_BOOK
	sd = &per_cpu(book_domains, i).sd;
	SD_INIT(sd, BOOK);
	set_domain_attribute(sd, attr);
	cpumask_and(sched_domain_span(sd), cpu_map, cpu_book_mask(i));
	sd->parent = parent;
	parent->child = sd;
	cpu_to_book_group(i, cpu_map, &sd->groups, d->tmpmask);
#endif
	return sd;
}

static struct sched_domain *__build_mc_sched_domain(struct s_data *d,
	const struct cpumask *cpu_map, struct sched_domain_attr *attr,
	struct sched_domain *parent, int i)
{
	struct sched_domain *sd = parent;
#ifdef CONFIG_SCHED_MC
	sd = &per_cpu(core_domains, i).sd;
	SD_INIT(sd, MC);
	set_domain_attribute(sd, attr);
	cpumask_and(sched_domain_span(sd), cpu_map, cpu_coregroup_mask(i));
	sd->parent = parent;
	parent->child = sd;
	cpu_to_core_group(i, cpu_map, &sd->groups, d->tmpmask);
#endif
	return sd;
}

static struct sched_domain *__build_smt_sched_domain(struct s_data *d,
	const struct cpumask *cpu_map, struct sched_domain_attr *attr,
	struct sched_domain *parent, int i)
{
	struct sched_domain *sd = parent;
#ifdef CONFIG_SCHED_SMT
	sd = &per_cpu(cpu_domains, i).sd;
	SD_INIT(sd, SIBLING);
	set_domain_attribute(sd, attr);
	cpumask_and(sched_domain_span(sd), cpu_map, topology_thread_cpumask(i));
	sd->parent = parent;
	parent->child = sd;
	cpu_to_cpu_group(i, cpu_map, &sd->groups, d->tmpmask);
#endif
	return sd;
}

static void build_sched_groups(struct s_data *d, enum sched_domain_level l,
			       const struct cpumask *cpu_map, int cpu)
{
	switch (l) {
#ifdef CONFIG_SCHED_SMT
	case SD_LV_SIBLING: /* set up CPU (sibling) groups */
		cpumask_and(d->this_sibling_map, cpu_map,
			    topology_thread_cpumask(cpu));
		if (cpu == cpumask_first(d->this_sibling_map))
			init_sched_build_groups(d->this_sibling_map, cpu_map,
						&cpu_to_cpu_group,
						d->send_covered, d->tmpmask);
		break;
#endif
#ifdef CONFIG_SCHED_MC
	case SD_LV_MC: /* set up multi-core groups */
		cpumask_and(d->this_core_map, cpu_map, cpu_coregroup_mask(cpu));
		if (cpu == cpumask_first(d->this_core_map))
			init_sched_build_groups(d->this_core_map, cpu_map,
						&cpu_to_core_group,
						d->send_covered, d->tmpmask);
		break;
#endif
#ifdef CONFIG_SCHED_BOOK
	case SD_LV_BOOK: /* set up book groups */
		cpumask_and(d->this_book_map, cpu_map, cpu_book_mask(cpu));
		if (cpu == cpumask_first(d->this_book_map))
			init_sched_build_groups(d->this_book_map, cpu_map,
						&cpu_to_book_group,
						d->send_covered, d->tmpmask);
		break;
#endif
	case SD_LV_CPU: /* set up physical groups */
		cpumask_and(d->nodemask, cpumask_of_node(cpu), cpu_map);
		if (!cpumask_empty(d->nodemask))
			init_sched_build_groups(d->nodemask, cpu_map,
						&cpu_to_phys_group,
						d->send_covered, d->tmpmask);
		break;
#ifdef CONFIG_NUMA
	case SD_LV_ALLNODES:
		init_sched_build_groups(cpu_map, cpu_map, &cpu_to_allnodes_group,
					d->send_covered, d->tmpmask);
		break;
#endif
	default:
		break;
	}
}

/*
 * Build sched domains for a given set of cpus and attach the sched domains
 * to the individual cpus
 */
static int __build_sched_domains(const struct cpumask *cpu_map,
				 struct sched_domain_attr *attr)
{
	enum s_alloc alloc_state = sa_none;
	struct s_data d;
	struct sched_domain *sd;
	int i;
#ifdef CONFIG_NUMA
	d.sd_allnodes = 0;
#endif

	alloc_state = __visit_domain_allocation_hell(&d, cpu_map);
	if (alloc_state != sa_rootdomain)
		goto error;
	alloc_state = sa_sched_groups;

	/*
	 * Set up domains for cpus specified by the cpu_map.
	 */
	for_each_cpu(i, cpu_map) {
		cpumask_and(d.nodemask, cpumask_of_node(cpu_to_node(i)),
			    cpu_map);

		sd = __build_numa_sched_domains(&d, cpu_map, attr, i);
		sd = __build_cpu_sched_domain(&d, cpu_map, attr, sd, i);
		sd = __build_book_sched_domain(&d, cpu_map, attr, sd, i);
		sd = __build_mc_sched_domain(&d, cpu_map, attr, sd, i);
		sd = __build_smt_sched_domain(&d, cpu_map, attr, sd, i);
	}

	for_each_cpu(i, cpu_map) {
		build_sched_groups(&d, SD_LV_SIBLING, cpu_map, i);
		build_sched_groups(&d, SD_LV_BOOK, cpu_map, i);
		build_sched_groups(&d, SD_LV_MC, cpu_map, i);
	}

	/* Set up physical groups */
	for (i = 0; i < nr_node_ids; i++)
		build_sched_groups(&d, SD_LV_CPU, cpu_map, i);

#ifdef CONFIG_NUMA
	/* Set up node groups */
	if (d.sd_allnodes)
		build_sched_groups(&d, SD_LV_ALLNODES, cpu_map, 0);

	for (i = 0; i < nr_node_ids; i++)
		if (build_numa_sched_groups(&d, cpu_map, i))
			goto error;
#endif

	/* Calculate CPU power for physical packages and nodes */
#ifdef CONFIG_SCHED_SMT
	for_each_cpu(i, cpu_map) {
		sd = &per_cpu(cpu_domains, i).sd;
		init_sched_groups_power(i, sd);
	}
#endif
#ifdef CONFIG_SCHED_MC
	for_each_cpu(i, cpu_map) {
		sd = &per_cpu(core_domains, i).sd;
		init_sched_groups_power(i, sd);
	}
#endif
#ifdef CONFIG_SCHED_BOOK
	for_each_cpu(i, cpu_map) {
		sd = &per_cpu(book_domains, i).sd;
		init_sched_groups_power(i, sd);
	}
#endif

	for_each_cpu(i, cpu_map) {
		sd = &per_cpu(phys_domains, i).sd;
		init_sched_groups_power(i, sd);
	}

#ifdef CONFIG_NUMA
	for (i = 0; i < nr_node_ids; i++)
		init_numa_sched_groups_power(d.sched_group_nodes[i]);

	if (d.sd_allnodes) {
		struct sched_group *sg;

		cpu_to_allnodes_group(cpumask_first(cpu_map), cpu_map, &sg,
								d.tmpmask);
		init_numa_sched_groups_power(sg);
	}
#endif

	/* Attach the domains */
	for_each_cpu(i, cpu_map) {
#ifdef CONFIG_SCHED_SMT
		sd = &per_cpu(cpu_domains, i).sd;
#elif defined(CONFIG_SCHED_MC)
		sd = &per_cpu(core_domains, i).sd;
#elif defined(CONFIG_SCHED_BOOK)
		sd = &per_cpu(book_domains, i).sd;
#else
		sd = &per_cpu(phys_domains, i).sd;
#endif
		cpu_attach_domain(sd, d.rd, i);
	}

	d.sched_group_nodes = NULL; /* don't free this we still need it */
	__free_domain_allocs(&d, sa_tmpmask, cpu_map);
	return 0;

error:
	__free_domain_allocs(&d, alloc_state, cpu_map);
	return -ENOMEM;
}

static int build_sched_domains(const struct cpumask *cpu_map)
{
	return __build_sched_domains(cpu_map, NULL);
}

static cpumask_var_t *doms_cur;	/* current sched domains */
static int ndoms_cur;		/* number of sched domains in 'doms_cur' */
static struct sched_domain_attr *dattr_cur;
				/* attribues of custom domains in 'doms_cur' */

/*
 * Special case: If a kmalloc of a doms_cur partition (array of
 * cpumask) fails, then fallback to a single sched domain,
 * as determined by the single cpumask fallback_doms.
 */
static cpumask_var_t fallback_doms;

/*
 * arch_update_cpu_topology lets virtualized architectures update the
 * cpu core maps. It is supposed to return 1 if the topology changed
 * or 0 if it stayed the same.
 */
int __attribute__((weak)) arch_update_cpu_topology(void)
{
	return 0;
}

cpumask_var_t *alloc_sched_domains(unsigned int ndoms)
{
	int i;
	cpumask_var_t *doms;

	doms = kmalloc(sizeof(*doms) * ndoms, GFP_KERNEL);
	if (!doms)
		return NULL;
	for (i = 0; i < ndoms; i++) {
		if (!alloc_cpumask_var(&doms[i], GFP_KERNEL)) {
			free_sched_domains(doms, i);
			return NULL;
		}
	}
	return doms;
}

void free_sched_domains(cpumask_var_t doms[], unsigned int ndoms)
{
	unsigned int i;
	for (i = 0; i < ndoms; i++)
		free_cpumask_var(doms[i]);
	kfree(doms);
}

/*
 * Set up scheduler domains and groups. Callers must hold the hotplug lock.
 * For now this just excludes isolated cpus, but could be used to
 * exclude other special cases in the future.
 */
static int arch_init_sched_domains(const struct cpumask *cpu_map)
{
	int err;

	arch_update_cpu_topology();
	ndoms_cur = 1;
	doms_cur = alloc_sched_domains(ndoms_cur);
	if (!doms_cur)
		doms_cur = &fallback_doms;
	cpumask_andnot(doms_cur[0], cpu_map, cpu_isolated_map);
	dattr_cur = NULL;
	err = build_sched_domains(doms_cur[0]);
	register_sched_domain_sysctl();

	return err;
}

static void arch_destroy_sched_domains(const struct cpumask *cpu_map,
				       struct cpumask *tmpmask)
{
	free_sched_groups(cpu_map, tmpmask);
}

/*
 * Detach sched domains from a group of cpus specified in cpu_map
 * These cpus will now be attached to the NULL domain
 */
static void detach_destroy_domains(const struct cpumask *cpu_map)
{
	/* Save because hotplug lock held. */
	static DECLARE_BITMAP(tmpmask, CONFIG_NR_CPUS);
	int i;

	for_each_cpu(i, cpu_map)
		cpu_attach_domain(NULL, &def_root_domain, i);
	synchronize_sched();
	arch_destroy_sched_domains(cpu_map, to_cpumask(tmpmask));
}

/* handle null as "default" */
static int dattrs_equal(struct sched_domain_attr *cur, int idx_cur,
			struct sched_domain_attr *new, int idx_new)
{
	struct sched_domain_attr tmp;

	/* fast path */
	if (!new && !cur)
		return 1;

	tmp = SD_ATTR_INIT;
	return !memcmp(cur ? (cur + idx_cur) : &tmp,
			new ? (new + idx_new) : &tmp,
			sizeof(struct sched_domain_attr));
}

/*
 * Partition sched domains as specified by the 'ndoms_new'
 * cpumasks in the array doms_new[] of cpumasks. This compares
 * doms_new[] to the current sched domain partitioning, doms_cur[].
 * It destroys each deleted domain and builds each new domain.
 *
 * 'doms_new' is an array of cpumask_var_t's of length 'ndoms_new'.
 * The masks don't intersect (don't overlap.) We should setup one
 * sched domain for each mask. CPUs not in any of the cpumasks will
 * not be load balanced. If the same cpumask appears both in the
 * current 'doms_cur' domains and in the new 'doms_new', we can leave
 * it as it is.
 *
 * The passed in 'doms_new' should be allocated using
 * alloc_sched_domains.  This routine takes ownership of it and will
 * free_sched_domains it when done with it. If the caller failed the
 * alloc call, then it can pass in doms_new == NULL && ndoms_new == 1,
 * and partition_sched_domains() will fallback to the single partition
 * 'fallback_doms', it also forces the domains to be rebuilt.
 *
 * If doms_new == NULL it will be replaced with cpu_online_mask.
 * ndoms_new == 0 is a special case for destroying existing domains,
 * and it will not create the default domain.
 *
 * Call with hotplug lock held
 */
void partition_sched_domains(int ndoms_new, cpumask_var_t doms_new[],
			     struct sched_domain_attr *dattr_new)
{
	int i, j, n;
	int new_topology;

	mutex_lock(&sched_domains_mutex);

	/* always unregister in case we don't destroy any domains */
	unregister_sched_domain_sysctl();

	/* Let architecture update cpu core mappings. */
	new_topology = arch_update_cpu_topology();

	n = doms_new ? ndoms_new : 0;

	/* Destroy deleted domains */
	for (i = 0; i < ndoms_cur; i++) {
		for (j = 0; j < n && !new_topology; j++) {
			if (cpumask_equal(doms_cur[i], doms_new[j])
			    && dattrs_equal(dattr_cur, i, dattr_new, j))
				goto match1;
		}
		/* no match - a current sched domain not in new doms_new[] */
		detach_destroy_domains(doms_cur[i]);
match1:
		;
	}

	if (doms_new == NULL) {
		ndoms_cur = 0;
		doms_new = &fallback_doms;
		cpumask_andnot(doms_new[0], cpu_active_mask, cpu_isolated_map);
		WARN_ON_ONCE(dattr_new);
	}

	/* Build new domains */
	for (i = 0; i < ndoms_new; i++) {
		for (j = 0; j < ndoms_cur && !new_topology; j++) {
			if (cpumask_equal(doms_new[i], doms_cur[j])
			    && dattrs_equal(dattr_new, i, dattr_cur, j))
				goto match2;
		}
		/* no match - add a new doms_new */
		__build_sched_domains(doms_new[i],
					dattr_new ? dattr_new + i : NULL);
match2:
		;
	}

	/* Remember the new sched domains */
	if (doms_cur != &fallback_doms)
		free_sched_domains(doms_cur, ndoms_cur);
	kfree(dattr_cur);	/* kfree(NULL) is safe */
	doms_cur = doms_new;
	dattr_cur = dattr_new;
	ndoms_cur = ndoms_new;

	register_sched_domain_sysctl();

	mutex_unlock(&sched_domains_mutex);
}

#if defined(CONFIG_SCHED_MC) || defined(CONFIG_SCHED_SMT)
static void arch_reinit_sched_domains(void)
{
	get_online_cpus();

	/* Destroy domains first to force the rebuild */
	partition_sched_domains(0, NULL, NULL);

	rebuild_sched_domains();
	put_online_cpus();
}

static ssize_t sched_power_savings_store(const char *buf, size_t count, int smt)
{
	unsigned int level = 0;

	if (sscanf(buf, "%u", &level) != 1)
		return -EINVAL;

	/*
	 * level is always be positive so don't check for
	 * level < POWERSAVINGS_BALANCE_NONE which is 0
	 * What happens on 0 or 1 byte write,
	 * need to check for count as well?
	 */

	if (level >= MAX_POWERSAVINGS_BALANCE_LEVELS)
		return -EINVAL;

	if (smt)
		sched_smt_power_savings = level;
	else
		sched_mc_power_savings = level;

	arch_reinit_sched_domains();

	return count;
}

#ifdef CONFIG_SCHED_MC
static ssize_t sched_mc_power_savings_show(struct sysdev_class *class,
					   struct sysdev_class_attribute *attr,
					   char *page)
{
	return sprintf(page, "%u\n", sched_mc_power_savings);
}
static ssize_t sched_mc_power_savings_store(struct sysdev_class *class,
					    struct sysdev_class_attribute *attr,
					    const char *buf, size_t count)
{
	return sched_power_savings_store(buf, count, 0);
}
static SYSDEV_CLASS_ATTR(sched_mc_power_savings, 0644,
			 sched_mc_power_savings_show,
			 sched_mc_power_savings_store);
#endif

#ifdef CONFIG_SCHED_SMT
static ssize_t sched_smt_power_savings_show(struct sysdev_class *dev,
					    struct sysdev_class_attribute *attr,
					    char *page)
{
	return sprintf(page, "%u\n", sched_smt_power_savings);
}
static ssize_t sched_smt_power_savings_store(struct sysdev_class *dev,
					     struct sysdev_class_attribute *attr,
					     const char *buf, size_t count)
{
	return sched_power_savings_store(buf, count, 1);
}
static SYSDEV_CLASS_ATTR(sched_smt_power_savings, 0644,
		   sched_smt_power_savings_show,
		   sched_smt_power_savings_store);
#endif

int __init sched_create_sysfs_power_savings_entries(struct sysdev_class *cls)
{
	int err = 0;

#ifdef CONFIG_SCHED_SMT
	if (smt_capable())
		err = sysfs_create_file(&cls->kset.kobj,
					&attr_sched_smt_power_savings.attr);
#endif
#ifdef CONFIG_SCHED_MC
	if (!err && mc_capable())
		err = sysfs_create_file(&cls->kset.kobj,
					&attr_sched_mc_power_savings.attr);
#endif
	return err;
}
#endif /* CONFIG_SCHED_MC || CONFIG_SCHED_SMT */

/*
 * Update cpusets according to cpu_active mask.  If cpusets are
 * disabled, cpuset_update_active_cpus() becomes a simple wrapper
 * around partition_sched_domains().
 */
static int cpuset_cpu_active(struct notifier_block *nfb, unsigned long action,
			     void *hcpu)
{
	switch (action & ~CPU_TASKS_FROZEN) {
	case CPU_ONLINE:
	case CPU_DOWN_FAILED:
		cpuset_update_active_cpus();
		return NOTIFY_OK;
	default:
		return NOTIFY_DONE;
	}
}

static int cpuset_cpu_inactive(struct notifier_block *nfb, unsigned long action,
			       void *hcpu)
{
	switch (action & ~CPU_TASKS_FROZEN) {
	case CPU_DOWN_PREPARE:
		cpuset_update_active_cpus();
		return NOTIFY_OK;
	default:
		return NOTIFY_DONE;
	}
}

static int update_runtime(struct notifier_block *nfb,
				unsigned long action, void *hcpu)
{
	int cpu = (int)(long)hcpu;

	switch (action) {
	case CPU_DOWN_PREPARE:
	case CPU_DOWN_PREPARE_FROZEN:
		disable_runtime(cpu_rq(cpu));
		return NOTIFY_OK;

	case CPU_DOWN_FAILED:
	case CPU_DOWN_FAILED_FROZEN:
	case CPU_ONLINE:
	case CPU_ONLINE_FROZEN:
		enable_runtime(cpu_rq(cpu));
		return NOTIFY_OK;

	default:
		return NOTIFY_DONE;
	}
}

void __init sched_init_smp(void)
{
	cpumask_var_t non_isolated_cpus;

	alloc_cpumask_var(&non_isolated_cpus, GFP_KERNEL);
	alloc_cpumask_var(&fallback_doms, GFP_KERNEL);

#if defined(CONFIG_NUMA)
	sched_group_nodes_bycpu = kzalloc(nr_cpu_ids * sizeof(void **),
								GFP_KERNEL);
	BUG_ON(sched_group_nodes_bycpu == NULL);
#endif
	get_online_cpus();
	mutex_lock(&sched_domains_mutex);
	arch_init_sched_domains(cpu_active_mask);
	cpumask_andnot(non_isolated_cpus, cpu_possible_mask, cpu_isolated_map);
	if (cpumask_empty(non_isolated_cpus))
		cpumask_set_cpu(smp_processor_id(), non_isolated_cpus);
	mutex_unlock(&sched_domains_mutex);
	put_online_cpus();

	hotcpu_notifier(cpuset_cpu_active, CPU_PRI_CPUSET_ACTIVE);
	hotcpu_notifier(cpuset_cpu_inactive, CPU_PRI_CPUSET_INACTIVE);

	/* RT runtime code needs to handle some hotplug events */
	hotcpu_notifier(update_runtime, 0);

	init_hrtick();

	/* Move init over to a non-isolated CPU */
	if (set_cpus_allowed_ptr(current, non_isolated_cpus) < 0)
		BUG();
	sched_init_granularity();
	free_cpumask_var(non_isolated_cpus);

	init_sched_rt_class();
}
#else
void __init sched_init_smp(void)
{
	sched_init_granularity();
}
#endif /* CONFIG_SMP */

const_debug unsigned int sysctl_timer_migration = 1;

int in_sched_functions(unsigned long addr)
{
	return in_lock_functions(addr) ||
		(addr >= (unsigned long)__sched_text_start
		&& addr < (unsigned long)__sched_text_end);
}

static void init_cfs_rq(struct cfs_rq *cfs_rq, struct rq *rq)
{
	cfs_rq->tasks_timeline = RB_ROOT;
	INIT_LIST_HEAD(&cfs_rq->tasks);
#ifdef CONFIG_FAIR_GROUP_SCHED
	cfs_rq->rq = rq;
#endif
	cfs_rq->min_vruntime = (u64)(-(1LL << 20));
}

static void init_rt_rq(struct rt_rq *rt_rq, struct rq *rq)
{
	struct rt_prio_array *array;
	int i;

	array = &rt_rq->active;
	for (i = 0; i < MAX_RT_PRIO; i++) {
		INIT_LIST_HEAD(array->queue + i);
		__clear_bit(i, array->bitmap);
	}
	/* delimiter for bitsearch: */
	__set_bit(MAX_RT_PRIO, array->bitmap);

#if defined CONFIG_SMP || defined CONFIG_RT_GROUP_SCHED
	rt_rq->highest_prio.curr = MAX_RT_PRIO;
#ifdef CONFIG_SMP
	rt_rq->highest_prio.next = MAX_RT_PRIO;
#endif
#endif
#ifdef CONFIG_SMP
	rt_rq->rt_nr_migratory = 0;
	rt_rq->overloaded = 0;
	plist_head_init_raw(&rt_rq->pushable_tasks, &rq->lock);
#endif

	rt_rq->rt_time = 0;
	rt_rq->rt_throttled = 0;
	rt_rq->rt_runtime = 0;
	raw_spin_lock_init(&rt_rq->rt_runtime_lock);

#ifdef CONFIG_RT_GROUP_SCHED
	rt_rq->rt_nr_boosted = 0;
	rt_rq->rq = rq;
#endif
}

#ifdef CONFIG_FAIR_GROUP_SCHED
static void init_tg_cfs_entry(struct task_group *tg, struct cfs_rq *cfs_rq,
				struct sched_entity *se, int cpu,
				struct sched_entity *parent)
{
	struct rq *rq = cpu_rq(cpu);
	tg->cfs_rq[cpu] = cfs_rq;
	init_cfs_rq(cfs_rq, rq);
	cfs_rq->tg = tg;

	tg->se[cpu] = se;
	/* se could be NULL for root_task_group */
	if (!se)
		return;

	if (!parent)
		se->cfs_rq = &rq->cfs;
	else
		se->cfs_rq = parent->my_q;

	se->my_q = cfs_rq;
	update_load_set(&se->load, 0);
	se->parent = parent;
}
#endif

#ifdef CONFIG_RT_GROUP_SCHED
static void init_tg_rt_entry(struct task_group *tg, struct rt_rq *rt_rq,
		struct sched_rt_entity *rt_se, int cpu,
		struct sched_rt_entity *parent)
{
	struct rq *rq = cpu_rq(cpu);

	tg->rt_rq[cpu] = rt_rq;
	init_rt_rq(rt_rq, rq);
	rt_rq->tg = tg;
	rt_rq->rt_runtime = tg->rt_bandwidth.rt_runtime;

	tg->rt_se[cpu] = rt_se;
	if (!rt_se)
		return;

	if (!parent)
		rt_se->rt_rq = &rq->rt;
	else
		rt_se->rt_rq = parent->my_q;

	rt_se->my_q = rt_rq;
	rt_se->parent = parent;
	INIT_LIST_HEAD(&rt_se->run_list);
}
#endif

void __init sched_init(void)
{
	int i, j;
	unsigned long alloc_size = 0, ptr;

#ifdef CONFIG_FAIR_GROUP_SCHED
	alloc_size += 2 * nr_cpu_ids * sizeof(void **);
#endif
#ifdef CONFIG_RT_GROUP_SCHED
	alloc_size += 2 * nr_cpu_ids * sizeof(void **);
#endif
#ifdef CONFIG_CPUMASK_OFFSTACK
	alloc_size += num_possible_cpus() * cpumask_size();
#endif
	if (alloc_size) {
		ptr = (unsigned long)kzalloc(alloc_size, GFP_NOWAIT);

#ifdef CONFIG_FAIR_GROUP_SCHED
		root_task_group.se = (struct sched_entity **)ptr;
		ptr += nr_cpu_ids * sizeof(void **);

		root_task_group.cfs_rq = (struct cfs_rq **)ptr;
		ptr += nr_cpu_ids * sizeof(void **);

#endif /* CONFIG_FAIR_GROUP_SCHED */
#ifdef CONFIG_RT_GROUP_SCHED
		root_task_group.rt_se = (struct sched_rt_entity **)ptr;
		ptr += nr_cpu_ids * sizeof(void **);

		root_task_group.rt_rq = (struct rt_rq **)ptr;
		ptr += nr_cpu_ids * sizeof(void **);

#endif /* CONFIG_RT_GROUP_SCHED */
#ifdef CONFIG_CPUMASK_OFFSTACK
		for_each_possible_cpu(i) {
			per_cpu(load_balance_tmpmask, i) = (void *)ptr;
			ptr += cpumask_size();
		}
#endif /* CONFIG_CPUMASK_OFFSTACK */
	}

#ifdef CONFIG_SMP
	init_defrootdomain();
#endif

	init_rt_bandwidth(&def_rt_bandwidth,
			global_rt_period(), global_rt_runtime());

#ifdef CONFIG_RT_GROUP_SCHED
	init_rt_bandwidth(&root_task_group.rt_bandwidth,
			global_rt_period(), global_rt_runtime());
#endif /* CONFIG_RT_GROUP_SCHED */

#ifdef CONFIG_CGROUP_SCHED
	list_add(&root_task_group.list, &task_groups);
	INIT_LIST_HEAD(&root_task_group.children);
	autogroup_init(&init_task);
#endif /* CONFIG_CGROUP_SCHED */

	for_each_possible_cpu(i) {
		struct rq *rq;

		rq = cpu_rq(i);
		raw_spin_lock_init(&rq->lock);
		rq->nr_running = 0;
		rq->calc_load_active = 0;
		rq->calc_load_update = jiffies + LOAD_FREQ;
		init_cfs_rq(&rq->cfs, rq);
		init_rt_rq(&rq->rt, rq);
#ifdef CONFIG_FAIR_GROUP_SCHED
		root_task_group.shares = root_task_group_load;
		INIT_LIST_HEAD(&rq->leaf_cfs_rq_list);
		/*
		 * How much cpu bandwidth does root_task_group get?
		 *
		 * In case of task-groups formed thr' the cgroup filesystem, it
		 * gets 100% of the cpu resources in the system. This overall
		 * system cpu resource is divided among the tasks of
		 * root_task_group and its child task-groups in a fair manner,
		 * based on each entity's (task or task-group's) weight
		 * (se->load.weight).
		 *
		 * In other words, if root_task_group has 10 tasks of weight
		 * 1024) and two child groups A0 and A1 (of weight 1024 each),
		 * then A0's share of the cpu resource is:
		 *
		 *	A0's bandwidth = 1024 / (10*1024 + 1024 + 1024) = 8.33%
		 *
		 * We achieve this by letting root_task_group's tasks sit
		 * directly in rq->cfs (i.e root_task_group->se[] = NULL).
		 */
		init_tg_cfs_entry(&root_task_group, &rq->cfs, NULL, i, NULL);
#endif /* CONFIG_FAIR_GROUP_SCHED */

		rq->rt.rt_runtime = def_rt_bandwidth.rt_runtime;
#ifdef CONFIG_RT_GROUP_SCHED
		INIT_LIST_HEAD(&rq->leaf_rt_rq_list);
		init_tg_rt_entry(&root_task_group, &rq->rt, NULL, i, NULL);
#endif

		for (j = 0; j < CPU_LOAD_IDX_MAX; j++)
			rq->cpu_load[j] = 0;

		rq->last_load_update_tick = jiffies;

#ifdef CONFIG_SMP
		rq->sd = NULL;
		rq->rd = NULL;
		rq->cpu_power = SCHED_LOAD_SCALE;
		rq->post_schedule = 0;
		rq->active_balance = 0;
		rq->next_balance = jiffies;
		rq->push_cpu = 0;
		rq->cpu = i;
		rq->online = 0;
		rq->idle_stamp = 0;
		rq->avg_idle = 2*sysctl_sched_migration_cost;
		rq_attach_root(rq, &def_root_domain);
#ifdef CONFIG_NO_HZ
		rq->nohz_balance_kick = 0;
		init_sched_softirq_csd(&per_cpu(remote_sched_softirq_cb, i));
#endif
#endif
		init_rq_hrtick(rq);
		atomic_set(&rq->nr_iowait, 0);
	}

	set_load_weight(&init_task);

#ifdef CONFIG_PREEMPT_NOTIFIERS
	INIT_HLIST_HEAD(&init_task.preempt_notifiers);
#endif

#ifdef CONFIG_SMP
	open_softirq(SCHED_SOFTIRQ, run_rebalance_domains);
#endif

#ifdef CONFIG_RT_MUTEXES
	plist_head_init_raw(&init_task.pi_waiters, &init_task.pi_lock);
#endif

	/*
	 * The boot idle thread does lazy MMU switching as well:
	 */
	atomic_inc(&init_mm.mm_count);
	enter_lazy_tlb(&init_mm, current);

	/*
	 * Make us the idle thread. Technically, schedule() should not be
	 * called from this thread, however somewhere below it might be,
	 * but because we are the idle thread, we just pick up running again
	 * when this runqueue becomes "idle".
	 */
	init_idle(current, smp_processor_id());

	calc_load_update = jiffies + LOAD_FREQ;

	/*
	 * During early bootup we pretend to be a normal task:
	 */
	current->sched_class = &fair_sched_class;

	/* Allocate the nohz_cpu_mask if CONFIG_CPUMASK_OFFSTACK */
	zalloc_cpumask_var(&nohz_cpu_mask, GFP_NOWAIT);
#ifdef CONFIG_SMP
#ifdef CONFIG_NO_HZ
	zalloc_cpumask_var(&nohz.idle_cpus_mask, GFP_NOWAIT);
	alloc_cpumask_var(&nohz.grp_idle_mask, GFP_NOWAIT);
	atomic_set(&nohz.load_balancer, nr_cpu_ids);
	atomic_set(&nohz.first_pick_cpu, nr_cpu_ids);
	atomic_set(&nohz.second_pick_cpu, nr_cpu_ids);
#endif
	/* May be allocated at isolcpus cmdline parse time */
	if (cpu_isolated_map == NULL)
		zalloc_cpumask_var(&cpu_isolated_map, GFP_NOWAIT);
#endif /* SMP */

	scheduler_running = 1;
}

#ifdef CONFIG_DEBUG_SPINLOCK_SLEEP
static inline int preempt_count_equals(int preempt_offset)
{
	int nested = (preempt_count() & ~PREEMPT_ACTIVE) + rcu_preempt_depth();

	return (nested == PREEMPT_INATOMIC_BASE + preempt_offset);
}

void __might_sleep(const char *file, int line, int preempt_offset)
{
#ifdef in_atomic
	static unsigned long prev_jiffy;	/* ratelimiting */

	if ((preempt_count_equals(preempt_offset) && !irqs_disabled()) ||
	    system_state != SYSTEM_RUNNING || oops_in_progress)
		return;
	if (time_before(jiffies, prev_jiffy + HZ) && prev_jiffy)
		return;
	prev_jiffy = jiffies;

	printk(KERN_ERR
		"BUG: sleeping function called from invalid context at %s:%d\n",
			file, line);
	printk(KERN_ERR
		"in_atomic(): %d, irqs_disabled(): %d, pid: %d, name: %s\n",
			in_atomic(), irqs_disabled(),
			current->pid, current->comm);

	debug_show_held_locks(current);
	if (irqs_disabled())
		print_irqtrace_events(current);
	dump_stack();
#endif
}
EXPORT_SYMBOL(__might_sleep);
#endif

#ifdef CONFIG_MAGIC_SYSRQ
static void normalize_task(struct rq *rq, struct task_struct *p)
{
	int on_rq;

	on_rq = p->se.on_rq;
	if (on_rq)
		deactivate_task(rq, p, 0);
	__setscheduler(rq, p, SCHED_NORMAL, 0);
	if (on_rq) {
		activate_task(rq, p, 0);
		resched_task(rq->curr);
	}
}

void normalize_rt_tasks(void)
{
	struct task_struct *g, *p;
	unsigned long flags;
	struct rq *rq;

	read_lock_irqsave(&tasklist_lock, flags);
	do_each_thread(g, p) {
		/*
		 * Only normalize user tasks:
		 */
		if (!p->mm)
			continue;

		p->se.exec_start		= 0;
#ifdef CONFIG_SCHEDSTATS
		p->se.statistics.wait_start	= 0;
		p->se.statistics.sleep_start	= 0;
		p->se.statistics.block_start	= 0;
#endif

		if (!rt_task(p)) {
			/*
			 * Renice negative nice level userspace
			 * tasks back to 0:
			 */
			if (TASK_NICE(p) < 0 && p->mm)
				set_user_nice(p, 0);
			continue;
		}

		raw_spin_lock(&p->pi_lock);
		rq = __task_rq_lock(p);

		normalize_task(rq, p);

		__task_rq_unlock(rq);
		raw_spin_unlock(&p->pi_lock);
	} while_each_thread(g, p);

	read_unlock_irqrestore(&tasklist_lock, flags);
}

#endif /* CONFIG_MAGIC_SYSRQ */

#if defined(CONFIG_IA64) || defined(CONFIG_KGDB_KDB)
/*
 * These functions are only useful for the IA64 MCA handling, or kdb.
 *
 * They can only be called when the whole system has been
 * stopped - every CPU needs to be quiescent, and no scheduling
 * activity can take place. Using them for anything else would
 * be a serious bug, and as a result, they aren't even visible
 * under any other configuration.
 */

/**
 * curr_task - return the current task for a given cpu.
 * @cpu: the processor in question.
 *
 * ONLY VALID WHEN THE WHOLE SYSTEM IS STOPPED!
 */
struct task_struct *curr_task(int cpu)
{
	return cpu_curr(cpu);
}

#endif /* defined(CONFIG_IA64) || defined(CONFIG_KGDB_KDB) */

#ifdef CONFIG_IA64
/**
 * set_curr_task - set the current task for a given cpu.
 * @cpu: the processor in question.
 * @p: the task pointer to set.
 *
 * Description: This function must only be used when non-maskable interrupts
 * are serviced on a separate stack. It allows the architecture to switch the
 * notion of the current task on a cpu in a non-blocking manner. This function
 * must be called with all CPU's synchronized, and interrupts disabled, the
 * and caller must save the original value of the current task (see
 * curr_task() above) and restore that value before reenabling interrupts and
 * re-starting the system.
 *
 * ONLY VALID WHEN THE WHOLE SYSTEM IS STOPPED!
 */
void set_curr_task(int cpu, struct task_struct *p)
{
	cpu_curr(cpu) = p;
}

#endif

#ifdef CONFIG_FAIR_GROUP_SCHED
static void free_fair_sched_group(struct task_group *tg)
{
	int i;

	for_each_possible_cpu(i) {
		if (tg->cfs_rq)
			kfree(tg->cfs_rq[i]);
		if (tg->se)
			kfree(tg->se[i]);
	}

	kfree(tg->cfs_rq);
	kfree(tg->se);
}

static
int alloc_fair_sched_group(struct task_group *tg, struct task_group *parent)
{
	struct cfs_rq *cfs_rq;
	struct sched_entity *se;
	struct rq *rq;
	int i;

	tg->cfs_rq = kzalloc(sizeof(cfs_rq) * nr_cpu_ids, GFP_KERNEL);
	if (!tg->cfs_rq)
		goto err;
	tg->se = kzalloc(sizeof(se) * nr_cpu_ids, GFP_KERNEL);
	if (!tg->se)
		goto err;

	tg->shares = NICE_0_LOAD;

	for_each_possible_cpu(i) {
		rq = cpu_rq(i);

		cfs_rq = kzalloc_node(sizeof(struct cfs_rq),
				      GFP_KERNEL, cpu_to_node(i));
		if (!cfs_rq)
			goto err;

		se = kzalloc_node(sizeof(struct sched_entity),
				  GFP_KERNEL, cpu_to_node(i));
		if (!se)
			goto err_free_rq;

		init_tg_cfs_entry(tg, cfs_rq, se, i, parent->se[i]);
	}

	return 1;

err_free_rq:
	kfree(cfs_rq);
err:
	return 0;
}

static inline void unregister_fair_sched_group(struct task_group *tg, int cpu)
{
	struct rq *rq = cpu_rq(cpu);
	unsigned long flags;

	/*
	* Only empty task groups can be destroyed; so we can speculatively
	* check on_list without danger of it being re-added.
	*/
	if (!tg->cfs_rq[cpu]->on_list)
		return;

	raw_spin_lock_irqsave(&rq->lock, flags);
	list_del_leaf_cfs_rq(tg->cfs_rq[cpu]);
	raw_spin_unlock_irqrestore(&rq->lock, flags);
}
#else /* !CONFG_FAIR_GROUP_SCHED */
static inline void free_fair_sched_group(struct task_group *tg)
{
}

static inline
int alloc_fair_sched_group(struct task_group *tg, struct task_group *parent)
{
	return 1;
}

static inline void unregister_fair_sched_group(struct task_group *tg, int cpu)
{
}
#endif /* CONFIG_FAIR_GROUP_SCHED */

#ifdef CONFIG_RT_GROUP_SCHED
static void free_rt_sched_group(struct task_group *tg)
{
	int i;

	destroy_rt_bandwidth(&tg->rt_bandwidth);

	for_each_possible_cpu(i) {
		if (tg->rt_rq)
			kfree(tg->rt_rq[i]);
		if (tg->rt_se)
			kfree(tg->rt_se[i]);
	}

	kfree(tg->rt_rq);
	kfree(tg->rt_se);
}

static
int alloc_rt_sched_group(struct task_group *tg, struct task_group *parent)
{
	struct rt_rq *rt_rq;
	struct sched_rt_entity *rt_se;
	struct rq *rq;
	int i;

	tg->rt_rq = kzalloc(sizeof(rt_rq) * nr_cpu_ids, GFP_KERNEL);
	if (!tg->rt_rq)
		goto err;
	tg->rt_se = kzalloc(sizeof(rt_se) * nr_cpu_ids, GFP_KERNEL);
	if (!tg->rt_se)
		goto err;

	init_rt_bandwidth(&tg->rt_bandwidth,
			ktime_to_ns(def_rt_bandwidth.rt_period), 0);

	for_each_possible_cpu(i) {
		rq = cpu_rq(i);

		rt_rq = kzalloc_node(sizeof(struct rt_rq),
				     GFP_KERNEL, cpu_to_node(i));
		if (!rt_rq)
			goto err;

		rt_se = kzalloc_node(sizeof(struct sched_rt_entity),
				     GFP_KERNEL, cpu_to_node(i));
		if (!rt_se)
			goto err_free_rq;

		init_tg_rt_entry(tg, rt_rq, rt_se, i, parent->rt_se[i]);
	}

	return 1;

err_free_rq:
	kfree(rt_rq);
err:
	return 0;
}
#else /* !CONFIG_RT_GROUP_SCHED */
static inline void free_rt_sched_group(struct task_group *tg)
{
}

static inline
int alloc_rt_sched_group(struct task_group *tg, struct task_group *parent)
{
	return 1;
}
#endif /* CONFIG_RT_GROUP_SCHED */

#ifdef CONFIG_CGROUP_SCHED
static void free_sched_group(struct task_group *tg)
{
	free_fair_sched_group(tg);
	free_rt_sched_group(tg);
	autogroup_free(tg);
	kfree(tg);
}

/* allocate runqueue etc for a new task group */
struct task_group *sched_create_group(struct task_group *parent)
{
	struct task_group *tg;
	unsigned long flags;

	tg = kzalloc(sizeof(*tg), GFP_KERNEL);
	if (!tg)
		return ERR_PTR(-ENOMEM);

	if (!alloc_fair_sched_group(tg, parent))
		goto err;

	if (!alloc_rt_sched_group(tg, parent))
		goto err;

	spin_lock_irqsave(&task_group_lock, flags);
	list_add_rcu(&tg->list, &task_groups);

	WARN_ON(!parent); /* root should already exist */

	tg->parent = parent;
	INIT_LIST_HEAD(&tg->children);
	list_add_rcu(&tg->siblings, &parent->children);
	spin_unlock_irqrestore(&task_group_lock, flags);

	return tg;

err:
	free_sched_group(tg);
	return ERR_PTR(-ENOMEM);
}

/* rcu callback to free various structures associated with a task group */
static void free_sched_group_rcu(struct rcu_head *rhp)
{
	/* now it should be safe to free those cfs_rqs */
	free_sched_group(container_of(rhp, struct task_group, rcu));
}

/* Destroy runqueue etc associated with a task group */
void sched_destroy_group(struct task_group *tg)
{
	unsigned long flags;
	int i;

	/* end participation in shares distribution */
	for_each_possible_cpu(i)
		unregister_fair_sched_group(tg, i);

	spin_lock_irqsave(&task_group_lock, flags);
	list_del_rcu(&tg->list);
	list_del_rcu(&tg->siblings);
	spin_unlock_irqrestore(&task_group_lock, flags);

	/* wait for possible concurrent references to cfs_rqs complete */
	call_rcu(&tg->rcu, free_sched_group_rcu);
}

/* change task's runqueue when it moves between groups.
 *	The caller of this function should have put the task in its new group
 *	by now. This function just updates tsk->se.cfs_rq and tsk->se.parent to
 *	reflect its new group.
 */
void sched_move_task(struct task_struct *tsk)
{
	int on_rq, running;
	unsigned long flags;
	struct rq *rq;

	rq = task_rq_lock(tsk, &flags);

	running = task_current(rq, tsk);
	on_rq = tsk->se.on_rq;

	if (on_rq)
		dequeue_task(rq, tsk, 0);
	if (unlikely(running))
		tsk->sched_class->put_prev_task(rq, tsk);

#ifdef CONFIG_FAIR_GROUP_SCHED
	if (tsk->sched_class->task_move_group)
		tsk->sched_class->task_move_group(tsk, on_rq);
	else
#endif
		set_task_rq(tsk, task_cpu(tsk));

	if (unlikely(running))
		tsk->sched_class->set_curr_task(rq);
	if (on_rq)
		enqueue_task(rq, tsk, 0);

	task_rq_unlock(rq, &flags);
}
#endif /* CONFIG_CGROUP_SCHED */

#ifdef CONFIG_FAIR_GROUP_SCHED
static DEFINE_MUTEX(shares_mutex);

int sched_group_set_shares(struct task_group *tg, unsigned long shares)
{
	int i;
	unsigned long flags;

	/*
	 * We can't change the weight of the root cgroup.
	 */
	if (!tg->se[0])
		return -EINVAL;

	if (shares < MIN_SHARES)
		shares = MIN_SHARES;
	else if (shares > MAX_SHARES)
		shares = MAX_SHARES;

	mutex_lock(&shares_mutex);
	if (tg->shares == shares)
		goto done;

	tg->shares = shares;
	for_each_possible_cpu(i) {
		struct rq *rq = cpu_rq(i);
		struct sched_entity *se;

		se = tg->se[i];
		/* Propagate contribution to hierarchy */
		raw_spin_lock_irqsave(&rq->lock, flags);
		for_each_sched_entity(se)
			update_cfs_shares(group_cfs_rq(se), 0);
		raw_spin_unlock_irqrestore(&rq->lock, flags);
	}

done:
	mutex_unlock(&shares_mutex);
	return 0;
}

unsigned long sched_group_shares(struct task_group *tg)
{
	return tg->shares;
}
#endif

#ifdef CONFIG_RT_GROUP_SCHED
/*
 * Ensure that the real time constraints are schedulable.
 */
static DEFINE_MUTEX(rt_constraints_mutex);

static unsigned long to_ratio(u64 period, u64 runtime)
{
	if (runtime == RUNTIME_INF)
		return 1ULL << 20;

	return div64_u64(runtime << 20, period);
}

/* Must be called with tasklist_lock held */
static inline int tg_has_rt_tasks(struct task_group *tg)
{
	struct task_struct *g, *p;

	do_each_thread(g, p) {
		if (rt_task(p) && rt_rq_of_se(&p->rt)->tg == tg)
			return 1;
	} while_each_thread(g, p);

	return 0;
}

struct rt_schedulable_data {
	struct task_group *tg;
	u64 rt_period;
	u64 rt_runtime;
};

static int tg_schedulable(struct task_group *tg, void *data)
{
	struct rt_schedulable_data *d = data;
	struct task_group *child;
	unsigned long total, sum = 0;
	u64 period, runtime;

	period = ktime_to_ns(tg->rt_bandwidth.rt_period);
	runtime = tg->rt_bandwidth.rt_runtime;

	if (tg == d->tg) {
		period = d->rt_period;
		runtime = d->rt_runtime;
	}

	/*
	 * Cannot have more runtime than the period.
	 */
	if (runtime > period && runtime != RUNTIME_INF)
		return -EINVAL;

	/*
	 * Ensure we don't starve existing RT tasks.
	 */
	if (rt_bandwidth_enabled() && !runtime && tg_has_rt_tasks(tg))
		return -EBUSY;

	total = to_ratio(period, runtime);

	/*
	 * Nobody can have more than the global setting allows.
	 */
	if (total > to_ratio(global_rt_period(), global_rt_runtime()))
		return -EINVAL;

	/*
	 * The sum of our children's runtime should not exceed our own.
	 */
	list_for_each_entry_rcu(child, &tg->children, siblings) {
		period = ktime_to_ns(child->rt_bandwidth.rt_period);
		runtime = child->rt_bandwidth.rt_runtime;

		if (child == d->tg) {
			period = d->rt_period;
			runtime = d->rt_runtime;
		}

		sum += to_ratio(period, runtime);
	}

	if (sum > total)
		return -EINVAL;

	return 0;
}

static int __rt_schedulable(struct task_group *tg, u64 period, u64 runtime)
{
	struct rt_schedulable_data data = {
		.tg = tg,
		.rt_period = period,
		.rt_runtime = runtime,
	};

	return walk_tg_tree(tg_schedulable, tg_nop, &data);
}

static int tg_set_bandwidth(struct task_group *tg,
		u64 rt_period, u64 rt_runtime)
{
	int i, err = 0;

	mutex_lock(&rt_constraints_mutex);
	read_lock(&tasklist_lock);
	err = __rt_schedulable(tg, rt_period, rt_runtime);
	if (err)
		goto unlock;

	raw_spin_lock_irq(&tg->rt_bandwidth.rt_runtime_lock);
	tg->rt_bandwidth.rt_period = ns_to_ktime(rt_period);
	tg->rt_bandwidth.rt_runtime = rt_runtime;

	for_each_possible_cpu(i) {
		struct rt_rq *rt_rq = tg->rt_rq[i];

		raw_spin_lock(&rt_rq->rt_runtime_lock);
		rt_rq->rt_runtime = rt_runtime;
		raw_spin_unlock(&rt_rq->rt_runtime_lock);
	}
	raw_spin_unlock_irq(&tg->rt_bandwidth.rt_runtime_lock);
unlock:
	read_unlock(&tasklist_lock);
	mutex_unlock(&rt_constraints_mutex);

	return err;
}

int sched_group_set_rt_runtime(struct task_group *tg, long rt_runtime_us)
{
	u64 rt_runtime, rt_period;

	rt_period = ktime_to_ns(tg->rt_bandwidth.rt_period);
	rt_runtime = (u64)rt_runtime_us * NSEC_PER_USEC;
	if (rt_runtime_us < 0)
		rt_runtime = RUNTIME_INF;

	return tg_set_bandwidth(tg, rt_period, rt_runtime);
}

long sched_group_rt_runtime(struct task_group *tg)
{
	u64 rt_runtime_us;

	if (tg->rt_bandwidth.rt_runtime == RUNTIME_INF)
		return -1;

	rt_runtime_us = tg->rt_bandwidth.rt_runtime;
	do_div(rt_runtime_us, NSEC_PER_USEC);
	return rt_runtime_us;
}

int sched_group_set_rt_period(struct task_group *tg, long rt_period_us)
{
	u64 rt_runtime, rt_period;

	rt_period = (u64)rt_period_us * NSEC_PER_USEC;
	rt_runtime = tg->rt_bandwidth.rt_runtime;

	if (rt_period == 0)
		return -EINVAL;

	return tg_set_bandwidth(tg, rt_period, rt_runtime);
}

long sched_group_rt_period(struct task_group *tg)
{
	u64 rt_period_us;

	rt_period_us = ktime_to_ns(tg->rt_bandwidth.rt_period);
	do_div(rt_period_us, NSEC_PER_USEC);
	return rt_period_us;
}

static int sched_rt_global_constraints(void)
{
	u64 runtime, period;
	int ret = 0;

	if (sysctl_sched_rt_period <= 0)
		return -EINVAL;

	runtime = global_rt_runtime();
	period = global_rt_period();

	/*
	 * Sanity check on the sysctl variables.
	 */
	if (runtime > period && runtime != RUNTIME_INF)
		return -EINVAL;

	mutex_lock(&rt_constraints_mutex);
	read_lock(&tasklist_lock);
	ret = __rt_schedulable(NULL, 0, 0);
	read_unlock(&tasklist_lock);
	mutex_unlock(&rt_constraints_mutex);

	return ret;
}

int sched_rt_can_attach(struct task_group *tg, struct task_struct *tsk)
{
	/* Don't accept realtime tasks when there is no way for them to run */
	if (rt_task(tsk) && tg->rt_bandwidth.rt_runtime == 0)
		return 0;

	return 1;
}

#else /* !CONFIG_RT_GROUP_SCHED */
static int sched_rt_global_constraints(void)
{
	unsigned long flags;
	int i;

	if (sysctl_sched_rt_period <= 0)
		return -EINVAL;

	/*
	 * There's always some RT tasks in the root group
	 * -- migration, kstopmachine etc..
	 */
	if (sysctl_sched_rt_runtime == 0)
		return -EBUSY;

	raw_spin_lock_irqsave(&def_rt_bandwidth.rt_runtime_lock, flags);
	for_each_possible_cpu(i) {
		struct rt_rq *rt_rq = &cpu_rq(i)->rt;

		raw_spin_lock(&rt_rq->rt_runtime_lock);
		rt_rq->rt_runtime = global_rt_runtime();
		raw_spin_unlock(&rt_rq->rt_runtime_lock);
	}
	raw_spin_unlock_irqrestore(&def_rt_bandwidth.rt_runtime_lock, flags);

	return 0;
}
#endif /* CONFIG_RT_GROUP_SCHED */

int sched_rt_handler(struct ctl_table *table, int write,
		void __user *buffer, size_t *lenp,
		loff_t *ppos)
{
	int ret;
	int old_period, old_runtime;
	static DEFINE_MUTEX(mutex);

	mutex_lock(&mutex);
	old_period = sysctl_sched_rt_period;
	old_runtime = sysctl_sched_rt_runtime;

	ret = proc_dointvec(table, write, buffer, lenp, ppos);

	if (!ret && write) {
		ret = sched_rt_global_constraints();
		if (ret) {
			sysctl_sched_rt_period = old_period;
			sysctl_sched_rt_runtime = old_runtime;
		} else {
			def_rt_bandwidth.rt_runtime = global_rt_runtime();
			def_rt_bandwidth.rt_period =
				ns_to_ktime(global_rt_period());
		}
	}
	mutex_unlock(&mutex);

	return ret;
}

#ifdef CONFIG_CGROUP_SCHED

/* return corresponding task_group object of a cgroup */
static inline struct task_group *cgroup_tg(struct cgroup *cgrp)
{
	return container_of(cgroup_subsys_state(cgrp, cpu_cgroup_subsys_id),
			    struct task_group, css);
}

static struct cgroup_subsys_state *
cpu_cgroup_create(struct cgroup_subsys *ss, struct cgroup *cgrp)
{
	struct task_group *tg, *parent;

	if (!cgrp->parent) {
		/* This is early initialization for the top cgroup */
		return &root_task_group.css;
	}

	parent = cgroup_tg(cgrp->parent);
	tg = sched_create_group(parent);
	if (IS_ERR(tg))
		return ERR_PTR(-ENOMEM);

	return &tg->css;
}

static void
cpu_cgroup_destroy(struct cgroup_subsys *ss, struct cgroup *cgrp)
{
	struct task_group *tg = cgroup_tg(cgrp);

	sched_destroy_group(tg);
}

static int
cpu_cgroup_can_attach_task(struct cgroup *cgrp, struct task_struct *tsk)
{
#ifdef CONFIG_RT_GROUP_SCHED
	if (!sched_rt_can_attach(cgroup_tg(cgrp), tsk))
		return -EINVAL;
#else
	/* We don't support RT-tasks being in separate groups */
	if (tsk->sched_class != &fair_sched_class)
		return -EINVAL;
#endif
	return 0;
}

static int
cpu_cgroup_can_attach(struct cgroup_subsys *ss, struct cgroup *cgrp,
		      struct task_struct *tsk, bool threadgroup)
{
	int retval = cpu_cgroup_can_attach_task(cgrp, tsk);
	if (retval)
		return retval;
	if (threadgroup) {
		struct task_struct *c;
		rcu_read_lock();
		list_for_each_entry_rcu(c, &tsk->thread_group, thread_group) {
			retval = cpu_cgroup_can_attach_task(cgrp, c);
			if (retval) {
				rcu_read_unlock();
				return retval;
			}
		}
		rcu_read_unlock();
	}
	return 0;
}

static void
cpu_cgroup_attach(struct cgroup_subsys *ss, struct cgroup *cgrp,
		  struct cgroup *old_cont, struct task_struct *tsk,
		  bool threadgroup)
{
	sched_move_task(tsk);
	if (threadgroup) {
		struct task_struct *c;
		rcu_read_lock();
		list_for_each_entry_rcu(c, &tsk->thread_group, thread_group) {
			sched_move_task(c);
		}
		rcu_read_unlock();
	}
}

static void
cpu_cgroup_exit(struct cgroup_subsys *ss, struct task_struct *task)
{
	/*
<<<<<<< HEAD
	 * cgroup_exit() is called in the copy_process failure path.
	 * The task isn't hashed, and we don't want to make autogroup
	 * dig into a freed signal_struct, so just go away.
	 *
	 * XXX: why are cgroup methods diddling unattached tasks?
=======
	 * cgroup_exit() is called in the copy_process() failure path.
	 * Ignore this case since the task hasn't ran yet, this avoids
	 * trying to poke a half freed task state from generic code.
>>>>>>> 1bae4ce2
	 */
	if (!(task->flags & PF_EXITING))
		return;

	sched_move_task(task);
}

#ifdef CONFIG_FAIR_GROUP_SCHED
static int cpu_shares_write_u64(struct cgroup *cgrp, struct cftype *cftype,
				u64 shareval)
{
	return sched_group_set_shares(cgroup_tg(cgrp), shareval);
}

static u64 cpu_shares_read_u64(struct cgroup *cgrp, struct cftype *cft)
{
	struct task_group *tg = cgroup_tg(cgrp);

	return (u64) tg->shares;
}
#endif /* CONFIG_FAIR_GROUP_SCHED */

#ifdef CONFIG_RT_GROUP_SCHED
static int cpu_rt_runtime_write(struct cgroup *cgrp, struct cftype *cft,
				s64 val)
{
	return sched_group_set_rt_runtime(cgroup_tg(cgrp), val);
}

static s64 cpu_rt_runtime_read(struct cgroup *cgrp, struct cftype *cft)
{
	return sched_group_rt_runtime(cgroup_tg(cgrp));
}

static int cpu_rt_period_write_uint(struct cgroup *cgrp, struct cftype *cftype,
		u64 rt_period_us)
{
	return sched_group_set_rt_period(cgroup_tg(cgrp), rt_period_us);
}

static u64 cpu_rt_period_read_uint(struct cgroup *cgrp, struct cftype *cft)
{
	return sched_group_rt_period(cgroup_tg(cgrp));
}
#endif /* CONFIG_RT_GROUP_SCHED */

static struct cftype cpu_files[] = {
#ifdef CONFIG_FAIR_GROUP_SCHED
	{
		.name = "shares",
		.read_u64 = cpu_shares_read_u64,
		.write_u64 = cpu_shares_write_u64,
	},
#endif
#ifdef CONFIG_RT_GROUP_SCHED
	{
		.name = "rt_runtime_us",
		.read_s64 = cpu_rt_runtime_read,
		.write_s64 = cpu_rt_runtime_write,
	},
	{
		.name = "rt_period_us",
		.read_u64 = cpu_rt_period_read_uint,
		.write_u64 = cpu_rt_period_write_uint,
	},
#endif
};

static int cpu_cgroup_populate(struct cgroup_subsys *ss, struct cgroup *cont)
{
	return cgroup_add_files(cont, ss, cpu_files, ARRAY_SIZE(cpu_files));
}

struct cgroup_subsys cpu_cgroup_subsys = {
	.name		= "cpu",
	.create		= cpu_cgroup_create,
	.destroy	= cpu_cgroup_destroy,
	.can_attach	= cpu_cgroup_can_attach,
	.attach		= cpu_cgroup_attach,
	.exit		= cpu_cgroup_exit,
	.populate	= cpu_cgroup_populate,
	.subsys_id	= cpu_cgroup_subsys_id,
	.early_init	= 1,
};

#endif	/* CONFIG_CGROUP_SCHED */

#ifdef CONFIG_CGROUP_CPUACCT

/*
 * CPU accounting code for task groups.
 *
 * Based on the work by Paul Menage (menage@google.com) and Balbir Singh
 * (balbir@in.ibm.com).
 */

/* track cpu usage of a group of tasks and its child groups */
struct cpuacct {
	struct cgroup_subsys_state css;
	/* cpuusage holds pointer to a u64-type object on every cpu */
	u64 __percpu *cpuusage;
	struct percpu_counter cpustat[CPUACCT_STAT_NSTATS];
	struct cpuacct *parent;
};

struct cgroup_subsys cpuacct_subsys;

/* return cpu accounting group corresponding to this container */
static inline struct cpuacct *cgroup_ca(struct cgroup *cgrp)
{
	return container_of(cgroup_subsys_state(cgrp, cpuacct_subsys_id),
			    struct cpuacct, css);
}

/* return cpu accounting group to which this task belongs */
static inline struct cpuacct *task_ca(struct task_struct *tsk)
{
	return container_of(task_subsys_state(tsk, cpuacct_subsys_id),
			    struct cpuacct, css);
}

/* create a new cpu accounting group */
static struct cgroup_subsys_state *cpuacct_create(
	struct cgroup_subsys *ss, struct cgroup *cgrp)
{
	struct cpuacct *ca = kzalloc(sizeof(*ca), GFP_KERNEL);
	int i;

	if (!ca)
		goto out;

	ca->cpuusage = alloc_percpu(u64);
	if (!ca->cpuusage)
		goto out_free_ca;

	for (i = 0; i < CPUACCT_STAT_NSTATS; i++)
		if (percpu_counter_init(&ca->cpustat[i], 0))
			goto out_free_counters;

	if (cgrp->parent)
		ca->parent = cgroup_ca(cgrp->parent);

	return &ca->css;

out_free_counters:
	while (--i >= 0)
		percpu_counter_destroy(&ca->cpustat[i]);
	free_percpu(ca->cpuusage);
out_free_ca:
	kfree(ca);
out:
	return ERR_PTR(-ENOMEM);
}

/* destroy an existing cpu accounting group */
static void
cpuacct_destroy(struct cgroup_subsys *ss, struct cgroup *cgrp)
{
	struct cpuacct *ca = cgroup_ca(cgrp);
	int i;

	for (i = 0; i < CPUACCT_STAT_NSTATS; i++)
		percpu_counter_destroy(&ca->cpustat[i]);
	free_percpu(ca->cpuusage);
	kfree(ca);
}

static u64 cpuacct_cpuusage_read(struct cpuacct *ca, int cpu)
{
	u64 *cpuusage = per_cpu_ptr(ca->cpuusage, cpu);
	u64 data;

#ifndef CONFIG_64BIT
	/*
	 * Take rq->lock to make 64-bit read safe on 32-bit platforms.
	 */
	raw_spin_lock_irq(&cpu_rq(cpu)->lock);
	data = *cpuusage;
	raw_spin_unlock_irq(&cpu_rq(cpu)->lock);
#else
	data = *cpuusage;
#endif

	return data;
}

static void cpuacct_cpuusage_write(struct cpuacct *ca, int cpu, u64 val)
{
	u64 *cpuusage = per_cpu_ptr(ca->cpuusage, cpu);

#ifndef CONFIG_64BIT
	/*
	 * Take rq->lock to make 64-bit write safe on 32-bit platforms.
	 */
	raw_spin_lock_irq(&cpu_rq(cpu)->lock);
	*cpuusage = val;
	raw_spin_unlock_irq(&cpu_rq(cpu)->lock);
#else
	*cpuusage = val;
#endif
}

/* return total cpu usage (in nanoseconds) of a group */
static u64 cpuusage_read(struct cgroup *cgrp, struct cftype *cft)
{
	struct cpuacct *ca = cgroup_ca(cgrp);
	u64 totalcpuusage = 0;
	int i;

	for_each_present_cpu(i)
		totalcpuusage += cpuacct_cpuusage_read(ca, i);

	return totalcpuusage;
}

static int cpuusage_write(struct cgroup *cgrp, struct cftype *cftype,
								u64 reset)
{
	struct cpuacct *ca = cgroup_ca(cgrp);
	int err = 0;
	int i;

	if (reset) {
		err = -EINVAL;
		goto out;
	}

	for_each_present_cpu(i)
		cpuacct_cpuusage_write(ca, i, 0);

out:
	return err;
}

static int cpuacct_percpu_seq_read(struct cgroup *cgroup, struct cftype *cft,
				   struct seq_file *m)
{
	struct cpuacct *ca = cgroup_ca(cgroup);
	u64 percpu;
	int i;

	for_each_present_cpu(i) {
		percpu = cpuacct_cpuusage_read(ca, i);
		seq_printf(m, "%llu ", (unsigned long long) percpu);
	}
	seq_printf(m, "\n");
	return 0;
}

static const char *cpuacct_stat_desc[] = {
	[CPUACCT_STAT_USER] = "user",
	[CPUACCT_STAT_SYSTEM] = "system",
};

static int cpuacct_stats_show(struct cgroup *cgrp, struct cftype *cft,
		struct cgroup_map_cb *cb)
{
	struct cpuacct *ca = cgroup_ca(cgrp);
	int i;

	for (i = 0; i < CPUACCT_STAT_NSTATS; i++) {
		s64 val = percpu_counter_read(&ca->cpustat[i]);
		val = cputime64_to_clock_t(val);
		cb->fill(cb, cpuacct_stat_desc[i], val);
	}
	return 0;
}

static struct cftype files[] = {
	{
		.name = "usage",
		.read_u64 = cpuusage_read,
		.write_u64 = cpuusage_write,
	},
	{
		.name = "usage_percpu",
		.read_seq_string = cpuacct_percpu_seq_read,
	},
	{
		.name = "stat",
		.read_map = cpuacct_stats_show,
	},
};

static int cpuacct_populate(struct cgroup_subsys *ss, struct cgroup *cgrp)
{
	return cgroup_add_files(cgrp, ss, files, ARRAY_SIZE(files));
}

/*
 * charge this task's execution time to its accounting group.
 *
 * called with rq->lock held.
 */
static void cpuacct_charge(struct task_struct *tsk, u64 cputime)
{
	struct cpuacct *ca;
	int cpu;

	if (unlikely(!cpuacct_subsys.active))
		return;

	cpu = task_cpu(tsk);

	rcu_read_lock();

	ca = task_ca(tsk);

	for (; ca; ca = ca->parent) {
		u64 *cpuusage = per_cpu_ptr(ca->cpuusage, cpu);
		*cpuusage += cputime;
	}

	rcu_read_unlock();
}

/*
 * When CONFIG_VIRT_CPU_ACCOUNTING is enabled one jiffy can be very large
 * in cputime_t units. As a result, cpuacct_update_stats calls
 * percpu_counter_add with values large enough to always overflow the
 * per cpu batch limit causing bad SMP scalability.
 *
 * To fix this we scale percpu_counter_batch by cputime_one_jiffy so we
 * batch the same amount of time with CONFIG_VIRT_CPU_ACCOUNTING disabled
 * and enabled. We cap it at INT_MAX which is the largest allowed batch value.
 */
#ifdef CONFIG_SMP
#define CPUACCT_BATCH	\
	min_t(long, percpu_counter_batch * cputime_one_jiffy, INT_MAX)
#else
#define CPUACCT_BATCH	0
#endif

/*
 * Charge the system/user time to the task's accounting group.
 */
static void cpuacct_update_stats(struct task_struct *tsk,
		enum cpuacct_stat_index idx, cputime_t val)
{
	struct cpuacct *ca;
	int batch = CPUACCT_BATCH;

	if (unlikely(!cpuacct_subsys.active))
		return;

	rcu_read_lock();
	ca = task_ca(tsk);

	do {
		__percpu_counter_add(&ca->cpustat[idx], val, batch);
		ca = ca->parent;
	} while (ca);
	rcu_read_unlock();
}

struct cgroup_subsys cpuacct_subsys = {
	.name = "cpuacct",
	.create = cpuacct_create,
	.destroy = cpuacct_destroy,
	.populate = cpuacct_populate,
	.subsys_id = cpuacct_subsys_id,
};
#endif	/* CONFIG_CGROUP_CPUACCT */
<|MERGE_RESOLUTION|>--- conflicted
+++ resolved
@@ -8887,17 +8887,9 @@
 cpu_cgroup_exit(struct cgroup_subsys *ss, struct task_struct *task)
 {
 	/*
-<<<<<<< HEAD
-	 * cgroup_exit() is called in the copy_process failure path.
-	 * The task isn't hashed, and we don't want to make autogroup
-	 * dig into a freed signal_struct, so just go away.
-	 *
-	 * XXX: why are cgroup methods diddling unattached tasks?
-=======
 	 * cgroup_exit() is called in the copy_process() failure path.
 	 * Ignore this case since the task hasn't ran yet, this avoids
 	 * trying to poke a half freed task state from generic code.
->>>>>>> 1bae4ce2
 	 */
 	if (!(task->flags & PF_EXITING))
 		return;
