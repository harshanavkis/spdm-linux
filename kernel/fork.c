--- conflicted
+++ resolved
@@ -1049,7 +1049,6 @@
 			init_completion(&vfork);
 		}
 
-<<<<<<< HEAD
 		if (p->ptrace & PT_PTRACED) {
 			/*
 			 * We'll start up with an immediate SIGSTOP.
@@ -1057,10 +1056,6 @@
 			sigaddset(&p->pending.signal, SIGSTOP);
 			set_tsk_thread_flag(p, TIF_SIGPENDING);
 		}
-=======
-		if (p->ptrace & PT_PTRACED)
-			force_sig_specific(SIGSTOP, p);
->>>>>>> a866697c
 
 		wake_up_forked_process(p);		/* do this last */
 		++total_forks;
