// SPDX-License-Identifier: GPL-2.0
/*
 * Performance events core code:
 *
 *  Copyright (C) 2008 Thomas Gleixner <tglx@linutronix.de>
 *  Copyright (C) 2008-2011 Red Hat, Inc., Ingo Molnar
 *  Copyright (C) 2008-2011 Red Hat, Inc., Peter Zijlstra
 *  Copyright  ©  2009 Paul Mackerras, IBM Corp. <paulus@au1.ibm.com>
 */

#include <linux/fs.h>
#include <linux/mm.h>
#include <linux/cpu.h>
#include <linux/smp.h>
#include <linux/idr.h>
#include <linux/file.h>
#include <linux/poll.h>
#include <linux/slab.h>
#include <linux/hash.h>
#include <linux/tick.h>
#include <linux/sysfs.h>
#include <linux/dcache.h>
#include <linux/percpu.h>
#include <linux/ptrace.h>
#include <linux/reboot.h>
#include <linux/vmstat.h>
#include <linux/device.h>
#include <linux/export.h>
#include <linux/vmalloc.h>
#include <linux/hardirq.h>
#include <linux/hugetlb.h>
#include <linux/rculist.h>
#include <linux/uaccess.h>
#include <linux/syscalls.h>
#include <linux/anon_inodes.h>
#include <linux/kernel_stat.h>
#include <linux/cgroup.h>
#include <linux/perf_event.h>
#include <linux/trace_events.h>
#include <linux/hw_breakpoint.h>
#include <linux/mm_types.h>
#include <linux/module.h>
#include <linux/mman.h>
#include <linux/compat.h>
#include <linux/bpf.h>
#include <linux/filter.h>
#include <linux/namei.h>
#include <linux/parser.h>
#include <linux/sched/clock.h>
#include <linux/sched/mm.h>
#include <linux/proc_ns.h>
#include <linux/mount.h>
#include <linux/min_heap.h>
#include <linux/highmem.h>
#include <linux/pgtable.h>
#include <linux/buildid.h>

#include "internal.h"

#include <asm/irq_regs.h>

typedef int (*remote_function_f)(void *);

struct remote_function_call {
	struct task_struct	*p;
	remote_function_f	func;
	void			*info;
	int			ret;
};

static void remote_function(void *data)
{
	struct remote_function_call *tfc = data;
	struct task_struct *p = tfc->p;

	if (p) {
		/* -EAGAIN */
		if (task_cpu(p) != smp_processor_id())
			return;

		/*
		 * Now that we're on right CPU with IRQs disabled, we can test
		 * if we hit the right task without races.
		 */

		tfc->ret = -ESRCH; /* No such (running) process */
		if (p != current)
			return;
	}

	tfc->ret = tfc->func(tfc->info);
}

/**
 * task_function_call - call a function on the cpu on which a task runs
 * @p:		the task to evaluate
 * @func:	the function to be called
 * @info:	the function call argument
 *
 * Calls the function @func when the task is currently running. This might
 * be on the current CPU, which just calls the function directly.  This will
 * retry due to any failures in smp_call_function_single(), such as if the
 * task_cpu() goes offline concurrently.
 *
 * returns @func return value or -ESRCH or -ENXIO when the process isn't running
 */
static int
task_function_call(struct task_struct *p, remote_function_f func, void *info)
{
	struct remote_function_call data = {
		.p	= p,
		.func	= func,
		.info	= info,
		.ret	= -EAGAIN,
	};
	int ret;

	for (;;) {
		ret = smp_call_function_single(task_cpu(p), remote_function,
					       &data, 1);
		if (!ret)
			ret = data.ret;

		if (ret != -EAGAIN)
			break;

		cond_resched();
	}

	return ret;
}

/**
 * cpu_function_call - call a function on the cpu
 * @cpu:	target cpu to queue this function
 * @func:	the function to be called
 * @info:	the function call argument
 *
 * Calls the function @func on the remote cpu.
 *
 * returns: @func return value or -ENXIO when the cpu is offline
 */
static int cpu_function_call(int cpu, remote_function_f func, void *info)
{
	struct remote_function_call data = {
		.p	= NULL,
		.func	= func,
		.info	= info,
		.ret	= -ENXIO, /* No such CPU */
	};

	smp_call_function_single(cpu, remote_function, &data, 1);

	return data.ret;
}

static inline struct perf_cpu_context *
__get_cpu_context(struct perf_event_context *ctx)
{
	return this_cpu_ptr(ctx->pmu->pmu_cpu_context);
}

static void perf_ctx_lock(struct perf_cpu_context *cpuctx,
			  struct perf_event_context *ctx)
{
	raw_spin_lock(&cpuctx->ctx.lock);
	if (ctx)
		raw_spin_lock(&ctx->lock);
}

static void perf_ctx_unlock(struct perf_cpu_context *cpuctx,
			    struct perf_event_context *ctx)
{
	if (ctx)
		raw_spin_unlock(&ctx->lock);
	raw_spin_unlock(&cpuctx->ctx.lock);
}

#define TASK_TOMBSTONE ((void *)-1L)

static bool is_kernel_event(struct perf_event *event)
{
	return READ_ONCE(event->owner) == TASK_TOMBSTONE;
}

/*
 * On task ctx scheduling...
 *
 * When !ctx->nr_events a task context will not be scheduled. This means
 * we can disable the scheduler hooks (for performance) without leaving
 * pending task ctx state.
 *
 * This however results in two special cases:
 *
 *  - removing the last event from a task ctx; this is relatively straight
 *    forward and is done in __perf_remove_from_context.
 *
 *  - adding the first event to a task ctx; this is tricky because we cannot
 *    rely on ctx->is_active and therefore cannot use event_function_call().
 *    See perf_install_in_context().
 *
 * If ctx->nr_events, then ctx->is_active and cpuctx->task_ctx are set.
 */

typedef void (*event_f)(struct perf_event *, struct perf_cpu_context *,
			struct perf_event_context *, void *);

struct event_function_struct {
	struct perf_event *event;
	event_f func;
	void *data;
};

static int event_function(void *info)
{
	struct event_function_struct *efs = info;
	struct perf_event *event = efs->event;
	struct perf_event_context *ctx = event->ctx;
	struct perf_cpu_context *cpuctx = __get_cpu_context(ctx);
	struct perf_event_context *task_ctx = cpuctx->task_ctx;
	int ret = 0;

	lockdep_assert_irqs_disabled();

	perf_ctx_lock(cpuctx, task_ctx);
	/*
	 * Since we do the IPI call without holding ctx->lock things can have
	 * changed, double check we hit the task we set out to hit.
	 */
	if (ctx->task) {
		if (ctx->task != current) {
			ret = -ESRCH;
			goto unlock;
		}

		/*
		 * We only use event_function_call() on established contexts,
		 * and event_function() is only ever called when active (or
		 * rather, we'll have bailed in task_function_call() or the
		 * above ctx->task != current test), therefore we must have
		 * ctx->is_active here.
		 */
		WARN_ON_ONCE(!ctx->is_active);
		/*
		 * And since we have ctx->is_active, cpuctx->task_ctx must
		 * match.
		 */
		WARN_ON_ONCE(task_ctx != ctx);
	} else {
		WARN_ON_ONCE(&cpuctx->ctx != ctx);
	}

	efs->func(event, cpuctx, ctx, efs->data);
unlock:
	perf_ctx_unlock(cpuctx, task_ctx);

	return ret;
}

static void event_function_call(struct perf_event *event, event_f func, void *data)
{
	struct perf_event_context *ctx = event->ctx;
	struct task_struct *task = READ_ONCE(ctx->task); /* verified in event_function */
	struct event_function_struct efs = {
		.event = event,
		.func = func,
		.data = data,
	};

	if (!event->parent) {
		/*
		 * If this is a !child event, we must hold ctx::mutex to
		 * stabilize the event->ctx relation. See
		 * perf_event_ctx_lock().
		 */
		lockdep_assert_held(&ctx->mutex);
	}

	if (!task) {
		cpu_function_call(event->cpu, event_function, &efs);
		return;
	}

	if (task == TASK_TOMBSTONE)
		return;

again:
	if (!task_function_call(task, event_function, &efs))
		return;

	raw_spin_lock_irq(&ctx->lock);
	/*
	 * Reload the task pointer, it might have been changed by
	 * a concurrent perf_event_context_sched_out().
	 */
	task = ctx->task;
	if (task == TASK_TOMBSTONE) {
		raw_spin_unlock_irq(&ctx->lock);
		return;
	}
	if (ctx->is_active) {
		raw_spin_unlock_irq(&ctx->lock);
		goto again;
	}
	func(event, NULL, ctx, data);
	raw_spin_unlock_irq(&ctx->lock);
}

/*
 * Similar to event_function_call() + event_function(), but hard assumes IRQs
 * are already disabled and we're on the right CPU.
 */
static void event_function_local(struct perf_event *event, event_f func, void *data)
{
	struct perf_event_context *ctx = event->ctx;
	struct perf_cpu_context *cpuctx = __get_cpu_context(ctx);
	struct task_struct *task = READ_ONCE(ctx->task);
	struct perf_event_context *task_ctx = NULL;

	lockdep_assert_irqs_disabled();

	if (task) {
		if (task == TASK_TOMBSTONE)
			return;

		task_ctx = ctx;
	}

	perf_ctx_lock(cpuctx, task_ctx);

	task = ctx->task;
	if (task == TASK_TOMBSTONE)
		goto unlock;

	if (task) {
		/*
		 * We must be either inactive or active and the right task,
		 * otherwise we're screwed, since we cannot IPI to somewhere
		 * else.
		 */
		if (ctx->is_active) {
			if (WARN_ON_ONCE(task != current))
				goto unlock;

			if (WARN_ON_ONCE(cpuctx->task_ctx != ctx))
				goto unlock;
		}
	} else {
		WARN_ON_ONCE(&cpuctx->ctx != ctx);
	}

	func(event, cpuctx, ctx, data);
unlock:
	perf_ctx_unlock(cpuctx, task_ctx);
}

#define PERF_FLAG_ALL (PERF_FLAG_FD_NO_GROUP |\
		       PERF_FLAG_FD_OUTPUT  |\
		       PERF_FLAG_PID_CGROUP |\
		       PERF_FLAG_FD_CLOEXEC)

/*
 * branch priv levels that need permission checks
 */
#define PERF_SAMPLE_BRANCH_PERM_PLM \
	(PERF_SAMPLE_BRANCH_KERNEL |\
	 PERF_SAMPLE_BRANCH_HV)

enum event_type_t {
	EVENT_FLEXIBLE = 0x1,
	EVENT_PINNED = 0x2,
	EVENT_TIME = 0x4,
	/* see ctx_resched() for details */
	EVENT_CPU = 0x8,
	EVENT_ALL = EVENT_FLEXIBLE | EVENT_PINNED,
};

/*
 * perf_sched_events : >0 events exist
 * perf_cgroup_events: >0 per-cpu cgroup events exist on this cpu
 */

static void perf_sched_delayed(struct work_struct *work);
DEFINE_STATIC_KEY_FALSE(perf_sched_events);
static DECLARE_DELAYED_WORK(perf_sched_work, perf_sched_delayed);
static DEFINE_MUTEX(perf_sched_mutex);
static atomic_t perf_sched_count;

static DEFINE_PER_CPU(atomic_t, perf_cgroup_events);
static DEFINE_PER_CPU(int, perf_sched_cb_usages);
static DEFINE_PER_CPU(struct pmu_event_list, pmu_sb_events);

static atomic_t nr_mmap_events __read_mostly;
static atomic_t nr_comm_events __read_mostly;
static atomic_t nr_namespaces_events __read_mostly;
static atomic_t nr_task_events __read_mostly;
static atomic_t nr_freq_events __read_mostly;
static atomic_t nr_switch_events __read_mostly;
static atomic_t nr_ksymbol_events __read_mostly;
static atomic_t nr_bpf_events __read_mostly;
static atomic_t nr_cgroup_events __read_mostly;
static atomic_t nr_text_poke_events __read_mostly;
static atomic_t nr_build_id_events __read_mostly;

static LIST_HEAD(pmus);
static DEFINE_MUTEX(pmus_lock);
static struct srcu_struct pmus_srcu;
static cpumask_var_t perf_online_mask;
static struct kmem_cache *perf_event_cache;

/*
 * perf event paranoia level:
 *  -1 - not paranoid at all
 *   0 - disallow raw tracepoint access for unpriv
 *   1 - disallow cpu events for unpriv
 *   2 - disallow kernel profiling for unpriv
 */
int sysctl_perf_event_paranoid __read_mostly = 2;

/* Minimum for 512 kiB + 1 user control page */
int sysctl_perf_event_mlock __read_mostly = 512 + (PAGE_SIZE / 1024); /* 'free' kiB per user */

/*
 * max perf event sample rate
 */
#define DEFAULT_MAX_SAMPLE_RATE		100000
#define DEFAULT_SAMPLE_PERIOD_NS	(NSEC_PER_SEC / DEFAULT_MAX_SAMPLE_RATE)
#define DEFAULT_CPU_TIME_MAX_PERCENT	25

int sysctl_perf_event_sample_rate __read_mostly	= DEFAULT_MAX_SAMPLE_RATE;

static int max_samples_per_tick __read_mostly	= DIV_ROUND_UP(DEFAULT_MAX_SAMPLE_RATE, HZ);
static int perf_sample_period_ns __read_mostly	= DEFAULT_SAMPLE_PERIOD_NS;

static int perf_sample_allowed_ns __read_mostly =
	DEFAULT_SAMPLE_PERIOD_NS * DEFAULT_CPU_TIME_MAX_PERCENT / 100;

static void update_perf_cpu_limits(void)
{
	u64 tmp = perf_sample_period_ns;

	tmp *= sysctl_perf_cpu_time_max_percent;
	tmp = div_u64(tmp, 100);
	if (!tmp)
		tmp = 1;

	WRITE_ONCE(perf_sample_allowed_ns, tmp);
}

static bool perf_rotate_context(struct perf_cpu_context *cpuctx);

int perf_proc_update_handler(struct ctl_table *table, int write,
		void *buffer, size_t *lenp, loff_t *ppos)
{
	int ret;
	int perf_cpu = sysctl_perf_cpu_time_max_percent;
	/*
	 * If throttling is disabled don't allow the write:
	 */
	if (write && (perf_cpu == 100 || perf_cpu == 0))
		return -EINVAL;

	ret = proc_dointvec_minmax(table, write, buffer, lenp, ppos);
	if (ret || !write)
		return ret;

	max_samples_per_tick = DIV_ROUND_UP(sysctl_perf_event_sample_rate, HZ);
	perf_sample_period_ns = NSEC_PER_SEC / sysctl_perf_event_sample_rate;
	update_perf_cpu_limits();

	return 0;
}

int sysctl_perf_cpu_time_max_percent __read_mostly = DEFAULT_CPU_TIME_MAX_PERCENT;

int perf_cpu_time_max_percent_handler(struct ctl_table *table, int write,
		void *buffer, size_t *lenp, loff_t *ppos)
{
	int ret = proc_dointvec_minmax(table, write, buffer, lenp, ppos);

	if (ret || !write)
		return ret;

	if (sysctl_perf_cpu_time_max_percent == 100 ||
	    sysctl_perf_cpu_time_max_percent == 0) {
		printk(KERN_WARNING
		       "perf: Dynamic interrupt throttling disabled, can hang your system!\n");
		WRITE_ONCE(perf_sample_allowed_ns, 0);
	} else {
		update_perf_cpu_limits();
	}

	return 0;
}

/*
 * perf samples are done in some very critical code paths (NMIs).
 * If they take too much CPU time, the system can lock up and not
 * get any real work done.  This will drop the sample rate when
 * we detect that events are taking too long.
 */
#define NR_ACCUMULATED_SAMPLES 128
static DEFINE_PER_CPU(u64, running_sample_length);

static u64 __report_avg;
static u64 __report_allowed;

static void perf_duration_warn(struct irq_work *w)
{
	printk_ratelimited(KERN_INFO
		"perf: interrupt took too long (%lld > %lld), lowering "
		"kernel.perf_event_max_sample_rate to %d\n",
		__report_avg, __report_allowed,
		sysctl_perf_event_sample_rate);
}

static DEFINE_IRQ_WORK(perf_duration_work, perf_duration_warn);

void perf_sample_event_took(u64 sample_len_ns)
{
	u64 max_len = READ_ONCE(perf_sample_allowed_ns);
	u64 running_len;
	u64 avg_len;
	u32 max;

	if (max_len == 0)
		return;

	/* Decay the counter by 1 average sample. */
	running_len = __this_cpu_read(running_sample_length);
	running_len -= running_len/NR_ACCUMULATED_SAMPLES;
	running_len += sample_len_ns;
	__this_cpu_write(running_sample_length, running_len);

	/*
	 * Note: this will be biased artifically low until we have
	 * seen NR_ACCUMULATED_SAMPLES. Doing it this way keeps us
	 * from having to maintain a count.
	 */
	avg_len = running_len/NR_ACCUMULATED_SAMPLES;
	if (avg_len <= max_len)
		return;

	__report_avg = avg_len;
	__report_allowed = max_len;

	/*
	 * Compute a throttle threshold 25% below the current duration.
	 */
	avg_len += avg_len / 4;
	max = (TICK_NSEC / 100) * sysctl_perf_cpu_time_max_percent;
	if (avg_len < max)
		max /= (u32)avg_len;
	else
		max = 1;

	WRITE_ONCE(perf_sample_allowed_ns, avg_len);
	WRITE_ONCE(max_samples_per_tick, max);

	sysctl_perf_event_sample_rate = max * HZ;
	perf_sample_period_ns = NSEC_PER_SEC / sysctl_perf_event_sample_rate;

	if (!irq_work_queue(&perf_duration_work)) {
		early_printk("perf: interrupt took too long (%lld > %lld), lowering "
			     "kernel.perf_event_max_sample_rate to %d\n",
			     __report_avg, __report_allowed,
			     sysctl_perf_event_sample_rate);
	}
}

static atomic64_t perf_event_id;

static void cpu_ctx_sched_out(struct perf_cpu_context *cpuctx,
			      enum event_type_t event_type);

static void cpu_ctx_sched_in(struct perf_cpu_context *cpuctx,
			     enum event_type_t event_type,
			     struct task_struct *task);

static void update_context_time(struct perf_event_context *ctx);
static u64 perf_event_time(struct perf_event *event);

void __weak perf_event_print_debug(void)	{ }

static inline u64 perf_clock(void)
{
	return local_clock();
}

static inline u64 perf_event_clock(struct perf_event *event)
{
	return event->clock();
}

/*
 * State based event timekeeping...
 *
 * The basic idea is to use event->state to determine which (if any) time
 * fields to increment with the current delta. This means we only need to
 * update timestamps when we change state or when they are explicitly requested
 * (read).
 *
 * Event groups make things a little more complicated, but not terribly so. The
 * rules for a group are that if the group leader is OFF the entire group is
 * OFF, irrespecive of what the group member states are. This results in
 * __perf_effective_state().
 *
 * A futher ramification is that when a group leader flips between OFF and
 * !OFF, we need to update all group member times.
 *
 *
 * NOTE: perf_event_time() is based on the (cgroup) context time, and thus we
 * need to make sure the relevant context time is updated before we try and
 * update our timestamps.
 */

static __always_inline enum perf_event_state
__perf_effective_state(struct perf_event *event)
{
	struct perf_event *leader = event->group_leader;

	if (leader->state <= PERF_EVENT_STATE_OFF)
		return leader->state;

	return event->state;
}

static __always_inline void
__perf_update_times(struct perf_event *event, u64 now, u64 *enabled, u64 *running)
{
	enum perf_event_state state = __perf_effective_state(event);
	u64 delta = now - event->tstamp;

	*enabled = event->total_time_enabled;
	if (state >= PERF_EVENT_STATE_INACTIVE)
		*enabled += delta;

	*running = event->total_time_running;
	if (state >= PERF_EVENT_STATE_ACTIVE)
		*running += delta;
}

static void perf_event_update_time(struct perf_event *event)
{
	u64 now = perf_event_time(event);

	__perf_update_times(event, now, &event->total_time_enabled,
					&event->total_time_running);
	event->tstamp = now;
}

static void perf_event_update_sibling_time(struct perf_event *leader)
{
	struct perf_event *sibling;

	for_each_sibling_event(sibling, leader)
		perf_event_update_time(sibling);
}

static void
perf_event_set_state(struct perf_event *event, enum perf_event_state state)
{
	if (event->state == state)
		return;

	perf_event_update_time(event);
	/*
	 * If a group leader gets enabled/disabled all its siblings
	 * are affected too.
	 */
	if ((event->state < 0) ^ (state < 0))
		perf_event_update_sibling_time(event);

	WRITE_ONCE(event->state, state);
}

#ifdef CONFIG_CGROUP_PERF

static inline bool
perf_cgroup_match(struct perf_event *event)
{
	struct perf_event_context *ctx = event->ctx;
	struct perf_cpu_context *cpuctx = __get_cpu_context(ctx);

	/* @event doesn't care about cgroup */
	if (!event->cgrp)
		return true;

	/* wants specific cgroup scope but @cpuctx isn't associated with any */
	if (!cpuctx->cgrp)
		return false;

	/*
	 * Cgroup scoping is recursive.  An event enabled for a cgroup is
	 * also enabled for all its descendant cgroups.  If @cpuctx's
	 * cgroup is a descendant of @event's (the test covers identity
	 * case), it's a match.
	 */
	return cgroup_is_descendant(cpuctx->cgrp->css.cgroup,
				    event->cgrp->css.cgroup);
}

static inline void perf_detach_cgroup(struct perf_event *event)
{
	css_put(&event->cgrp->css);
	event->cgrp = NULL;
}

static inline int is_cgroup_event(struct perf_event *event)
{
	return event->cgrp != NULL;
}

static inline u64 perf_cgroup_event_time(struct perf_event *event)
{
	struct perf_cgroup_info *t;

	t = per_cpu_ptr(event->cgrp->info, event->cpu);
	return t->time;
}

static inline void __update_cgrp_time(struct perf_cgroup *cgrp)
{
	struct perf_cgroup_info *info;
	u64 now;

	now = perf_clock();

	info = this_cpu_ptr(cgrp->info);

	info->time += now - info->timestamp;
	info->timestamp = now;
}

static inline void update_cgrp_time_from_cpuctx(struct perf_cpu_context *cpuctx)
{
	struct perf_cgroup *cgrp = cpuctx->cgrp;
	struct cgroup_subsys_state *css;

	if (cgrp) {
		for (css = &cgrp->css; css; css = css->parent) {
			cgrp = container_of(css, struct perf_cgroup, css);
			__update_cgrp_time(cgrp);
		}
	}
}

static inline void update_cgrp_time_from_event(struct perf_event *event)
{
	struct perf_cgroup *cgrp;

	/*
	 * ensure we access cgroup data only when needed and
	 * when we know the cgroup is pinned (css_get)
	 */
	if (!is_cgroup_event(event))
		return;

	cgrp = perf_cgroup_from_task(current, event->ctx);
	/*
	 * Do not update time when cgroup is not active
	 */
	if (cgroup_is_descendant(cgrp->css.cgroup, event->cgrp->css.cgroup))
		__update_cgrp_time(event->cgrp);
}

static inline void
perf_cgroup_set_timestamp(struct task_struct *task,
			  struct perf_event_context *ctx)
{
	struct perf_cgroup *cgrp;
	struct perf_cgroup_info *info;
	struct cgroup_subsys_state *css;

	/*
	 * ctx->lock held by caller
	 * ensure we do not access cgroup data
	 * unless we have the cgroup pinned (css_get)
	 */
	if (!task || !ctx->nr_cgroups)
		return;

	cgrp = perf_cgroup_from_task(task, ctx);

	for (css = &cgrp->css; css; css = css->parent) {
		cgrp = container_of(css, struct perf_cgroup, css);
		info = this_cpu_ptr(cgrp->info);
		info->timestamp = ctx->timestamp;
	}
}

static DEFINE_PER_CPU(struct list_head, cgrp_cpuctx_list);

#define PERF_CGROUP_SWOUT	0x1 /* cgroup switch out every event */
#define PERF_CGROUP_SWIN	0x2 /* cgroup switch in events based on task */

/*
 * reschedule events based on the cgroup constraint of task.
 *
 * mode SWOUT : schedule out everything
 * mode SWIN : schedule in based on cgroup for next
 */
static void perf_cgroup_switch(struct task_struct *task, int mode)
{
	struct perf_cpu_context *cpuctx;
	struct list_head *list;
	unsigned long flags;

	/*
	 * Disable interrupts and preemption to avoid this CPU's
	 * cgrp_cpuctx_entry to change under us.
	 */
	local_irq_save(flags);

	list = this_cpu_ptr(&cgrp_cpuctx_list);
	list_for_each_entry(cpuctx, list, cgrp_cpuctx_entry) {
		WARN_ON_ONCE(cpuctx->ctx.nr_cgroups == 0);

		perf_ctx_lock(cpuctx, cpuctx->task_ctx);
		perf_pmu_disable(cpuctx->ctx.pmu);

		if (mode & PERF_CGROUP_SWOUT) {
			cpu_ctx_sched_out(cpuctx, EVENT_ALL);
			/*
			 * must not be done before ctxswout due
			 * to event_filter_match() in event_sched_out()
			 */
			cpuctx->cgrp = NULL;
		}

		if (mode & PERF_CGROUP_SWIN) {
			WARN_ON_ONCE(cpuctx->cgrp);
			/*
			 * set cgrp before ctxsw in to allow
			 * event_filter_match() to not have to pass
			 * task around
			 * we pass the cpuctx->ctx to perf_cgroup_from_task()
			 * because cgorup events are only per-cpu
			 */
			cpuctx->cgrp = perf_cgroup_from_task(task,
							     &cpuctx->ctx);
			cpu_ctx_sched_in(cpuctx, EVENT_ALL, task);
		}
		perf_pmu_enable(cpuctx->ctx.pmu);
		perf_ctx_unlock(cpuctx, cpuctx->task_ctx);
	}

	local_irq_restore(flags);
}

static inline void perf_cgroup_sched_out(struct task_struct *task,
					 struct task_struct *next)
{
	struct perf_cgroup *cgrp1;
	struct perf_cgroup *cgrp2 = NULL;

	rcu_read_lock();
	/*
	 * we come here when we know perf_cgroup_events > 0
	 * we do not need to pass the ctx here because we know
	 * we are holding the rcu lock
	 */
	cgrp1 = perf_cgroup_from_task(task, NULL);
	cgrp2 = perf_cgroup_from_task(next, NULL);

	/*
	 * only schedule out current cgroup events if we know
	 * that we are switching to a different cgroup. Otherwise,
	 * do no touch the cgroup events.
	 */
	if (cgrp1 != cgrp2)
		perf_cgroup_switch(task, PERF_CGROUP_SWOUT);

	rcu_read_unlock();
}

static inline void perf_cgroup_sched_in(struct task_struct *prev,
					struct task_struct *task)
{
	struct perf_cgroup *cgrp1;
	struct perf_cgroup *cgrp2 = NULL;

	rcu_read_lock();
	/*
	 * we come here when we know perf_cgroup_events > 0
	 * we do not need to pass the ctx here because we know
	 * we are holding the rcu lock
	 */
	cgrp1 = perf_cgroup_from_task(task, NULL);
	cgrp2 = perf_cgroup_from_task(prev, NULL);

	/*
	 * only need to schedule in cgroup events if we are changing
	 * cgroup during ctxsw. Cgroup events were not scheduled
	 * out of ctxsw out if that was not the case.
	 */
	if (cgrp1 != cgrp2)
		perf_cgroup_switch(task, PERF_CGROUP_SWIN);

	rcu_read_unlock();
}

static int perf_cgroup_ensure_storage(struct perf_event *event,
				struct cgroup_subsys_state *css)
{
	struct perf_cpu_context *cpuctx;
	struct perf_event **storage;
	int cpu, heap_size, ret = 0;

	/*
	 * Allow storage to have sufficent space for an iterator for each
	 * possibly nested cgroup plus an iterator for events with no cgroup.
	 */
	for (heap_size = 1; css; css = css->parent)
		heap_size++;

	for_each_possible_cpu(cpu) {
		cpuctx = per_cpu_ptr(event->pmu->pmu_cpu_context, cpu);
		if (heap_size <= cpuctx->heap_size)
			continue;

		storage = kmalloc_node(heap_size * sizeof(struct perf_event *),
				       GFP_KERNEL, cpu_to_node(cpu));
		if (!storage) {
			ret = -ENOMEM;
			break;
		}

		raw_spin_lock_irq(&cpuctx->ctx.lock);
		if (cpuctx->heap_size < heap_size) {
			swap(cpuctx->heap, storage);
			if (storage == cpuctx->heap_default)
				storage = NULL;
			cpuctx->heap_size = heap_size;
		}
		raw_spin_unlock_irq(&cpuctx->ctx.lock);

		kfree(storage);
	}

	return ret;
}

static inline int perf_cgroup_connect(int fd, struct perf_event *event,
				      struct perf_event_attr *attr,
				      struct perf_event *group_leader)
{
	struct perf_cgroup *cgrp;
	struct cgroup_subsys_state *css;
	struct fd f = fdget(fd);
	int ret = 0;

	if (!f.file)
		return -EBADF;

	css = css_tryget_online_from_dir(f.file->f_path.dentry,
					 &perf_event_cgrp_subsys);
	if (IS_ERR(css)) {
		ret = PTR_ERR(css);
		goto out;
	}

	ret = perf_cgroup_ensure_storage(event, css);
	if (ret)
		goto out;

	cgrp = container_of(css, struct perf_cgroup, css);
	event->cgrp = cgrp;

	/*
	 * all events in a group must monitor
	 * the same cgroup because a task belongs
	 * to only one perf cgroup at a time
	 */
	if (group_leader && group_leader->cgrp != cgrp) {
		perf_detach_cgroup(event);
		ret = -EINVAL;
	}
out:
	fdput(f);
	return ret;
}

static inline void
perf_cgroup_set_shadow_time(struct perf_event *event, u64 now)
{
	struct perf_cgroup_info *t;
	t = per_cpu_ptr(event->cgrp->info, event->cpu);
	event->shadow_ctx_time = now - t->timestamp;
}

static inline void
perf_cgroup_event_enable(struct perf_event *event, struct perf_event_context *ctx)
{
	struct perf_cpu_context *cpuctx;

	if (!is_cgroup_event(event))
		return;

	/*
	 * Because cgroup events are always per-cpu events,
	 * @ctx == &cpuctx->ctx.
	 */
	cpuctx = container_of(ctx, struct perf_cpu_context, ctx);

	/*
	 * Since setting cpuctx->cgrp is conditional on the current @cgrp
	 * matching the event's cgroup, we must do this for every new event,
	 * because if the first would mismatch, the second would not try again
	 * and we would leave cpuctx->cgrp unset.
	 */
	if (ctx->is_active && !cpuctx->cgrp) {
		struct perf_cgroup *cgrp = perf_cgroup_from_task(current, ctx);

		if (cgroup_is_descendant(cgrp->css.cgroup, event->cgrp->css.cgroup))
			cpuctx->cgrp = cgrp;
	}

	if (ctx->nr_cgroups++)
		return;

	list_add(&cpuctx->cgrp_cpuctx_entry,
			per_cpu_ptr(&cgrp_cpuctx_list, event->cpu));
}

static inline void
perf_cgroup_event_disable(struct perf_event *event, struct perf_event_context *ctx)
{
	struct perf_cpu_context *cpuctx;

	if (!is_cgroup_event(event))
		return;

	/*
	 * Because cgroup events are always per-cpu events,
	 * @ctx == &cpuctx->ctx.
	 */
	cpuctx = container_of(ctx, struct perf_cpu_context, ctx);

	if (--ctx->nr_cgroups)
		return;

	if (ctx->is_active && cpuctx->cgrp)
		cpuctx->cgrp = NULL;

	list_del(&cpuctx->cgrp_cpuctx_entry);
}

#else /* !CONFIG_CGROUP_PERF */

static inline bool
perf_cgroup_match(struct perf_event *event)
{
	return true;
}

static inline void perf_detach_cgroup(struct perf_event *event)
{}

static inline int is_cgroup_event(struct perf_event *event)
{
	return 0;
}

static inline void update_cgrp_time_from_event(struct perf_event *event)
{
}

static inline void update_cgrp_time_from_cpuctx(struct perf_cpu_context *cpuctx)
{
}

static inline void perf_cgroup_sched_out(struct task_struct *task,
					 struct task_struct *next)
{
}

static inline void perf_cgroup_sched_in(struct task_struct *prev,
					struct task_struct *task)
{
}

static inline int perf_cgroup_connect(pid_t pid, struct perf_event *event,
				      struct perf_event_attr *attr,
				      struct perf_event *group_leader)
{
	return -EINVAL;
}

static inline void
perf_cgroup_set_timestamp(struct task_struct *task,
			  struct perf_event_context *ctx)
{
}

static inline void
perf_cgroup_switch(struct task_struct *task, struct task_struct *next)
{
}

static inline void
perf_cgroup_set_shadow_time(struct perf_event *event, u64 now)
{
}

static inline u64 perf_cgroup_event_time(struct perf_event *event)
{
	return 0;
}

static inline void
perf_cgroup_event_enable(struct perf_event *event, struct perf_event_context *ctx)
{
}

static inline void
perf_cgroup_event_disable(struct perf_event *event, struct perf_event_context *ctx)
{
}
#endif

/*
 * set default to be dependent on timer tick just
 * like original code
 */
#define PERF_CPU_HRTIMER (1000 / HZ)
/*
 * function must be called with interrupts disabled
 */
static enum hrtimer_restart perf_mux_hrtimer_handler(struct hrtimer *hr)
{
	struct perf_cpu_context *cpuctx;
	bool rotations;

	lockdep_assert_irqs_disabled();

	cpuctx = container_of(hr, struct perf_cpu_context, hrtimer);
	rotations = perf_rotate_context(cpuctx);

	raw_spin_lock(&cpuctx->hrtimer_lock);
	if (rotations)
		hrtimer_forward_now(hr, cpuctx->hrtimer_interval);
	else
		cpuctx->hrtimer_active = 0;
	raw_spin_unlock(&cpuctx->hrtimer_lock);

	return rotations ? HRTIMER_RESTART : HRTIMER_NORESTART;
}

static void __perf_mux_hrtimer_init(struct perf_cpu_context *cpuctx, int cpu)
{
	struct hrtimer *timer = &cpuctx->hrtimer;
	struct pmu *pmu = cpuctx->ctx.pmu;
	u64 interval;

	/* no multiplexing needed for SW PMU */
	if (pmu->task_ctx_nr == perf_sw_context)
		return;

	/*
	 * check default is sane, if not set then force to
	 * default interval (1/tick)
	 */
	interval = pmu->hrtimer_interval_ms;
	if (interval < 1)
		interval = pmu->hrtimer_interval_ms = PERF_CPU_HRTIMER;

	cpuctx->hrtimer_interval = ns_to_ktime(NSEC_PER_MSEC * interval);

	raw_spin_lock_init(&cpuctx->hrtimer_lock);
	hrtimer_init(timer, CLOCK_MONOTONIC, HRTIMER_MODE_ABS_PINNED_HARD);
	timer->function = perf_mux_hrtimer_handler;
}

static int perf_mux_hrtimer_restart(struct perf_cpu_context *cpuctx)
{
	struct hrtimer *timer = &cpuctx->hrtimer;
	struct pmu *pmu = cpuctx->ctx.pmu;
	unsigned long flags;

	/* not for SW PMU */
	if (pmu->task_ctx_nr == perf_sw_context)
		return 0;

	raw_spin_lock_irqsave(&cpuctx->hrtimer_lock, flags);
	if (!cpuctx->hrtimer_active) {
		cpuctx->hrtimer_active = 1;
		hrtimer_forward_now(timer, cpuctx->hrtimer_interval);
		hrtimer_start_expires(timer, HRTIMER_MODE_ABS_PINNED_HARD);
	}
	raw_spin_unlock_irqrestore(&cpuctx->hrtimer_lock, flags);

	return 0;
}

void perf_pmu_disable(struct pmu *pmu)
{
	int *count = this_cpu_ptr(pmu->pmu_disable_count);
	if (!(*count)++)
		pmu->pmu_disable(pmu);
}

void perf_pmu_enable(struct pmu *pmu)
{
	int *count = this_cpu_ptr(pmu->pmu_disable_count);
	if (!--(*count))
		pmu->pmu_enable(pmu);
}

static DEFINE_PER_CPU(struct list_head, active_ctx_list);

/*
 * perf_event_ctx_activate(), perf_event_ctx_deactivate(), and
 * perf_event_task_tick() are fully serialized because they're strictly cpu
 * affine and perf_event_ctx{activate,deactivate} are called with IRQs
 * disabled, while perf_event_task_tick is called from IRQ context.
 */
static void perf_event_ctx_activate(struct perf_event_context *ctx)
{
	struct list_head *head = this_cpu_ptr(&active_ctx_list);

	lockdep_assert_irqs_disabled();

	WARN_ON(!list_empty(&ctx->active_ctx_list));

	list_add(&ctx->active_ctx_list, head);
}

static void perf_event_ctx_deactivate(struct perf_event_context *ctx)
{
	lockdep_assert_irqs_disabled();

	WARN_ON(list_empty(&ctx->active_ctx_list));

	list_del_init(&ctx->active_ctx_list);
}

static void get_ctx(struct perf_event_context *ctx)
{
	refcount_inc(&ctx->refcount);
}

static void *alloc_task_ctx_data(struct pmu *pmu)
{
	if (pmu->task_ctx_cache)
		return kmem_cache_zalloc(pmu->task_ctx_cache, GFP_KERNEL);

	return NULL;
}

static void free_task_ctx_data(struct pmu *pmu, void *task_ctx_data)
{
	if (pmu->task_ctx_cache && task_ctx_data)
		kmem_cache_free(pmu->task_ctx_cache, task_ctx_data);
}

static void free_ctx(struct rcu_head *head)
{
	struct perf_event_context *ctx;

	ctx = container_of(head, struct perf_event_context, rcu_head);
	free_task_ctx_data(ctx->pmu, ctx->task_ctx_data);
	kfree(ctx);
}

static void put_ctx(struct perf_event_context *ctx)
{
	if (refcount_dec_and_test(&ctx->refcount)) {
		if (ctx->parent_ctx)
			put_ctx(ctx->parent_ctx);
		if (ctx->task && ctx->task != TASK_TOMBSTONE)
			put_task_struct(ctx->task);
		call_rcu(&ctx->rcu_head, free_ctx);
	}
}

/*
 * Because of perf_event::ctx migration in sys_perf_event_open::move_group and
 * perf_pmu_migrate_context() we need some magic.
 *
 * Those places that change perf_event::ctx will hold both
 * perf_event_ctx::mutex of the 'old' and 'new' ctx value.
 *
 * Lock ordering is by mutex address. There are two other sites where
 * perf_event_context::mutex nests and those are:
 *
 *  - perf_event_exit_task_context()	[ child , 0 ]
 *      perf_event_exit_event()
 *        put_event()			[ parent, 1 ]
 *
 *  - perf_event_init_context()		[ parent, 0 ]
 *      inherit_task_group()
 *        inherit_group()
 *          inherit_event()
 *            perf_event_alloc()
 *              perf_init_event()
 *                perf_try_init_event()	[ child , 1 ]
 *
 * While it appears there is an obvious deadlock here -- the parent and child
 * nesting levels are inverted between the two. This is in fact safe because
 * life-time rules separate them. That is an exiting task cannot fork, and a
 * spawning task cannot (yet) exit.
 *
 * But remember that these are parent<->child context relations, and
 * migration does not affect children, therefore these two orderings should not
 * interact.
 *
 * The change in perf_event::ctx does not affect children (as claimed above)
 * because the sys_perf_event_open() case will install a new event and break
 * the ctx parent<->child relation, and perf_pmu_migrate_context() is only
 * concerned with cpuctx and that doesn't have children.
 *
 * The places that change perf_event::ctx will issue:
 *
 *   perf_remove_from_context();
 *   synchronize_rcu();
 *   perf_install_in_context();
 *
 * to affect the change. The remove_from_context() + synchronize_rcu() should
 * quiesce the event, after which we can install it in the new location. This
 * means that only external vectors (perf_fops, prctl) can perturb the event
 * while in transit. Therefore all such accessors should also acquire
 * perf_event_context::mutex to serialize against this.
 *
 * However; because event->ctx can change while we're waiting to acquire
 * ctx->mutex we must be careful and use the below perf_event_ctx_lock()
 * function.
 *
 * Lock order:
 *    exec_update_lock
 *	task_struct::perf_event_mutex
 *	  perf_event_context::mutex
 *	    perf_event::child_mutex;
 *	      perf_event_context::lock
 *	    perf_event::mmap_mutex
 *	    mmap_lock
 *	      perf_addr_filters_head::lock
 *
 *    cpu_hotplug_lock
 *      pmus_lock
 *	  cpuctx->mutex / perf_event_context::mutex
 */
static struct perf_event_context *
perf_event_ctx_lock_nested(struct perf_event *event, int nesting)
{
	struct perf_event_context *ctx;

again:
	rcu_read_lock();
	ctx = READ_ONCE(event->ctx);
	if (!refcount_inc_not_zero(&ctx->refcount)) {
		rcu_read_unlock();
		goto again;
	}
	rcu_read_unlock();

	mutex_lock_nested(&ctx->mutex, nesting);
	if (event->ctx != ctx) {
		mutex_unlock(&ctx->mutex);
		put_ctx(ctx);
		goto again;
	}

	return ctx;
}

static inline struct perf_event_context *
perf_event_ctx_lock(struct perf_event *event)
{
	return perf_event_ctx_lock_nested(event, 0);
}

static void perf_event_ctx_unlock(struct perf_event *event,
				  struct perf_event_context *ctx)
{
	mutex_unlock(&ctx->mutex);
	put_ctx(ctx);
}

/*
 * This must be done under the ctx->lock, such as to serialize against
 * context_equiv(), therefore we cannot call put_ctx() since that might end up
 * calling scheduler related locks and ctx->lock nests inside those.
 */
static __must_check struct perf_event_context *
unclone_ctx(struct perf_event_context *ctx)
{
	struct perf_event_context *parent_ctx = ctx->parent_ctx;

	lockdep_assert_held(&ctx->lock);

	if (parent_ctx)
		ctx->parent_ctx = NULL;
	ctx->generation++;

	return parent_ctx;
}

static u32 perf_event_pid_type(struct perf_event *event, struct task_struct *p,
				enum pid_type type)
{
	u32 nr;
	/*
	 * only top level events have the pid namespace they were created in
	 */
	if (event->parent)
		event = event->parent;

	nr = __task_pid_nr_ns(p, type, event->ns);
	/* avoid -1 if it is idle thread or runs in another ns */
	if (!nr && !pid_alive(p))
		nr = -1;
	return nr;
}

static u32 perf_event_pid(struct perf_event *event, struct task_struct *p)
{
	return perf_event_pid_type(event, p, PIDTYPE_TGID);
}

static u32 perf_event_tid(struct perf_event *event, struct task_struct *p)
{
	return perf_event_pid_type(event, p, PIDTYPE_PID);
}

/*
 * If we inherit events we want to return the parent event id
 * to userspace.
 */
static u64 primary_event_id(struct perf_event *event)
{
	u64 id = event->id;

	if (event->parent)
		id = event->parent->id;

	return id;
}

/*
 * Get the perf_event_context for a task and lock it.
 *
 * This has to cope with the fact that until it is locked,
 * the context could get moved to another task.
 */
static struct perf_event_context *
perf_lock_task_context(struct task_struct *task, int ctxn, unsigned long *flags)
{
	struct perf_event_context *ctx;

retry:
	/*
	 * One of the few rules of preemptible RCU is that one cannot do
	 * rcu_read_unlock() while holding a scheduler (or nested) lock when
	 * part of the read side critical section was irqs-enabled -- see
	 * rcu_read_unlock_special().
	 *
	 * Since ctx->lock nests under rq->lock we must ensure the entire read
	 * side critical section has interrupts disabled.
	 */
	local_irq_save(*flags);
	rcu_read_lock();
	ctx = rcu_dereference(task->perf_event_ctxp[ctxn]);
	if (ctx) {
		/*
		 * If this context is a clone of another, it might
		 * get swapped for another underneath us by
		 * perf_event_task_sched_out, though the
		 * rcu_read_lock() protects us from any context
		 * getting freed.  Lock the context and check if it
		 * got swapped before we could get the lock, and retry
		 * if so.  If we locked the right context, then it
		 * can't get swapped on us any more.
		 */
		raw_spin_lock(&ctx->lock);
		if (ctx != rcu_dereference(task->perf_event_ctxp[ctxn])) {
			raw_spin_unlock(&ctx->lock);
			rcu_read_unlock();
			local_irq_restore(*flags);
			goto retry;
		}

		if (ctx->task == TASK_TOMBSTONE ||
		    !refcount_inc_not_zero(&ctx->refcount)) {
			raw_spin_unlock(&ctx->lock);
			ctx = NULL;
		} else {
			WARN_ON_ONCE(ctx->task != task);
		}
	}
	rcu_read_unlock();
	if (!ctx)
		local_irq_restore(*flags);
	return ctx;
}

/*
 * Get the context for a task and increment its pin_count so it
 * can't get swapped to another task.  This also increments its
 * reference count so that the context can't get freed.
 */
static struct perf_event_context *
perf_pin_task_context(struct task_struct *task, int ctxn)
{
	struct perf_event_context *ctx;
	unsigned long flags;

	ctx = perf_lock_task_context(task, ctxn, &flags);
	if (ctx) {
		++ctx->pin_count;
		raw_spin_unlock_irqrestore(&ctx->lock, flags);
	}
	return ctx;
}

static void perf_unpin_context(struct perf_event_context *ctx)
{
	unsigned long flags;

	raw_spin_lock_irqsave(&ctx->lock, flags);
	--ctx->pin_count;
	raw_spin_unlock_irqrestore(&ctx->lock, flags);
}

/*
 * Update the record of the current time in a context.
 */
static void update_context_time(struct perf_event_context *ctx)
{
	u64 now = perf_clock();

	ctx->time += now - ctx->timestamp;
	ctx->timestamp = now;
}

static u64 perf_event_time(struct perf_event *event)
{
	struct perf_event_context *ctx = event->ctx;

	if (is_cgroup_event(event))
		return perf_cgroup_event_time(event);

	return ctx ? ctx->time : 0;
}

static enum event_type_t get_event_type(struct perf_event *event)
{
	struct perf_event_context *ctx = event->ctx;
	enum event_type_t event_type;

	lockdep_assert_held(&ctx->lock);

	/*
	 * It's 'group type', really, because if our group leader is
	 * pinned, so are we.
	 */
	if (event->group_leader != event)
		event = event->group_leader;

	event_type = event->attr.pinned ? EVENT_PINNED : EVENT_FLEXIBLE;
	if (!ctx->task)
		event_type |= EVENT_CPU;

	return event_type;
}

/*
 * Helper function to initialize event group nodes.
 */
static void init_event_group(struct perf_event *event)
{
	RB_CLEAR_NODE(&event->group_node);
	event->group_index = 0;
}

/*
 * Extract pinned or flexible groups from the context
 * based on event attrs bits.
 */
static struct perf_event_groups *
get_event_groups(struct perf_event *event, struct perf_event_context *ctx)
{
	if (event->attr.pinned)
		return &ctx->pinned_groups;
	else
		return &ctx->flexible_groups;
}

/*
 * Helper function to initializes perf_event_group trees.
 */
static void perf_event_groups_init(struct perf_event_groups *groups)
{
	groups->tree = RB_ROOT;
	groups->index = 0;
}

static inline struct cgroup *event_cgroup(const struct perf_event *event)
{
	struct cgroup *cgroup = NULL;

#ifdef CONFIG_CGROUP_PERF
	if (event->cgrp)
		cgroup = event->cgrp->css.cgroup;
#endif

	return cgroup;
}

/*
 * Compare function for event groups;
 *
 * Implements complex key that first sorts by CPU and then by virtual index
 * which provides ordering when rotating groups for the same CPU.
 */
static __always_inline int
perf_event_groups_cmp(const int left_cpu, const struct cgroup *left_cgroup,
		      const u64 left_group_index, const struct perf_event *right)
{
	if (left_cpu < right->cpu)
		return -1;
	if (left_cpu > right->cpu)
		return 1;

#ifdef CONFIG_CGROUP_PERF
	{
		const struct cgroup *right_cgroup = event_cgroup(right);

		if (left_cgroup != right_cgroup) {
			if (!left_cgroup) {
				/*
				 * Left has no cgroup but right does, no
				 * cgroups come first.
				 */
				return -1;
			}
			if (!right_cgroup) {
				/*
				 * Right has no cgroup but left does, no
				 * cgroups come first.
				 */
				return 1;
			}
			/* Two dissimilar cgroups, order by id. */
			if (cgroup_id(left_cgroup) < cgroup_id(right_cgroup))
				return -1;

			return 1;
		}
	}
#endif

	if (left_group_index < right->group_index)
		return -1;
	if (left_group_index > right->group_index)
		return 1;

	return 0;
}

#define __node_2_pe(node) \
	rb_entry((node), struct perf_event, group_node)

static inline bool __group_less(struct rb_node *a, const struct rb_node *b)
{
	struct perf_event *e = __node_2_pe(a);
	return perf_event_groups_cmp(e->cpu, event_cgroup(e), e->group_index,
				     __node_2_pe(b)) < 0;
}

struct __group_key {
	int cpu;
	struct cgroup *cgroup;
};

static inline int __group_cmp(const void *key, const struct rb_node *node)
{
	const struct __group_key *a = key;
	const struct perf_event *b = __node_2_pe(node);

	/* partial/subtree match: @cpu, @cgroup; ignore: @group_index */
	return perf_event_groups_cmp(a->cpu, a->cgroup, b->group_index, b);
}

/*
 * Insert @event into @groups' tree; using {@event->cpu, ++@groups->index} for
 * key (see perf_event_groups_less). This places it last inside the CPU
 * subtree.
 */
static void
perf_event_groups_insert(struct perf_event_groups *groups,
			 struct perf_event *event)
{
	event->group_index = ++groups->index;

	rb_add(&event->group_node, &groups->tree, __group_less);
}

/*
 * Helper function to insert event into the pinned or flexible groups.
 */
static void
add_event_to_groups(struct perf_event *event, struct perf_event_context *ctx)
{
	struct perf_event_groups *groups;

	groups = get_event_groups(event, ctx);
	perf_event_groups_insert(groups, event);
}

/*
 * Delete a group from a tree.
 */
static void
perf_event_groups_delete(struct perf_event_groups *groups,
			 struct perf_event *event)
{
	WARN_ON_ONCE(RB_EMPTY_NODE(&event->group_node) ||
		     RB_EMPTY_ROOT(&groups->tree));

	rb_erase(&event->group_node, &groups->tree);
	init_event_group(event);
}

/*
 * Helper function to delete event from its groups.
 */
static void
del_event_from_groups(struct perf_event *event, struct perf_event_context *ctx)
{
	struct perf_event_groups *groups;

	groups = get_event_groups(event, ctx);
	perf_event_groups_delete(groups, event);
}

/*
 * Get the leftmost event in the cpu/cgroup subtree.
 */
static struct perf_event *
perf_event_groups_first(struct perf_event_groups *groups, int cpu,
			struct cgroup *cgrp)
{
	struct __group_key key = {
		.cpu = cpu,
		.cgroup = cgrp,
	};
	struct rb_node *node;

	node = rb_find_first(&key, &groups->tree, __group_cmp);
	if (node)
		return __node_2_pe(node);

	return NULL;
}

/*
 * Like rb_entry_next_safe() for the @cpu subtree.
 */
static struct perf_event *
perf_event_groups_next(struct perf_event *event)
{
	struct __group_key key = {
		.cpu = event->cpu,
		.cgroup = event_cgroup(event),
	};
	struct rb_node *next;

	next = rb_next_match(&key, &event->group_node, __group_cmp);
	if (next)
		return __node_2_pe(next);

	return NULL;
}

/*
 * Iterate through the whole groups tree.
 */
#define perf_event_groups_for_each(event, groups)			\
	for (event = rb_entry_safe(rb_first(&((groups)->tree)),		\
				typeof(*event), group_node); event;	\
		event = rb_entry_safe(rb_next(&event->group_node),	\
				typeof(*event), group_node))

/*
 * Add an event from the lists for its context.
 * Must be called with ctx->mutex and ctx->lock held.
 */
static void
list_add_event(struct perf_event *event, struct perf_event_context *ctx)
{
	lockdep_assert_held(&ctx->lock);

	WARN_ON_ONCE(event->attach_state & PERF_ATTACH_CONTEXT);
	event->attach_state |= PERF_ATTACH_CONTEXT;

	event->tstamp = perf_event_time(event);

	/*
	 * If we're a stand alone event or group leader, we go to the context
	 * list, group events are kept attached to the group so that
	 * perf_group_detach can, at all times, locate all siblings.
	 */
	if (event->group_leader == event) {
		event->group_caps = event->event_caps;
		add_event_to_groups(event, ctx);
	}

	list_add_rcu(&event->event_entry, &ctx->event_list);
	ctx->nr_events++;
	if (event->attr.inherit_stat)
		ctx->nr_stat++;

	if (event->state > PERF_EVENT_STATE_OFF)
		perf_cgroup_event_enable(event, ctx);

	ctx->generation++;
}

/*
 * Initialize event state based on the perf_event_attr::disabled.
 */
static inline void perf_event__state_init(struct perf_event *event)
{
	event->state = event->attr.disabled ? PERF_EVENT_STATE_OFF :
					      PERF_EVENT_STATE_INACTIVE;
}

static void __perf_event_read_size(struct perf_event *event, int nr_siblings)
{
	int entry = sizeof(u64); /* value */
	int size = 0;
	int nr = 1;

	if (event->attr.read_format & PERF_FORMAT_TOTAL_TIME_ENABLED)
		size += sizeof(u64);

	if (event->attr.read_format & PERF_FORMAT_TOTAL_TIME_RUNNING)
		size += sizeof(u64);

	if (event->attr.read_format & PERF_FORMAT_ID)
		entry += sizeof(u64);

	if (event->attr.read_format & PERF_FORMAT_GROUP) {
		nr += nr_siblings;
		size += sizeof(u64);
	}

	size += entry * nr;
	event->read_size = size;
}

static void __perf_event_header_size(struct perf_event *event, u64 sample_type)
{
	struct perf_sample_data *data;
	u16 size = 0;

	if (sample_type & PERF_SAMPLE_IP)
		size += sizeof(data->ip);

	if (sample_type & PERF_SAMPLE_ADDR)
		size += sizeof(data->addr);

	if (sample_type & PERF_SAMPLE_PERIOD)
		size += sizeof(data->period);

	if (sample_type & PERF_SAMPLE_WEIGHT_TYPE)
		size += sizeof(data->weight.full);

	if (sample_type & PERF_SAMPLE_READ)
		size += event->read_size;

	if (sample_type & PERF_SAMPLE_DATA_SRC)
		size += sizeof(data->data_src.val);

	if (sample_type & PERF_SAMPLE_TRANSACTION)
		size += sizeof(data->txn);

	if (sample_type & PERF_SAMPLE_PHYS_ADDR)
		size += sizeof(data->phys_addr);

	if (sample_type & PERF_SAMPLE_CGROUP)
		size += sizeof(data->cgroup);

	if (sample_type & PERF_SAMPLE_DATA_PAGE_SIZE)
		size += sizeof(data->data_page_size);

	if (sample_type & PERF_SAMPLE_CODE_PAGE_SIZE)
		size += sizeof(data->code_page_size);

	event->header_size = size;
}

/*
 * Called at perf_event creation and when events are attached/detached from a
 * group.
 */
static void perf_event__header_size(struct perf_event *event)
{
	__perf_event_read_size(event,
			       event->group_leader->nr_siblings);
	__perf_event_header_size(event, event->attr.sample_type);
}

static void perf_event__id_header_size(struct perf_event *event)
{
	struct perf_sample_data *data;
	u64 sample_type = event->attr.sample_type;
	u16 size = 0;

	if (sample_type & PERF_SAMPLE_TID)
		size += sizeof(data->tid_entry);

	if (sample_type & PERF_SAMPLE_TIME)
		size += sizeof(data->time);

	if (sample_type & PERF_SAMPLE_IDENTIFIER)
		size += sizeof(data->id);

	if (sample_type & PERF_SAMPLE_ID)
		size += sizeof(data->id);

	if (sample_type & PERF_SAMPLE_STREAM_ID)
		size += sizeof(data->stream_id);

	if (sample_type & PERF_SAMPLE_CPU)
		size += sizeof(data->cpu_entry);

	event->id_header_size = size;
}

static bool perf_event_validate_size(struct perf_event *event)
{
	/*
	 * The values computed here will be over-written when we actually
	 * attach the event.
	 */
	__perf_event_read_size(event, event->group_leader->nr_siblings + 1);
	__perf_event_header_size(event, event->attr.sample_type & ~PERF_SAMPLE_READ);
	perf_event__id_header_size(event);

	/*
	 * Sum the lot; should not exceed the 64k limit we have on records.
	 * Conservative limit to allow for callchains and other variable fields.
	 */
	if (event->read_size + event->header_size +
	    event->id_header_size + sizeof(struct perf_event_header) >= 16*1024)
		return false;

	return true;
}

static void perf_group_attach(struct perf_event *event)
{
	struct perf_event *group_leader = event->group_leader, *pos;

	lockdep_assert_held(&event->ctx->lock);

	/*
	 * We can have double attach due to group movement in perf_event_open.
	 */
	if (event->attach_state & PERF_ATTACH_GROUP)
		return;

	event->attach_state |= PERF_ATTACH_GROUP;

	if (group_leader == event)
		return;

	WARN_ON_ONCE(group_leader->ctx != event->ctx);

	group_leader->group_caps &= event->event_caps;

	list_add_tail(&event->sibling_list, &group_leader->sibling_list);
	group_leader->nr_siblings++;

	perf_event__header_size(group_leader);

	for_each_sibling_event(pos, group_leader)
		perf_event__header_size(pos);
}

/*
 * Remove an event from the lists for its context.
 * Must be called with ctx->mutex and ctx->lock held.
 */
static void
list_del_event(struct perf_event *event, struct perf_event_context *ctx)
{
	WARN_ON_ONCE(event->ctx != ctx);
	lockdep_assert_held(&ctx->lock);

	/*
	 * We can have double detach due to exit/hot-unplug + close.
	 */
	if (!(event->attach_state & PERF_ATTACH_CONTEXT))
		return;

	event->attach_state &= ~PERF_ATTACH_CONTEXT;

	ctx->nr_events--;
	if (event->attr.inherit_stat)
		ctx->nr_stat--;

	list_del_rcu(&event->event_entry);

	if (event->group_leader == event)
		del_event_from_groups(event, ctx);

	/*
	 * If event was in error state, then keep it
	 * that way, otherwise bogus counts will be
	 * returned on read(). The only way to get out
	 * of error state is by explicit re-enabling
	 * of the event
	 */
	if (event->state > PERF_EVENT_STATE_OFF) {
		perf_cgroup_event_disable(event, ctx);
		perf_event_set_state(event, PERF_EVENT_STATE_OFF);
	}

	ctx->generation++;
}

static int
perf_aux_output_match(struct perf_event *event, struct perf_event *aux_event)
{
	if (!has_aux(aux_event))
		return 0;

	if (!event->pmu->aux_output_match)
		return 0;

	return event->pmu->aux_output_match(aux_event);
}

static void put_event(struct perf_event *event);
static void event_sched_out(struct perf_event *event,
			    struct perf_cpu_context *cpuctx,
			    struct perf_event_context *ctx);

static void perf_put_aux_event(struct perf_event *event)
{
	struct perf_event_context *ctx = event->ctx;
	struct perf_cpu_context *cpuctx = __get_cpu_context(ctx);
	struct perf_event *iter;

	/*
	 * If event uses aux_event tear down the link
	 */
	if (event->aux_event) {
		iter = event->aux_event;
		event->aux_event = NULL;
		put_event(iter);
		return;
	}

	/*
	 * If the event is an aux_event, tear down all links to
	 * it from other events.
	 */
	for_each_sibling_event(iter, event->group_leader) {
		if (iter->aux_event != event)
			continue;

		iter->aux_event = NULL;
		put_event(event);

		/*
		 * If it's ACTIVE, schedule it out and put it into ERROR
		 * state so that we don't try to schedule it again. Note
		 * that perf_event_enable() will clear the ERROR status.
		 */
		event_sched_out(iter, cpuctx, ctx);
		perf_event_set_state(event, PERF_EVENT_STATE_ERROR);
	}
}

<<<<<<< HEAD
=======
static bool perf_need_aux_event(struct perf_event *event)
{
	return !!event->attr.aux_output || !!event->attr.aux_sample_size;
}

>>>>>>> 7d2a07b7
static int perf_get_aux_event(struct perf_event *event,
			      struct perf_event *group_leader)
{
	/*
	 * Our group leader must be an aux event if we want to be
	 * an aux_output. This way, the aux event will precede its
	 * aux_output events in the group, and therefore will always
	 * schedule first.
	 */
	if (!group_leader)
		return 0;

<<<<<<< HEAD
	if (!perf_aux_output_match(event, group_leader))
=======
	/*
	 * aux_output and aux_sample_size are mutually exclusive.
	 */
	if (event->attr.aux_output && event->attr.aux_sample_size)
		return 0;

	if (event->attr.aux_output &&
	    !perf_aux_output_match(event, group_leader))
		return 0;

	if (event->attr.aux_sample_size && !group_leader->pmu->snapshot_aux)
>>>>>>> 7d2a07b7
		return 0;

	if (!atomic_long_inc_not_zero(&group_leader->refcount))
		return 0;

	/*
	 * Link aux_outputs to their aux event; this is undone in
	 * perf_group_detach() by perf_put_aux_event(). When the
	 * group in torn down, the aux_output events loose their
	 * link to the aux_event and can't schedule any more.
	 */
	event->aux_event = group_leader;

	return 1;
}

static inline struct list_head *get_event_list(struct perf_event *event)
{
	struct perf_event_context *ctx = event->ctx;
	return event->attr.pinned ? &ctx->pinned_active : &ctx->flexible_active;
}

/*
 * Events that have PERF_EV_CAP_SIBLING require being part of a group and
 * cannot exist on their own, schedule them out and move them into the ERROR
 * state. Also see _perf_event_enable(), it will not be able to recover
 * this ERROR state.
 */
static inline void perf_remove_sibling_event(struct perf_event *event)
{
	struct perf_event_context *ctx = event->ctx;
	struct perf_cpu_context *cpuctx = __get_cpu_context(ctx);

	event_sched_out(event, cpuctx, ctx);
	perf_event_set_state(event, PERF_EVENT_STATE_ERROR);
}

static void perf_group_detach(struct perf_event *event)
{
	struct perf_event *leader = event->group_leader;
	struct perf_event *sibling, *tmp;
	struct perf_event_context *ctx = event->ctx;

	lockdep_assert_held(&ctx->lock);

	/*
	 * We can have double detach due to exit/hot-unplug + close.
	 */
	if (!(event->attach_state & PERF_ATTACH_GROUP))
		return;

	event->attach_state &= ~PERF_ATTACH_GROUP;

	perf_put_aux_event(event);

	/*
	 * If this is a sibling, remove it from its group.
	 */
	if (leader != event) {
		list_del_init(&event->sibling_list);
		event->group_leader->nr_siblings--;
		goto out;
	}

	/*
	 * If this was a group event with sibling events then
	 * upgrade the siblings to singleton events by adding them
	 * to whatever list we are on.
	 */
	list_for_each_entry_safe(sibling, tmp, &event->sibling_list, sibling_list) {

		if (sibling->event_caps & PERF_EV_CAP_SIBLING)
			perf_remove_sibling_event(sibling);

		sibling->group_leader = sibling;
		list_del_init(&sibling->sibling_list);

		/* Inherit group flags from the previous leader */
		sibling->group_caps = event->group_caps;

		if (!RB_EMPTY_NODE(&event->group_node)) {
			add_event_to_groups(sibling, event->ctx);

			if (sibling->state == PERF_EVENT_STATE_ACTIVE)
				list_add_tail(&sibling->active_list, get_event_list(sibling));
		}

		WARN_ON_ONCE(sibling->ctx != event->ctx);
	}

out:
	for_each_sibling_event(tmp, leader)
		perf_event__header_size(tmp);

	perf_event__header_size(leader);
<<<<<<< HEAD
=======
}

static void sync_child_event(struct perf_event *child_event);

static void perf_child_detach(struct perf_event *event)
{
	struct perf_event *parent_event = event->parent;

	if (!(event->attach_state & PERF_ATTACH_CHILD))
		return;

	event->attach_state &= ~PERF_ATTACH_CHILD;

	if (WARN_ON_ONCE(!parent_event))
		return;

	lockdep_assert_held(&parent_event->child_mutex);

	sync_child_event(event);
	list_del_init(&event->child_list);
>>>>>>> 7d2a07b7
}

static bool is_orphaned_event(struct perf_event *event)
{
	return event->state == PERF_EVENT_STATE_DEAD;
}

static inline int __pmu_filter_match(struct perf_event *event)
{
	struct pmu *pmu = event->pmu;
	return pmu->filter_match ? pmu->filter_match(event) : 1;
}

/*
 * Check whether we should attempt to schedule an event group based on
 * PMU-specific filtering. An event group can consist of HW and SW events,
 * potentially with a SW leader, so we must check all the filters, to
 * determine whether a group is schedulable:
 */
static inline int pmu_filter_match(struct perf_event *event)
{
	struct perf_event *sibling;

	if (!__pmu_filter_match(event))
		return 0;

	for_each_sibling_event(sibling, event) {
		if (!__pmu_filter_match(sibling))
			return 0;
	}

	return 1;
}

static inline int
event_filter_match(struct perf_event *event)
{
	return (event->cpu == -1 || event->cpu == smp_processor_id()) &&
	       perf_cgroup_match(event) && pmu_filter_match(event);
}

static void
event_sched_out(struct perf_event *event,
		  struct perf_cpu_context *cpuctx,
		  struct perf_event_context *ctx)
{
	enum perf_event_state state = PERF_EVENT_STATE_INACTIVE;

	WARN_ON_ONCE(event->ctx != ctx);
	lockdep_assert_held(&ctx->lock);

	if (event->state != PERF_EVENT_STATE_ACTIVE)
		return;

	/*
	 * Asymmetry; we only schedule events _IN_ through ctx_sched_in(), but
	 * we can schedule events _OUT_ individually through things like
	 * __perf_remove_from_context().
	 */
	list_del_init(&event->active_list);

	perf_pmu_disable(event->pmu);

	event->pmu->del(event, 0);
	event->oncpu = -1;

	if (READ_ONCE(event->pending_disable) >= 0) {
		WRITE_ONCE(event->pending_disable, -1);
		perf_cgroup_event_disable(event, ctx);
		state = PERF_EVENT_STATE_OFF;
	}
	perf_event_set_state(event, state);

	if (!is_software_event(event))
		cpuctx->active_oncpu--;
	if (!--ctx->nr_active)
		perf_event_ctx_deactivate(ctx);
	if (event->attr.freq && event->attr.sample_freq)
		ctx->nr_freq--;
	if (event->attr.exclusive || !cpuctx->active_oncpu)
		cpuctx->exclusive = 0;

	perf_pmu_enable(event->pmu);
}

static void
group_sched_out(struct perf_event *group_event,
		struct perf_cpu_context *cpuctx,
		struct perf_event_context *ctx)
{
	struct perf_event *event;

	if (group_event->state != PERF_EVENT_STATE_ACTIVE)
		return;

	perf_pmu_disable(ctx->pmu);

	event_sched_out(group_event, cpuctx, ctx);

	/*
	 * Schedule out siblings (if any):
	 */
	for_each_sibling_event(event, group_event)
		event_sched_out(event, cpuctx, ctx);

	perf_pmu_enable(ctx->pmu);
}

#define DETACH_GROUP	0x01UL
#define DETACH_CHILD	0x02UL

/*
 * Cross CPU call to remove a performance event
 *
 * We disable the event on the hardware level first. After that we
 * remove it from the context list.
 */
static void
__perf_remove_from_context(struct perf_event *event,
			   struct perf_cpu_context *cpuctx,
			   struct perf_event_context *ctx,
			   void *info)
{
	unsigned long flags = (unsigned long)info;

	if (ctx->is_active & EVENT_TIME) {
		update_context_time(ctx);
		update_cgrp_time_from_cpuctx(cpuctx);
	}

	event_sched_out(event, cpuctx, ctx);
	if (flags & DETACH_GROUP)
		perf_group_detach(event);
	if (flags & DETACH_CHILD)
		perf_child_detach(event);
	list_del_event(event, ctx);

	if (!ctx->nr_events && ctx->is_active) {
		ctx->is_active = 0;
		ctx->rotate_necessary = 0;
		if (ctx->task) {
			WARN_ON_ONCE(cpuctx->task_ctx != ctx);
			cpuctx->task_ctx = NULL;
		}
	}
}

/*
 * Remove the event from a task's (or a CPU's) list of events.
 *
 * If event->ctx is a cloned context, callers must make sure that
 * every task struct that event->ctx->task could possibly point to
 * remains valid.  This is OK when called from perf_release since
 * that only calls us on the top-level context, which can't be a clone.
 * When called from perf_event_exit_task, it's OK because the
 * context has been detached from its task.
 */
static void perf_remove_from_context(struct perf_event *event, unsigned long flags)
{
	struct perf_event_context *ctx = event->ctx;

	lockdep_assert_held(&ctx->mutex);

	/*
	 * Because of perf_event_exit_task(), perf_remove_from_context() ought
	 * to work in the face of TASK_TOMBSTONE, unlike every other
	 * event_function_call() user.
	 */
	raw_spin_lock_irq(&ctx->lock);
	if (!ctx->is_active) {
		__perf_remove_from_context(event, __get_cpu_context(ctx),
					   ctx, (void *)flags);
		raw_spin_unlock_irq(&ctx->lock);
		return;
	}
	raw_spin_unlock_irq(&ctx->lock);

	event_function_call(event, __perf_remove_from_context, (void *)flags);
}

/*
 * Cross CPU call to disable a performance event
 */
static void __perf_event_disable(struct perf_event *event,
				 struct perf_cpu_context *cpuctx,
				 struct perf_event_context *ctx,
				 void *info)
{
	if (event->state < PERF_EVENT_STATE_INACTIVE)
		return;

	if (ctx->is_active & EVENT_TIME) {
		update_context_time(ctx);
		update_cgrp_time_from_event(event);
	}

	if (event == event->group_leader)
		group_sched_out(event, cpuctx, ctx);
	else
		event_sched_out(event, cpuctx, ctx);

	perf_event_set_state(event, PERF_EVENT_STATE_OFF);
	perf_cgroup_event_disable(event, ctx);
}

/*
 * Disable an event.
 *
 * If event->ctx is a cloned context, callers must make sure that
 * every task struct that event->ctx->task could possibly point to
 * remains valid.  This condition is satisfied when called through
 * perf_event_for_each_child or perf_event_for_each because they
 * hold the top-level event's child_mutex, so any descendant that
 * goes to exit will block in perf_event_exit_event().
 *
 * When called from perf_pending_event it's OK because event->ctx
 * is the current context on this CPU and preemption is disabled,
 * hence we can't get into perf_event_task_sched_out for this context.
 */
static void _perf_event_disable(struct perf_event *event)
{
	struct perf_event_context *ctx = event->ctx;

	raw_spin_lock_irq(&ctx->lock);
	if (event->state <= PERF_EVENT_STATE_OFF) {
		raw_spin_unlock_irq(&ctx->lock);
		return;
	}
	raw_spin_unlock_irq(&ctx->lock);

	event_function_call(event, __perf_event_disable, NULL);
}

void perf_event_disable_local(struct perf_event *event)
{
	event_function_local(event, __perf_event_disable, NULL);
}

/*
 * Strictly speaking kernel users cannot create groups and therefore this
 * interface does not need the perf_event_ctx_lock() magic.
 */
void perf_event_disable(struct perf_event *event)
{
	struct perf_event_context *ctx;

	ctx = perf_event_ctx_lock(event);
	_perf_event_disable(event);
	perf_event_ctx_unlock(event, ctx);
}
EXPORT_SYMBOL_GPL(perf_event_disable);

void perf_event_disable_inatomic(struct perf_event *event)
{
	WRITE_ONCE(event->pending_disable, smp_processor_id());
	/* can fail, see perf_pending_event_disable() */
	irq_work_queue(&event->pending);
}

static void perf_set_shadow_time(struct perf_event *event,
				 struct perf_event_context *ctx)
{
	/*
	 * use the correct time source for the time snapshot
	 *
	 * We could get by without this by leveraging the
	 * fact that to get to this function, the caller
	 * has most likely already called update_context_time()
	 * and update_cgrp_time_xx() and thus both timestamp
	 * are identical (or very close). Given that tstamp is,
	 * already adjusted for cgroup, we could say that:
	 *    tstamp - ctx->timestamp
	 * is equivalent to
	 *    tstamp - cgrp->timestamp.
	 *
	 * Then, in perf_output_read(), the calculation would
	 * work with no changes because:
	 * - event is guaranteed scheduled in
	 * - no scheduled out in between
	 * - thus the timestamp would be the same
	 *
	 * But this is a bit hairy.
	 *
	 * So instead, we have an explicit cgroup call to remain
	 * within the time source all along. We believe it
	 * is cleaner and simpler to understand.
	 */
	if (is_cgroup_event(event))
		perf_cgroup_set_shadow_time(event, event->tstamp);
	else
		event->shadow_ctx_time = event->tstamp - ctx->timestamp;
}

#define MAX_INTERRUPTS (~0ULL)

static void perf_log_throttle(struct perf_event *event, int enable);
static void perf_log_itrace_start(struct perf_event *event);

static int
event_sched_in(struct perf_event *event,
		 struct perf_cpu_context *cpuctx,
		 struct perf_event_context *ctx)
{
	int ret = 0;

	WARN_ON_ONCE(event->ctx != ctx);

	lockdep_assert_held(&ctx->lock);

	if (event->state <= PERF_EVENT_STATE_OFF)
		return 0;

	WRITE_ONCE(event->oncpu, smp_processor_id());
	/*
	 * Order event::oncpu write to happen before the ACTIVE state is
	 * visible. This allows perf_event_{stop,read}() to observe the correct
	 * ->oncpu if it sees ACTIVE.
	 */
	smp_wmb();
	perf_event_set_state(event, PERF_EVENT_STATE_ACTIVE);

	/*
	 * Unthrottle events, since we scheduled we might have missed several
	 * ticks already, also for a heavily scheduling task there is little
	 * guarantee it'll get a tick in a timely manner.
	 */
	if (unlikely(event->hw.interrupts == MAX_INTERRUPTS)) {
		perf_log_throttle(event, 1);
		event->hw.interrupts = 0;
	}

	perf_pmu_disable(event->pmu);

	perf_set_shadow_time(event, ctx);

	perf_log_itrace_start(event);

	if (event->pmu->add(event, PERF_EF_START)) {
		perf_event_set_state(event, PERF_EVENT_STATE_INACTIVE);
		event->oncpu = -1;
		ret = -EAGAIN;
		goto out;
	}

	if (!is_software_event(event))
		cpuctx->active_oncpu++;
	if (!ctx->nr_active++)
		perf_event_ctx_activate(ctx);
	if (event->attr.freq && event->attr.sample_freq)
		ctx->nr_freq++;

	if (event->attr.exclusive)
		cpuctx->exclusive = 1;

out:
	perf_pmu_enable(event->pmu);

	return ret;
}

static int
group_sched_in(struct perf_event *group_event,
	       struct perf_cpu_context *cpuctx,
	       struct perf_event_context *ctx)
{
	struct perf_event *event, *partial_group = NULL;
	struct pmu *pmu = ctx->pmu;

	if (group_event->state == PERF_EVENT_STATE_OFF)
		return 0;

	pmu->start_txn(pmu, PERF_PMU_TXN_ADD);

	if (event_sched_in(group_event, cpuctx, ctx))
		goto error;

	/*
	 * Schedule in siblings as one group (if any):
	 */
	for_each_sibling_event(event, group_event) {
		if (event_sched_in(event, cpuctx, ctx)) {
			partial_group = event;
			goto group_error;
		}
	}

	if (!pmu->commit_txn(pmu))
		return 0;

group_error:
	/*
	 * Groups can be scheduled in as one unit only, so undo any
	 * partial group before returning:
	 * The events up to the failed event are scheduled out normally.
	 */
	for_each_sibling_event(event, group_event) {
		if (event == partial_group)
			break;

		event_sched_out(event, cpuctx, ctx);
	}
	event_sched_out(group_event, cpuctx, ctx);

error:
	pmu->cancel_txn(pmu);
	return -EAGAIN;
}

/*
 * Work out whether we can put this event group on the CPU now.
 */
static int group_can_go_on(struct perf_event *event,
			   struct perf_cpu_context *cpuctx,
			   int can_add_hw)
{
	/*
	 * Groups consisting entirely of software events can always go on.
	 */
	if (event->group_caps & PERF_EV_CAP_SOFTWARE)
		return 1;
	/*
	 * If an exclusive group is already on, no other hardware
	 * events can go on.
	 */
	if (cpuctx->exclusive)
		return 0;
	/*
	 * If this group is exclusive and there are already
	 * events on the CPU, it can't go on.
	 */
	if (event->attr.exclusive && !list_empty(get_event_list(event)))
		return 0;
	/*
	 * Otherwise, try to add it if all previous groups were able
	 * to go on.
	 */
	return can_add_hw;
}

static void add_event_to_ctx(struct perf_event *event,
			       struct perf_event_context *ctx)
{
	list_add_event(event, ctx);
	perf_group_attach(event);
}

static void ctx_sched_out(struct perf_event_context *ctx,
			  struct perf_cpu_context *cpuctx,
			  enum event_type_t event_type);
static void
ctx_sched_in(struct perf_event_context *ctx,
	     struct perf_cpu_context *cpuctx,
	     enum event_type_t event_type,
	     struct task_struct *task);

static void task_ctx_sched_out(struct perf_cpu_context *cpuctx,
			       struct perf_event_context *ctx,
			       enum event_type_t event_type)
{
	if (!cpuctx->task_ctx)
		return;

	if (WARN_ON_ONCE(ctx != cpuctx->task_ctx))
		return;

	ctx_sched_out(ctx, cpuctx, event_type);
}

static void perf_event_sched_in(struct perf_cpu_context *cpuctx,
				struct perf_event_context *ctx,
				struct task_struct *task)
{
	cpu_ctx_sched_in(cpuctx, EVENT_PINNED, task);
	if (ctx)
		ctx_sched_in(ctx, cpuctx, EVENT_PINNED, task);
	cpu_ctx_sched_in(cpuctx, EVENT_FLEXIBLE, task);
	if (ctx)
		ctx_sched_in(ctx, cpuctx, EVENT_FLEXIBLE, task);
}

/*
 * We want to maintain the following priority of scheduling:
 *  - CPU pinned (EVENT_CPU | EVENT_PINNED)
 *  - task pinned (EVENT_PINNED)
 *  - CPU flexible (EVENT_CPU | EVENT_FLEXIBLE)
 *  - task flexible (EVENT_FLEXIBLE).
 *
 * In order to avoid unscheduling and scheduling back in everything every
 * time an event is added, only do it for the groups of equal priority and
 * below.
 *
 * This can be called after a batch operation on task events, in which case
 * event_type is a bit mask of the types of events involved. For CPU events,
 * event_type is only either EVENT_PINNED or EVENT_FLEXIBLE.
 */
static void ctx_resched(struct perf_cpu_context *cpuctx,
			struct perf_event_context *task_ctx,
			enum event_type_t event_type)
{
	enum event_type_t ctx_event_type;
	bool cpu_event = !!(event_type & EVENT_CPU);

	/*
	 * If pinned groups are involved, flexible groups also need to be
	 * scheduled out.
	 */
	if (event_type & EVENT_PINNED)
		event_type |= EVENT_FLEXIBLE;

	ctx_event_type = event_type & EVENT_ALL;

	perf_pmu_disable(cpuctx->ctx.pmu);
	if (task_ctx)
		task_ctx_sched_out(cpuctx, task_ctx, event_type);

	/*
	 * Decide which cpu ctx groups to schedule out based on the types
	 * of events that caused rescheduling:
	 *  - EVENT_CPU: schedule out corresponding groups;
	 *  - EVENT_PINNED task events: schedule out EVENT_FLEXIBLE groups;
	 *  - otherwise, do nothing more.
	 */
	if (cpu_event)
		cpu_ctx_sched_out(cpuctx, ctx_event_type);
	else if (ctx_event_type & EVENT_PINNED)
		cpu_ctx_sched_out(cpuctx, EVENT_FLEXIBLE);

	perf_event_sched_in(cpuctx, task_ctx, current);
	perf_pmu_enable(cpuctx->ctx.pmu);
}

void perf_pmu_resched(struct pmu *pmu)
{
	struct perf_cpu_context *cpuctx = this_cpu_ptr(pmu->pmu_cpu_context);
	struct perf_event_context *task_ctx = cpuctx->task_ctx;

	perf_ctx_lock(cpuctx, task_ctx);
	ctx_resched(cpuctx, task_ctx, EVENT_ALL|EVENT_CPU);
	perf_ctx_unlock(cpuctx, task_ctx);
}

/*
 * Cross CPU call to install and enable a performance event
 *
 * Very similar to remote_function() + event_function() but cannot assume that
 * things like ctx->is_active and cpuctx->task_ctx are set.
 */
static int  __perf_install_in_context(void *info)
{
	struct perf_event *event = info;
	struct perf_event_context *ctx = event->ctx;
	struct perf_cpu_context *cpuctx = __get_cpu_context(ctx);
	struct perf_event_context *task_ctx = cpuctx->task_ctx;
	bool reprogram = true;
	int ret = 0;

	raw_spin_lock(&cpuctx->ctx.lock);
	if (ctx->task) {
		raw_spin_lock(&ctx->lock);
		task_ctx = ctx;

		reprogram = (ctx->task == current);

		/*
		 * If the task is running, it must be running on this CPU,
		 * otherwise we cannot reprogram things.
		 *
		 * If its not running, we don't care, ctx->lock will
		 * serialize against it becoming runnable.
		 */
		if (task_curr(ctx->task) && !reprogram) {
			ret = -ESRCH;
			goto unlock;
		}

		WARN_ON_ONCE(reprogram && cpuctx->task_ctx && cpuctx->task_ctx != ctx);
	} else if (task_ctx) {
		raw_spin_lock(&task_ctx->lock);
	}

#ifdef CONFIG_CGROUP_PERF
	if (event->state > PERF_EVENT_STATE_OFF && is_cgroup_event(event)) {
		/*
		 * If the current cgroup doesn't match the event's
		 * cgroup, we should not try to schedule it.
		 */
		struct perf_cgroup *cgrp = perf_cgroup_from_task(current, ctx);
		reprogram = cgroup_is_descendant(cgrp->css.cgroup,
					event->cgrp->css.cgroup);
	}
#endif

	if (reprogram) {
		ctx_sched_out(ctx, cpuctx, EVENT_TIME);
		add_event_to_ctx(event, ctx);
		ctx_resched(cpuctx, task_ctx, get_event_type(event));
	} else {
		add_event_to_ctx(event, ctx);
	}

unlock:
	perf_ctx_unlock(cpuctx, task_ctx);

	return ret;
}

static bool exclusive_event_installable(struct perf_event *event,
					struct perf_event_context *ctx);

/*
 * Attach a performance event to a context.
 *
 * Very similar to event_function_call, see comment there.
 */
static void
perf_install_in_context(struct perf_event_context *ctx,
			struct perf_event *event,
			int cpu)
{
	struct task_struct *task = READ_ONCE(ctx->task);

	lockdep_assert_held(&ctx->mutex);

	WARN_ON_ONCE(!exclusive_event_installable(event, ctx));

	if (event->cpu != -1)
		event->cpu = cpu;

	/*
	 * Ensures that if we can observe event->ctx, both the event and ctx
	 * will be 'complete'. See perf_iterate_sb_cpu().
	 */
	smp_store_release(&event->ctx, ctx);

	/*
	 * perf_event_attr::disabled events will not run and can be initialized
	 * without IPI. Except when this is the first event for the context, in
	 * that case we need the magic of the IPI to set ctx->is_active.
	 *
	 * The IOC_ENABLE that is sure to follow the creation of a disabled
	 * event will issue the IPI and reprogram the hardware.
	 */
	if (__perf_effective_state(event) == PERF_EVENT_STATE_OFF && ctx->nr_events) {
		raw_spin_lock_irq(&ctx->lock);
		if (ctx->task == TASK_TOMBSTONE) {
			raw_spin_unlock_irq(&ctx->lock);
			return;
		}
		add_event_to_ctx(event, ctx);
		raw_spin_unlock_irq(&ctx->lock);
		return;
	}

	if (!task) {
		cpu_function_call(cpu, __perf_install_in_context, event);
		return;
	}

	/*
	 * Should not happen, we validate the ctx is still alive before calling.
	 */
	if (WARN_ON_ONCE(task == TASK_TOMBSTONE))
		return;

	/*
	 * Installing events is tricky because we cannot rely on ctx->is_active
	 * to be set in case this is the nr_events 0 -> 1 transition.
	 *
	 * Instead we use task_curr(), which tells us if the task is running.
	 * However, since we use task_curr() outside of rq::lock, we can race
	 * against the actual state. This means the result can be wrong.
	 *
	 * If we get a false positive, we retry, this is harmless.
	 *
	 * If we get a false negative, things are complicated. If we are after
	 * perf_event_context_sched_in() ctx::lock will serialize us, and the
	 * value must be correct. If we're before, it doesn't matter since
	 * perf_event_context_sched_in() will program the counter.
	 *
	 * However, this hinges on the remote context switch having observed
	 * our task->perf_event_ctxp[] store, such that it will in fact take
	 * ctx::lock in perf_event_context_sched_in().
	 *
	 * We do this by task_function_call(), if the IPI fails to hit the task
	 * we know any future context switch of task must see the
	 * perf_event_ctpx[] store.
	 */

	/*
	 * This smp_mb() orders the task->perf_event_ctxp[] store with the
	 * task_cpu() load, such that if the IPI then does not find the task
	 * running, a future context switch of that task must observe the
	 * store.
	 */
	smp_mb();
again:
	if (!task_function_call(task, __perf_install_in_context, event))
		return;

	raw_spin_lock_irq(&ctx->lock);
	task = ctx->task;
	if (WARN_ON_ONCE(task == TASK_TOMBSTONE)) {
		/*
		 * Cannot happen because we already checked above (which also
		 * cannot happen), and we hold ctx->mutex, which serializes us
		 * against perf_event_exit_task_context().
		 */
		raw_spin_unlock_irq(&ctx->lock);
		return;
	}
	/*
	 * If the task is not running, ctx->lock will avoid it becoming so,
	 * thus we can safely install the event.
	 */
	if (task_curr(task)) {
		raw_spin_unlock_irq(&ctx->lock);
		goto again;
	}
	add_event_to_ctx(event, ctx);
	raw_spin_unlock_irq(&ctx->lock);
}

/*
 * Cross CPU call to enable a performance event
 */
static void __perf_event_enable(struct perf_event *event,
				struct perf_cpu_context *cpuctx,
				struct perf_event_context *ctx,
				void *info)
{
	struct perf_event *leader = event->group_leader;
	struct perf_event_context *task_ctx;

	if (event->state >= PERF_EVENT_STATE_INACTIVE ||
	    event->state <= PERF_EVENT_STATE_ERROR)
		return;

	if (ctx->is_active)
		ctx_sched_out(ctx, cpuctx, EVENT_TIME);

	perf_event_set_state(event, PERF_EVENT_STATE_INACTIVE);
	perf_cgroup_event_enable(event, ctx);

	if (!ctx->is_active)
		return;

	if (!event_filter_match(event)) {
		ctx_sched_in(ctx, cpuctx, EVENT_TIME, current);
		return;
	}

	/*
	 * If the event is in a group and isn't the group leader,
	 * then don't put it on unless the group is on.
	 */
	if (leader != event && leader->state != PERF_EVENT_STATE_ACTIVE) {
		ctx_sched_in(ctx, cpuctx, EVENT_TIME, current);
		return;
	}

	task_ctx = cpuctx->task_ctx;
	if (ctx->task)
		WARN_ON_ONCE(task_ctx != ctx);

	ctx_resched(cpuctx, task_ctx, get_event_type(event));
}

/*
 * Enable an event.
 *
 * If event->ctx is a cloned context, callers must make sure that
 * every task struct that event->ctx->task could possibly point to
 * remains valid.  This condition is satisfied when called through
 * perf_event_for_each_child or perf_event_for_each as described
 * for perf_event_disable.
 */
static void _perf_event_enable(struct perf_event *event)
{
	struct perf_event_context *ctx = event->ctx;

	raw_spin_lock_irq(&ctx->lock);
	if (event->state >= PERF_EVENT_STATE_INACTIVE ||
	    event->state <  PERF_EVENT_STATE_ERROR) {
out:
		raw_spin_unlock_irq(&ctx->lock);
		return;
	}

	/*
	 * If the event is in error state, clear that first.
	 *
	 * That way, if we see the event in error state below, we know that it
	 * has gone back into error state, as distinct from the task having
	 * been scheduled away before the cross-call arrived.
	 */
	if (event->state == PERF_EVENT_STATE_ERROR) {
		/*
		 * Detached SIBLING events cannot leave ERROR state.
		 */
		if (event->event_caps & PERF_EV_CAP_SIBLING &&
		    event->group_leader == event)
			goto out;

		event->state = PERF_EVENT_STATE_OFF;
	}
	raw_spin_unlock_irq(&ctx->lock);

	event_function_call(event, __perf_event_enable, NULL);
}

/*
 * See perf_event_disable();
 */
void perf_event_enable(struct perf_event *event)
{
	struct perf_event_context *ctx;

	ctx = perf_event_ctx_lock(event);
	_perf_event_enable(event);
	perf_event_ctx_unlock(event, ctx);
}
EXPORT_SYMBOL_GPL(perf_event_enable);

struct stop_event_data {
	struct perf_event	*event;
	unsigned int		restart;
};

static int __perf_event_stop(void *info)
{
	struct stop_event_data *sd = info;
	struct perf_event *event = sd->event;

	/* if it's already INACTIVE, do nothing */
	if (READ_ONCE(event->state) != PERF_EVENT_STATE_ACTIVE)
		return 0;

	/* matches smp_wmb() in event_sched_in() */
	smp_rmb();

	/*
	 * There is a window with interrupts enabled before we get here,
	 * so we need to check again lest we try to stop another CPU's event.
	 */
	if (READ_ONCE(event->oncpu) != smp_processor_id())
		return -EAGAIN;

	event->pmu->stop(event, PERF_EF_UPDATE);

	/*
	 * May race with the actual stop (through perf_pmu_output_stop()),
	 * but it is only used for events with AUX ring buffer, and such
	 * events will refuse to restart because of rb::aux_mmap_count==0,
	 * see comments in perf_aux_output_begin().
	 *
	 * Since this is happening on an event-local CPU, no trace is lost
	 * while restarting.
	 */
	if (sd->restart)
		event->pmu->start(event, 0);

	return 0;
}

static int perf_event_stop(struct perf_event *event, int restart)
{
	struct stop_event_data sd = {
		.event		= event,
		.restart	= restart,
	};
	int ret = 0;

	do {
		if (READ_ONCE(event->state) != PERF_EVENT_STATE_ACTIVE)
			return 0;

		/* matches smp_wmb() in event_sched_in() */
		smp_rmb();

		/*
		 * We only want to restart ACTIVE events, so if the event goes
		 * inactive here (event->oncpu==-1), there's nothing more to do;
		 * fall through with ret==-ENXIO.
		 */
		ret = cpu_function_call(READ_ONCE(event->oncpu),
					__perf_event_stop, &sd);
	} while (ret == -EAGAIN);

	return ret;
}

/*
 * In order to contain the amount of racy and tricky in the address filter
 * configuration management, it is a two part process:
 *
 * (p1) when userspace mappings change as a result of (1) or (2) or (3) below,
 *      we update the addresses of corresponding vmas in
 *	event::addr_filter_ranges array and bump the event::addr_filters_gen;
 * (p2) when an event is scheduled in (pmu::add), it calls
 *      perf_event_addr_filters_sync() which calls pmu::addr_filters_sync()
 *      if the generation has changed since the previous call.
 *
 * If (p1) happens while the event is active, we restart it to force (p2).
 *
 * (1) perf_addr_filters_apply(): adjusting filters' offsets based on
 *     pre-existing mappings, called once when new filters arrive via SET_FILTER
 *     ioctl;
 * (2) perf_addr_filters_adjust(): adjusting filters' offsets based on newly
 *     registered mapping, called for every new mmap(), with mm::mmap_lock down
 *     for reading;
 * (3) perf_event_addr_filters_exec(): clearing filters' offsets in the process
 *     of exec.
 */
void perf_event_addr_filters_sync(struct perf_event *event)
{
	struct perf_addr_filters_head *ifh = perf_event_addr_filters(event);

	if (!has_addr_filter(event))
		return;

	raw_spin_lock(&ifh->lock);
	if (event->addr_filters_gen != event->hw.addr_filters_gen) {
		event->pmu->addr_filters_sync(event);
		event->hw.addr_filters_gen = event->addr_filters_gen;
	}
	raw_spin_unlock(&ifh->lock);
}
EXPORT_SYMBOL_GPL(perf_event_addr_filters_sync);

static int _perf_event_refresh(struct perf_event *event, int refresh)
{
	/*
	 * not supported on inherited events
	 */
	if (event->attr.inherit || !is_sampling_event(event))
		return -EINVAL;

	atomic_add(refresh, &event->event_limit);
	_perf_event_enable(event);

	return 0;
}

/*
 * See perf_event_disable()
 */
int perf_event_refresh(struct perf_event *event, int refresh)
{
	struct perf_event_context *ctx;
	int ret;

	ctx = perf_event_ctx_lock(event);
	ret = _perf_event_refresh(event, refresh);
	perf_event_ctx_unlock(event, ctx);

	return ret;
}
EXPORT_SYMBOL_GPL(perf_event_refresh);

static int perf_event_modify_breakpoint(struct perf_event *bp,
					 struct perf_event_attr *attr)
{
	int err;

	_perf_event_disable(bp);

	err = modify_user_hw_breakpoint_check(bp, attr, true);

	if (!bp->attr.disabled)
		_perf_event_enable(bp);

	return err;
}

static int perf_event_modify_attr(struct perf_event *event,
				  struct perf_event_attr *attr)
{
	int (*func)(struct perf_event *, struct perf_event_attr *);
	struct perf_event *child;
	int err;

	if (event->attr.type != attr->type)
		return -EINVAL;

	switch (event->attr.type) {
	case PERF_TYPE_BREAKPOINT:
		func = perf_event_modify_breakpoint;
		break;
	default:
		/* Place holder for future additions. */
		return -EOPNOTSUPP;
	}

	WARN_ON_ONCE(event->ctx->parent_ctx);

	mutex_lock(&event->child_mutex);
	err = func(event, attr);
	if (err)
		goto out;
	list_for_each_entry(child, &event->child_list, child_list) {
		err = func(child, attr);
		if (err)
			goto out;
	}
out:
	mutex_unlock(&event->child_mutex);
	return err;
}

static void ctx_sched_out(struct perf_event_context *ctx,
			  struct perf_cpu_context *cpuctx,
			  enum event_type_t event_type)
{
	struct perf_event *event, *tmp;
	int is_active = ctx->is_active;

	lockdep_assert_held(&ctx->lock);

	if (likely(!ctx->nr_events)) {
		/*
		 * See __perf_remove_from_context().
		 */
		WARN_ON_ONCE(ctx->is_active);
		if (ctx->task)
			WARN_ON_ONCE(cpuctx->task_ctx);
		return;
	}

	ctx->is_active &= ~event_type;
	if (!(ctx->is_active & EVENT_ALL))
		ctx->is_active = 0;

	if (ctx->task) {
		WARN_ON_ONCE(cpuctx->task_ctx != ctx);
		if (!ctx->is_active)
			cpuctx->task_ctx = NULL;
	}

	/*
	 * Always update time if it was set; not only when it changes.
	 * Otherwise we can 'forget' to update time for any but the last
	 * context we sched out. For example:
	 *
	 *   ctx_sched_out(.event_type = EVENT_FLEXIBLE)
	 *   ctx_sched_out(.event_type = EVENT_PINNED)
	 *
	 * would only update time for the pinned events.
	 */
	if (is_active & EVENT_TIME) {
		/* update (and stop) ctx time */
		update_context_time(ctx);
		update_cgrp_time_from_cpuctx(cpuctx);
	}

	is_active ^= ctx->is_active; /* changed bits */

	if (!ctx->nr_active || !(is_active & EVENT_ALL))
		return;

	perf_pmu_disable(ctx->pmu);
	if (is_active & EVENT_PINNED) {
		list_for_each_entry_safe(event, tmp, &ctx->pinned_active, active_list)
			group_sched_out(event, cpuctx, ctx);
	}

	if (is_active & EVENT_FLEXIBLE) {
		list_for_each_entry_safe(event, tmp, &ctx->flexible_active, active_list)
			group_sched_out(event, cpuctx, ctx);

		/*
		 * Since we cleared EVENT_FLEXIBLE, also clear
		 * rotate_necessary, is will be reset by
		 * ctx_flexible_sched_in() when needed.
		 */
		ctx->rotate_necessary = 0;
	}
	perf_pmu_enable(ctx->pmu);
}

/*
 * Test whether two contexts are equivalent, i.e. whether they have both been
 * cloned from the same version of the same context.
 *
 * Equivalence is measured using a generation number in the context that is
 * incremented on each modification to it; see unclone_ctx(), list_add_event()
 * and list_del_event().
 */
static int context_equiv(struct perf_event_context *ctx1,
			 struct perf_event_context *ctx2)
{
	lockdep_assert_held(&ctx1->lock);
	lockdep_assert_held(&ctx2->lock);

	/* Pinning disables the swap optimization */
	if (ctx1->pin_count || ctx2->pin_count)
		return 0;

	/* If ctx1 is the parent of ctx2 */
	if (ctx1 == ctx2->parent_ctx && ctx1->generation == ctx2->parent_gen)
		return 1;

	/* If ctx2 is the parent of ctx1 */
	if (ctx1->parent_ctx == ctx2 && ctx1->parent_gen == ctx2->generation)
		return 1;

	/*
	 * If ctx1 and ctx2 have the same parent; we flatten the parent
	 * hierarchy, see perf_event_init_context().
	 */
	if (ctx1->parent_ctx && ctx1->parent_ctx == ctx2->parent_ctx &&
			ctx1->parent_gen == ctx2->parent_gen)
		return 1;

	/* Unmatched */
	return 0;
}

static void __perf_event_sync_stat(struct perf_event *event,
				     struct perf_event *next_event)
{
	u64 value;

	if (!event->attr.inherit_stat)
		return;

	/*
	 * Update the event value, we cannot use perf_event_read()
	 * because we're in the middle of a context switch and have IRQs
	 * disabled, which upsets smp_call_function_single(), however
	 * we know the event must be on the current CPU, therefore we
	 * don't need to use it.
	 */
	if (event->state == PERF_EVENT_STATE_ACTIVE)
		event->pmu->read(event);

	perf_event_update_time(event);

	/*
	 * In order to keep per-task stats reliable we need to flip the event
	 * values when we flip the contexts.
	 */
	value = local64_read(&next_event->count);
	value = local64_xchg(&event->count, value);
	local64_set(&next_event->count, value);

	swap(event->total_time_enabled, next_event->total_time_enabled);
	swap(event->total_time_running, next_event->total_time_running);

	/*
	 * Since we swizzled the values, update the user visible data too.
	 */
	perf_event_update_userpage(event);
	perf_event_update_userpage(next_event);
}

static void perf_event_sync_stat(struct perf_event_context *ctx,
				   struct perf_event_context *next_ctx)
{
	struct perf_event *event, *next_event;

	if (!ctx->nr_stat)
		return;

	update_context_time(ctx);

	event = list_first_entry(&ctx->event_list,
				   struct perf_event, event_entry);

	next_event = list_first_entry(&next_ctx->event_list,
					struct perf_event, event_entry);

	while (&event->event_entry != &ctx->event_list &&
	       &next_event->event_entry != &next_ctx->event_list) {

		__perf_event_sync_stat(event, next_event);

		event = list_next_entry(event, event_entry);
		next_event = list_next_entry(next_event, event_entry);
	}
}

static void perf_event_context_sched_out(struct task_struct *task, int ctxn,
					 struct task_struct *next)
{
	struct perf_event_context *ctx = task->perf_event_ctxp[ctxn];
	struct perf_event_context *next_ctx;
	struct perf_event_context *parent, *next_parent;
	struct perf_cpu_context *cpuctx;
	int do_switch = 1;
	struct pmu *pmu;

	if (likely(!ctx))
		return;

	pmu = ctx->pmu;
	cpuctx = __get_cpu_context(ctx);
	if (!cpuctx->task_ctx)
		return;

	rcu_read_lock();
	next_ctx = next->perf_event_ctxp[ctxn];
	if (!next_ctx)
		goto unlock;

	parent = rcu_dereference(ctx->parent_ctx);
	next_parent = rcu_dereference(next_ctx->parent_ctx);

	/* If neither context have a parent context; they cannot be clones. */
	if (!parent && !next_parent)
		goto unlock;

	if (next_parent == ctx || next_ctx == parent || next_parent == parent) {
		/*
		 * Looks like the two contexts are clones, so we might be
		 * able to optimize the context switch.  We lock both
		 * contexts and check that they are clones under the
		 * lock (including re-checking that neither has been
		 * uncloned in the meantime).  It doesn't matter which
		 * order we take the locks because no other cpu could
		 * be trying to lock both of these tasks.
		 */
		raw_spin_lock(&ctx->lock);
		raw_spin_lock_nested(&next_ctx->lock, SINGLE_DEPTH_NESTING);
		if (context_equiv(ctx, next_ctx)) {

			WRITE_ONCE(ctx->task, next);
			WRITE_ONCE(next_ctx->task, task);

			perf_pmu_disable(pmu);

			if (cpuctx->sched_cb_usage && pmu->sched_task)
				pmu->sched_task(ctx, false);

			/*
			 * PMU specific parts of task perf context can require
			 * additional synchronization. As an example of such
			 * synchronization see implementation details of Intel
			 * LBR call stack data profiling;
			 */
			if (pmu->swap_task_ctx)
				pmu->swap_task_ctx(ctx, next_ctx);
			else
				swap(ctx->task_ctx_data, next_ctx->task_ctx_data);

			perf_pmu_enable(pmu);

			/*
			 * RCU_INIT_POINTER here is safe because we've not
			 * modified the ctx and the above modification of
			 * ctx->task and ctx->task_ctx_data are immaterial
			 * since those values are always verified under
			 * ctx->lock which we're now holding.
			 */
			RCU_INIT_POINTER(task->perf_event_ctxp[ctxn], next_ctx);
			RCU_INIT_POINTER(next->perf_event_ctxp[ctxn], ctx);

			do_switch = 0;

			perf_event_sync_stat(ctx, next_ctx);
		}
		raw_spin_unlock(&next_ctx->lock);
		raw_spin_unlock(&ctx->lock);
	}
unlock:
	rcu_read_unlock();

	if (do_switch) {
		raw_spin_lock(&ctx->lock);
		perf_pmu_disable(pmu);

		if (cpuctx->sched_cb_usage && pmu->sched_task)
			pmu->sched_task(ctx, false);
		task_ctx_sched_out(cpuctx, ctx, EVENT_ALL);

		perf_pmu_enable(pmu);
		raw_spin_unlock(&ctx->lock);
	}
}

static DEFINE_PER_CPU(struct list_head, sched_cb_list);

void perf_sched_cb_dec(struct pmu *pmu)
{
	struct perf_cpu_context *cpuctx = this_cpu_ptr(pmu->pmu_cpu_context);

	this_cpu_dec(perf_sched_cb_usages);

	if (!--cpuctx->sched_cb_usage)
		list_del(&cpuctx->sched_cb_entry);
}


void perf_sched_cb_inc(struct pmu *pmu)
{
	struct perf_cpu_context *cpuctx = this_cpu_ptr(pmu->pmu_cpu_context);

	if (!cpuctx->sched_cb_usage++)
		list_add(&cpuctx->sched_cb_entry, this_cpu_ptr(&sched_cb_list));

	this_cpu_inc(perf_sched_cb_usages);
}

/*
 * This function provides the context switch callback to the lower code
 * layer. It is invoked ONLY when the context switch callback is enabled.
 *
 * This callback is relevant even to per-cpu events; for example multi event
 * PEBS requires this to provide PID/TID information. This requires we flush
 * all queued PEBS records before we context switch to a new task.
 */
static void __perf_pmu_sched_task(struct perf_cpu_context *cpuctx, bool sched_in)
{
	struct pmu *pmu;

	pmu = cpuctx->ctx.pmu; /* software PMUs will not have sched_task */

	if (WARN_ON_ONCE(!pmu->sched_task))
		return;

	perf_ctx_lock(cpuctx, cpuctx->task_ctx);
	perf_pmu_disable(pmu);

	pmu->sched_task(cpuctx->task_ctx, sched_in);

	perf_pmu_enable(pmu);
	perf_ctx_unlock(cpuctx, cpuctx->task_ctx);
}

static void perf_pmu_sched_task(struct task_struct *prev,
				struct task_struct *next,
				bool sched_in)
{
	struct perf_cpu_context *cpuctx;

	if (prev == next)
		return;

	list_for_each_entry(cpuctx, this_cpu_ptr(&sched_cb_list), sched_cb_entry) {
		/* will be handled in perf_event_context_sched_in/out */
		if (cpuctx->task_ctx)
			continue;

		__perf_pmu_sched_task(cpuctx, sched_in);
	}
}

static void perf_event_switch(struct task_struct *task,
			      struct task_struct *next_prev, bool sched_in);

#define for_each_task_context_nr(ctxn)					\
	for ((ctxn) = 0; (ctxn) < perf_nr_task_contexts; (ctxn)++)

/*
 * Called from scheduler to remove the events of the current task,
 * with interrupts disabled.
 *
 * We stop each event and update the event value in event->count.
 *
 * This does not protect us against NMI, but disable()
 * sets the disabled bit in the control field of event _before_
 * accessing the event control register. If a NMI hits, then it will
 * not restart the event.
 */
void __perf_event_task_sched_out(struct task_struct *task,
				 struct task_struct *next)
{
	int ctxn;

	if (__this_cpu_read(perf_sched_cb_usages))
		perf_pmu_sched_task(task, next, false);

	if (atomic_read(&nr_switch_events))
		perf_event_switch(task, next, false);

	for_each_task_context_nr(ctxn)
		perf_event_context_sched_out(task, ctxn, next);

	/*
	 * if cgroup events exist on this CPU, then we need
	 * to check if we have to switch out PMU state.
	 * cgroup event are system-wide mode only
	 */
	if (atomic_read(this_cpu_ptr(&perf_cgroup_events)))
		perf_cgroup_sched_out(task, next);
}

/*
 * Called with IRQs disabled
 */
static void cpu_ctx_sched_out(struct perf_cpu_context *cpuctx,
			      enum event_type_t event_type)
{
	ctx_sched_out(&cpuctx->ctx, cpuctx, event_type);
}

static bool perf_less_group_idx(const void *l, const void *r)
{
	const struct perf_event *le = *(const struct perf_event **)l;
	const struct perf_event *re = *(const struct perf_event **)r;

	return le->group_index < re->group_index;
}

static void swap_ptr(void *l, void *r)
{
	void **lp = l, **rp = r;

	swap(*lp, *rp);
}

static const struct min_heap_callbacks perf_min_heap = {
	.elem_size = sizeof(struct perf_event *),
	.less = perf_less_group_idx,
	.swp = swap_ptr,
};

<<<<<<< HEAD
static int merge_sched_in(struct perf_event *event, void *data)
=======
static void __heap_add(struct min_heap *heap, struct perf_event *event)
>>>>>>> 7d2a07b7
{
	struct perf_event **itrs = heap->data;

<<<<<<< HEAD
	WARN_ON_ONCE(event->ctx != sid->ctx);

	if (event->state <= PERF_EVENT_STATE_OFF)
		return 0;
=======
	if (event) {
		itrs[heap->nr] = event;
		heap->nr++;
	}
}
>>>>>>> 7d2a07b7

static noinline int visit_groups_merge(struct perf_cpu_context *cpuctx,
				struct perf_event_groups *groups, int cpu,
				int (*func)(struct perf_event *, void *),
				void *data)
{
#ifdef CONFIG_CGROUP_PERF
	struct cgroup_subsys_state *css = NULL;
#endif
	/* Space for per CPU and/or any CPU event iterators. */
	struct perf_event *itrs[2];
	struct min_heap event_heap;
	struct perf_event **evt;
	int ret;

<<<<<<< HEAD
	if (group_can_go_on(event, sid->cpuctx, sid->can_add_hw)) {
		if (!group_sched_in(event, sid->cpuctx, sid->ctx))
			list_add_tail(&event->active_list, get_event_list(event));
=======
	if (cpuctx) {
		event_heap = (struct min_heap){
			.data = cpuctx->heap,
			.nr = 0,
			.size = cpuctx->heap_size,
		};

		lockdep_assert_held(&cpuctx->ctx.lock);

#ifdef CONFIG_CGROUP_PERF
		if (cpuctx->cgrp)
			css = &cpuctx->cgrp->css;
#endif
	} else {
		event_heap = (struct min_heap){
			.data = itrs,
			.nr = 0,
			.size = ARRAY_SIZE(itrs),
		};
		/* Events not within a CPU context may be on any CPU. */
		__heap_add(&event_heap, perf_event_groups_first(groups, -1, NULL));
>>>>>>> 7d2a07b7
	}
	evt = event_heap.data;

<<<<<<< HEAD
	if (event->state == PERF_EVENT_STATE_INACTIVE) {
		if (event->attr.pinned)
			perf_event_set_state(event, PERF_EVENT_STATE_ERROR);

		sid->can_add_hw = 0;
		sid->ctx->rotate_necessary = 1;
=======
	__heap_add(&event_heap, perf_event_groups_first(groups, cpu, NULL));

#ifdef CONFIG_CGROUP_PERF
	for (; css; css = css->parent)
		__heap_add(&event_heap, perf_event_groups_first(groups, cpu, css->cgroup));
#endif

	min_heapify_all(&event_heap, &perf_min_heap);

	while (event_heap.nr) {
		ret = func(*evt, data);
		if (ret)
			return ret;

		*evt = perf_event_groups_next(*evt);
		if (*evt)
			min_heapify(&event_heap, 0, &perf_min_heap);
		else
			min_heap_pop(&event_heap, &perf_min_heap);
	}

	return 0;
}

static int merge_sched_in(struct perf_event *event, void *data)
{
	struct perf_event_context *ctx = event->ctx;
	struct perf_cpu_context *cpuctx = __get_cpu_context(ctx);
	int *can_add_hw = data;

	if (event->state <= PERF_EVENT_STATE_OFF)
		return 0;

	if (!event_filter_match(event))
		return 0;

	if (group_can_go_on(event, cpuctx, *can_add_hw)) {
		if (!group_sched_in(event, cpuctx, ctx))
			list_add_tail(&event->active_list, get_event_list(event));
	}

	if (event->state == PERF_EVENT_STATE_INACTIVE) {
		if (event->attr.pinned) {
			perf_cgroup_event_disable(event, ctx);
			perf_event_set_state(event, PERF_EVENT_STATE_ERROR);
		}

		*can_add_hw = 0;
		ctx->rotate_necessary = 1;
		perf_mux_hrtimer_restart(cpuctx);
>>>>>>> 7d2a07b7
	}

	return 0;
}

static void
ctx_pinned_sched_in(struct perf_event_context *ctx,
		    struct perf_cpu_context *cpuctx)
{
	int can_add_hw = 1;

	if (ctx != &cpuctx->ctx)
		cpuctx = NULL;

	visit_groups_merge(cpuctx, &ctx->pinned_groups,
			   smp_processor_id(),
<<<<<<< HEAD
			   merge_sched_in, &sid);
=======
			   merge_sched_in, &can_add_hw);
>>>>>>> 7d2a07b7
}

static void
ctx_flexible_sched_in(struct perf_event_context *ctx,
		      struct perf_cpu_context *cpuctx)
{
	int can_add_hw = 1;

	if (ctx != &cpuctx->ctx)
		cpuctx = NULL;

	visit_groups_merge(cpuctx, &ctx->flexible_groups,
			   smp_processor_id(),
<<<<<<< HEAD
			   merge_sched_in, &sid);
=======
			   merge_sched_in, &can_add_hw);
>>>>>>> 7d2a07b7
}

static void
ctx_sched_in(struct perf_event_context *ctx,
	     struct perf_cpu_context *cpuctx,
	     enum event_type_t event_type,
	     struct task_struct *task)
{
	int is_active = ctx->is_active;
	u64 now;

	lockdep_assert_held(&ctx->lock);

	if (likely(!ctx->nr_events))
		return;

	ctx->is_active |= (event_type | EVENT_TIME);
	if (ctx->task) {
		if (!is_active)
			cpuctx->task_ctx = ctx;
		else
			WARN_ON_ONCE(cpuctx->task_ctx != ctx);
	}

	is_active ^= ctx->is_active; /* changed bits */

	if (is_active & EVENT_TIME) {
		/* start ctx time */
		now = perf_clock();
		ctx->timestamp = now;
		perf_cgroup_set_timestamp(task, ctx);
	}

	/*
	 * First go through the list and put on any pinned groups
	 * in order to give them the best chance of going on.
	 */
	if (is_active & EVENT_PINNED)
		ctx_pinned_sched_in(ctx, cpuctx);

	/* Then walk through the lower prio flexible groups */
	if (is_active & EVENT_FLEXIBLE)
		ctx_flexible_sched_in(ctx, cpuctx);
}

static void cpu_ctx_sched_in(struct perf_cpu_context *cpuctx,
			     enum event_type_t event_type,
			     struct task_struct *task)
{
	struct perf_event_context *ctx = &cpuctx->ctx;

	ctx_sched_in(ctx, cpuctx, event_type, task);
}

static void perf_event_context_sched_in(struct perf_event_context *ctx,
					struct task_struct *task)
{
	struct perf_cpu_context *cpuctx;
	struct pmu *pmu;

	cpuctx = __get_cpu_context(ctx);

	/*
	 * HACK: for HETEROGENEOUS the task context might have switched to a
	 * different PMU, force (re)set the context,
	 */
	pmu = ctx->pmu = cpuctx->ctx.pmu;

	if (cpuctx->task_ctx == ctx) {
		if (cpuctx->sched_cb_usage)
			__perf_pmu_sched_task(cpuctx, true);
		return;
	}

	perf_ctx_lock(cpuctx, ctx);
	/*
	 * We must check ctx->nr_events while holding ctx->lock, such
	 * that we serialize against perf_install_in_context().
	 */
	if (!ctx->nr_events)
		goto unlock;

	perf_pmu_disable(pmu);
	/*
	 * We want to keep the following priority order:
	 * cpu pinned (that don't need to move), task pinned,
	 * cpu flexible, task flexible.
	 *
	 * However, if task's ctx is not carrying any pinned
	 * events, no need to flip the cpuctx's events around.
	 */
	if (!RB_EMPTY_ROOT(&ctx->pinned_groups.tree))
		cpu_ctx_sched_out(cpuctx, EVENT_FLEXIBLE);
	perf_event_sched_in(cpuctx, ctx, task);

	if (cpuctx->sched_cb_usage && pmu->sched_task)
		pmu->sched_task(cpuctx->task_ctx, true);

	perf_pmu_enable(pmu);

unlock:
	perf_ctx_unlock(cpuctx, ctx);
}

/*
 * Called from scheduler to add the events of the current task
 * with interrupts disabled.
 *
 * We restore the event value and then enable it.
 *
 * This does not protect us against NMI, but enable()
 * sets the enabled bit in the control field of event _before_
 * accessing the event control register. If a NMI hits, then it will
 * keep the event running.
 */
void __perf_event_task_sched_in(struct task_struct *prev,
				struct task_struct *task)
{
	struct perf_event_context *ctx;
	int ctxn;

	/*
	 * If cgroup events exist on this CPU, then we need to check if we have
	 * to switch in PMU state; cgroup event are system-wide mode only.
	 *
	 * Since cgroup events are CPU events, we must schedule these in before
	 * we schedule in the task events.
	 */
	if (atomic_read(this_cpu_ptr(&perf_cgroup_events)))
		perf_cgroup_sched_in(prev, task);

	for_each_task_context_nr(ctxn) {
		ctx = task->perf_event_ctxp[ctxn];
		if (likely(!ctx))
			continue;

		perf_event_context_sched_in(ctx, task);
	}

	if (atomic_read(&nr_switch_events))
		perf_event_switch(task, prev, true);

	if (__this_cpu_read(perf_sched_cb_usages))
		perf_pmu_sched_task(prev, task, true);
}

static u64 perf_calculate_period(struct perf_event *event, u64 nsec, u64 count)
{
	u64 frequency = event->attr.sample_freq;
	u64 sec = NSEC_PER_SEC;
	u64 divisor, dividend;

	int count_fls, nsec_fls, frequency_fls, sec_fls;

	count_fls = fls64(count);
	nsec_fls = fls64(nsec);
	frequency_fls = fls64(frequency);
	sec_fls = 30;

	/*
	 * We got @count in @nsec, with a target of sample_freq HZ
	 * the target period becomes:
	 *
	 *             @count * 10^9
	 * period = -------------------
	 *          @nsec * sample_freq
	 *
	 */

	/*
	 * Reduce accuracy by one bit such that @a and @b converge
	 * to a similar magnitude.
	 */
#define REDUCE_FLS(a, b)		\
do {					\
	if (a##_fls > b##_fls) {	\
		a >>= 1;		\
		a##_fls--;		\
	} else {			\
		b >>= 1;		\
		b##_fls--;		\
	}				\
} while (0)

	/*
	 * Reduce accuracy until either term fits in a u64, then proceed with
	 * the other, so that finally we can do a u64/u64 division.
	 */
	while (count_fls + sec_fls > 64 && nsec_fls + frequency_fls > 64) {
		REDUCE_FLS(nsec, frequency);
		REDUCE_FLS(sec, count);
	}

	if (count_fls + sec_fls > 64) {
		divisor = nsec * frequency;

		while (count_fls + sec_fls > 64) {
			REDUCE_FLS(count, sec);
			divisor >>= 1;
		}

		dividend = count * sec;
	} else {
		dividend = count * sec;

		while (nsec_fls + frequency_fls > 64) {
			REDUCE_FLS(nsec, frequency);
			dividend >>= 1;
		}

		divisor = nsec * frequency;
	}

	if (!divisor)
		return dividend;

	return div64_u64(dividend, divisor);
}

static DEFINE_PER_CPU(int, perf_throttled_count);
static DEFINE_PER_CPU(u64, perf_throttled_seq);

static void perf_adjust_period(struct perf_event *event, u64 nsec, u64 count, bool disable)
{
	struct hw_perf_event *hwc = &event->hw;
	s64 period, sample_period;
	s64 delta;

	period = perf_calculate_period(event, nsec, count);

	delta = (s64)(period - hwc->sample_period);
	delta = (delta + 7) / 8; /* low pass filter */

	sample_period = hwc->sample_period + delta;

	if (!sample_period)
		sample_period = 1;

	hwc->sample_period = sample_period;

	if (local64_read(&hwc->period_left) > 8*sample_period) {
		if (disable)
			event->pmu->stop(event, PERF_EF_UPDATE);

		local64_set(&hwc->period_left, 0);

		if (disable)
			event->pmu->start(event, PERF_EF_RELOAD);
	}
}

/*
 * combine freq adjustment with unthrottling to avoid two passes over the
 * events. At the same time, make sure, having freq events does not change
 * the rate of unthrottling as that would introduce bias.
 */
static void perf_adjust_freq_unthr_context(struct perf_event_context *ctx,
					   int needs_unthr)
{
	struct perf_event *event;
	struct hw_perf_event *hwc;
	u64 now, period = TICK_NSEC;
	s64 delta;

	/*
	 * only need to iterate over all events iff:
	 * - context have events in frequency mode (needs freq adjust)
	 * - there are events to unthrottle on this cpu
	 */
	if (!(ctx->nr_freq || needs_unthr))
		return;

	raw_spin_lock(&ctx->lock);
	perf_pmu_disable(ctx->pmu);

	list_for_each_entry_rcu(event, &ctx->event_list, event_entry) {
		if (event->state != PERF_EVENT_STATE_ACTIVE)
			continue;

		if (!event_filter_match(event))
			continue;

		perf_pmu_disable(event->pmu);

		hwc = &event->hw;

		if (hwc->interrupts == MAX_INTERRUPTS) {
			hwc->interrupts = 0;
			perf_log_throttle(event, 1);
			event->pmu->start(event, 0);
		}

		if (!event->attr.freq || !event->attr.sample_freq)
			goto next;

		/*
		 * stop the event and update event->count
		 */
		event->pmu->stop(event, PERF_EF_UPDATE);

		now = local64_read(&event->count);
		delta = now - hwc->freq_count_stamp;
		hwc->freq_count_stamp = now;

		/*
		 * restart the event
		 * reload only if value has changed
		 * we have stopped the event so tell that
		 * to perf_adjust_period() to avoid stopping it
		 * twice.
		 */
		if (delta > 0)
			perf_adjust_period(event, period, delta, false);

		event->pmu->start(event, delta > 0 ? PERF_EF_RELOAD : 0);
	next:
		perf_pmu_enable(event->pmu);
	}

	perf_pmu_enable(ctx->pmu);
	raw_spin_unlock(&ctx->lock);
}

/*
 * Move @event to the tail of the @ctx's elegible events.
 */
static void rotate_ctx(struct perf_event_context *ctx, struct perf_event *event)
{
	/*
	 * Rotate the first entry last of non-pinned groups. Rotation might be
	 * disabled by the inheritance code.
	 */
	if (ctx->rotate_disable)
		return;

	perf_event_groups_delete(&ctx->flexible_groups, event);
	perf_event_groups_insert(&ctx->flexible_groups, event);
}

/* pick an event from the flexible_groups to rotate */
static inline struct perf_event *
ctx_event_to_rotate(struct perf_event_context *ctx)
{
	struct perf_event *event;

	/* pick the first active flexible event */
	event = list_first_entry_or_null(&ctx->flexible_active,
					 struct perf_event, active_list);

	/* if no active flexible event, pick the first event */
	if (!event) {
		event = rb_entry_safe(rb_first(&ctx->flexible_groups.tree),
				      typeof(*event), group_node);
	}

	/*
	 * Unconditionally clear rotate_necessary; if ctx_flexible_sched_in()
	 * finds there are unschedulable events, it will set it again.
	 */
	ctx->rotate_necessary = 0;

	return event;
}

static bool perf_rotate_context(struct perf_cpu_context *cpuctx)
{
	struct perf_event *cpu_event = NULL, *task_event = NULL;
	struct perf_event_context *task_ctx = NULL;
	int cpu_rotate, task_rotate;

	/*
	 * Since we run this from IRQ context, nobody can install new
	 * events, thus the event count values are stable.
	 */

	cpu_rotate = cpuctx->ctx.rotate_necessary;
	task_ctx = cpuctx->task_ctx;
	task_rotate = task_ctx ? task_ctx->rotate_necessary : 0;

	if (!(cpu_rotate || task_rotate))
		return false;

	perf_ctx_lock(cpuctx, cpuctx->task_ctx);
	perf_pmu_disable(cpuctx->ctx.pmu);

	if (task_rotate)
		task_event = ctx_event_to_rotate(task_ctx);
	if (cpu_rotate)
		cpu_event = ctx_event_to_rotate(&cpuctx->ctx);

	/*
	 * As per the order given at ctx_resched() first 'pop' task flexible
	 * and then, if needed CPU flexible.
	 */
	if (task_event || (task_ctx && cpu_event))
		ctx_sched_out(task_ctx, cpuctx, EVENT_FLEXIBLE);
	if (cpu_event)
		cpu_ctx_sched_out(cpuctx, EVENT_FLEXIBLE);

	if (task_event)
		rotate_ctx(task_ctx, task_event);
	if (cpu_event)
		rotate_ctx(&cpuctx->ctx, cpu_event);

	perf_event_sched_in(cpuctx, task_ctx, current);

	perf_pmu_enable(cpuctx->ctx.pmu);
	perf_ctx_unlock(cpuctx, cpuctx->task_ctx);

	return true;
}

void perf_event_task_tick(void)
{
	struct list_head *head = this_cpu_ptr(&active_ctx_list);
	struct perf_event_context *ctx, *tmp;
	int throttled;

	lockdep_assert_irqs_disabled();

	__this_cpu_inc(perf_throttled_seq);
	throttled = __this_cpu_xchg(perf_throttled_count, 0);
	tick_dep_clear_cpu(smp_processor_id(), TICK_DEP_BIT_PERF_EVENTS);

	list_for_each_entry_safe(ctx, tmp, head, active_ctx_list)
		perf_adjust_freq_unthr_context(ctx, throttled);
}

static int event_enable_on_exec(struct perf_event *event,
				struct perf_event_context *ctx)
{
	if (!event->attr.enable_on_exec)
		return 0;

	event->attr.enable_on_exec = 0;
	if (event->state >= PERF_EVENT_STATE_INACTIVE)
		return 0;

	perf_event_set_state(event, PERF_EVENT_STATE_INACTIVE);

	return 1;
}

/*
 * Enable all of a task's events that have been marked enable-on-exec.
 * This expects task == current.
 */
static void perf_event_enable_on_exec(int ctxn)
{
	struct perf_event_context *ctx, *clone_ctx = NULL;
	enum event_type_t event_type = 0;
	struct perf_cpu_context *cpuctx;
	struct perf_event *event;
	unsigned long flags;
	int enabled = 0;

	local_irq_save(flags);
	ctx = current->perf_event_ctxp[ctxn];
	if (!ctx || !ctx->nr_events)
		goto out;

	cpuctx = __get_cpu_context(ctx);
	perf_ctx_lock(cpuctx, ctx);
	ctx_sched_out(ctx, cpuctx, EVENT_TIME);
	list_for_each_entry(event, &ctx->event_list, event_entry) {
		enabled |= event_enable_on_exec(event, ctx);
		event_type |= get_event_type(event);
	}

	/*
	 * Unclone and reschedule this context if we enabled any event.
	 */
	if (enabled) {
		clone_ctx = unclone_ctx(ctx);
		ctx_resched(cpuctx, ctx, event_type);
	} else {
		ctx_sched_in(ctx, cpuctx, EVENT_TIME, current);
	}
	perf_ctx_unlock(cpuctx, ctx);

out:
	local_irq_restore(flags);

	if (clone_ctx)
		put_ctx(clone_ctx);
}

static void perf_remove_from_owner(struct perf_event *event);
static void perf_event_exit_event(struct perf_event *event,
				  struct perf_event_context *ctx);

/*
 * Removes all events from the current task that have been marked
 * remove-on-exec, and feeds their values back to parent events.
 */
static void perf_event_remove_on_exec(int ctxn)
{
	struct perf_event_context *ctx, *clone_ctx = NULL;
	struct perf_event *event, *next;
	LIST_HEAD(free_list);
	unsigned long flags;
	bool modified = false;

	ctx = perf_pin_task_context(current, ctxn);
	if (!ctx)
		return;

	mutex_lock(&ctx->mutex);

	if (WARN_ON_ONCE(ctx->task != current))
		goto unlock;

	list_for_each_entry_safe(event, next, &ctx->event_list, event_entry) {
		if (!event->attr.remove_on_exec)
			continue;

		if (!is_kernel_event(event))
			perf_remove_from_owner(event);

		modified = true;

		perf_event_exit_event(event, ctx);
	}

	raw_spin_lock_irqsave(&ctx->lock, flags);
	if (modified)
		clone_ctx = unclone_ctx(ctx);
	--ctx->pin_count;
	raw_spin_unlock_irqrestore(&ctx->lock, flags);

unlock:
	mutex_unlock(&ctx->mutex);

	put_ctx(ctx);
	if (clone_ctx)
		put_ctx(clone_ctx);
}

struct perf_read_data {
	struct perf_event *event;
	bool group;
	int ret;
};

static int __perf_event_read_cpu(struct perf_event *event, int event_cpu)
{
	u16 local_pkg, event_pkg;

	if (event->group_caps & PERF_EV_CAP_READ_ACTIVE_PKG) {
		int local_cpu = smp_processor_id();

		event_pkg = topology_physical_package_id(event_cpu);
		local_pkg = topology_physical_package_id(local_cpu);

		if (event_pkg == local_pkg)
			return local_cpu;
	}

	return event_cpu;
}

/*
 * Cross CPU call to read the hardware event
 */
static void __perf_event_read(void *info)
{
	struct perf_read_data *data = info;
	struct perf_event *sub, *event = data->event;
	struct perf_event_context *ctx = event->ctx;
	struct perf_cpu_context *cpuctx = __get_cpu_context(ctx);
	struct pmu *pmu = event->pmu;

	/*
	 * If this is a task context, we need to check whether it is
	 * the current task context of this cpu.  If not it has been
	 * scheduled out before the smp call arrived.  In that case
	 * event->count would have been updated to a recent sample
	 * when the event was scheduled out.
	 */
	if (ctx->task && cpuctx->task_ctx != ctx)
		return;

	raw_spin_lock(&ctx->lock);
	if (ctx->is_active & EVENT_TIME) {
		update_context_time(ctx);
		update_cgrp_time_from_event(event);
	}

	perf_event_update_time(event);
	if (data->group)
		perf_event_update_sibling_time(event);

	if (event->state != PERF_EVENT_STATE_ACTIVE)
		goto unlock;

	if (!data->group) {
		pmu->read(event);
		data->ret = 0;
		goto unlock;
	}

	pmu->start_txn(pmu, PERF_PMU_TXN_READ);

	pmu->read(event);

	for_each_sibling_event(sub, event) {
		if (sub->state == PERF_EVENT_STATE_ACTIVE) {
			/*
			 * Use sibling's PMU rather than @event's since
			 * sibling could be on different (eg: software) PMU.
			 */
			sub->pmu->read(sub);
		}
	}

	data->ret = pmu->commit_txn(pmu);

unlock:
	raw_spin_unlock(&ctx->lock);
}

static inline u64 perf_event_count(struct perf_event *event)
{
	return local64_read(&event->count) + atomic64_read(&event->child_count);
}

/*
 * NMI-safe method to read a local event, that is an event that
 * is:
 *   - either for the current task, or for this CPU
 *   - does not have inherit set, for inherited task events
 *     will not be local and we cannot read them atomically
 *   - must not have a pmu::count method
 */
int perf_event_read_local(struct perf_event *event, u64 *value,
			  u64 *enabled, u64 *running)
{
	unsigned long flags;
	int ret = 0;

	/*
	 * Disabling interrupts avoids all counter scheduling (context
	 * switches, timer based rotation and IPIs).
	 */
	local_irq_save(flags);

	/*
	 * It must not be an event with inherit set, we cannot read
	 * all child counters from atomic context.
	 */
	if (event->attr.inherit) {
		ret = -EOPNOTSUPP;
		goto out;
	}

	/* If this is a per-task event, it must be for current */
	if ((event->attach_state & PERF_ATTACH_TASK) &&
	    event->hw.target != current) {
		ret = -EINVAL;
		goto out;
	}

	/* If this is a per-CPU event, it must be for this CPU */
	if (!(event->attach_state & PERF_ATTACH_TASK) &&
	    event->cpu != smp_processor_id()) {
		ret = -EINVAL;
		goto out;
	}

	/* If this is a pinned event it must be running on this CPU */
	if (event->attr.pinned && event->oncpu != smp_processor_id()) {
		ret = -EBUSY;
		goto out;
	}

	/*
	 * If the event is currently on this CPU, its either a per-task event,
	 * or local to this CPU. Furthermore it means its ACTIVE (otherwise
	 * oncpu == -1).
	 */
	if (event->oncpu == smp_processor_id())
		event->pmu->read(event);

	*value = local64_read(&event->count);
	if (enabled || running) {
		u64 now = event->shadow_ctx_time + perf_clock();
		u64 __enabled, __running;

		__perf_update_times(event, now, &__enabled, &__running);
		if (enabled)
			*enabled = __enabled;
		if (running)
			*running = __running;
	}
out:
	local_irq_restore(flags);

	return ret;
}

static int perf_event_read(struct perf_event *event, bool group)
{
	enum perf_event_state state = READ_ONCE(event->state);
	int event_cpu, ret = 0;

	/*
	 * If event is enabled and currently active on a CPU, update the
	 * value in the event structure:
	 */
again:
	if (state == PERF_EVENT_STATE_ACTIVE) {
		struct perf_read_data data;

		/*
		 * Orders the ->state and ->oncpu loads such that if we see
		 * ACTIVE we must also see the right ->oncpu.
		 *
		 * Matches the smp_wmb() from event_sched_in().
		 */
		smp_rmb();

		event_cpu = READ_ONCE(event->oncpu);
		if ((unsigned)event_cpu >= nr_cpu_ids)
			return 0;

		data = (struct perf_read_data){
			.event = event,
			.group = group,
			.ret = 0,
		};

		preempt_disable();
		event_cpu = __perf_event_read_cpu(event, event_cpu);

		/*
		 * Purposely ignore the smp_call_function_single() return
		 * value.
		 *
		 * If event_cpu isn't a valid CPU it means the event got
		 * scheduled out and that will have updated the event count.
		 *
		 * Therefore, either way, we'll have an up-to-date event count
		 * after this.
		 */
		(void)smp_call_function_single(event_cpu, __perf_event_read, &data, 1);
		preempt_enable();
		ret = data.ret;

	} else if (state == PERF_EVENT_STATE_INACTIVE) {
		struct perf_event_context *ctx = event->ctx;
		unsigned long flags;

		raw_spin_lock_irqsave(&ctx->lock, flags);
		state = event->state;
		if (state != PERF_EVENT_STATE_INACTIVE) {
			raw_spin_unlock_irqrestore(&ctx->lock, flags);
			goto again;
		}

		/*
		 * May read while context is not active (e.g., thread is
		 * blocked), in that case we cannot update context time
		 */
		if (ctx->is_active & EVENT_TIME) {
			update_context_time(ctx);
			update_cgrp_time_from_event(event);
		}

		perf_event_update_time(event);
		if (group)
			perf_event_update_sibling_time(event);
		raw_spin_unlock_irqrestore(&ctx->lock, flags);
	}

	return ret;
}

/*
 * Initialize the perf_event context in a task_struct:
 */
static void __perf_event_init_context(struct perf_event_context *ctx)
{
	raw_spin_lock_init(&ctx->lock);
	mutex_init(&ctx->mutex);
	INIT_LIST_HEAD(&ctx->active_ctx_list);
	perf_event_groups_init(&ctx->pinned_groups);
	perf_event_groups_init(&ctx->flexible_groups);
	INIT_LIST_HEAD(&ctx->event_list);
	INIT_LIST_HEAD(&ctx->pinned_active);
	INIT_LIST_HEAD(&ctx->flexible_active);
	refcount_set(&ctx->refcount, 1);
}

static struct perf_event_context *
alloc_perf_context(struct pmu *pmu, struct task_struct *task)
{
	struct perf_event_context *ctx;

	ctx = kzalloc(sizeof(struct perf_event_context), GFP_KERNEL);
	if (!ctx)
		return NULL;

	__perf_event_init_context(ctx);
	if (task)
		ctx->task = get_task_struct(task);
	ctx->pmu = pmu;

	return ctx;
}

static struct task_struct *
find_lively_task_by_vpid(pid_t vpid)
{
	struct task_struct *task;

	rcu_read_lock();
	if (!vpid)
		task = current;
	else
		task = find_task_by_vpid(vpid);
	if (task)
		get_task_struct(task);
	rcu_read_unlock();

	if (!task)
		return ERR_PTR(-ESRCH);

	return task;
}

/*
 * Returns a matching context with refcount and pincount.
 */
static struct perf_event_context *
find_get_context(struct pmu *pmu, struct task_struct *task,
		struct perf_event *event)
{
	struct perf_event_context *ctx, *clone_ctx = NULL;
	struct perf_cpu_context *cpuctx;
	void *task_ctx_data = NULL;
	unsigned long flags;
	int ctxn, err;
	int cpu = event->cpu;

	if (!task) {
		/* Must be root to operate on a CPU event: */
		err = perf_allow_cpu(&event->attr);
		if (err)
			return ERR_PTR(err);

		cpuctx = per_cpu_ptr(pmu->pmu_cpu_context, cpu);
		ctx = &cpuctx->ctx;
		get_ctx(ctx);
		raw_spin_lock_irqsave(&ctx->lock, flags);
		++ctx->pin_count;
		raw_spin_unlock_irqrestore(&ctx->lock, flags);

		return ctx;
	}

	err = -EINVAL;
	ctxn = pmu->task_ctx_nr;
	if (ctxn < 0)
		goto errout;

	if (event->attach_state & PERF_ATTACH_TASK_DATA) {
		task_ctx_data = alloc_task_ctx_data(pmu);
		if (!task_ctx_data) {
			err = -ENOMEM;
			goto errout;
		}
	}

retry:
	ctx = perf_lock_task_context(task, ctxn, &flags);
	if (ctx) {
		clone_ctx = unclone_ctx(ctx);
		++ctx->pin_count;

		if (task_ctx_data && !ctx->task_ctx_data) {
			ctx->task_ctx_data = task_ctx_data;
			task_ctx_data = NULL;
		}
		raw_spin_unlock_irqrestore(&ctx->lock, flags);

		if (clone_ctx)
			put_ctx(clone_ctx);
	} else {
		ctx = alloc_perf_context(pmu, task);
		err = -ENOMEM;
		if (!ctx)
			goto errout;

		if (task_ctx_data) {
			ctx->task_ctx_data = task_ctx_data;
			task_ctx_data = NULL;
		}

		err = 0;
		mutex_lock(&task->perf_event_mutex);
		/*
		 * If it has already passed perf_event_exit_task().
		 * we must see PF_EXITING, it takes this mutex too.
		 */
		if (task->flags & PF_EXITING)
			err = -ESRCH;
		else if (task->perf_event_ctxp[ctxn])
			err = -EAGAIN;
		else {
			get_ctx(ctx);
			++ctx->pin_count;
			rcu_assign_pointer(task->perf_event_ctxp[ctxn], ctx);
		}
		mutex_unlock(&task->perf_event_mutex);

		if (unlikely(err)) {
			put_ctx(ctx);

			if (err == -EAGAIN)
				goto retry;
			goto errout;
		}
	}

	free_task_ctx_data(pmu, task_ctx_data);
	return ctx;

errout:
	free_task_ctx_data(pmu, task_ctx_data);
	return ERR_PTR(err);
}

static void perf_event_free_filter(struct perf_event *event);
static void perf_event_free_bpf_prog(struct perf_event *event);

static void free_event_rcu(struct rcu_head *head)
{
	struct perf_event *event;

	event = container_of(head, struct perf_event, rcu_head);
	if (event->ns)
		put_pid_ns(event->ns);
	perf_event_free_filter(event);
	kmem_cache_free(perf_event_cache, event);
}

static void ring_buffer_attach(struct perf_event *event,
			       struct perf_buffer *rb);

static void detach_sb_event(struct perf_event *event)
{
	struct pmu_event_list *pel = per_cpu_ptr(&pmu_sb_events, event->cpu);

	raw_spin_lock(&pel->lock);
	list_del_rcu(&event->sb_list);
	raw_spin_unlock(&pel->lock);
}

static bool is_sb_event(struct perf_event *event)
{
	struct perf_event_attr *attr = &event->attr;

	if (event->parent)
		return false;

	if (event->attach_state & PERF_ATTACH_TASK)
		return false;

	if (attr->mmap || attr->mmap_data || attr->mmap2 ||
	    attr->comm || attr->comm_exec ||
	    attr->task || attr->ksymbol ||
	    attr->context_switch || attr->text_poke ||
	    attr->bpf_event)
		return true;
	return false;
}

static void unaccount_pmu_sb_event(struct perf_event *event)
{
	if (is_sb_event(event))
		detach_sb_event(event);
}

static void unaccount_event_cpu(struct perf_event *event, int cpu)
{
	if (event->parent)
		return;

	if (is_cgroup_event(event))
		atomic_dec(&per_cpu(perf_cgroup_events, cpu));
}

#ifdef CONFIG_NO_HZ_FULL
static DEFINE_SPINLOCK(nr_freq_lock);
#endif

static void unaccount_freq_event_nohz(void)
{
#ifdef CONFIG_NO_HZ_FULL
	spin_lock(&nr_freq_lock);
	if (atomic_dec_and_test(&nr_freq_events))
		tick_nohz_dep_clear(TICK_DEP_BIT_PERF_EVENTS);
	spin_unlock(&nr_freq_lock);
#endif
}

static void unaccount_freq_event(void)
{
	if (tick_nohz_full_enabled())
		unaccount_freq_event_nohz();
	else
		atomic_dec(&nr_freq_events);
}

static void unaccount_event(struct perf_event *event)
{
	bool dec = false;

	if (event->parent)
		return;

	if (event->attach_state & (PERF_ATTACH_TASK | PERF_ATTACH_SCHED_CB))
		dec = true;
	if (event->attr.mmap || event->attr.mmap_data)
		atomic_dec(&nr_mmap_events);
	if (event->attr.build_id)
		atomic_dec(&nr_build_id_events);
	if (event->attr.comm)
		atomic_dec(&nr_comm_events);
	if (event->attr.namespaces)
		atomic_dec(&nr_namespaces_events);
	if (event->attr.cgroup)
		atomic_dec(&nr_cgroup_events);
	if (event->attr.task)
		atomic_dec(&nr_task_events);
	if (event->attr.freq)
		unaccount_freq_event();
	if (event->attr.context_switch) {
		dec = true;
		atomic_dec(&nr_switch_events);
	}
	if (is_cgroup_event(event))
		dec = true;
	if (has_branch_stack(event))
		dec = true;
	if (event->attr.ksymbol)
		atomic_dec(&nr_ksymbol_events);
	if (event->attr.bpf_event)
		atomic_dec(&nr_bpf_events);
	if (event->attr.text_poke)
		atomic_dec(&nr_text_poke_events);

	if (dec) {
		if (!atomic_add_unless(&perf_sched_count, -1, 1))
			schedule_delayed_work(&perf_sched_work, HZ);
	}

	unaccount_event_cpu(event, event->cpu);

	unaccount_pmu_sb_event(event);
}

static void perf_sched_delayed(struct work_struct *work)
{
	mutex_lock(&perf_sched_mutex);
	if (atomic_dec_and_test(&perf_sched_count))
		static_branch_disable(&perf_sched_events);
	mutex_unlock(&perf_sched_mutex);
}

/*
 * The following implement mutual exclusion of events on "exclusive" pmus
 * (PERF_PMU_CAP_EXCLUSIVE). Such pmus can only have one event scheduled
 * at a time, so we disallow creating events that might conflict, namely:
 *
 *  1) cpu-wide events in the presence of per-task events,
 *  2) per-task events in the presence of cpu-wide events,
 *  3) two matching events on the same context.
 *
 * The former two cases are handled in the allocation path (perf_event_alloc(),
 * _free_event()), the latter -- before the first perf_install_in_context().
 */
static int exclusive_event_init(struct perf_event *event)
{
	struct pmu *pmu = event->pmu;

	if (!is_exclusive_pmu(pmu))
		return 0;

	/*
	 * Prevent co-existence of per-task and cpu-wide events on the
	 * same exclusive pmu.
	 *
	 * Negative pmu::exclusive_cnt means there are cpu-wide
	 * events on this "exclusive" pmu, positive means there are
	 * per-task events.
	 *
	 * Since this is called in perf_event_alloc() path, event::ctx
	 * doesn't exist yet; it is, however, safe to use PERF_ATTACH_TASK
	 * to mean "per-task event", because unlike other attach states it
	 * never gets cleared.
	 */
	if (event->attach_state & PERF_ATTACH_TASK) {
		if (!atomic_inc_unless_negative(&pmu->exclusive_cnt))
			return -EBUSY;
	} else {
		if (!atomic_dec_unless_positive(&pmu->exclusive_cnt))
			return -EBUSY;
	}

	return 0;
}

static void exclusive_event_destroy(struct perf_event *event)
{
	struct pmu *pmu = event->pmu;

	if (!is_exclusive_pmu(pmu))
		return;

	/* see comment in exclusive_event_init() */
	if (event->attach_state & PERF_ATTACH_TASK)
		atomic_dec(&pmu->exclusive_cnt);
	else
		atomic_inc(&pmu->exclusive_cnt);
}

static bool exclusive_event_match(struct perf_event *e1, struct perf_event *e2)
{
	if ((e1->pmu == e2->pmu) &&
	    (e1->cpu == e2->cpu ||
	     e1->cpu == -1 ||
	     e2->cpu == -1))
		return true;
	return false;
}

static bool exclusive_event_installable(struct perf_event *event,
					struct perf_event_context *ctx)
{
	struct perf_event *iter_event;
	struct pmu *pmu = event->pmu;

	lockdep_assert_held(&ctx->mutex);

	if (!is_exclusive_pmu(pmu))
		return true;

	list_for_each_entry(iter_event, &ctx->event_list, event_entry) {
		if (exclusive_event_match(iter_event, event))
			return false;
	}

	return true;
}

static void perf_addr_filters_splice(struct perf_event *event,
				       struct list_head *head);

static void _free_event(struct perf_event *event)
{
	irq_work_sync(&event->pending);

	unaccount_event(event);

	security_perf_event_free(event);

	if (event->rb) {
		/*
		 * Can happen when we close an event with re-directed output.
		 *
		 * Since we have a 0 refcount, perf_mmap_close() will skip
		 * over us; possibly making our ring_buffer_put() the last.
		 */
		mutex_lock(&event->mmap_mutex);
		ring_buffer_attach(event, NULL);
		mutex_unlock(&event->mmap_mutex);
	}

	if (is_cgroup_event(event))
		perf_detach_cgroup(event);

	if (!event->parent) {
		if (event->attr.sample_type & PERF_SAMPLE_CALLCHAIN)
			put_callchain_buffers();
	}

	perf_event_free_bpf_prog(event);
	perf_addr_filters_splice(event, NULL);
	kfree(event->addr_filter_ranges);

	if (event->destroy)
		event->destroy(event);

	/*
	 * Must be after ->destroy(), due to uprobe_perf_close() using
	 * hw.target.
	 */
	if (event->hw.target)
		put_task_struct(event->hw.target);

	/*
	 * perf_event_free_task() relies on put_ctx() being 'last', in particular
	 * all task references must be cleaned up.
	 */
	if (event->ctx)
		put_ctx(event->ctx);

	exclusive_event_destroy(event);
	module_put(event->pmu->module);

	call_rcu(&event->rcu_head, free_event_rcu);
}

/*
 * Used to free events which have a known refcount of 1, such as in error paths
 * where the event isn't exposed yet and inherited events.
 */
static void free_event(struct perf_event *event)
{
	if (WARN(atomic_long_cmpxchg(&event->refcount, 1, 0) != 1,
				"unexpected event refcount: %ld; ptr=%p\n",
				atomic_long_read(&event->refcount), event)) {
		/* leak to avoid use-after-free */
		return;
	}

	_free_event(event);
}

/*
 * Remove user event from the owner task.
 */
static void perf_remove_from_owner(struct perf_event *event)
{
	struct task_struct *owner;

	rcu_read_lock();
	/*
	 * Matches the smp_store_release() in perf_event_exit_task(). If we
	 * observe !owner it means the list deletion is complete and we can
	 * indeed free this event, otherwise we need to serialize on
	 * owner->perf_event_mutex.
	 */
	owner = READ_ONCE(event->owner);
	if (owner) {
		/*
		 * Since delayed_put_task_struct() also drops the last
		 * task reference we can safely take a new reference
		 * while holding the rcu_read_lock().
		 */
		get_task_struct(owner);
	}
	rcu_read_unlock();

	if (owner) {
		/*
		 * If we're here through perf_event_exit_task() we're already
		 * holding ctx->mutex which would be an inversion wrt. the
		 * normal lock order.
		 *
		 * However we can safely take this lock because its the child
		 * ctx->mutex.
		 */
		mutex_lock_nested(&owner->perf_event_mutex, SINGLE_DEPTH_NESTING);

		/*
		 * We have to re-check the event->owner field, if it is cleared
		 * we raced with perf_event_exit_task(), acquiring the mutex
		 * ensured they're done, and we can proceed with freeing the
		 * event.
		 */
		if (event->owner) {
			list_del_init(&event->owner_entry);
			smp_store_release(&event->owner, NULL);
		}
		mutex_unlock(&owner->perf_event_mutex);
		put_task_struct(owner);
	}
}

static void put_event(struct perf_event *event)
{
	if (!atomic_long_dec_and_test(&event->refcount))
		return;

	_free_event(event);
}

/*
 * Kill an event dead; while event:refcount will preserve the event
 * object, it will not preserve its functionality. Once the last 'user'
 * gives up the object, we'll destroy the thing.
 */
int perf_event_release_kernel(struct perf_event *event)
{
	struct perf_event_context *ctx = event->ctx;
	struct perf_event *child, *tmp;
	LIST_HEAD(free_list);

	/*
	 * If we got here through err_file: fput(event_file); we will not have
	 * attached to a context yet.
	 */
	if (!ctx) {
		WARN_ON_ONCE(event->attach_state &
				(PERF_ATTACH_CONTEXT|PERF_ATTACH_GROUP));
		goto no_ctx;
	}

	if (!is_kernel_event(event))
		perf_remove_from_owner(event);

	ctx = perf_event_ctx_lock(event);
	WARN_ON_ONCE(ctx->parent_ctx);
	perf_remove_from_context(event, DETACH_GROUP);

	raw_spin_lock_irq(&ctx->lock);
	/*
	 * Mark this event as STATE_DEAD, there is no external reference to it
	 * anymore.
	 *
	 * Anybody acquiring event->child_mutex after the below loop _must_
	 * also see this, most importantly inherit_event() which will avoid
	 * placing more children on the list.
	 *
	 * Thus this guarantees that we will in fact observe and kill _ALL_
	 * child events.
	 */
	event->state = PERF_EVENT_STATE_DEAD;
	raw_spin_unlock_irq(&ctx->lock);

	perf_event_ctx_unlock(event, ctx);

again:
	mutex_lock(&event->child_mutex);
	list_for_each_entry(child, &event->child_list, child_list) {

		/*
		 * Cannot change, child events are not migrated, see the
		 * comment with perf_event_ctx_lock_nested().
		 */
		ctx = READ_ONCE(child->ctx);
		/*
		 * Since child_mutex nests inside ctx::mutex, we must jump
		 * through hoops. We start by grabbing a reference on the ctx.
		 *
		 * Since the event cannot get freed while we hold the
		 * child_mutex, the context must also exist and have a !0
		 * reference count.
		 */
		get_ctx(ctx);

		/*
		 * Now that we have a ctx ref, we can drop child_mutex, and
		 * acquire ctx::mutex without fear of it going away. Then we
		 * can re-acquire child_mutex.
		 */
		mutex_unlock(&event->child_mutex);
		mutex_lock(&ctx->mutex);
		mutex_lock(&event->child_mutex);

		/*
		 * Now that we hold ctx::mutex and child_mutex, revalidate our
		 * state, if child is still the first entry, it didn't get freed
		 * and we can continue doing so.
		 */
		tmp = list_first_entry_or_null(&event->child_list,
					       struct perf_event, child_list);
		if (tmp == child) {
			perf_remove_from_context(child, DETACH_GROUP);
			list_move(&child->child_list, &free_list);
			/*
			 * This matches the refcount bump in inherit_event();
			 * this can't be the last reference.
			 */
			put_event(event);
		}

		mutex_unlock(&event->child_mutex);
		mutex_unlock(&ctx->mutex);
		put_ctx(ctx);
		goto again;
	}
	mutex_unlock(&event->child_mutex);

	list_for_each_entry_safe(child, tmp, &free_list, child_list) {
		void *var = &child->ctx->refcount;

		list_del(&child->child_list);
		free_event(child);

		/*
		 * Wake any perf_event_free_task() waiting for this event to be
		 * freed.
		 */
		smp_mb(); /* pairs with wait_var_event() */
		wake_up_var(var);
	}

no_ctx:
	put_event(event); /* Must be the 'last' reference */
	return 0;
}
EXPORT_SYMBOL_GPL(perf_event_release_kernel);

/*
 * Called when the last reference to the file is gone.
 */
static int perf_release(struct inode *inode, struct file *file)
{
	perf_event_release_kernel(file->private_data);
	return 0;
}

static u64 __perf_event_read_value(struct perf_event *event, u64 *enabled, u64 *running)
{
	struct perf_event *child;
	u64 total = 0;

	*enabled = 0;
	*running = 0;

	mutex_lock(&event->child_mutex);

	(void)perf_event_read(event, false);
	total += perf_event_count(event);

	*enabled += event->total_time_enabled +
			atomic64_read(&event->child_total_time_enabled);
	*running += event->total_time_running +
			atomic64_read(&event->child_total_time_running);

	list_for_each_entry(child, &event->child_list, child_list) {
		(void)perf_event_read(child, false);
		total += perf_event_count(child);
		*enabled += child->total_time_enabled;
		*running += child->total_time_running;
	}
	mutex_unlock(&event->child_mutex);

	return total;
}

u64 perf_event_read_value(struct perf_event *event, u64 *enabled, u64 *running)
{
	struct perf_event_context *ctx;
	u64 count;

	ctx = perf_event_ctx_lock(event);
	count = __perf_event_read_value(event, enabled, running);
	perf_event_ctx_unlock(event, ctx);

	return count;
}
EXPORT_SYMBOL_GPL(perf_event_read_value);

static int __perf_read_group_add(struct perf_event *leader,
					u64 read_format, u64 *values)
{
	struct perf_event_context *ctx = leader->ctx;
	struct perf_event *sub;
	unsigned long flags;
	int n = 1; /* skip @nr */
	int ret;

	ret = perf_event_read(leader, true);
	if (ret)
		return ret;

	raw_spin_lock_irqsave(&ctx->lock, flags);

	/*
	 * Since we co-schedule groups, {enabled,running} times of siblings
	 * will be identical to those of the leader, so we only publish one
	 * set.
	 */
	if (read_format & PERF_FORMAT_TOTAL_TIME_ENABLED) {
		values[n++] += leader->total_time_enabled +
			atomic64_read(&leader->child_total_time_enabled);
	}

	if (read_format & PERF_FORMAT_TOTAL_TIME_RUNNING) {
		values[n++] += leader->total_time_running +
			atomic64_read(&leader->child_total_time_running);
	}

	/*
	 * Write {count,id} tuples for every sibling.
	 */
	values[n++] += perf_event_count(leader);
	if (read_format & PERF_FORMAT_ID)
		values[n++] = primary_event_id(leader);

	for_each_sibling_event(sub, leader) {
		values[n++] += perf_event_count(sub);
		if (read_format & PERF_FORMAT_ID)
			values[n++] = primary_event_id(sub);
	}

	raw_spin_unlock_irqrestore(&ctx->lock, flags);
	return 0;
}

static int perf_read_group(struct perf_event *event,
				   u64 read_format, char __user *buf)
{
	struct perf_event *leader = event->group_leader, *child;
	struct perf_event_context *ctx = leader->ctx;
	int ret;
	u64 *values;

	lockdep_assert_held(&ctx->mutex);

	values = kzalloc(event->read_size, GFP_KERNEL);
	if (!values)
		return -ENOMEM;

	values[0] = 1 + leader->nr_siblings;

	/*
	 * By locking the child_mutex of the leader we effectively
	 * lock the child list of all siblings.. XXX explain how.
	 */
	mutex_lock(&leader->child_mutex);

	ret = __perf_read_group_add(leader, read_format, values);
	if (ret)
		goto unlock;

	list_for_each_entry(child, &leader->child_list, child_list) {
		ret = __perf_read_group_add(child, read_format, values);
		if (ret)
			goto unlock;
	}

	mutex_unlock(&leader->child_mutex);

	ret = event->read_size;
	if (copy_to_user(buf, values, event->read_size))
		ret = -EFAULT;
	goto out;

unlock:
	mutex_unlock(&leader->child_mutex);
out:
	kfree(values);
	return ret;
}

static int perf_read_one(struct perf_event *event,
				 u64 read_format, char __user *buf)
{
	u64 enabled, running;
	u64 values[4];
	int n = 0;

	values[n++] = __perf_event_read_value(event, &enabled, &running);
	if (read_format & PERF_FORMAT_TOTAL_TIME_ENABLED)
		values[n++] = enabled;
	if (read_format & PERF_FORMAT_TOTAL_TIME_RUNNING)
		values[n++] = running;
	if (read_format & PERF_FORMAT_ID)
		values[n++] = primary_event_id(event);

	if (copy_to_user(buf, values, n * sizeof(u64)))
		return -EFAULT;

	return n * sizeof(u64);
}

static bool is_event_hup(struct perf_event *event)
{
	bool no_children;

	if (event->state > PERF_EVENT_STATE_EXIT)
		return false;

	mutex_lock(&event->child_mutex);
	no_children = list_empty(&event->child_list);
	mutex_unlock(&event->child_mutex);
	return no_children;
}

/*
 * Read the performance event - simple non blocking version for now
 */
static ssize_t
__perf_read(struct perf_event *event, char __user *buf, size_t count)
{
	u64 read_format = event->attr.read_format;
	int ret;

	/*
	 * Return end-of-file for a read on an event that is in
	 * error state (i.e. because it was pinned but it couldn't be
	 * scheduled on to the CPU at some point).
	 */
	if (event->state == PERF_EVENT_STATE_ERROR)
		return 0;

	if (count < event->read_size)
		return -ENOSPC;

	WARN_ON_ONCE(event->ctx->parent_ctx);
	if (read_format & PERF_FORMAT_GROUP)
		ret = perf_read_group(event, read_format, buf);
	else
		ret = perf_read_one(event, read_format, buf);

	return ret;
}

static ssize_t
perf_read(struct file *file, char __user *buf, size_t count, loff_t *ppos)
{
	struct perf_event *event = file->private_data;
	struct perf_event_context *ctx;
	int ret;

	ret = security_perf_event_read(event);
	if (ret)
		return ret;

	ctx = perf_event_ctx_lock(event);
	ret = __perf_read(event, buf, count);
	perf_event_ctx_unlock(event, ctx);

	return ret;
}

static __poll_t perf_poll(struct file *file, poll_table *wait)
{
	struct perf_event *event = file->private_data;
	struct perf_buffer *rb;
	__poll_t events = EPOLLHUP;

	poll_wait(file, &event->waitq, wait);

	if (is_event_hup(event))
		return events;

	/*
	 * Pin the event->rb by taking event->mmap_mutex; otherwise
	 * perf_event_set_output() can swizzle our rb and make us miss wakeups.
	 */
	mutex_lock(&event->mmap_mutex);
	rb = event->rb;
	if (rb)
		events = atomic_xchg(&rb->poll, 0);
	mutex_unlock(&event->mmap_mutex);
	return events;
}

static void _perf_event_reset(struct perf_event *event)
{
	(void)perf_event_read(event, false);
	local64_set(&event->count, 0);
	perf_event_update_userpage(event);
}

/* Assume it's not an event with inherit set. */
u64 perf_event_pause(struct perf_event *event, bool reset)
{
	struct perf_event_context *ctx;
	u64 count;

	ctx = perf_event_ctx_lock(event);
	WARN_ON_ONCE(event->attr.inherit);
	_perf_event_disable(event);
	count = local64_read(&event->count);
	if (reset)
		local64_set(&event->count, 0);
	perf_event_ctx_unlock(event, ctx);

	return count;
}
EXPORT_SYMBOL_GPL(perf_event_pause);

/*
 * Holding the top-level event's child_mutex means that any
 * descendant process that has inherited this event will block
 * in perf_event_exit_event() if it goes to exit, thus satisfying the
 * task existence requirements of perf_event_enable/disable.
 */
static void perf_event_for_each_child(struct perf_event *event,
					void (*func)(struct perf_event *))
{
	struct perf_event *child;

	WARN_ON_ONCE(event->ctx->parent_ctx);

	mutex_lock(&event->child_mutex);
	func(event);
	list_for_each_entry(child, &event->child_list, child_list)
		func(child);
	mutex_unlock(&event->child_mutex);
}

static void perf_event_for_each(struct perf_event *event,
				  void (*func)(struct perf_event *))
{
	struct perf_event_context *ctx = event->ctx;
	struct perf_event *sibling;

	lockdep_assert_held(&ctx->mutex);

	event = event->group_leader;

	perf_event_for_each_child(event, func);
	for_each_sibling_event(sibling, event)
		perf_event_for_each_child(sibling, func);
}

static void __perf_event_period(struct perf_event *event,
				struct perf_cpu_context *cpuctx,
				struct perf_event_context *ctx,
				void *info)
{
	u64 value = *((u64 *)info);
	bool active;

	if (event->attr.freq) {
		event->attr.sample_freq = value;
	} else {
		event->attr.sample_period = value;
		event->hw.sample_period = value;
	}

	active = (event->state == PERF_EVENT_STATE_ACTIVE);
	if (active) {
		perf_pmu_disable(ctx->pmu);
		/*
		 * We could be throttled; unthrottle now to avoid the tick
		 * trying to unthrottle while we already re-started the event.
		 */
		if (event->hw.interrupts == MAX_INTERRUPTS) {
			event->hw.interrupts = 0;
			perf_log_throttle(event, 1);
		}
		event->pmu->stop(event, PERF_EF_UPDATE);
	}

	local64_set(&event->hw.period_left, 0);

	if (active) {
		event->pmu->start(event, PERF_EF_RELOAD);
		perf_pmu_enable(ctx->pmu);
	}
}

static int perf_event_check_period(struct perf_event *event, u64 value)
{
	return event->pmu->check_period(event, value);
}

static int _perf_event_period(struct perf_event *event, u64 value)
{
	if (!is_sampling_event(event))
		return -EINVAL;

	if (!value)
		return -EINVAL;

	if (event->attr.freq && value > sysctl_perf_event_sample_rate)
		return -EINVAL;

	if (perf_event_check_period(event, value))
		return -EINVAL;

	if (!event->attr.freq && (value & (1ULL << 63)))
		return -EINVAL;

	event_function_call(event, __perf_event_period, &value);

	return 0;
}

int perf_event_period(struct perf_event *event, u64 value)
{
	struct perf_event_context *ctx;
	int ret;

	ctx = perf_event_ctx_lock(event);
	ret = _perf_event_period(event, value);
	perf_event_ctx_unlock(event, ctx);

	return ret;
}
EXPORT_SYMBOL_GPL(perf_event_period);

static const struct file_operations perf_fops;

static inline int perf_fget_light(int fd, struct fd *p)
{
	struct fd f = fdget(fd);
	if (!f.file)
		return -EBADF;

	if (f.file->f_op != &perf_fops) {
		fdput(f);
		return -EBADF;
	}
	*p = f;
	return 0;
}

static int perf_event_set_output(struct perf_event *event,
				 struct perf_event *output_event);
static int perf_event_set_filter(struct perf_event *event, void __user *arg);
static int perf_event_set_bpf_prog(struct perf_event *event, u32 prog_fd);
static int perf_copy_attr(struct perf_event_attr __user *uattr,
			  struct perf_event_attr *attr);

static long _perf_ioctl(struct perf_event *event, unsigned int cmd, unsigned long arg)
{
	void (*func)(struct perf_event *);
	u32 flags = arg;

	switch (cmd) {
	case PERF_EVENT_IOC_ENABLE:
		func = _perf_event_enable;
		break;
	case PERF_EVENT_IOC_DISABLE:
		func = _perf_event_disable;
		break;
	case PERF_EVENT_IOC_RESET:
		func = _perf_event_reset;
		break;

	case PERF_EVENT_IOC_REFRESH:
		return _perf_event_refresh(event, arg);

	case PERF_EVENT_IOC_PERIOD:
	{
		u64 value;

		if (copy_from_user(&value, (u64 __user *)arg, sizeof(value)))
			return -EFAULT;

		return _perf_event_period(event, value);
	}
	case PERF_EVENT_IOC_ID:
	{
		u64 id = primary_event_id(event);

		if (copy_to_user((void __user *)arg, &id, sizeof(id)))
			return -EFAULT;
		return 0;
	}

	case PERF_EVENT_IOC_SET_OUTPUT:
	{
		int ret;
		if (arg != -1) {
			struct perf_event *output_event;
			struct fd output;
			ret = perf_fget_light(arg, &output);
			if (ret)
				return ret;
			output_event = output.file->private_data;
			ret = perf_event_set_output(event, output_event);
			fdput(output);
		} else {
			ret = perf_event_set_output(event, NULL);
		}
		return ret;
	}

	case PERF_EVENT_IOC_SET_FILTER:
		return perf_event_set_filter(event, (void __user *)arg);

	case PERF_EVENT_IOC_SET_BPF:
		return perf_event_set_bpf_prog(event, arg);

	case PERF_EVENT_IOC_PAUSE_OUTPUT: {
		struct perf_buffer *rb;

		rcu_read_lock();
		rb = rcu_dereference(event->rb);
		if (!rb || !rb->nr_pages) {
			rcu_read_unlock();
			return -EINVAL;
		}
		rb_toggle_paused(rb, !!arg);
		rcu_read_unlock();
		return 0;
	}

	case PERF_EVENT_IOC_QUERY_BPF:
		return perf_event_query_prog_array(event, (void __user *)arg);

	case PERF_EVENT_IOC_MODIFY_ATTRIBUTES: {
		struct perf_event_attr new_attr;
		int err = perf_copy_attr((struct perf_event_attr __user *)arg,
					 &new_attr);

		if (err)
			return err;

		return perf_event_modify_attr(event,  &new_attr);
	}
	default:
		return -ENOTTY;
	}

	if (flags & PERF_IOC_FLAG_GROUP)
		perf_event_for_each(event, func);
	else
		perf_event_for_each_child(event, func);

	return 0;
}

static long perf_ioctl(struct file *file, unsigned int cmd, unsigned long arg)
{
	struct perf_event *event = file->private_data;
	struct perf_event_context *ctx;
	long ret;

	/* Treat ioctl like writes as it is likely a mutating operation. */
	ret = security_perf_event_write(event);
	if (ret)
		return ret;

	ctx = perf_event_ctx_lock(event);
	ret = _perf_ioctl(event, cmd, arg);
	perf_event_ctx_unlock(event, ctx);

	return ret;
}

#ifdef CONFIG_COMPAT
static long perf_compat_ioctl(struct file *file, unsigned int cmd,
				unsigned long arg)
{
	switch (_IOC_NR(cmd)) {
	case _IOC_NR(PERF_EVENT_IOC_SET_FILTER):
	case _IOC_NR(PERF_EVENT_IOC_ID):
	case _IOC_NR(PERF_EVENT_IOC_QUERY_BPF):
	case _IOC_NR(PERF_EVENT_IOC_MODIFY_ATTRIBUTES):
		/* Fix up pointer size (usually 4 -> 8 in 32-on-64-bit case */
		if (_IOC_SIZE(cmd) == sizeof(compat_uptr_t)) {
			cmd &= ~IOCSIZE_MASK;
			cmd |= sizeof(void *) << IOCSIZE_SHIFT;
		}
		break;
	}
	return perf_ioctl(file, cmd, arg);
}
#else
# define perf_compat_ioctl NULL
#endif

int perf_event_task_enable(void)
{
	struct perf_event_context *ctx;
	struct perf_event *event;

	mutex_lock(&current->perf_event_mutex);
	list_for_each_entry(event, &current->perf_event_list, owner_entry) {
		ctx = perf_event_ctx_lock(event);
		perf_event_for_each_child(event, _perf_event_enable);
		perf_event_ctx_unlock(event, ctx);
	}
	mutex_unlock(&current->perf_event_mutex);

	return 0;
}

int perf_event_task_disable(void)
{
	struct perf_event_context *ctx;
	struct perf_event *event;

	mutex_lock(&current->perf_event_mutex);
	list_for_each_entry(event, &current->perf_event_list, owner_entry) {
		ctx = perf_event_ctx_lock(event);
		perf_event_for_each_child(event, _perf_event_disable);
		perf_event_ctx_unlock(event, ctx);
	}
	mutex_unlock(&current->perf_event_mutex);

	return 0;
}

static int perf_event_index(struct perf_event *event)
{
	if (event->hw.state & PERF_HES_STOPPED)
		return 0;

	if (event->state != PERF_EVENT_STATE_ACTIVE)
		return 0;

	return event->pmu->event_idx(event);
}

static void calc_timer_values(struct perf_event *event,
				u64 *now,
				u64 *enabled,
				u64 *running)
{
	u64 ctx_time;

	*now = perf_clock();
	ctx_time = event->shadow_ctx_time + *now;
	__perf_update_times(event, ctx_time, enabled, running);
}

static void perf_event_init_userpage(struct perf_event *event)
{
	struct perf_event_mmap_page *userpg;
	struct perf_buffer *rb;

	rcu_read_lock();
	rb = rcu_dereference(event->rb);
	if (!rb)
		goto unlock;

	userpg = rb->user_page;

	/* Allow new userspace to detect that bit 0 is deprecated */
	userpg->cap_bit0_is_deprecated = 1;
	userpg->size = offsetof(struct perf_event_mmap_page, __reserved);
	userpg->data_offset = PAGE_SIZE;
	userpg->data_size = perf_data_size(rb);

unlock:
	rcu_read_unlock();
}

void __weak arch_perf_update_userpage(
	struct perf_event *event, struct perf_event_mmap_page *userpg, u64 now)
{
}

/*
 * Callers need to ensure there can be no nesting of this function, otherwise
 * the seqlock logic goes bad. We can not serialize this because the arch
 * code calls this from NMI context.
 */
void perf_event_update_userpage(struct perf_event *event)
{
	struct perf_event_mmap_page *userpg;
	struct perf_buffer *rb;
	u64 enabled, running, now;

	rcu_read_lock();
	rb = rcu_dereference(event->rb);
	if (!rb)
		goto unlock;

	/*
	 * compute total_time_enabled, total_time_running
	 * based on snapshot values taken when the event
	 * was last scheduled in.
	 *
	 * we cannot simply called update_context_time()
	 * because of locking issue as we can be called in
	 * NMI context
	 */
	calc_timer_values(event, &now, &enabled, &running);

	userpg = rb->user_page;
	/*
	 * Disable preemption to guarantee consistent time stamps are stored to
	 * the user page.
	 */
	preempt_disable();
	++userpg->lock;
	barrier();
	userpg->index = perf_event_index(event);
	userpg->offset = perf_event_count(event);
	if (userpg->index)
		userpg->offset -= local64_read(&event->hw.prev_count);

	userpg->time_enabled = enabled +
			atomic64_read(&event->child_total_time_enabled);

	userpg->time_running = running +
			atomic64_read(&event->child_total_time_running);

	arch_perf_update_userpage(event, userpg, now);

	barrier();
	++userpg->lock;
	preempt_enable();
unlock:
	rcu_read_unlock();
}
EXPORT_SYMBOL_GPL(perf_event_update_userpage);

static vm_fault_t perf_mmap_fault(struct vm_fault *vmf)
{
	struct perf_event *event = vmf->vma->vm_file->private_data;
	struct perf_buffer *rb;
	vm_fault_t ret = VM_FAULT_SIGBUS;

	if (vmf->flags & FAULT_FLAG_MKWRITE) {
		if (vmf->pgoff == 0)
			ret = 0;
		return ret;
	}

	rcu_read_lock();
	rb = rcu_dereference(event->rb);
	if (!rb)
		goto unlock;

	if (vmf->pgoff && (vmf->flags & FAULT_FLAG_WRITE))
		goto unlock;

	vmf->page = perf_mmap_to_page(rb, vmf->pgoff);
	if (!vmf->page)
		goto unlock;

	get_page(vmf->page);
	vmf->page->mapping = vmf->vma->vm_file->f_mapping;
	vmf->page->index   = vmf->pgoff;

	ret = 0;
unlock:
	rcu_read_unlock();

	return ret;
}

static void ring_buffer_attach(struct perf_event *event,
			       struct perf_buffer *rb)
{
	struct perf_buffer *old_rb = NULL;
	unsigned long flags;

	if (event->rb) {
		/*
		 * Should be impossible, we set this when removing
		 * event->rb_entry and wait/clear when adding event->rb_entry.
		 */
		WARN_ON_ONCE(event->rcu_pending);

		old_rb = event->rb;
		spin_lock_irqsave(&old_rb->event_lock, flags);
		list_del_rcu(&event->rb_entry);
		spin_unlock_irqrestore(&old_rb->event_lock, flags);

		event->rcu_batches = get_state_synchronize_rcu();
		event->rcu_pending = 1;
	}

	if (rb) {
		if (event->rcu_pending) {
			cond_synchronize_rcu(event->rcu_batches);
			event->rcu_pending = 0;
		}

		spin_lock_irqsave(&rb->event_lock, flags);
		list_add_rcu(&event->rb_entry, &rb->event_list);
		spin_unlock_irqrestore(&rb->event_lock, flags);
	}

	/*
	 * Avoid racing with perf_mmap_close(AUX): stop the event
	 * before swizzling the event::rb pointer; if it's getting
	 * unmapped, its aux_mmap_count will be 0 and it won't
	 * restart. See the comment in __perf_pmu_output_stop().
	 *
	 * Data will inevitably be lost when set_output is done in
	 * mid-air, but then again, whoever does it like this is
	 * not in for the data anyway.
	 */
	if (has_aux(event))
		perf_event_stop(event, 0);

	rcu_assign_pointer(event->rb, rb);

	if (old_rb) {
		ring_buffer_put(old_rb);
		/*
		 * Since we detached before setting the new rb, so that we
		 * could attach the new rb, we could have missed a wakeup.
		 * Provide it now.
		 */
		wake_up_all(&event->waitq);
	}
}

static void ring_buffer_wakeup(struct perf_event *event)
{
	struct perf_buffer *rb;

	rcu_read_lock();
	rb = rcu_dereference(event->rb);
	if (rb) {
		list_for_each_entry_rcu(event, &rb->event_list, rb_entry)
			wake_up_all(&event->waitq);
	}
	rcu_read_unlock();
}

struct perf_buffer *ring_buffer_get(struct perf_event *event)
{
	struct perf_buffer *rb;

	rcu_read_lock();
	rb = rcu_dereference(event->rb);
	if (rb) {
		if (!refcount_inc_not_zero(&rb->refcount))
			rb = NULL;
	}
	rcu_read_unlock();

	return rb;
}

void ring_buffer_put(struct perf_buffer *rb)
{
	if (!refcount_dec_and_test(&rb->refcount))
		return;

	WARN_ON_ONCE(!list_empty(&rb->event_list));

	call_rcu(&rb->rcu_head, rb_free_rcu);
}

static void perf_mmap_open(struct vm_area_struct *vma)
{
	struct perf_event *event = vma->vm_file->private_data;

	atomic_inc(&event->mmap_count);
	atomic_inc(&event->rb->mmap_count);

	if (vma->vm_pgoff)
		atomic_inc(&event->rb->aux_mmap_count);

	if (event->pmu->event_mapped)
		event->pmu->event_mapped(event, vma->vm_mm);
}

static void perf_pmu_output_stop(struct perf_event *event);

/*
 * A buffer can be mmap()ed multiple times; either directly through the same
 * event, or through other events by use of perf_event_set_output().
 *
 * In order to undo the VM accounting done by perf_mmap() we need to destroy
 * the buffer here, where we still have a VM context. This means we need
 * to detach all events redirecting to us.
 */
static void perf_mmap_close(struct vm_area_struct *vma)
{
	struct perf_event *event = vma->vm_file->private_data;
	struct perf_buffer *rb = ring_buffer_get(event);
	struct user_struct *mmap_user = rb->mmap_user;
	int mmap_locked = rb->mmap_locked;
	unsigned long size = perf_data_size(rb);
	bool detach_rest = false;

	if (event->pmu->event_unmapped)
		event->pmu->event_unmapped(event, vma->vm_mm);

	/*
	 * rb->aux_mmap_count will always drop before rb->mmap_count and
	 * event->mmap_count, so it is ok to use event->mmap_mutex to
	 * serialize with perf_mmap here.
	 */
	if (rb_has_aux(rb) && vma->vm_pgoff == rb->aux_pgoff &&
	    atomic_dec_and_mutex_lock(&rb->aux_mmap_count, &event->mmap_mutex)) {
		/*
		 * Stop all AUX events that are writing to this buffer,
		 * so that we can free its AUX pages and corresponding PMU
		 * data. Note that after rb::aux_mmap_count dropped to zero,
		 * they won't start any more (see perf_aux_output_begin()).
		 */
		perf_pmu_output_stop(event);

		/* now it's safe to free the pages */
<<<<<<< HEAD
		if (!rb->aux_mmap_locked)
			atomic_long_sub(rb->aux_nr_pages, &mmap_user->locked_vm);
		else
			atomic64_sub(rb->aux_mmap_locked, &vma->vm_mm->pinned_vm);
=======
		atomic_long_sub(rb->aux_nr_pages - rb->aux_mmap_locked, &mmap_user->locked_vm);
		atomic64_sub(rb->aux_mmap_locked, &vma->vm_mm->pinned_vm);
>>>>>>> 7d2a07b7

		/* this has to be the last one */
		rb_free_aux(rb);
		WARN_ON_ONCE(refcount_read(&rb->aux_refcount));

		mutex_unlock(&event->mmap_mutex);
	}

	if (atomic_dec_and_test(&rb->mmap_count))
		detach_rest = true;

	if (!atomic_dec_and_mutex_lock(&event->mmap_count, &event->mmap_mutex))
		goto out_put;

	ring_buffer_attach(event, NULL);
	mutex_unlock(&event->mmap_mutex);

	/* If there's still other mmap()s of this buffer, we're done. */
	if (!detach_rest)
		goto out_put;

	/*
	 * No other mmap()s, detach from all other events that might redirect
	 * into the now unreachable buffer. Somewhat complicated by the
	 * fact that rb::event_lock otherwise nests inside mmap_mutex.
	 */
again:
	rcu_read_lock();
	list_for_each_entry_rcu(event, &rb->event_list, rb_entry) {
		if (!atomic_long_inc_not_zero(&event->refcount)) {
			/*
			 * This event is en-route to free_event() which will
			 * detach it and remove it from the list.
			 */
			continue;
		}
		rcu_read_unlock();

		mutex_lock(&event->mmap_mutex);
		/*
		 * Check we didn't race with perf_event_set_output() which can
		 * swizzle the rb from under us while we were waiting to
		 * acquire mmap_mutex.
		 *
		 * If we find a different rb; ignore this event, a next
		 * iteration will no longer find it on the list. We have to
		 * still restart the iteration to make sure we're not now
		 * iterating the wrong list.
		 */
		if (event->rb == rb)
			ring_buffer_attach(event, NULL);

		mutex_unlock(&event->mmap_mutex);
		put_event(event);

		/*
		 * Restart the iteration; either we're on the wrong list or
		 * destroyed its integrity by doing a deletion.
		 */
		goto again;
	}
	rcu_read_unlock();

	/*
	 * It could be there's still a few 0-ref events on the list; they'll
	 * get cleaned up by free_event() -- they'll also still have their
	 * ref on the rb and will free it whenever they are done with it.
	 *
	 * Aside from that, this buffer is 'fully' detached and unmapped,
	 * undo the VM accounting.
	 */

	atomic_long_sub((size >> PAGE_SHIFT) + 1 - mmap_locked,
			&mmap_user->locked_vm);
	atomic64_sub(mmap_locked, &vma->vm_mm->pinned_vm);
	free_uid(mmap_user);

out_put:
	ring_buffer_put(rb); /* could be last */
}

static const struct vm_operations_struct perf_mmap_vmops = {
	.open		= perf_mmap_open,
	.close		= perf_mmap_close, /* non mergeable */
	.fault		= perf_mmap_fault,
	.page_mkwrite	= perf_mmap_fault,
};

static int perf_mmap(struct file *file, struct vm_area_struct *vma)
{
	struct perf_event *event = file->private_data;
	unsigned long user_locked, user_lock_limit;
	struct user_struct *user = current_user();
	struct perf_buffer *rb = NULL;
	unsigned long locked, lock_limit;
	unsigned long vma_size;
	unsigned long nr_pages;
	long user_extra = 0, extra = 0;
	int ret = 0, flags = 0;

	/*
	 * Don't allow mmap() of inherited per-task counters. This would
	 * create a performance issue due to all children writing to the
	 * same rb.
	 */
	if (event->cpu == -1 && event->attr.inherit)
		return -EINVAL;

	if (!(vma->vm_flags & VM_SHARED))
		return -EINVAL;

	ret = security_perf_event_read(event);
	if (ret)
		return ret;

	vma_size = vma->vm_end - vma->vm_start;

	if (vma->vm_pgoff == 0) {
		nr_pages = (vma_size / PAGE_SIZE) - 1;
	} else {
		/*
		 * AUX area mapping: if rb->aux_nr_pages != 0, it's already
		 * mapped, all subsequent mappings should have the same size
		 * and offset. Must be above the normal perf buffer.
		 */
		u64 aux_offset, aux_size;

		if (!event->rb)
			return -EINVAL;

		nr_pages = vma_size / PAGE_SIZE;

		mutex_lock(&event->mmap_mutex);
		ret = -EINVAL;

		rb = event->rb;
		if (!rb)
			goto aux_unlock;

		aux_offset = READ_ONCE(rb->user_page->aux_offset);
		aux_size = READ_ONCE(rb->user_page->aux_size);

		if (aux_offset < perf_data_size(rb) + PAGE_SIZE)
			goto aux_unlock;

		if (aux_offset != vma->vm_pgoff << PAGE_SHIFT)
			goto aux_unlock;

		/* already mapped with a different offset */
		if (rb_has_aux(rb) && rb->aux_pgoff != vma->vm_pgoff)
			goto aux_unlock;

		if (aux_size != vma_size || aux_size != nr_pages * PAGE_SIZE)
			goto aux_unlock;

		/* already mapped with a different size */
		if (rb_has_aux(rb) && rb->aux_nr_pages != nr_pages)
			goto aux_unlock;

		if (!is_power_of_2(nr_pages))
			goto aux_unlock;

		if (!atomic_inc_not_zero(&rb->mmap_count))
			goto aux_unlock;

		if (rb_has_aux(rb)) {
			atomic_inc(&rb->aux_mmap_count);
			ret = 0;
			goto unlock;
		}

		atomic_set(&rb->aux_mmap_count, 1);
		user_extra = nr_pages;

		goto accounting;
	}

	/*
	 * If we have rb pages ensure they're a power-of-two number, so we
	 * can do bitmasks instead of modulo.
	 */
	if (nr_pages != 0 && !is_power_of_2(nr_pages))
		return -EINVAL;

	if (vma_size != PAGE_SIZE * (1 + nr_pages))
		return -EINVAL;

	WARN_ON_ONCE(event->ctx->parent_ctx);
again:
	mutex_lock(&event->mmap_mutex);
	if (event->rb) {
		if (event->rb->nr_pages != nr_pages) {
			ret = -EINVAL;
			goto unlock;
		}

		if (!atomic_inc_not_zero(&event->rb->mmap_count)) {
			/*
			 * Raced against perf_mmap_close() through
			 * perf_event_set_output(). Try again, hope for better
			 * luck.
			 */
			mutex_unlock(&event->mmap_mutex);
			goto again;
		}

		goto unlock;
	}

	user_extra = nr_pages + 1;

accounting:
	user_lock_limit = sysctl_perf_event_mlock >> (PAGE_SHIFT - 10);

	/*
	 * Increase the limit linearly with more CPUs:
	 */
	user_lock_limit *= num_online_cpus();

	user_locked = atomic_long_read(&user->locked_vm);

<<<<<<< HEAD
	if (user_locked <= user_lock_limit) {
		/* charge all to locked_vm */
	} else if (atomic_long_read(&user->locked_vm) >= user_lock_limit) {
		/* charge all to pinned_vm */
		extra = user_extra;
		user_extra = 0;
	} else {
=======
	/*
	 * sysctl_perf_event_mlock may have changed, so that
	 *     user->locked_vm > user_lock_limit
	 */
	if (user_locked > user_lock_limit)
		user_locked = user_lock_limit;
	user_locked += user_extra;

	if (user_locked > user_lock_limit) {
>>>>>>> 7d2a07b7
		/*
		 * charge locked_vm until it hits user_lock_limit;
		 * charge the rest from pinned_vm
		 */
		extra = user_locked - user_lock_limit;
		user_extra -= extra;
	}

	lock_limit = rlimit(RLIMIT_MEMLOCK);
	lock_limit >>= PAGE_SHIFT;
	locked = atomic64_read(&vma->vm_mm->pinned_vm) + extra;

	if ((locked > lock_limit) && perf_is_paranoid() &&
		!capable(CAP_IPC_LOCK)) {
		ret = -EPERM;
		goto unlock;
	}

	WARN_ON(!rb && event->rb);

	if (vma->vm_flags & VM_WRITE)
		flags |= RING_BUFFER_WRITABLE;

	if (!rb) {
		rb = rb_alloc(nr_pages,
			      event->attr.watermark ? event->attr.wakeup_watermark : 0,
			      event->cpu, flags);

		if (!rb) {
			ret = -ENOMEM;
			goto unlock;
		}

		atomic_set(&rb->mmap_count, 1);
		rb->mmap_user = get_current_user();
		rb->mmap_locked = extra;

		ring_buffer_attach(event, rb);

		perf_event_init_userpage(event);
		perf_event_update_userpage(event);
	} else {
		ret = rb_alloc_aux(rb, event, vma->vm_pgoff, nr_pages,
				   event->attr.aux_watermark, flags);
		if (!ret)
			rb->aux_mmap_locked = extra;
	}

unlock:
	if (!ret) {
		atomic_long_add(user_extra, &user->locked_vm);
		atomic64_add(extra, &vma->vm_mm->pinned_vm);

		atomic_inc(&event->mmap_count);
	} else if (rb) {
		atomic_dec(&rb->mmap_count);
	}
aux_unlock:
	mutex_unlock(&event->mmap_mutex);

	/*
	 * Since pinned accounting is per vm we cannot allow fork() to copy our
	 * vma.
	 */
	vma->vm_flags |= VM_DONTCOPY | VM_DONTEXPAND | VM_DONTDUMP;
	vma->vm_ops = &perf_mmap_vmops;

	if (event->pmu->event_mapped)
		event->pmu->event_mapped(event, vma->vm_mm);

	return ret;
}

static int perf_fasync(int fd, struct file *filp, int on)
{
	struct inode *inode = file_inode(filp);
	struct perf_event *event = filp->private_data;
	int retval;

	inode_lock(inode);
	retval = fasync_helper(fd, filp, on, &event->fasync);
	inode_unlock(inode);

	if (retval < 0)
		return retval;

	return 0;
}

static const struct file_operations perf_fops = {
	.llseek			= no_llseek,
	.release		= perf_release,
	.read			= perf_read,
	.poll			= perf_poll,
	.unlocked_ioctl		= perf_ioctl,
	.compat_ioctl		= perf_compat_ioctl,
	.mmap			= perf_mmap,
	.fasync			= perf_fasync,
};

/*
 * Perf event wakeup
 *
 * If there's data, ensure we set the poll() state and publish everything
 * to user-space before waking everybody up.
 */

static inline struct fasync_struct **perf_event_fasync(struct perf_event *event)
{
	/* only the parent has fasync state */
	if (event->parent)
		event = event->parent;
	return &event->fasync;
}

void perf_event_wakeup(struct perf_event *event)
{
	ring_buffer_wakeup(event);

	if (event->pending_kill) {
		kill_fasync(perf_event_fasync(event), SIGIO, event->pending_kill);
		event->pending_kill = 0;
	}
}

static void perf_sigtrap(struct perf_event *event)
{
	/*
	 * We'd expect this to only occur if the irq_work is delayed and either
	 * ctx->task or current has changed in the meantime. This can be the
	 * case on architectures that do not implement arch_irq_work_raise().
	 */
	if (WARN_ON_ONCE(event->ctx->task != current))
		return;

	/*
	 * perf_pending_event() can race with the task exiting.
	 */
	if (current->flags & PF_EXITING)
		return;

	force_sig_perf((void __user *)event->pending_addr,
		       event->attr.type, event->attr.sig_data);
}

static void perf_pending_event_disable(struct perf_event *event)
{
	int cpu = READ_ONCE(event->pending_disable);

	if (cpu < 0)
		return;

	if (cpu == smp_processor_id()) {
		WRITE_ONCE(event->pending_disable, -1);

		if (event->attr.sigtrap) {
			perf_sigtrap(event);
			atomic_set_release(&event->event_limit, 1); /* rearm event */
			return;
		}

		perf_event_disable_local(event);
		return;
	}

	/*
	 *  CPU-A			CPU-B
	 *
	 *  perf_event_disable_inatomic()
	 *    @pending_disable = CPU-A;
	 *    irq_work_queue();
	 *
	 *  sched-out
	 *    @pending_disable = -1;
	 *
	 *				sched-in
	 *				perf_event_disable_inatomic()
	 *				  @pending_disable = CPU-B;
	 *				  irq_work_queue(); // FAILS
	 *
	 *  irq_work_run()
	 *    perf_pending_event()
	 *
	 * But the event runs on CPU-B and wants disabling there.
	 */
	irq_work_queue_on(&event->pending, cpu);
}

static void perf_pending_event(struct irq_work *entry)
{
	struct perf_event *event = container_of(entry, struct perf_event, pending);
	int rctx;

	rctx = perf_swevent_get_recursion_context();
	/*
	 * If we 'fail' here, that's OK, it means recursion is already disabled
	 * and we won't recurse 'further'.
	 */

	perf_pending_event_disable(event);

	if (event->pending_wakeup) {
		event->pending_wakeup = 0;
		perf_event_wakeup(event);
	}

	if (rctx >= 0)
		perf_swevent_put_recursion_context(rctx);
}

/*
 * We assume there is only KVM supporting the callbacks.
 * Later on, we might change it to a list if there is
 * another virtualization implementation supporting the callbacks.
 */
struct perf_guest_info_callbacks *perf_guest_cbs;

int perf_register_guest_info_callbacks(struct perf_guest_info_callbacks *cbs)
{
	perf_guest_cbs = cbs;
	return 0;
}
EXPORT_SYMBOL_GPL(perf_register_guest_info_callbacks);

int perf_unregister_guest_info_callbacks(struct perf_guest_info_callbacks *cbs)
{
	perf_guest_cbs = NULL;
	return 0;
}
EXPORT_SYMBOL_GPL(perf_unregister_guest_info_callbacks);

static void
perf_output_sample_regs(struct perf_output_handle *handle,
			struct pt_regs *regs, u64 mask)
{
	int bit;
	DECLARE_BITMAP(_mask, 64);

	bitmap_from_u64(_mask, mask);
	for_each_set_bit(bit, _mask, sizeof(mask) * BITS_PER_BYTE) {
		u64 val;

		val = perf_reg_value(regs, bit);
		perf_output_put(handle, val);
	}
}

static void perf_sample_regs_user(struct perf_regs *regs_user,
				  struct pt_regs *regs)
{
	if (user_mode(regs)) {
		regs_user->abi = perf_reg_abi(current);
		regs_user->regs = regs;
	} else if (!(current->flags & PF_KTHREAD)) {
		perf_get_regs_user(regs_user, regs);
	} else {
		regs_user->abi = PERF_SAMPLE_REGS_ABI_NONE;
		regs_user->regs = NULL;
	}
}

static void perf_sample_regs_intr(struct perf_regs *regs_intr,
				  struct pt_regs *regs)
{
	regs_intr->regs = regs;
	regs_intr->abi  = perf_reg_abi(current);
}


/*
 * Get remaining task size from user stack pointer.
 *
 * It'd be better to take stack vma map and limit this more
 * precisely, but there's no way to get it safely under interrupt,
 * so using TASK_SIZE as limit.
 */
static u64 perf_ustack_task_size(struct pt_regs *regs)
{
	unsigned long addr = perf_user_stack_pointer(regs);

	if (!addr || addr >= TASK_SIZE)
		return 0;

	return TASK_SIZE - addr;
}

static u16
perf_sample_ustack_size(u16 stack_size, u16 header_size,
			struct pt_regs *regs)
{
	u64 task_size;

	/* No regs, no stack pointer, no dump. */
	if (!regs)
		return 0;

	/*
	 * Check if we fit in with the requested stack size into the:
	 * - TASK_SIZE
	 *   If we don't, we limit the size to the TASK_SIZE.
	 *
	 * - remaining sample size
	 *   If we don't, we customize the stack size to
	 *   fit in to the remaining sample size.
	 */

	task_size  = min((u64) USHRT_MAX, perf_ustack_task_size(regs));
	stack_size = min(stack_size, (u16) task_size);

	/* Current header size plus static size and dynamic size. */
	header_size += 2 * sizeof(u64);

	/* Do we fit in with the current stack dump size? */
	if ((u16) (header_size + stack_size) < header_size) {
		/*
		 * If we overflow the maximum size for the sample,
		 * we customize the stack dump size to fit in.
		 */
		stack_size = USHRT_MAX - header_size - sizeof(u64);
		stack_size = round_up(stack_size, sizeof(u64));
	}

	return stack_size;
}

static void
perf_output_sample_ustack(struct perf_output_handle *handle, u64 dump_size,
			  struct pt_regs *regs)
{
	/* Case of a kernel thread, nothing to dump */
	if (!regs) {
		u64 size = 0;
		perf_output_put(handle, size);
	} else {
		unsigned long sp;
		unsigned int rem;
		u64 dyn_size;
		mm_segment_t fs;

		/*
		 * We dump:
		 * static size
		 *   - the size requested by user or the best one we can fit
		 *     in to the sample max size
		 * data
		 *   - user stack dump data
		 * dynamic size
		 *   - the actual dumped size
		 */

		/* Static size. */
		perf_output_put(handle, dump_size);

		/* Data. */
		sp = perf_user_stack_pointer(regs);
		fs = force_uaccess_begin();
		rem = __output_copy_user(handle, (void *) sp, dump_size);
		force_uaccess_end(fs);
		dyn_size = dump_size - rem;

		perf_output_skip(handle, rem);

		/* Dynamic size. */
		perf_output_put(handle, dyn_size);
	}
}

static unsigned long perf_prepare_sample_aux(struct perf_event *event,
					  struct perf_sample_data *data,
					  size_t size)
{
	struct perf_event *sampler = event->aux_event;
	struct perf_buffer *rb;

	data->aux_size = 0;

	if (!sampler)
		goto out;

	if (WARN_ON_ONCE(READ_ONCE(sampler->state) != PERF_EVENT_STATE_ACTIVE))
		goto out;

	if (WARN_ON_ONCE(READ_ONCE(sampler->oncpu) != smp_processor_id()))
		goto out;

	rb = ring_buffer_get(sampler->parent ? sampler->parent : sampler);
	if (!rb)
		goto out;

	/*
	 * If this is an NMI hit inside sampling code, don't take
	 * the sample. See also perf_aux_sample_output().
	 */
	if (READ_ONCE(rb->aux_in_sampling)) {
		data->aux_size = 0;
	} else {
		size = min_t(size_t, size, perf_aux_size(rb));
		data->aux_size = ALIGN(size, sizeof(u64));
	}
	ring_buffer_put(rb);

out:
	return data->aux_size;
}

static long perf_pmu_snapshot_aux(struct perf_buffer *rb,
                                 struct perf_event *event,
                                 struct perf_output_handle *handle,
                                 unsigned long size)
{
	unsigned long flags;
	long ret;

	/*
	 * Normal ->start()/->stop() callbacks run in IRQ mode in scheduler
	 * paths. If we start calling them in NMI context, they may race with
	 * the IRQ ones, that is, for example, re-starting an event that's just
	 * been stopped, which is why we're using a separate callback that
	 * doesn't change the event state.
	 *
	 * IRQs need to be disabled to prevent IPIs from racing with us.
	 */
	local_irq_save(flags);
	/*
	 * Guard against NMI hits inside the critical section;
	 * see also perf_prepare_sample_aux().
	 */
	WRITE_ONCE(rb->aux_in_sampling, 1);
	barrier();

	ret = event->pmu->snapshot_aux(event, handle, size);

	barrier();
	WRITE_ONCE(rb->aux_in_sampling, 0);
	local_irq_restore(flags);

	return ret;
}

static void perf_aux_sample_output(struct perf_event *event,
				   struct perf_output_handle *handle,
				   struct perf_sample_data *data)
{
	struct perf_event *sampler = event->aux_event;
	struct perf_buffer *rb;
	unsigned long pad;
	long size;

	if (WARN_ON_ONCE(!sampler || !data->aux_size))
		return;

	rb = ring_buffer_get(sampler->parent ? sampler->parent : sampler);
	if (!rb)
		return;

	size = perf_pmu_snapshot_aux(rb, sampler, handle, data->aux_size);

	/*
	 * An error here means that perf_output_copy() failed (returned a
	 * non-zero surplus that it didn't copy), which in its current
	 * enlightened implementation is not possible. If that changes, we'd
	 * like to know.
	 */
	if (WARN_ON_ONCE(size < 0))
		goto out_put;

	/*
	 * The pad comes from ALIGN()ing data->aux_size up to u64 in
	 * perf_prepare_sample_aux(), so should not be more than that.
	 */
	pad = data->aux_size - size;
	if (WARN_ON_ONCE(pad >= sizeof(u64)))
		pad = 8;

	if (pad) {
		u64 zero = 0;
		perf_output_copy(handle, &zero, pad);
	}

out_put:
	ring_buffer_put(rb);
}

static void __perf_event_header__init_id(struct perf_event_header *header,
					 struct perf_sample_data *data,
					 struct perf_event *event)
{
	u64 sample_type = event->attr.sample_type;

	data->type = sample_type;
	header->size += event->id_header_size;

	if (sample_type & PERF_SAMPLE_TID) {
		/* namespace issues */
		data->tid_entry.pid = perf_event_pid(event, current);
		data->tid_entry.tid = perf_event_tid(event, current);
	}

	if (sample_type & PERF_SAMPLE_TIME)
		data->time = perf_event_clock(event);

	if (sample_type & (PERF_SAMPLE_ID | PERF_SAMPLE_IDENTIFIER))
		data->id = primary_event_id(event);

	if (sample_type & PERF_SAMPLE_STREAM_ID)
		data->stream_id = event->id;

	if (sample_type & PERF_SAMPLE_CPU) {
		data->cpu_entry.cpu	 = raw_smp_processor_id();
		data->cpu_entry.reserved = 0;
	}
}

void perf_event_header__init_id(struct perf_event_header *header,
				struct perf_sample_data *data,
				struct perf_event *event)
{
	if (event->attr.sample_id_all)
		__perf_event_header__init_id(header, data, event);
}

static void __perf_event__output_id_sample(struct perf_output_handle *handle,
					   struct perf_sample_data *data)
{
	u64 sample_type = data->type;

	if (sample_type & PERF_SAMPLE_TID)
		perf_output_put(handle, data->tid_entry);

	if (sample_type & PERF_SAMPLE_TIME)
		perf_output_put(handle, data->time);

	if (sample_type & PERF_SAMPLE_ID)
		perf_output_put(handle, data->id);

	if (sample_type & PERF_SAMPLE_STREAM_ID)
		perf_output_put(handle, data->stream_id);

	if (sample_type & PERF_SAMPLE_CPU)
		perf_output_put(handle, data->cpu_entry);

	if (sample_type & PERF_SAMPLE_IDENTIFIER)
		perf_output_put(handle, data->id);
}

void perf_event__output_id_sample(struct perf_event *event,
				  struct perf_output_handle *handle,
				  struct perf_sample_data *sample)
{
	if (event->attr.sample_id_all)
		__perf_event__output_id_sample(handle, sample);
}

static void perf_output_read_one(struct perf_output_handle *handle,
				 struct perf_event *event,
				 u64 enabled, u64 running)
{
	u64 read_format = event->attr.read_format;
	u64 values[4];
	int n = 0;

	values[n++] = perf_event_count(event);
	if (read_format & PERF_FORMAT_TOTAL_TIME_ENABLED) {
		values[n++] = enabled +
			atomic64_read(&event->child_total_time_enabled);
	}
	if (read_format & PERF_FORMAT_TOTAL_TIME_RUNNING) {
		values[n++] = running +
			atomic64_read(&event->child_total_time_running);
	}
	if (read_format & PERF_FORMAT_ID)
		values[n++] = primary_event_id(event);

	__output_copy(handle, values, n * sizeof(u64));
}

static void perf_output_read_group(struct perf_output_handle *handle,
			    struct perf_event *event,
			    u64 enabled, u64 running)
{
	struct perf_event *leader = event->group_leader, *sub;
	u64 read_format = event->attr.read_format;
	u64 values[5];
	int n = 0;

	values[n++] = 1 + leader->nr_siblings;

	if (read_format & PERF_FORMAT_TOTAL_TIME_ENABLED)
		values[n++] = enabled;

	if (read_format & PERF_FORMAT_TOTAL_TIME_RUNNING)
		values[n++] = running;

	if ((leader != event) &&
	    (leader->state == PERF_EVENT_STATE_ACTIVE))
		leader->pmu->read(leader);

	values[n++] = perf_event_count(leader);
	if (read_format & PERF_FORMAT_ID)
		values[n++] = primary_event_id(leader);

	__output_copy(handle, values, n * sizeof(u64));

	for_each_sibling_event(sub, leader) {
		n = 0;

		if ((sub != event) &&
		    (sub->state == PERF_EVENT_STATE_ACTIVE))
			sub->pmu->read(sub);

		values[n++] = perf_event_count(sub);
		if (read_format & PERF_FORMAT_ID)
			values[n++] = primary_event_id(sub);

		__output_copy(handle, values, n * sizeof(u64));
	}
}

#define PERF_FORMAT_TOTAL_TIMES (PERF_FORMAT_TOTAL_TIME_ENABLED|\
				 PERF_FORMAT_TOTAL_TIME_RUNNING)

/*
 * XXX PERF_SAMPLE_READ vs inherited events seems difficult.
 *
 * The problem is that its both hard and excessively expensive to iterate the
 * child list, not to mention that its impossible to IPI the children running
 * on another CPU, from interrupt/NMI context.
 */
static void perf_output_read(struct perf_output_handle *handle,
			     struct perf_event *event)
{
	u64 enabled = 0, running = 0, now;
	u64 read_format = event->attr.read_format;

	/*
	 * compute total_time_enabled, total_time_running
	 * based on snapshot values taken when the event
	 * was last scheduled in.
	 *
	 * we cannot simply called update_context_time()
	 * because of locking issue as we are called in
	 * NMI context
	 */
	if (read_format & PERF_FORMAT_TOTAL_TIMES)
		calc_timer_values(event, &now, &enabled, &running);

	if (event->attr.read_format & PERF_FORMAT_GROUP)
		perf_output_read_group(handle, event, enabled, running);
	else
		perf_output_read_one(handle, event, enabled, running);
}

static inline bool perf_sample_save_hw_index(struct perf_event *event)
{
	return event->attr.branch_sample_type & PERF_SAMPLE_BRANCH_HW_INDEX;
}

void perf_output_sample(struct perf_output_handle *handle,
			struct perf_event_header *header,
			struct perf_sample_data *data,
			struct perf_event *event)
{
	u64 sample_type = data->type;

	perf_output_put(handle, *header);

	if (sample_type & PERF_SAMPLE_IDENTIFIER)
		perf_output_put(handle, data->id);

	if (sample_type & PERF_SAMPLE_IP)
		perf_output_put(handle, data->ip);

	if (sample_type & PERF_SAMPLE_TID)
		perf_output_put(handle, data->tid_entry);

	if (sample_type & PERF_SAMPLE_TIME)
		perf_output_put(handle, data->time);

	if (sample_type & PERF_SAMPLE_ADDR)
		perf_output_put(handle, data->addr);

	if (sample_type & PERF_SAMPLE_ID)
		perf_output_put(handle, data->id);

	if (sample_type & PERF_SAMPLE_STREAM_ID)
		perf_output_put(handle, data->stream_id);

	if (sample_type & PERF_SAMPLE_CPU)
		perf_output_put(handle, data->cpu_entry);

	if (sample_type & PERF_SAMPLE_PERIOD)
		perf_output_put(handle, data->period);

	if (sample_type & PERF_SAMPLE_READ)
		perf_output_read(handle, event);

	if (sample_type & PERF_SAMPLE_CALLCHAIN) {
		int size = 1;

		size += data->callchain->nr;
		size *= sizeof(u64);
		__output_copy(handle, data->callchain, size);
	}

	if (sample_type & PERF_SAMPLE_RAW) {
		struct perf_raw_record *raw = data->raw;

		if (raw) {
			struct perf_raw_frag *frag = &raw->frag;

			perf_output_put(handle, raw->size);
			do {
				if (frag->copy) {
					__output_custom(handle, frag->copy,
							frag->data, frag->size);
				} else {
					__output_copy(handle, frag->data,
						      frag->size);
				}
				if (perf_raw_frag_last(frag))
					break;
				frag = frag->next;
			} while (1);
			if (frag->pad)
				__output_skip(handle, NULL, frag->pad);
		} else {
			struct {
				u32	size;
				u32	data;
			} raw = {
				.size = sizeof(u32),
				.data = 0,
			};
			perf_output_put(handle, raw);
		}
	}

	if (sample_type & PERF_SAMPLE_BRANCH_STACK) {
		if (data->br_stack) {
			size_t size;

			size = data->br_stack->nr
			     * sizeof(struct perf_branch_entry);

			perf_output_put(handle, data->br_stack->nr);
			if (perf_sample_save_hw_index(event))
				perf_output_put(handle, data->br_stack->hw_idx);
			perf_output_copy(handle, data->br_stack->entries, size);
		} else {
			/*
			 * we always store at least the value of nr
			 */
			u64 nr = 0;
			perf_output_put(handle, nr);
		}
	}

	if (sample_type & PERF_SAMPLE_REGS_USER) {
		u64 abi = data->regs_user.abi;

		/*
		 * If there are no regs to dump, notice it through
		 * first u64 being zero (PERF_SAMPLE_REGS_ABI_NONE).
		 */
		perf_output_put(handle, abi);

		if (abi) {
			u64 mask = event->attr.sample_regs_user;
			perf_output_sample_regs(handle,
						data->regs_user.regs,
						mask);
		}
	}

	if (sample_type & PERF_SAMPLE_STACK_USER) {
		perf_output_sample_ustack(handle,
					  data->stack_user_size,
					  data->regs_user.regs);
	}

	if (sample_type & PERF_SAMPLE_WEIGHT_TYPE)
		perf_output_put(handle, data->weight.full);

	if (sample_type & PERF_SAMPLE_DATA_SRC)
		perf_output_put(handle, data->data_src.val);

	if (sample_type & PERF_SAMPLE_TRANSACTION)
		perf_output_put(handle, data->txn);

	if (sample_type & PERF_SAMPLE_REGS_INTR) {
		u64 abi = data->regs_intr.abi;
		/*
		 * If there are no regs to dump, notice it through
		 * first u64 being zero (PERF_SAMPLE_REGS_ABI_NONE).
		 */
		perf_output_put(handle, abi);

		if (abi) {
			u64 mask = event->attr.sample_regs_intr;

			perf_output_sample_regs(handle,
						data->regs_intr.regs,
						mask);
		}
	}

	if (sample_type & PERF_SAMPLE_PHYS_ADDR)
		perf_output_put(handle, data->phys_addr);

	if (sample_type & PERF_SAMPLE_CGROUP)
		perf_output_put(handle, data->cgroup);

	if (sample_type & PERF_SAMPLE_DATA_PAGE_SIZE)
		perf_output_put(handle, data->data_page_size);

	if (sample_type & PERF_SAMPLE_CODE_PAGE_SIZE)
		perf_output_put(handle, data->code_page_size);

	if (sample_type & PERF_SAMPLE_AUX) {
		perf_output_put(handle, data->aux_size);

		if (data->aux_size)
			perf_aux_sample_output(event, handle, data);
	}

	if (!event->attr.watermark) {
		int wakeup_events = event->attr.wakeup_events;

		if (wakeup_events) {
			struct perf_buffer *rb = handle->rb;
			int events = local_inc_return(&rb->events);

			if (events >= wakeup_events) {
				local_sub(wakeup_events, &rb->events);
				local_inc(&rb->wakeup);
			}
		}
	}
}

static u64 perf_virt_to_phys(u64 virt)
{
	u64 phys_addr = 0;
	struct page *p = NULL;

	if (!virt)
		return 0;

	if (virt >= TASK_SIZE) {
		/* If it's vmalloc()d memory, leave phys_addr as 0 */
		if (virt_addr_valid((void *)(uintptr_t)virt) &&
		    !(virt >= VMALLOC_START && virt < VMALLOC_END))
			phys_addr = (u64)virt_to_phys((void *)(uintptr_t)virt);
	} else {
		/*
		 * Walking the pages tables for user address.
		 * Interrupts are disabled, so it prevents any tear down
		 * of the page tables.
		 * Try IRQ-safe get_user_page_fast_only first.
		 * If failed, leave phys_addr as 0.
		 */
		if (current->mm != NULL) {
			pagefault_disable();
			if (get_user_page_fast_only(virt, 0, &p))
				phys_addr = page_to_phys(p) + virt % PAGE_SIZE;
			pagefault_enable();
		}

		if (p)
			put_page(p);
	}

	return phys_addr;
}

/*
 * Return the pagetable size of a given virtual address.
 */
static u64 perf_get_pgtable_size(struct mm_struct *mm, unsigned long addr)
{
	u64 size = 0;

#ifdef CONFIG_HAVE_FAST_GUP
	pgd_t *pgdp, pgd;
	p4d_t *p4dp, p4d;
	pud_t *pudp, pud;
	pmd_t *pmdp, pmd;
	pte_t *ptep, pte;

	pgdp = pgd_offset(mm, addr);
	pgd = READ_ONCE(*pgdp);
	if (pgd_none(pgd))
		return 0;

	if (pgd_leaf(pgd))
		return pgd_leaf_size(pgd);

	p4dp = p4d_offset_lockless(pgdp, pgd, addr);
	p4d = READ_ONCE(*p4dp);
	if (!p4d_present(p4d))
		return 0;

	if (p4d_leaf(p4d))
		return p4d_leaf_size(p4d);

	pudp = pud_offset_lockless(p4dp, p4d, addr);
	pud = READ_ONCE(*pudp);
	if (!pud_present(pud))
		return 0;

	if (pud_leaf(pud))
		return pud_leaf_size(pud);

	pmdp = pmd_offset_lockless(pudp, pud, addr);
	pmd = READ_ONCE(*pmdp);
	if (!pmd_present(pmd))
		return 0;

	if (pmd_leaf(pmd))
		return pmd_leaf_size(pmd);

	ptep = pte_offset_map(&pmd, addr);
	pte = ptep_get_lockless(ptep);
	if (pte_present(pte))
		size = pte_leaf_size(pte);
	pte_unmap(ptep);
#endif /* CONFIG_HAVE_FAST_GUP */

	return size;
}

static u64 perf_get_page_size(unsigned long addr)
{
	struct mm_struct *mm;
	unsigned long flags;
	u64 size;

	if (!addr)
		return 0;

	/*
	 * Software page-table walkers must disable IRQs,
	 * which prevents any tear down of the page tables.
	 */
	local_irq_save(flags);

	mm = current->mm;
	if (!mm) {
		/*
		 * For kernel threads and the like, use init_mm so that
		 * we can find kernel memory.
		 */
		mm = &init_mm;
	}

	size = perf_get_pgtable_size(mm, addr);

	local_irq_restore(flags);

	return size;
}

static struct perf_callchain_entry __empty_callchain = { .nr = 0, };

struct perf_callchain_entry *
perf_callchain(struct perf_event *event, struct pt_regs *regs)
{
	bool kernel = !event->attr.exclude_callchain_kernel;
	bool user   = !event->attr.exclude_callchain_user;
	/* Disallow cross-task user callchains. */
	bool crosstask = event->ctx->task && event->ctx->task != current;
	const u32 max_stack = event->attr.sample_max_stack;
	struct perf_callchain_entry *callchain;

	if (!kernel && !user)
		return &__empty_callchain;

	callchain = get_perf_callchain(regs, 0, kernel, user,
				       max_stack, crosstask, true);
	return callchain ?: &__empty_callchain;
}

void perf_prepare_sample(struct perf_event_header *header,
			 struct perf_sample_data *data,
			 struct perf_event *event,
			 struct pt_regs *regs)
{
	u64 sample_type = event->attr.sample_type;

	header->type = PERF_RECORD_SAMPLE;
	header->size = sizeof(*header) + event->header_size;

	header->misc = 0;
	header->misc |= perf_misc_flags(regs);

	__perf_event_header__init_id(header, data, event);

	if (sample_type & (PERF_SAMPLE_IP | PERF_SAMPLE_CODE_PAGE_SIZE))
		data->ip = perf_instruction_pointer(regs);

	if (sample_type & PERF_SAMPLE_CALLCHAIN) {
		int size = 1;

		if (!(sample_type & __PERF_SAMPLE_CALLCHAIN_EARLY))
			data->callchain = perf_callchain(event, regs);

		size += data->callchain->nr;

		header->size += size * sizeof(u64);
	}

	if (sample_type & PERF_SAMPLE_RAW) {
		struct perf_raw_record *raw = data->raw;
		int size;

		if (raw) {
			struct perf_raw_frag *frag = &raw->frag;
			u32 sum = 0;

			do {
				sum += frag->size;
				if (perf_raw_frag_last(frag))
					break;
				frag = frag->next;
			} while (1);

			size = round_up(sum + sizeof(u32), sizeof(u64));
			raw->size = size - sizeof(u32);
			frag->pad = raw->size - sum;
		} else {
			size = sizeof(u64);
		}

		header->size += size;
	}

	if (sample_type & PERF_SAMPLE_BRANCH_STACK) {
		int size = sizeof(u64); /* nr */
		if (data->br_stack) {
			if (perf_sample_save_hw_index(event))
				size += sizeof(u64);

			size += data->br_stack->nr
			      * sizeof(struct perf_branch_entry);
		}
		header->size += size;
	}

	if (sample_type & (PERF_SAMPLE_REGS_USER | PERF_SAMPLE_STACK_USER))
		perf_sample_regs_user(&data->regs_user, regs);

	if (sample_type & PERF_SAMPLE_REGS_USER) {
		/* regs dump ABI info */
		int size = sizeof(u64);

		if (data->regs_user.regs) {
			u64 mask = event->attr.sample_regs_user;
			size += hweight64(mask) * sizeof(u64);
		}

		header->size += size;
	}

	if (sample_type & PERF_SAMPLE_STACK_USER) {
		/*
		 * Either we need PERF_SAMPLE_STACK_USER bit to be always
		 * processed as the last one or have additional check added
		 * in case new sample type is added, because we could eat
		 * up the rest of the sample size.
		 */
		u16 stack_size = event->attr.sample_stack_user;
		u16 size = sizeof(u64);

		stack_size = perf_sample_ustack_size(stack_size, header->size,
						     data->regs_user.regs);

		/*
		 * If there is something to dump, add space for the dump
		 * itself and for the field that tells the dynamic size,
		 * which is how many have been actually dumped.
		 */
		if (stack_size)
			size += sizeof(u64) + stack_size;

		data->stack_user_size = stack_size;
		header->size += size;
	}

	if (sample_type & PERF_SAMPLE_REGS_INTR) {
		/* regs dump ABI info */
		int size = sizeof(u64);

		perf_sample_regs_intr(&data->regs_intr, regs);

		if (data->regs_intr.regs) {
			u64 mask = event->attr.sample_regs_intr;

			size += hweight64(mask) * sizeof(u64);
		}

		header->size += size;
	}

	if (sample_type & PERF_SAMPLE_PHYS_ADDR)
		data->phys_addr = perf_virt_to_phys(data->addr);

#ifdef CONFIG_CGROUP_PERF
	if (sample_type & PERF_SAMPLE_CGROUP) {
		struct cgroup *cgrp;

		/* protected by RCU */
		cgrp = task_css_check(current, perf_event_cgrp_id, 1)->cgroup;
		data->cgroup = cgroup_id(cgrp);
	}
#endif

	/*
	 * PERF_DATA_PAGE_SIZE requires PERF_SAMPLE_ADDR. If the user doesn't
	 * require PERF_SAMPLE_ADDR, kernel implicitly retrieve the data->addr,
	 * but the value will not dump to the userspace.
	 */
	if (sample_type & PERF_SAMPLE_DATA_PAGE_SIZE)
		data->data_page_size = perf_get_page_size(data->addr);

	if (sample_type & PERF_SAMPLE_CODE_PAGE_SIZE)
		data->code_page_size = perf_get_page_size(data->ip);

	if (sample_type & PERF_SAMPLE_AUX) {
		u64 size;

		header->size += sizeof(u64); /* size */

		/*
		 * Given the 16bit nature of header::size, an AUX sample can
		 * easily overflow it, what with all the preceding sample bits.
		 * Make sure this doesn't happen by using up to U16_MAX bytes
		 * per sample in total (rounded down to 8 byte boundary).
		 */
		size = min_t(size_t, U16_MAX - header->size,
			     event->attr.aux_sample_size);
		size = rounddown(size, 8);
		size = perf_prepare_sample_aux(event, data, size);

		WARN_ON_ONCE(size + header->size > U16_MAX);
		header->size += size;
	}
	/*
	 * If you're adding more sample types here, you likely need to do
	 * something about the overflowing header::size, like repurpose the
	 * lowest 3 bits of size, which should be always zero at the moment.
	 * This raises a more important question, do we really need 512k sized
	 * samples and why, so good argumentation is in order for whatever you
	 * do here next.
	 */
	WARN_ON_ONCE(header->size & 7);
}

static __always_inline int
__perf_event_output(struct perf_event *event,
		    struct perf_sample_data *data,
		    struct pt_regs *regs,
		    int (*output_begin)(struct perf_output_handle *,
					struct perf_sample_data *,
					struct perf_event *,
					unsigned int))
{
	struct perf_output_handle handle;
	struct perf_event_header header;
	int err;

	/* protect the callchain buffers */
	rcu_read_lock();

	perf_prepare_sample(&header, data, event, regs);

	err = output_begin(&handle, data, event, header.size);
	if (err)
		goto exit;

	perf_output_sample(&handle, &header, data, event);

	perf_output_end(&handle);

exit:
	rcu_read_unlock();
	return err;
}

void
perf_event_output_forward(struct perf_event *event,
			 struct perf_sample_data *data,
			 struct pt_regs *regs)
{
	__perf_event_output(event, data, regs, perf_output_begin_forward);
}

void
perf_event_output_backward(struct perf_event *event,
			   struct perf_sample_data *data,
			   struct pt_regs *regs)
{
	__perf_event_output(event, data, regs, perf_output_begin_backward);
}

int
perf_event_output(struct perf_event *event,
		  struct perf_sample_data *data,
		  struct pt_regs *regs)
{
	return __perf_event_output(event, data, regs, perf_output_begin);
}

/*
 * read event_id
 */

struct perf_read_event {
	struct perf_event_header	header;

	u32				pid;
	u32				tid;
};

static void
perf_event_read_event(struct perf_event *event,
			struct task_struct *task)
{
	struct perf_output_handle handle;
	struct perf_sample_data sample;
	struct perf_read_event read_event = {
		.header = {
			.type = PERF_RECORD_READ,
			.misc = 0,
			.size = sizeof(read_event) + event->read_size,
		},
		.pid = perf_event_pid(event, task),
		.tid = perf_event_tid(event, task),
	};
	int ret;

	perf_event_header__init_id(&read_event.header, &sample, event);
	ret = perf_output_begin(&handle, &sample, event, read_event.header.size);
	if (ret)
		return;

	perf_output_put(&handle, read_event);
	perf_output_read(&handle, event);
	perf_event__output_id_sample(event, &handle, &sample);

	perf_output_end(&handle);
}

typedef void (perf_iterate_f)(struct perf_event *event, void *data);

static void
perf_iterate_ctx(struct perf_event_context *ctx,
		   perf_iterate_f output,
		   void *data, bool all)
{
	struct perf_event *event;

	list_for_each_entry_rcu(event, &ctx->event_list, event_entry) {
		if (!all) {
			if (event->state < PERF_EVENT_STATE_INACTIVE)
				continue;
			if (!event_filter_match(event))
				continue;
		}

		output(event, data);
	}
}

static void perf_iterate_sb_cpu(perf_iterate_f output, void *data)
{
	struct pmu_event_list *pel = this_cpu_ptr(&pmu_sb_events);
	struct perf_event *event;

	list_for_each_entry_rcu(event, &pel->list, sb_list) {
		/*
		 * Skip events that are not fully formed yet; ensure that
		 * if we observe event->ctx, both event and ctx will be
		 * complete enough. See perf_install_in_context().
		 */
		if (!smp_load_acquire(&event->ctx))
			continue;

		if (event->state < PERF_EVENT_STATE_INACTIVE)
			continue;
		if (!event_filter_match(event))
			continue;
		output(event, data);
	}
}

/*
 * Iterate all events that need to receive side-band events.
 *
 * For new callers; ensure that account_pmu_sb_event() includes
 * your event, otherwise it might not get delivered.
 */
static void
perf_iterate_sb(perf_iterate_f output, void *data,
	       struct perf_event_context *task_ctx)
{
	struct perf_event_context *ctx;
	int ctxn;

	rcu_read_lock();
	preempt_disable();

	/*
	 * If we have task_ctx != NULL we only notify the task context itself.
	 * The task_ctx is set only for EXIT events before releasing task
	 * context.
	 */
	if (task_ctx) {
		perf_iterate_ctx(task_ctx, output, data, false);
		goto done;
	}

	perf_iterate_sb_cpu(output, data);

	for_each_task_context_nr(ctxn) {
		ctx = rcu_dereference(current->perf_event_ctxp[ctxn]);
		if (ctx)
			perf_iterate_ctx(ctx, output, data, false);
	}
done:
	preempt_enable();
	rcu_read_unlock();
}

/*
 * Clear all file-based filters at exec, they'll have to be
 * re-instated when/if these objects are mmapped again.
 */
static void perf_event_addr_filters_exec(struct perf_event *event, void *data)
{
	struct perf_addr_filters_head *ifh = perf_event_addr_filters(event);
	struct perf_addr_filter *filter;
	unsigned int restart = 0, count = 0;
	unsigned long flags;

	if (!has_addr_filter(event))
		return;

	raw_spin_lock_irqsave(&ifh->lock, flags);
	list_for_each_entry(filter, &ifh->list, entry) {
		if (filter->path.dentry) {
			event->addr_filter_ranges[count].start = 0;
			event->addr_filter_ranges[count].size = 0;
			restart++;
		}

		count++;
	}

	if (restart)
		event->addr_filters_gen++;
	raw_spin_unlock_irqrestore(&ifh->lock, flags);

	if (restart)
		perf_event_stop(event, 1);
}

void perf_event_exec(void)
{
	struct perf_event_context *ctx;
	int ctxn;

	for_each_task_context_nr(ctxn) {
		perf_event_enable_on_exec(ctxn);
		perf_event_remove_on_exec(ctxn);

		rcu_read_lock();
		ctx = rcu_dereference(current->perf_event_ctxp[ctxn]);
		if (ctx) {
			perf_iterate_ctx(ctx, perf_event_addr_filters_exec,
					 NULL, true);
		}
		rcu_read_unlock();
	}
}

struct remote_output {
	struct perf_buffer	*rb;
	int			err;
};

static void __perf_event_output_stop(struct perf_event *event, void *data)
{
	struct perf_event *parent = event->parent;
	struct remote_output *ro = data;
	struct perf_buffer *rb = ro->rb;
	struct stop_event_data sd = {
		.event	= event,
	};

	if (!has_aux(event))
		return;

	if (!parent)
		parent = event;

	/*
	 * In case of inheritance, it will be the parent that links to the
	 * ring-buffer, but it will be the child that's actually using it.
	 *
	 * We are using event::rb to determine if the event should be stopped,
	 * however this may race with ring_buffer_attach() (through set_output),
	 * which will make us skip the event that actually needs to be stopped.
	 * So ring_buffer_attach() has to stop an aux event before re-assigning
	 * its rb pointer.
	 */
	if (rcu_dereference(parent->rb) == rb)
		ro->err = __perf_event_stop(&sd);
}

static int __perf_pmu_output_stop(void *info)
{
	struct perf_event *event = info;
	struct pmu *pmu = event->ctx->pmu;
	struct perf_cpu_context *cpuctx = this_cpu_ptr(pmu->pmu_cpu_context);
	struct remote_output ro = {
		.rb	= event->rb,
	};

	rcu_read_lock();
	perf_iterate_ctx(&cpuctx->ctx, __perf_event_output_stop, &ro, false);
	if (cpuctx->task_ctx)
		perf_iterate_ctx(cpuctx->task_ctx, __perf_event_output_stop,
				   &ro, false);
	rcu_read_unlock();

	return ro.err;
}

static void perf_pmu_output_stop(struct perf_event *event)
{
	struct perf_event *iter;
	int err, cpu;

restart:
	rcu_read_lock();
	list_for_each_entry_rcu(iter, &event->rb->event_list, rb_entry) {
		/*
		 * For per-CPU events, we need to make sure that neither they
		 * nor their children are running; for cpu==-1 events it's
		 * sufficient to stop the event itself if it's active, since
		 * it can't have children.
		 */
		cpu = iter->cpu;
		if (cpu == -1)
			cpu = READ_ONCE(iter->oncpu);

		if (cpu == -1)
			continue;

		err = cpu_function_call(cpu, __perf_pmu_output_stop, event);
		if (err == -EAGAIN) {
			rcu_read_unlock();
			goto restart;
		}
	}
	rcu_read_unlock();
}

/*
 * task tracking -- fork/exit
 *
 * enabled by: attr.comm | attr.mmap | attr.mmap2 | attr.mmap_data | attr.task
 */

struct perf_task_event {
	struct task_struct		*task;
	struct perf_event_context	*task_ctx;

	struct {
		struct perf_event_header	header;

		u32				pid;
		u32				ppid;
		u32				tid;
		u32				ptid;
		u64				time;
	} event_id;
};

static int perf_event_task_match(struct perf_event *event)
{
	return event->attr.comm  || event->attr.mmap ||
	       event->attr.mmap2 || event->attr.mmap_data ||
	       event->attr.task;
}

static void perf_event_task_output(struct perf_event *event,
				   void *data)
{
	struct perf_task_event *task_event = data;
	struct perf_output_handle handle;
	struct perf_sample_data	sample;
	struct task_struct *task = task_event->task;
	int ret, size = task_event->event_id.header.size;

	if (!perf_event_task_match(event))
		return;

	perf_event_header__init_id(&task_event->event_id.header, &sample, event);

	ret = perf_output_begin(&handle, &sample, event,
				task_event->event_id.header.size);
	if (ret)
		goto out;

	task_event->event_id.pid = perf_event_pid(event, task);
	task_event->event_id.tid = perf_event_tid(event, task);

	if (task_event->event_id.header.type == PERF_RECORD_EXIT) {
		task_event->event_id.ppid = perf_event_pid(event,
							task->real_parent);
		task_event->event_id.ptid = perf_event_pid(event,
							task->real_parent);
	} else {  /* PERF_RECORD_FORK */
		task_event->event_id.ppid = perf_event_pid(event, current);
		task_event->event_id.ptid = perf_event_tid(event, current);
	}

	task_event->event_id.time = perf_event_clock(event);

	perf_output_put(&handle, task_event->event_id);

	perf_event__output_id_sample(event, &handle, &sample);

	perf_output_end(&handle);
out:
	task_event->event_id.header.size = size;
}

static void perf_event_task(struct task_struct *task,
			      struct perf_event_context *task_ctx,
			      int new)
{
	struct perf_task_event task_event;

	if (!atomic_read(&nr_comm_events) &&
	    !atomic_read(&nr_mmap_events) &&
	    !atomic_read(&nr_task_events))
		return;

	task_event = (struct perf_task_event){
		.task	  = task,
		.task_ctx = task_ctx,
		.event_id    = {
			.header = {
				.type = new ? PERF_RECORD_FORK : PERF_RECORD_EXIT,
				.misc = 0,
				.size = sizeof(task_event.event_id),
			},
			/* .pid  */
			/* .ppid */
			/* .tid  */
			/* .ptid */
			/* .time */
		},
	};

	perf_iterate_sb(perf_event_task_output,
		       &task_event,
		       task_ctx);
}

void perf_event_fork(struct task_struct *task)
{
	perf_event_task(task, NULL, 1);
	perf_event_namespaces(task);
}

/*
 * comm tracking
 */

struct perf_comm_event {
	struct task_struct	*task;
	char			*comm;
	int			comm_size;

	struct {
		struct perf_event_header	header;

		u32				pid;
		u32				tid;
	} event_id;
};

static int perf_event_comm_match(struct perf_event *event)
{
	return event->attr.comm;
}

static void perf_event_comm_output(struct perf_event *event,
				   void *data)
{
	struct perf_comm_event *comm_event = data;
	struct perf_output_handle handle;
	struct perf_sample_data sample;
	int size = comm_event->event_id.header.size;
	int ret;

	if (!perf_event_comm_match(event))
		return;

	perf_event_header__init_id(&comm_event->event_id.header, &sample, event);
	ret = perf_output_begin(&handle, &sample, event,
				comm_event->event_id.header.size);

	if (ret)
		goto out;

	comm_event->event_id.pid = perf_event_pid(event, comm_event->task);
	comm_event->event_id.tid = perf_event_tid(event, comm_event->task);

	perf_output_put(&handle, comm_event->event_id);
	__output_copy(&handle, comm_event->comm,
				   comm_event->comm_size);

	perf_event__output_id_sample(event, &handle, &sample);

	perf_output_end(&handle);
out:
	comm_event->event_id.header.size = size;
}

static void perf_event_comm_event(struct perf_comm_event *comm_event)
{
	char comm[TASK_COMM_LEN];
	unsigned int size;

	memset(comm, 0, sizeof(comm));
	strlcpy(comm, comm_event->task->comm, sizeof(comm));
	size = ALIGN(strlen(comm)+1, sizeof(u64));

	comm_event->comm = comm;
	comm_event->comm_size = size;

	comm_event->event_id.header.size = sizeof(comm_event->event_id) + size;

	perf_iterate_sb(perf_event_comm_output,
		       comm_event,
		       NULL);
}

void perf_event_comm(struct task_struct *task, bool exec)
{
	struct perf_comm_event comm_event;

	if (!atomic_read(&nr_comm_events))
		return;

	comm_event = (struct perf_comm_event){
		.task	= task,
		/* .comm      */
		/* .comm_size */
		.event_id  = {
			.header = {
				.type = PERF_RECORD_COMM,
				.misc = exec ? PERF_RECORD_MISC_COMM_EXEC : 0,
				/* .size */
			},
			/* .pid */
			/* .tid */
		},
	};

	perf_event_comm_event(&comm_event);
}

/*
 * namespaces tracking
 */

struct perf_namespaces_event {
	struct task_struct		*task;

	struct {
		struct perf_event_header	header;

		u32				pid;
		u32				tid;
		u64				nr_namespaces;
		struct perf_ns_link_info	link_info[NR_NAMESPACES];
	} event_id;
};

static int perf_event_namespaces_match(struct perf_event *event)
{
	return event->attr.namespaces;
}

static void perf_event_namespaces_output(struct perf_event *event,
					 void *data)
{
	struct perf_namespaces_event *namespaces_event = data;
	struct perf_output_handle handle;
	struct perf_sample_data sample;
	u16 header_size = namespaces_event->event_id.header.size;
	int ret;

	if (!perf_event_namespaces_match(event))
		return;

	perf_event_header__init_id(&namespaces_event->event_id.header,
				   &sample, event);
	ret = perf_output_begin(&handle, &sample, event,
				namespaces_event->event_id.header.size);
	if (ret)
		goto out;

	namespaces_event->event_id.pid = perf_event_pid(event,
							namespaces_event->task);
	namespaces_event->event_id.tid = perf_event_tid(event,
							namespaces_event->task);

	perf_output_put(&handle, namespaces_event->event_id);

	perf_event__output_id_sample(event, &handle, &sample);

	perf_output_end(&handle);
out:
	namespaces_event->event_id.header.size = header_size;
}

static void perf_fill_ns_link_info(struct perf_ns_link_info *ns_link_info,
				   struct task_struct *task,
				   const struct proc_ns_operations *ns_ops)
{
	struct path ns_path;
	struct inode *ns_inode;
	int error;

	error = ns_get_path(&ns_path, task, ns_ops);
	if (!error) {
		ns_inode = ns_path.dentry->d_inode;
		ns_link_info->dev = new_encode_dev(ns_inode->i_sb->s_dev);
		ns_link_info->ino = ns_inode->i_ino;
		path_put(&ns_path);
	}
}

void perf_event_namespaces(struct task_struct *task)
{
	struct perf_namespaces_event namespaces_event;
	struct perf_ns_link_info *ns_link_info;

	if (!atomic_read(&nr_namespaces_events))
		return;

	namespaces_event = (struct perf_namespaces_event){
		.task	= task,
		.event_id  = {
			.header = {
				.type = PERF_RECORD_NAMESPACES,
				.misc = 0,
				.size = sizeof(namespaces_event.event_id),
			},
			/* .pid */
			/* .tid */
			.nr_namespaces = NR_NAMESPACES,
			/* .link_info[NR_NAMESPACES] */
		},
	};

	ns_link_info = namespaces_event.event_id.link_info;

	perf_fill_ns_link_info(&ns_link_info[MNT_NS_INDEX],
			       task, &mntns_operations);

#ifdef CONFIG_USER_NS
	perf_fill_ns_link_info(&ns_link_info[USER_NS_INDEX],
			       task, &userns_operations);
#endif
#ifdef CONFIG_NET_NS
	perf_fill_ns_link_info(&ns_link_info[NET_NS_INDEX],
			       task, &netns_operations);
#endif
#ifdef CONFIG_UTS_NS
	perf_fill_ns_link_info(&ns_link_info[UTS_NS_INDEX],
			       task, &utsns_operations);
#endif
#ifdef CONFIG_IPC_NS
	perf_fill_ns_link_info(&ns_link_info[IPC_NS_INDEX],
			       task, &ipcns_operations);
#endif
#ifdef CONFIG_PID_NS
	perf_fill_ns_link_info(&ns_link_info[PID_NS_INDEX],
			       task, &pidns_operations);
#endif
#ifdef CONFIG_CGROUPS
	perf_fill_ns_link_info(&ns_link_info[CGROUP_NS_INDEX],
			       task, &cgroupns_operations);
#endif

	perf_iterate_sb(perf_event_namespaces_output,
			&namespaces_event,
			NULL);
}

/*
 * cgroup tracking
 */
#ifdef CONFIG_CGROUP_PERF

struct perf_cgroup_event {
	char				*path;
	int				path_size;
	struct {
		struct perf_event_header	header;
		u64				id;
		char				path[];
	} event_id;
};

static int perf_event_cgroup_match(struct perf_event *event)
{
	return event->attr.cgroup;
}

static void perf_event_cgroup_output(struct perf_event *event, void *data)
{
	struct perf_cgroup_event *cgroup_event = data;
	struct perf_output_handle handle;
	struct perf_sample_data sample;
	u16 header_size = cgroup_event->event_id.header.size;
	int ret;

	if (!perf_event_cgroup_match(event))
		return;

	perf_event_header__init_id(&cgroup_event->event_id.header,
				   &sample, event);
	ret = perf_output_begin(&handle, &sample, event,
				cgroup_event->event_id.header.size);
	if (ret)
		goto out;

	perf_output_put(&handle, cgroup_event->event_id);
	__output_copy(&handle, cgroup_event->path, cgroup_event->path_size);

	perf_event__output_id_sample(event, &handle, &sample);

	perf_output_end(&handle);
out:
	cgroup_event->event_id.header.size = header_size;
}

static void perf_event_cgroup(struct cgroup *cgrp)
{
	struct perf_cgroup_event cgroup_event;
	char path_enomem[16] = "//enomem";
	char *pathname;
	size_t size;

	if (!atomic_read(&nr_cgroup_events))
		return;

	cgroup_event = (struct perf_cgroup_event){
		.event_id  = {
			.header = {
				.type = PERF_RECORD_CGROUP,
				.misc = 0,
				.size = sizeof(cgroup_event.event_id),
			},
			.id = cgroup_id(cgrp),
		},
	};

	pathname = kmalloc(PATH_MAX, GFP_KERNEL);
	if (pathname == NULL) {
		cgroup_event.path = path_enomem;
	} else {
		/* just to be sure to have enough space for alignment */
		cgroup_path(cgrp, pathname, PATH_MAX - sizeof(u64));
		cgroup_event.path = pathname;
	}

	/*
	 * Since our buffer works in 8 byte units we need to align our string
	 * size to a multiple of 8. However, we must guarantee the tail end is
	 * zero'd out to avoid leaking random bits to userspace.
	 */
	size = strlen(cgroup_event.path) + 1;
	while (!IS_ALIGNED(size, sizeof(u64)))
		cgroup_event.path[size++] = '\0';

	cgroup_event.event_id.header.size += size;
	cgroup_event.path_size = size;

	perf_iterate_sb(perf_event_cgroup_output,
			&cgroup_event,
			NULL);

	kfree(pathname);
}

#endif

/*
 * mmap tracking
 */

struct perf_mmap_event {
	struct vm_area_struct	*vma;

	const char		*file_name;
	int			file_size;
	int			maj, min;
	u64			ino;
	u64			ino_generation;
	u32			prot, flags;
	u8			build_id[BUILD_ID_SIZE_MAX];
	u32			build_id_size;

	struct {
		struct perf_event_header	header;

		u32				pid;
		u32				tid;
		u64				start;
		u64				len;
		u64				pgoff;
	} event_id;
};

static int perf_event_mmap_match(struct perf_event *event,
				 void *data)
{
	struct perf_mmap_event *mmap_event = data;
	struct vm_area_struct *vma = mmap_event->vma;
	int executable = vma->vm_flags & VM_EXEC;

	return (!executable && event->attr.mmap_data) ||
	       (executable && (event->attr.mmap || event->attr.mmap2));
}

static void perf_event_mmap_output(struct perf_event *event,
				   void *data)
{
	struct perf_mmap_event *mmap_event = data;
	struct perf_output_handle handle;
	struct perf_sample_data sample;
	int size = mmap_event->event_id.header.size;
	u32 type = mmap_event->event_id.header.type;
	bool use_build_id;
	int ret;

	if (!perf_event_mmap_match(event, data))
		return;

	if (event->attr.mmap2) {
		mmap_event->event_id.header.type = PERF_RECORD_MMAP2;
		mmap_event->event_id.header.size += sizeof(mmap_event->maj);
		mmap_event->event_id.header.size += sizeof(mmap_event->min);
		mmap_event->event_id.header.size += sizeof(mmap_event->ino);
		mmap_event->event_id.header.size += sizeof(mmap_event->ino_generation);
		mmap_event->event_id.header.size += sizeof(mmap_event->prot);
		mmap_event->event_id.header.size += sizeof(mmap_event->flags);
	}

	perf_event_header__init_id(&mmap_event->event_id.header, &sample, event);
	ret = perf_output_begin(&handle, &sample, event,
				mmap_event->event_id.header.size);
	if (ret)
		goto out;

	mmap_event->event_id.pid = perf_event_pid(event, current);
	mmap_event->event_id.tid = perf_event_tid(event, current);

	use_build_id = event->attr.build_id && mmap_event->build_id_size;

	if (event->attr.mmap2 && use_build_id)
		mmap_event->event_id.header.misc |= PERF_RECORD_MISC_MMAP_BUILD_ID;

	perf_output_put(&handle, mmap_event->event_id);

	if (event->attr.mmap2) {
		if (use_build_id) {
			u8 size[4] = { (u8) mmap_event->build_id_size, 0, 0, 0 };

			__output_copy(&handle, size, 4);
			__output_copy(&handle, mmap_event->build_id, BUILD_ID_SIZE_MAX);
		} else {
			perf_output_put(&handle, mmap_event->maj);
			perf_output_put(&handle, mmap_event->min);
			perf_output_put(&handle, mmap_event->ino);
			perf_output_put(&handle, mmap_event->ino_generation);
		}
		perf_output_put(&handle, mmap_event->prot);
		perf_output_put(&handle, mmap_event->flags);
	}

	__output_copy(&handle, mmap_event->file_name,
				   mmap_event->file_size);

	perf_event__output_id_sample(event, &handle, &sample);

	perf_output_end(&handle);
out:
	mmap_event->event_id.header.size = size;
	mmap_event->event_id.header.type = type;
}

static void perf_event_mmap_event(struct perf_mmap_event *mmap_event)
{
	struct vm_area_struct *vma = mmap_event->vma;
	struct file *file = vma->vm_file;
	int maj = 0, min = 0;
	u64 ino = 0, gen = 0;
	u32 prot = 0, flags = 0;
	unsigned int size;
	char tmp[16];
	char *buf = NULL;
	char *name;

	if (vma->vm_flags & VM_READ)
		prot |= PROT_READ;
	if (vma->vm_flags & VM_WRITE)
		prot |= PROT_WRITE;
	if (vma->vm_flags & VM_EXEC)
		prot |= PROT_EXEC;

	if (vma->vm_flags & VM_MAYSHARE)
		flags = MAP_SHARED;
	else
		flags = MAP_PRIVATE;

	if (vma->vm_flags & VM_DENYWRITE)
		flags |= MAP_DENYWRITE;
	if (vma->vm_flags & VM_LOCKED)
		flags |= MAP_LOCKED;
	if (is_vm_hugetlb_page(vma))
		flags |= MAP_HUGETLB;

	if (file) {
		struct inode *inode;
		dev_t dev;

		buf = kmalloc(PATH_MAX, GFP_KERNEL);
		if (!buf) {
			name = "//enomem";
			goto cpy_name;
		}
		/*
		 * d_path() works from the end of the rb backwards, so we
		 * need to add enough zero bytes after the string to handle
		 * the 64bit alignment we do later.
		 */
		name = file_path(file, buf, PATH_MAX - sizeof(u64));
		if (IS_ERR(name)) {
			name = "//toolong";
			goto cpy_name;
		}
		inode = file_inode(vma->vm_file);
		dev = inode_get_dev(inode);
		ino = inode->i_ino;
		gen = inode->i_generation;
		maj = MAJOR(dev);
		min = MINOR(dev);

		goto got_name;
	} else {
		if (vma->vm_ops && vma->vm_ops->name) {
			name = (char *) vma->vm_ops->name(vma);
			if (name)
				goto cpy_name;
		}

		name = (char *)arch_vma_name(vma);
		if (name)
			goto cpy_name;

		if (vma->vm_start <= vma->vm_mm->start_brk &&
				vma->vm_end >= vma->vm_mm->brk) {
			name = "[heap]";
			goto cpy_name;
		}
		if (vma->vm_start <= vma->vm_mm->start_stack &&
				vma->vm_end >= vma->vm_mm->start_stack) {
			name = "[stack]";
			goto cpy_name;
		}

		name = "//anon";
		goto cpy_name;
	}

cpy_name:
	strlcpy(tmp, name, sizeof(tmp));
	name = tmp;
got_name:
	/*
	 * Since our buffer works in 8 byte units we need to align our string
	 * size to a multiple of 8. However, we must guarantee the tail end is
	 * zero'd out to avoid leaking random bits to userspace.
	 */
	size = strlen(name)+1;
	while (!IS_ALIGNED(size, sizeof(u64)))
		name[size++] = '\0';

	mmap_event->file_name = name;
	mmap_event->file_size = size;
	mmap_event->maj = maj;
	mmap_event->min = min;
	mmap_event->ino = ino;
	mmap_event->ino_generation = gen;
	mmap_event->prot = prot;
	mmap_event->flags = flags;

	if (!(vma->vm_flags & VM_EXEC))
		mmap_event->event_id.header.misc |= PERF_RECORD_MISC_MMAP_DATA;

	mmap_event->event_id.header.size = sizeof(mmap_event->event_id) + size;

	if (atomic_read(&nr_build_id_events))
		build_id_parse(vma, mmap_event->build_id, &mmap_event->build_id_size);

	perf_iterate_sb(perf_event_mmap_output,
		       mmap_event,
		       NULL);

	kfree(buf);
}

/*
 * Check whether inode and address range match filter criteria.
 */
static bool perf_addr_filter_match(struct perf_addr_filter *filter,
				     struct file *file, unsigned long offset,
				     unsigned long size)
{
	/* d_inode(NULL) won't be equal to any mapped user-space file */
	if (!filter->path.dentry)
		return false;

	if (d_inode(filter->path.dentry) != file_inode(file))
		return false;

	if (filter->offset > offset + size)
		return false;

	if (filter->offset + filter->size < offset)
		return false;

	return true;
}

static bool perf_addr_filter_vma_adjust(struct perf_addr_filter *filter,
					struct vm_area_struct *vma,
					struct perf_addr_filter_range *fr)
{
	unsigned long vma_size = vma->vm_end - vma->vm_start;
	unsigned long off = vma->vm_pgoff << PAGE_SHIFT;
	struct file *file = vma->vm_file;

	if (!perf_addr_filter_match(filter, file, off, vma_size))
		return false;

	if (filter->offset < off) {
		fr->start = vma->vm_start;
		fr->size = min(vma_size, filter->size - (off - filter->offset));
	} else {
		fr->start = vma->vm_start + filter->offset - off;
		fr->size = min(vma->vm_end - fr->start, filter->size);
	}

	return true;
}

static void __perf_addr_filters_adjust(struct perf_event *event, void *data)
{
	struct perf_addr_filters_head *ifh = perf_event_addr_filters(event);
	struct vm_area_struct *vma = data;
	struct perf_addr_filter *filter;
	unsigned int restart = 0, count = 0;
	unsigned long flags;

	if (!has_addr_filter(event))
		return;

	if (!vma->vm_file)
		return;

	raw_spin_lock_irqsave(&ifh->lock, flags);
	list_for_each_entry(filter, &ifh->list, entry) {
		if (perf_addr_filter_vma_adjust(filter, vma,
						&event->addr_filter_ranges[count]))
			restart++;

		count++;
	}

	if (restart)
		event->addr_filters_gen++;
	raw_spin_unlock_irqrestore(&ifh->lock, flags);

	if (restart)
		perf_event_stop(event, 1);
}

/*
 * Adjust all task's events' filters to the new vma
 */
static void perf_addr_filters_adjust(struct vm_area_struct *vma)
{
	struct perf_event_context *ctx;
	int ctxn;

	/*
	 * Data tracing isn't supported yet and as such there is no need
	 * to keep track of anything that isn't related to executable code:
	 */
	if (!(vma->vm_flags & VM_EXEC))
		return;

	rcu_read_lock();
	for_each_task_context_nr(ctxn) {
		ctx = rcu_dereference(current->perf_event_ctxp[ctxn]);
		if (!ctx)
			continue;

		perf_iterate_ctx(ctx, __perf_addr_filters_adjust, vma, true);
	}
	rcu_read_unlock();
}

void perf_event_mmap(struct vm_area_struct *vma)
{
	struct perf_mmap_event mmap_event;

	if (!atomic_read(&nr_mmap_events))
		return;

	mmap_event = (struct perf_mmap_event){
		.vma	= vma,
		/* .file_name */
		/* .file_size */
		.event_id  = {
			.header = {
				.type = PERF_RECORD_MMAP,
				.misc = PERF_RECORD_MISC_USER,
				/* .size */
			},
			/* .pid */
			/* .tid */
			.start  = vma->vm_start,
			.len    = vma->vm_end - vma->vm_start,
			.pgoff  = (u64)vma->vm_pgoff << PAGE_SHIFT,
		},
		/* .maj (attr_mmap2 only) */
		/* .min (attr_mmap2 only) */
		/* .ino (attr_mmap2 only) */
		/* .ino_generation (attr_mmap2 only) */
		/* .prot (attr_mmap2 only) */
		/* .flags (attr_mmap2 only) */
	};

	perf_addr_filters_adjust(vma);
	perf_event_mmap_event(&mmap_event);
}

void perf_event_aux_event(struct perf_event *event, unsigned long head,
			  unsigned long size, u64 flags)
{
	struct perf_output_handle handle;
	struct perf_sample_data sample;
	struct perf_aux_event {
		struct perf_event_header	header;
		u64				offset;
		u64				size;
		u64				flags;
	} rec = {
		.header = {
			.type = PERF_RECORD_AUX,
			.misc = 0,
			.size = sizeof(rec),
		},
		.offset		= head,
		.size		= size,
		.flags		= flags,
	};
	int ret;

	perf_event_header__init_id(&rec.header, &sample, event);
	ret = perf_output_begin(&handle, &sample, event, rec.header.size);

	if (ret)
		return;

	perf_output_put(&handle, rec);
	perf_event__output_id_sample(event, &handle, &sample);

	perf_output_end(&handle);
}

/*
 * Lost/dropped samples logging
 */
void perf_log_lost_samples(struct perf_event *event, u64 lost)
{
	struct perf_output_handle handle;
	struct perf_sample_data sample;
	int ret;

	struct {
		struct perf_event_header	header;
		u64				lost;
	} lost_samples_event = {
		.header = {
			.type = PERF_RECORD_LOST_SAMPLES,
			.misc = 0,
			.size = sizeof(lost_samples_event),
		},
		.lost		= lost,
	};

	perf_event_header__init_id(&lost_samples_event.header, &sample, event);

	ret = perf_output_begin(&handle, &sample, event,
				lost_samples_event.header.size);
	if (ret)
		return;

	perf_output_put(&handle, lost_samples_event);
	perf_event__output_id_sample(event, &handle, &sample);
	perf_output_end(&handle);
}

/*
 * context_switch tracking
 */

struct perf_switch_event {
	struct task_struct	*task;
	struct task_struct	*next_prev;

	struct {
		struct perf_event_header	header;
		u32				next_prev_pid;
		u32				next_prev_tid;
	} event_id;
};

static int perf_event_switch_match(struct perf_event *event)
{
	return event->attr.context_switch;
}

static void perf_event_switch_output(struct perf_event *event, void *data)
{
	struct perf_switch_event *se = data;
	struct perf_output_handle handle;
	struct perf_sample_data sample;
	int ret;

	if (!perf_event_switch_match(event))
		return;

	/* Only CPU-wide events are allowed to see next/prev pid/tid */
	if (event->ctx->task) {
		se->event_id.header.type = PERF_RECORD_SWITCH;
		se->event_id.header.size = sizeof(se->event_id.header);
	} else {
		se->event_id.header.type = PERF_RECORD_SWITCH_CPU_WIDE;
		se->event_id.header.size = sizeof(se->event_id);
		se->event_id.next_prev_pid =
					perf_event_pid(event, se->next_prev);
		se->event_id.next_prev_tid =
					perf_event_tid(event, se->next_prev);
	}

	perf_event_header__init_id(&se->event_id.header, &sample, event);

	ret = perf_output_begin(&handle, &sample, event, se->event_id.header.size);
	if (ret)
		return;

	if (event->ctx->task)
		perf_output_put(&handle, se->event_id.header);
	else
		perf_output_put(&handle, se->event_id);

	perf_event__output_id_sample(event, &handle, &sample);

	perf_output_end(&handle);
}

static void perf_event_switch(struct task_struct *task,
			      struct task_struct *next_prev, bool sched_in)
{
	struct perf_switch_event switch_event;

	/* N.B. caller checks nr_switch_events != 0 */

	switch_event = (struct perf_switch_event){
		.task		= task,
		.next_prev	= next_prev,
		.event_id	= {
			.header = {
				/* .type */
				.misc = sched_in ? 0 : PERF_RECORD_MISC_SWITCH_OUT,
				/* .size */
			},
			/* .next_prev_pid */
			/* .next_prev_tid */
		},
	};

	if (!sched_in && task->on_rq) {
		switch_event.event_id.header.misc |=
				PERF_RECORD_MISC_SWITCH_OUT_PREEMPT;
	}

	perf_iterate_sb(perf_event_switch_output, &switch_event, NULL);
}

/*
 * IRQ throttle logging
 */

static void perf_log_throttle(struct perf_event *event, int enable)
{
	struct perf_output_handle handle;
	struct perf_sample_data sample;
	int ret;

	struct {
		struct perf_event_header	header;
		u64				time;
		u64				id;
		u64				stream_id;
	} throttle_event = {
		.header = {
			.type = PERF_RECORD_THROTTLE,
			.misc = 0,
			.size = sizeof(throttle_event),
		},
		.time		= perf_event_clock(event),
		.id		= primary_event_id(event),
		.stream_id	= event->id,
	};

	if (enable)
		throttle_event.header.type = PERF_RECORD_UNTHROTTLE;

	perf_event_header__init_id(&throttle_event.header, &sample, event);

	ret = perf_output_begin(&handle, &sample, event,
				throttle_event.header.size);
	if (ret)
		return;

	perf_output_put(&handle, throttle_event);
	perf_event__output_id_sample(event, &handle, &sample);
	perf_output_end(&handle);
}

/*
 * ksymbol register/unregister tracking
 */

struct perf_ksymbol_event {
	const char	*name;
	int		name_len;
	struct {
		struct perf_event_header        header;
		u64				addr;
		u32				len;
		u16				ksym_type;
		u16				flags;
	} event_id;
};

static int perf_event_ksymbol_match(struct perf_event *event)
{
	return event->attr.ksymbol;
}

static void perf_event_ksymbol_output(struct perf_event *event, void *data)
{
	struct perf_ksymbol_event *ksymbol_event = data;
	struct perf_output_handle handle;
	struct perf_sample_data sample;
	int ret;

	if (!perf_event_ksymbol_match(event))
		return;

	perf_event_header__init_id(&ksymbol_event->event_id.header,
				   &sample, event);
	ret = perf_output_begin(&handle, &sample, event,
				ksymbol_event->event_id.header.size);
	if (ret)
		return;

	perf_output_put(&handle, ksymbol_event->event_id);
	__output_copy(&handle, ksymbol_event->name, ksymbol_event->name_len);
	perf_event__output_id_sample(event, &handle, &sample);

	perf_output_end(&handle);
}

void perf_event_ksymbol(u16 ksym_type, u64 addr, u32 len, bool unregister,
			const char *sym)
{
	struct perf_ksymbol_event ksymbol_event;
	char name[KSYM_NAME_LEN];
	u16 flags = 0;
	int name_len;

	if (!atomic_read(&nr_ksymbol_events))
		return;

	if (ksym_type >= PERF_RECORD_KSYMBOL_TYPE_MAX ||
	    ksym_type == PERF_RECORD_KSYMBOL_TYPE_UNKNOWN)
		goto err;

	strlcpy(name, sym, KSYM_NAME_LEN);
	name_len = strlen(name) + 1;
	while (!IS_ALIGNED(name_len, sizeof(u64)))
		name[name_len++] = '\0';
	BUILD_BUG_ON(KSYM_NAME_LEN % sizeof(u64));

	if (unregister)
		flags |= PERF_RECORD_KSYMBOL_FLAGS_UNREGISTER;

	ksymbol_event = (struct perf_ksymbol_event){
		.name = name,
		.name_len = name_len,
		.event_id = {
			.header = {
				.type = PERF_RECORD_KSYMBOL,
				.size = sizeof(ksymbol_event.event_id) +
					name_len,
			},
			.addr = addr,
			.len = len,
			.ksym_type = ksym_type,
			.flags = flags,
		},
	};

	perf_iterate_sb(perf_event_ksymbol_output, &ksymbol_event, NULL);
	return;
err:
	WARN_ONCE(1, "%s: Invalid KSYMBOL type 0x%x\n", __func__, ksym_type);
}

/*
 * bpf program load/unload tracking
 */

struct perf_bpf_event {
	struct bpf_prog	*prog;
	struct {
		struct perf_event_header        header;
		u16				type;
		u16				flags;
		u32				id;
		u8				tag[BPF_TAG_SIZE];
	} event_id;
};

static int perf_event_bpf_match(struct perf_event *event)
{
	return event->attr.bpf_event;
}

static void perf_event_bpf_output(struct perf_event *event, void *data)
{
	struct perf_bpf_event *bpf_event = data;
	struct perf_output_handle handle;
	struct perf_sample_data sample;
	int ret;

	if (!perf_event_bpf_match(event))
		return;

	perf_event_header__init_id(&bpf_event->event_id.header,
				   &sample, event);
	ret = perf_output_begin(&handle, data, event,
				bpf_event->event_id.header.size);
	if (ret)
		return;

	perf_output_put(&handle, bpf_event->event_id);
	perf_event__output_id_sample(event, &handle, &sample);

	perf_output_end(&handle);
}

static void perf_event_bpf_emit_ksymbols(struct bpf_prog *prog,
					 enum perf_bpf_event_type type)
{
	bool unregister = type == PERF_BPF_EVENT_PROG_UNLOAD;
	int i;

	if (prog->aux->func_cnt == 0) {
		perf_event_ksymbol(PERF_RECORD_KSYMBOL_TYPE_BPF,
				   (u64)(unsigned long)prog->bpf_func,
				   prog->jited_len, unregister,
				   prog->aux->ksym.name);
	} else {
		for (i = 0; i < prog->aux->func_cnt; i++) {
			struct bpf_prog *subprog = prog->aux->func[i];

			perf_event_ksymbol(
				PERF_RECORD_KSYMBOL_TYPE_BPF,
				(u64)(unsigned long)subprog->bpf_func,
				subprog->jited_len, unregister,
				prog->aux->ksym.name);
		}
	}
<<<<<<< HEAD
=======
}

void perf_event_bpf_event(struct bpf_prog *prog,
			  enum perf_bpf_event_type type,
			  u16 flags)
{
	struct perf_bpf_event bpf_event;

	if (type <= PERF_BPF_EVENT_UNKNOWN ||
	    type >= PERF_BPF_EVENT_MAX)
		return;

	switch (type) {
	case PERF_BPF_EVENT_PROG_LOAD:
	case PERF_BPF_EVENT_PROG_UNLOAD:
		if (atomic_read(&nr_ksymbol_events))
			perf_event_bpf_emit_ksymbols(prog, type);
		break;
	default:
		break;
	}

	if (!atomic_read(&nr_bpf_events))
		return;

	bpf_event = (struct perf_bpf_event){
		.prog = prog,
		.event_id = {
			.header = {
				.type = PERF_RECORD_BPF_EVENT,
				.size = sizeof(bpf_event.event_id),
			},
			.type = type,
			.flags = flags,
			.id = prog->aux->id,
		},
	};

	BUILD_BUG_ON(BPF_TAG_SIZE % sizeof(u64));

	memcpy(bpf_event.event_id.tag, prog->tag, BPF_TAG_SIZE);
	perf_iterate_sb(perf_event_bpf_output, &bpf_event, NULL);
}

struct perf_text_poke_event {
	const void		*old_bytes;
	const void		*new_bytes;
	size_t			pad;
	u16			old_len;
	u16			new_len;

	struct {
		struct perf_event_header	header;

		u64				addr;
	} event_id;
};

static int perf_event_text_poke_match(struct perf_event *event)
{
	return event->attr.text_poke;
}

static void perf_event_text_poke_output(struct perf_event *event, void *data)
{
	struct perf_text_poke_event *text_poke_event = data;
	struct perf_output_handle handle;
	struct perf_sample_data sample;
	u64 padding = 0;
	int ret;

	if (!perf_event_text_poke_match(event))
		return;

	perf_event_header__init_id(&text_poke_event->event_id.header, &sample, event);

	ret = perf_output_begin(&handle, &sample, event,
				text_poke_event->event_id.header.size);
	if (ret)
		return;

	perf_output_put(&handle, text_poke_event->event_id);
	perf_output_put(&handle, text_poke_event->old_len);
	perf_output_put(&handle, text_poke_event->new_len);

	__output_copy(&handle, text_poke_event->old_bytes, text_poke_event->old_len);
	__output_copy(&handle, text_poke_event->new_bytes, text_poke_event->new_len);

	if (text_poke_event->pad)
		__output_copy(&handle, &padding, text_poke_event->pad);

	perf_event__output_id_sample(event, &handle, &sample);

	perf_output_end(&handle);
>>>>>>> 7d2a07b7
}

void perf_event_text_poke(const void *addr, const void *old_bytes,
			  size_t old_len, const void *new_bytes, size_t new_len)
{
	struct perf_text_poke_event text_poke_event;
	size_t tot, pad;

	if (!atomic_read(&nr_text_poke_events))
		return;

	tot  = sizeof(text_poke_event.old_len) + old_len;
	tot += sizeof(text_poke_event.new_len) + new_len;
	pad  = ALIGN(tot, sizeof(u64)) - tot;

	text_poke_event = (struct perf_text_poke_event){
		.old_bytes    = old_bytes,
		.new_bytes    = new_bytes,
		.pad          = pad,
		.old_len      = old_len,
		.new_len      = new_len,
		.event_id  = {
			.header = {
				.type = PERF_RECORD_TEXT_POKE,
				.misc = PERF_RECORD_MISC_KERNEL,
				.size = sizeof(text_poke_event.event_id) + tot + pad,
			},
			.addr = (unsigned long)addr,
		},
	};

	perf_iterate_sb(perf_event_text_poke_output, &text_poke_event, NULL);
}

void perf_event_itrace_started(struct perf_event *event)
{
	event->attach_state |= PERF_ATTACH_ITRACE;
}

static void perf_log_itrace_start(struct perf_event *event)
{
	struct perf_output_handle handle;
	struct perf_sample_data sample;
	struct perf_aux_event {
		struct perf_event_header        header;
		u32				pid;
		u32				tid;
	} rec;
	int ret;

	if (event->parent)
		event = event->parent;

	if (!(event->pmu->capabilities & PERF_PMU_CAP_ITRACE) ||
	    event->attach_state & PERF_ATTACH_ITRACE)
		return;

	rec.header.type	= PERF_RECORD_ITRACE_START;
	rec.header.misc	= 0;
	rec.header.size	= sizeof(rec);
	rec.pid	= perf_event_pid(event, current);
	rec.tid	= perf_event_tid(event, current);

	perf_event_header__init_id(&rec.header, &sample, event);
	ret = perf_output_begin(&handle, &sample, event, rec.header.size);

	if (ret)
		return;

	perf_output_put(&handle, rec);
	perf_event__output_id_sample(event, &handle, &sample);

	perf_output_end(&handle);
}

static int
__perf_event_account_interrupt(struct perf_event *event, int throttle)
{
	struct hw_perf_event *hwc = &event->hw;
	int ret = 0;
	u64 seq;

	seq = __this_cpu_read(perf_throttled_seq);
	if (seq != hwc->interrupts_seq) {
		hwc->interrupts_seq = seq;
		hwc->interrupts = 1;
	} else {
		hwc->interrupts++;
		if (unlikely(throttle
			     && hwc->interrupts >= max_samples_per_tick)) {
			__this_cpu_inc(perf_throttled_count);
			tick_dep_set_cpu(smp_processor_id(), TICK_DEP_BIT_PERF_EVENTS);
			hwc->interrupts = MAX_INTERRUPTS;
			perf_log_throttle(event, 0);
			ret = 1;
		}
	}

	if (event->attr.freq) {
		u64 now = perf_clock();
		s64 delta = now - hwc->freq_time_stamp;

		hwc->freq_time_stamp = now;

		if (delta > 0 && delta < 2*TICK_NSEC)
			perf_adjust_period(event, delta, hwc->last_period, true);
	}

	return ret;
}

int perf_event_account_interrupt(struct perf_event *event)
{
	return __perf_event_account_interrupt(event, 1);
}

/*
 * Generic event overflow handling, sampling.
 */

static int __perf_event_overflow(struct perf_event *event,
				   int throttle, struct perf_sample_data *data,
				   struct pt_regs *regs)
{
	int events = atomic_read(&event->event_limit);
	int ret = 0;

	/*
	 * Non-sampling counters might still use the PMI to fold short
	 * hardware counters, ignore those.
	 */
	if (unlikely(!is_sampling_event(event)))
		return 0;

	ret = __perf_event_account_interrupt(event, throttle);

	/*
	 * XXX event_limit might not quite work as expected on inherited
	 * events
	 */

	event->pending_kill = POLL_IN;
	if (events && atomic_dec_and_test(&event->event_limit)) {
		ret = 1;
		event->pending_kill = POLL_HUP;
		event->pending_addr = data->addr;

		perf_event_disable_inatomic(event);
	}

	READ_ONCE(event->overflow_handler)(event, data, regs);

	if (*perf_event_fasync(event) && event->pending_kill) {
		event->pending_wakeup = 1;
		irq_work_queue(&event->pending);
	}

	return ret;
}

int perf_event_overflow(struct perf_event *event,
			  struct perf_sample_data *data,
			  struct pt_regs *regs)
{
	return __perf_event_overflow(event, 1, data, regs);
}

/*
 * Generic software event infrastructure
 */

struct swevent_htable {
	struct swevent_hlist		*swevent_hlist;
	struct mutex			hlist_mutex;
	int				hlist_refcount;

	/* Recursion avoidance in each contexts */
	int				recursion[PERF_NR_CONTEXTS];
};

static DEFINE_PER_CPU(struct swevent_htable, swevent_htable);

/*
 * We directly increment event->count and keep a second value in
 * event->hw.period_left to count intervals. This period event
 * is kept in the range [-sample_period, 0] so that we can use the
 * sign as trigger.
 */

u64 perf_swevent_set_period(struct perf_event *event)
{
	struct hw_perf_event *hwc = &event->hw;
	u64 period = hwc->last_period;
	u64 nr, offset;
	s64 old, val;

	hwc->last_period = hwc->sample_period;

again:
	old = val = local64_read(&hwc->period_left);
	if (val < 0)
		return 0;

	nr = div64_u64(period + val, period);
	offset = nr * period;
	val -= offset;
	if (local64_cmpxchg(&hwc->period_left, old, val) != old)
		goto again;

	return nr;
}

static void perf_swevent_overflow(struct perf_event *event, u64 overflow,
				    struct perf_sample_data *data,
				    struct pt_regs *regs)
{
	struct hw_perf_event *hwc = &event->hw;
	int throttle = 0;

	if (!overflow)
		overflow = perf_swevent_set_period(event);

	if (hwc->interrupts == MAX_INTERRUPTS)
		return;

	for (; overflow; overflow--) {
		if (__perf_event_overflow(event, throttle,
					    data, regs)) {
			/*
			 * We inhibit the overflow from happening when
			 * hwc->interrupts == MAX_INTERRUPTS.
			 */
			break;
		}
		throttle = 1;
	}
}

static void perf_swevent_event(struct perf_event *event, u64 nr,
			       struct perf_sample_data *data,
			       struct pt_regs *regs)
{
	struct hw_perf_event *hwc = &event->hw;

	local64_add(nr, &event->count);

	if (!regs)
		return;

	if (!is_sampling_event(event))
		return;

	if ((event->attr.sample_type & PERF_SAMPLE_PERIOD) && !event->attr.freq) {
		data->period = nr;
		return perf_swevent_overflow(event, 1, data, regs);
	} else
		data->period = event->hw.last_period;

	if (nr == 1 && hwc->sample_period == 1 && !event->attr.freq)
		return perf_swevent_overflow(event, 1, data, regs);

	if (local64_add_negative(nr, &hwc->period_left))
		return;

	perf_swevent_overflow(event, 0, data, regs);
}

static int perf_exclude_event(struct perf_event *event,
			      struct pt_regs *regs)
{
	if (event->hw.state & PERF_HES_STOPPED)
		return 1;

	if (regs) {
		if (event->attr.exclude_user && user_mode(regs))
			return 1;

		if (event->attr.exclude_kernel && !user_mode(regs))
			return 1;
	}

	return 0;
}

static int perf_swevent_match(struct perf_event *event,
				enum perf_type_id type,
				u32 event_id,
				struct perf_sample_data *data,
				struct pt_regs *regs)
{
	if (event->attr.type != type)
		return 0;

	if (event->attr.config != event_id)
		return 0;

	if (perf_exclude_event(event, regs))
		return 0;

	return 1;
}

static inline u64 swevent_hash(u64 type, u32 event_id)
{
	u64 val = event_id | (type << 32);

	return hash_64(val, SWEVENT_HLIST_BITS);
}

static inline struct hlist_head *
__find_swevent_head(struct swevent_hlist *hlist, u64 type, u32 event_id)
{
	u64 hash = swevent_hash(type, event_id);

	return &hlist->heads[hash];
}

/* For the read side: events when they trigger */
static inline struct hlist_head *
find_swevent_head_rcu(struct swevent_htable *swhash, u64 type, u32 event_id)
{
	struct swevent_hlist *hlist;

	hlist = rcu_dereference(swhash->swevent_hlist);
	if (!hlist)
		return NULL;

	return __find_swevent_head(hlist, type, event_id);
}

/* For the event head insertion and removal in the hlist */
static inline struct hlist_head *
find_swevent_head(struct swevent_htable *swhash, struct perf_event *event)
{
	struct swevent_hlist *hlist;
	u32 event_id = event->attr.config;
	u64 type = event->attr.type;

	/*
	 * Event scheduling is always serialized against hlist allocation
	 * and release. Which makes the protected version suitable here.
	 * The context lock guarantees that.
	 */
	hlist = rcu_dereference_protected(swhash->swevent_hlist,
					  lockdep_is_held(&event->ctx->lock));
	if (!hlist)
		return NULL;

	return __find_swevent_head(hlist, type, event_id);
}

static void do_perf_sw_event(enum perf_type_id type, u32 event_id,
				    u64 nr,
				    struct perf_sample_data *data,
				    struct pt_regs *regs)
{
	struct swevent_htable *swhash = this_cpu_ptr(&swevent_htable);
	struct perf_event *event;
	struct hlist_head *head;

	rcu_read_lock();
	head = find_swevent_head_rcu(swhash, type, event_id);
	if (!head)
		goto end;

	hlist_for_each_entry_rcu(event, head, hlist_entry) {
		if (perf_swevent_match(event, type, event_id, data, regs))
			perf_swevent_event(event, nr, data, regs);
	}
end:
	rcu_read_unlock();
}

DEFINE_PER_CPU(struct pt_regs, __perf_regs[4]);

int perf_swevent_get_recursion_context(void)
{
	struct swevent_htable *swhash = this_cpu_ptr(&swevent_htable);

	return get_recursion_context(swhash->recursion);
}
EXPORT_SYMBOL_GPL(perf_swevent_get_recursion_context);

void perf_swevent_put_recursion_context(int rctx)
{
	struct swevent_htable *swhash = this_cpu_ptr(&swevent_htable);

	put_recursion_context(swhash->recursion, rctx);
}

void ___perf_sw_event(u32 event_id, u64 nr, struct pt_regs *regs, u64 addr)
{
	struct perf_sample_data data;

	if (WARN_ON_ONCE(!regs))
		return;

	perf_sample_data_init(&data, addr, 0);
	do_perf_sw_event(PERF_TYPE_SOFTWARE, event_id, nr, &data, regs);
}

void __perf_sw_event(u32 event_id, u64 nr, struct pt_regs *regs, u64 addr)
{
	int rctx;

	preempt_disable_notrace();
	rctx = perf_swevent_get_recursion_context();
	if (unlikely(rctx < 0))
		goto fail;

	___perf_sw_event(event_id, nr, regs, addr);

	perf_swevent_put_recursion_context(rctx);
fail:
	preempt_enable_notrace();
}

static void perf_swevent_read(struct perf_event *event)
{
}

static int perf_swevent_add(struct perf_event *event, int flags)
{
	struct swevent_htable *swhash = this_cpu_ptr(&swevent_htable);
	struct hw_perf_event *hwc = &event->hw;
	struct hlist_head *head;

	if (is_sampling_event(event)) {
		hwc->last_period = hwc->sample_period;
		perf_swevent_set_period(event);
	}

	hwc->state = !(flags & PERF_EF_START);

	head = find_swevent_head(swhash, event);
	if (WARN_ON_ONCE(!head))
		return -EINVAL;

	hlist_add_head_rcu(&event->hlist_entry, head);
	perf_event_update_userpage(event);

	return 0;
}

static void perf_swevent_del(struct perf_event *event, int flags)
{
	hlist_del_rcu(&event->hlist_entry);
}

static void perf_swevent_start(struct perf_event *event, int flags)
{
	event->hw.state = 0;
}

static void perf_swevent_stop(struct perf_event *event, int flags)
{
	event->hw.state = PERF_HES_STOPPED;
}

/* Deref the hlist from the update side */
static inline struct swevent_hlist *
swevent_hlist_deref(struct swevent_htable *swhash)
{
	return rcu_dereference_protected(swhash->swevent_hlist,
					 lockdep_is_held(&swhash->hlist_mutex));
}

static void swevent_hlist_release(struct swevent_htable *swhash)
{
	struct swevent_hlist *hlist = swevent_hlist_deref(swhash);

	if (!hlist)
		return;

	RCU_INIT_POINTER(swhash->swevent_hlist, NULL);
	kfree_rcu(hlist, rcu_head);
}

static void swevent_hlist_put_cpu(int cpu)
{
	struct swevent_htable *swhash = &per_cpu(swevent_htable, cpu);

	mutex_lock(&swhash->hlist_mutex);

	if (!--swhash->hlist_refcount)
		swevent_hlist_release(swhash);

	mutex_unlock(&swhash->hlist_mutex);
}

static void swevent_hlist_put(void)
{
	int cpu;

	for_each_possible_cpu(cpu)
		swevent_hlist_put_cpu(cpu);
}

static int swevent_hlist_get_cpu(int cpu)
{
	struct swevent_htable *swhash = &per_cpu(swevent_htable, cpu);
	int err = 0;

	mutex_lock(&swhash->hlist_mutex);
	if (!swevent_hlist_deref(swhash) &&
	    cpumask_test_cpu(cpu, perf_online_mask)) {
		struct swevent_hlist *hlist;

		hlist = kzalloc(sizeof(*hlist), GFP_KERNEL);
		if (!hlist) {
			err = -ENOMEM;
			goto exit;
		}
		rcu_assign_pointer(swhash->swevent_hlist, hlist);
	}
	swhash->hlist_refcount++;
exit:
	mutex_unlock(&swhash->hlist_mutex);

	return err;
}

static int swevent_hlist_get(void)
{
	int err, cpu, failed_cpu;

	mutex_lock(&pmus_lock);
	for_each_possible_cpu(cpu) {
		err = swevent_hlist_get_cpu(cpu);
		if (err) {
			failed_cpu = cpu;
			goto fail;
		}
	}
	mutex_unlock(&pmus_lock);
	return 0;
fail:
	for_each_possible_cpu(cpu) {
		if (cpu == failed_cpu)
			break;
		swevent_hlist_put_cpu(cpu);
	}
	mutex_unlock(&pmus_lock);
	return err;
}

struct static_key perf_swevent_enabled[PERF_COUNT_SW_MAX];

static void sw_perf_event_destroy(struct perf_event *event)
{
	u64 event_id = event->attr.config;

	WARN_ON(event->parent);

	static_key_slow_dec(&perf_swevent_enabled[event_id]);
	swevent_hlist_put();
}

static int perf_swevent_init(struct perf_event *event)
{
	u64 event_id = event->attr.config;

	if (event->attr.type != PERF_TYPE_SOFTWARE)
		return -ENOENT;

	/*
	 * no branch sampling for software events
	 */
	if (has_branch_stack(event))
		return -EOPNOTSUPP;

	switch (event_id) {
	case PERF_COUNT_SW_CPU_CLOCK:
	case PERF_COUNT_SW_TASK_CLOCK:
		return -ENOENT;

	default:
		break;
	}

	if (event_id >= PERF_COUNT_SW_MAX)
		return -ENOENT;

	if (!event->parent) {
		int err;

		err = swevent_hlist_get();
		if (err)
			return err;

		static_key_slow_inc(&perf_swevent_enabled[event_id]);
		event->destroy = sw_perf_event_destroy;
	}

	return 0;
}

static struct pmu perf_swevent = {
	.task_ctx_nr	= perf_sw_context,

	.capabilities	= PERF_PMU_CAP_NO_NMI,

	.event_init	= perf_swevent_init,
	.add		= perf_swevent_add,
	.del		= perf_swevent_del,
	.start		= perf_swevent_start,
	.stop		= perf_swevent_stop,
	.read		= perf_swevent_read,
};

#ifdef CONFIG_EVENT_TRACING

static int perf_tp_filter_match(struct perf_event *event,
				struct perf_sample_data *data)
{
	void *record = data->raw->frag.data;

	/* only top level events have filters set */
	if (event->parent)
		event = event->parent;

	if (likely(!event->filter) || filter_match_preds(event->filter, record))
		return 1;
	return 0;
}

static int perf_tp_event_match(struct perf_event *event,
				struct perf_sample_data *data,
				struct pt_regs *regs)
{
	if (event->hw.state & PERF_HES_STOPPED)
		return 0;
	/*
	 * If exclude_kernel, only trace user-space tracepoints (uprobes)
	 */
	if (event->attr.exclude_kernel && !user_mode(regs))
		return 0;

	if (!perf_tp_filter_match(event, data))
		return 0;

	return 1;
}

void perf_trace_run_bpf_submit(void *raw_data, int size, int rctx,
			       struct trace_event_call *call, u64 count,
			       struct pt_regs *regs, struct hlist_head *head,
			       struct task_struct *task)
{
	if (bpf_prog_array_valid(call)) {
		*(struct pt_regs **)raw_data = regs;
		if (!trace_call_bpf(call, raw_data) || hlist_empty(head)) {
			perf_swevent_put_recursion_context(rctx);
			return;
		}
	}
	perf_tp_event(call->event.type, count, raw_data, size, regs, head,
		      rctx, task);
}
EXPORT_SYMBOL_GPL(perf_trace_run_bpf_submit);

void perf_tp_event(u16 event_type, u64 count, void *record, int entry_size,
		   struct pt_regs *regs, struct hlist_head *head, int rctx,
		   struct task_struct *task)
{
	struct perf_sample_data data;
	struct perf_event *event;

	struct perf_raw_record raw = {
		.frag = {
			.size = entry_size,
			.data = record,
		},
	};

	perf_sample_data_init(&data, 0, 0);
	data.raw = &raw;

	perf_trace_buf_update(record, event_type);

	hlist_for_each_entry_rcu(event, head, hlist_entry) {
		if (perf_tp_event_match(event, &data, regs))
			perf_swevent_event(event, count, &data, regs);
	}

	/*
	 * If we got specified a target task, also iterate its context and
	 * deliver this event there too.
	 */
	if (task && task != current) {
		struct perf_event_context *ctx;
		struct trace_entry *entry = record;

		rcu_read_lock();
		ctx = rcu_dereference(task->perf_event_ctxp[perf_sw_context]);
		if (!ctx)
			goto unlock;

		list_for_each_entry_rcu(event, &ctx->event_list, event_entry) {
			if (event->cpu != smp_processor_id())
				continue;
			if (event->attr.type != PERF_TYPE_TRACEPOINT)
				continue;
			if (event->attr.config != entry->type)
				continue;
			if (perf_tp_event_match(event, &data, regs))
				perf_swevent_event(event, count, &data, regs);
		}
unlock:
		rcu_read_unlock();
	}

	perf_swevent_put_recursion_context(rctx);
}
EXPORT_SYMBOL_GPL(perf_tp_event);

static void tp_perf_event_destroy(struct perf_event *event)
{
	perf_trace_destroy(event);
}

static int perf_tp_event_init(struct perf_event *event)
{
	int err;

	if (event->attr.type != PERF_TYPE_TRACEPOINT)
		return -ENOENT;

	/*
	 * no branch sampling for tracepoint events
	 */
	if (has_branch_stack(event))
		return -EOPNOTSUPP;

	err = perf_trace_init(event);
	if (err)
		return err;

	event->destroy = tp_perf_event_destroy;

	return 0;
}

static struct pmu perf_tracepoint = {
	.task_ctx_nr	= perf_sw_context,

	.event_init	= perf_tp_event_init,
	.add		= perf_trace_add,
	.del		= perf_trace_del,
	.start		= perf_swevent_start,
	.stop		= perf_swevent_stop,
	.read		= perf_swevent_read,
};

#if defined(CONFIG_KPROBE_EVENTS) || defined(CONFIG_UPROBE_EVENTS)
/*
 * Flags in config, used by dynamic PMU kprobe and uprobe
 * The flags should match following PMU_FORMAT_ATTR().
 *
 * PERF_PROBE_CONFIG_IS_RETPROBE if set, create kretprobe/uretprobe
 *                               if not set, create kprobe/uprobe
 *
 * The following values specify a reference counter (or semaphore in the
 * terminology of tools like dtrace, systemtap, etc.) Userspace Statically
 * Defined Tracepoints (USDT). Currently, we use 40 bit for the offset.
 *
 * PERF_UPROBE_REF_CTR_OFFSET_BITS	# of bits in config as th offset
 * PERF_UPROBE_REF_CTR_OFFSET_SHIFT	# of bits to shift left
 */
enum perf_probe_config {
	PERF_PROBE_CONFIG_IS_RETPROBE = 1U << 0,  /* [k,u]retprobe */
	PERF_UPROBE_REF_CTR_OFFSET_BITS = 32,
	PERF_UPROBE_REF_CTR_OFFSET_SHIFT = 64 - PERF_UPROBE_REF_CTR_OFFSET_BITS,
};

PMU_FORMAT_ATTR(retprobe, "config:0");
#endif

#ifdef CONFIG_KPROBE_EVENTS
static struct attribute *kprobe_attrs[] = {
	&format_attr_retprobe.attr,
	NULL,
};

static struct attribute_group kprobe_format_group = {
	.name = "format",
	.attrs = kprobe_attrs,
};

static const struct attribute_group *kprobe_attr_groups[] = {
	&kprobe_format_group,
	NULL,
};

static int perf_kprobe_event_init(struct perf_event *event);
static struct pmu perf_kprobe = {
	.task_ctx_nr	= perf_sw_context,
	.event_init	= perf_kprobe_event_init,
	.add		= perf_trace_add,
	.del		= perf_trace_del,
	.start		= perf_swevent_start,
	.stop		= perf_swevent_stop,
	.read		= perf_swevent_read,
	.attr_groups	= kprobe_attr_groups,
};

static int perf_kprobe_event_init(struct perf_event *event)
{
	int err;
	bool is_retprobe;

	if (event->attr.type != perf_kprobe.type)
		return -ENOENT;

	if (!perfmon_capable())
		return -EACCES;

	/*
	 * no branch sampling for probe events
	 */
	if (has_branch_stack(event))
		return -EOPNOTSUPP;

	is_retprobe = event->attr.config & PERF_PROBE_CONFIG_IS_RETPROBE;
	err = perf_kprobe_init(event, is_retprobe);
	if (err)
		return err;

	event->destroy = perf_kprobe_destroy;

	return 0;
}
#endif /* CONFIG_KPROBE_EVENTS */

#ifdef CONFIG_UPROBE_EVENTS
PMU_FORMAT_ATTR(ref_ctr_offset, "config:32-63");

static struct attribute *uprobe_attrs[] = {
	&format_attr_retprobe.attr,
	&format_attr_ref_ctr_offset.attr,
	NULL,
};

static struct attribute_group uprobe_format_group = {
	.name = "format",
	.attrs = uprobe_attrs,
};

static const struct attribute_group *uprobe_attr_groups[] = {
	&uprobe_format_group,
	NULL,
};

static int perf_uprobe_event_init(struct perf_event *event);
static struct pmu perf_uprobe = {
	.task_ctx_nr	= perf_sw_context,
	.event_init	= perf_uprobe_event_init,
	.add		= perf_trace_add,
	.del		= perf_trace_del,
	.start		= perf_swevent_start,
	.stop		= perf_swevent_stop,
	.read		= perf_swevent_read,
	.attr_groups	= uprobe_attr_groups,
};

static int perf_uprobe_event_init(struct perf_event *event)
{
	int err;
	unsigned long ref_ctr_offset;
	bool is_retprobe;

	if (event->attr.type != perf_uprobe.type)
		return -ENOENT;

	if (!perfmon_capable())
		return -EACCES;

	/*
	 * no branch sampling for probe events
	 */
	if (has_branch_stack(event))
		return -EOPNOTSUPP;

	is_retprobe = event->attr.config & PERF_PROBE_CONFIG_IS_RETPROBE;
	ref_ctr_offset = event->attr.config >> PERF_UPROBE_REF_CTR_OFFSET_SHIFT;
	err = perf_uprobe_init(event, ref_ctr_offset, is_retprobe);
	if (err)
		return err;

	event->destroy = perf_uprobe_destroy;

	return 0;
}
#endif /* CONFIG_UPROBE_EVENTS */

static inline void perf_tp_register(void)
{
	perf_pmu_register(&perf_tracepoint, "tracepoint", PERF_TYPE_TRACEPOINT);
#ifdef CONFIG_KPROBE_EVENTS
	perf_pmu_register(&perf_kprobe, "kprobe", -1);
#endif
#ifdef CONFIG_UPROBE_EVENTS
	perf_pmu_register(&perf_uprobe, "uprobe", -1);
#endif
}

static void perf_event_free_filter(struct perf_event *event)
{
	ftrace_profile_free_filter(event);
}

#ifdef CONFIG_BPF_SYSCALL
static void bpf_overflow_handler(struct perf_event *event,
				 struct perf_sample_data *data,
				 struct pt_regs *regs)
{
	struct bpf_perf_event_data_kern ctx = {
		.data = data,
		.event = event,
	};
	int ret = 0;

	ctx.regs = perf_arch_bpf_user_pt_regs(regs);
	if (unlikely(__this_cpu_inc_return(bpf_prog_active) != 1))
		goto out;
	rcu_read_lock();
	ret = BPF_PROG_RUN(event->prog, &ctx);
	rcu_read_unlock();
out:
	__this_cpu_dec(bpf_prog_active);
	if (!ret)
		return;

	event->orig_overflow_handler(event, data, regs);
}

static int perf_event_set_bpf_handler(struct perf_event *event, u32 prog_fd)
{
	struct bpf_prog *prog;

	if (event->overflow_handler_context)
		/* hw breakpoint or kernel counter */
		return -EINVAL;

	if (event->prog)
		return -EEXIST;

	prog = bpf_prog_get_type(prog_fd, BPF_PROG_TYPE_PERF_EVENT);
	if (IS_ERR(prog))
		return PTR_ERR(prog);

	if (event->attr.precise_ip &&
	    prog->call_get_stack &&
	    (!(event->attr.sample_type & __PERF_SAMPLE_CALLCHAIN_EARLY) ||
	     event->attr.exclude_callchain_kernel ||
	     event->attr.exclude_callchain_user)) {
		/*
		 * On perf_event with precise_ip, calling bpf_get_stack()
		 * may trigger unwinder warnings and occasional crashes.
		 * bpf_get_[stack|stackid] works around this issue by using
		 * callchain attached to perf_sample_data. If the
		 * perf_event does not full (kernel and user) callchain
		 * attached to perf_sample_data, do not allow attaching BPF
		 * program that calls bpf_get_[stack|stackid].
		 */
		bpf_prog_put(prog);
		return -EPROTO;
	}

	event->prog = prog;
	event->orig_overflow_handler = READ_ONCE(event->overflow_handler);
	WRITE_ONCE(event->overflow_handler, bpf_overflow_handler);
	return 0;
}

static void perf_event_free_bpf_handler(struct perf_event *event)
{
	struct bpf_prog *prog = event->prog;

	if (!prog)
		return;

	WRITE_ONCE(event->overflow_handler, event->orig_overflow_handler);
	event->prog = NULL;
	bpf_prog_put(prog);
}
#else
static int perf_event_set_bpf_handler(struct perf_event *event, u32 prog_fd)
{
	return -EOPNOTSUPP;
}
static void perf_event_free_bpf_handler(struct perf_event *event)
{
}
#endif

/*
 * returns true if the event is a tracepoint, or a kprobe/upprobe created
 * with perf_event_open()
 */
static inline bool perf_event_is_tracing(struct perf_event *event)
{
	if (event->pmu == &perf_tracepoint)
		return true;
#ifdef CONFIG_KPROBE_EVENTS
	if (event->pmu == &perf_kprobe)
		return true;
#endif
#ifdef CONFIG_UPROBE_EVENTS
	if (event->pmu == &perf_uprobe)
		return true;
#endif
	return false;
}

static int perf_event_set_bpf_prog(struct perf_event *event, u32 prog_fd)
{
	bool is_kprobe, is_tracepoint, is_syscall_tp;
	struct bpf_prog *prog;
	int ret;

	if (!perf_event_is_tracing(event))
		return perf_event_set_bpf_handler(event, prog_fd);

	is_kprobe = event->tp_event->flags & TRACE_EVENT_FL_UKPROBE;
	is_tracepoint = event->tp_event->flags & TRACE_EVENT_FL_TRACEPOINT;
	is_syscall_tp = is_syscall_trace_event(event->tp_event);
	if (!is_kprobe && !is_tracepoint && !is_syscall_tp)
		/* bpf programs can only be attached to u/kprobe or tracepoint */
		return -EINVAL;

	prog = bpf_prog_get(prog_fd);
	if (IS_ERR(prog))
		return PTR_ERR(prog);

	if ((is_kprobe && prog->type != BPF_PROG_TYPE_KPROBE) ||
	    (is_tracepoint && prog->type != BPF_PROG_TYPE_TRACEPOINT) ||
	    (is_syscall_tp && prog->type != BPF_PROG_TYPE_TRACEPOINT)) {
		/* valid fd, but invalid bpf program type */
		bpf_prog_put(prog);
		return -EINVAL;
	}

	/* Kprobe override only works for kprobes, not uprobes. */
	if (prog->kprobe_override &&
	    !(event->tp_event->flags & TRACE_EVENT_FL_KPROBE)) {
		bpf_prog_put(prog);
		return -EINVAL;
	}

	if (is_tracepoint || is_syscall_tp) {
		int off = trace_event_get_offsets(event->tp_event);

		if (prog->aux->max_ctx_offset > off) {
			bpf_prog_put(prog);
			return -EACCES;
		}
	}

	ret = perf_event_attach_bpf_prog(event, prog);
	if (ret)
		bpf_prog_put(prog);
	return ret;
}

static void perf_event_free_bpf_prog(struct perf_event *event)
{
	if (!perf_event_is_tracing(event)) {
		perf_event_free_bpf_handler(event);
		return;
	}
	perf_event_detach_bpf_prog(event);
}

#else

static inline void perf_tp_register(void)
{
}

static void perf_event_free_filter(struct perf_event *event)
{
}

static int perf_event_set_bpf_prog(struct perf_event *event, u32 prog_fd)
{
	return -ENOENT;
}

static void perf_event_free_bpf_prog(struct perf_event *event)
{
}
#endif /* CONFIG_EVENT_TRACING */

#ifdef CONFIG_HAVE_HW_BREAKPOINT
void perf_bp_event(struct perf_event *bp, void *data)
{
	struct perf_sample_data sample;
	struct pt_regs *regs = data;

	perf_sample_data_init(&sample, bp->attr.bp_addr, 0);

	if (!bp->hw.state && !perf_exclude_event(bp, regs))
		perf_swevent_event(bp, 1, &sample, regs);
}
#endif

/*
 * Allocate a new address filter
 */
static struct perf_addr_filter *
perf_addr_filter_new(struct perf_event *event, struct list_head *filters)
{
	int node = cpu_to_node(event->cpu == -1 ? 0 : event->cpu);
	struct perf_addr_filter *filter;

	filter = kzalloc_node(sizeof(*filter), GFP_KERNEL, node);
	if (!filter)
		return NULL;

	INIT_LIST_HEAD(&filter->entry);
	list_add_tail(&filter->entry, filters);

	return filter;
}

static void free_filters_list(struct list_head *filters)
{
	struct perf_addr_filter *filter, *iter;

	list_for_each_entry_safe(filter, iter, filters, entry) {
		path_put(&filter->path);
		list_del(&filter->entry);
		kfree(filter);
	}
}

/*
 * Free existing address filters and optionally install new ones
 */
static void perf_addr_filters_splice(struct perf_event *event,
				     struct list_head *head)
{
	unsigned long flags;
	LIST_HEAD(list);

	if (!has_addr_filter(event))
		return;

	/* don't bother with children, they don't have their own filters */
	if (event->parent)
		return;

	raw_spin_lock_irqsave(&event->addr_filters.lock, flags);

	list_splice_init(&event->addr_filters.list, &list);
	if (head)
		list_splice(head, &event->addr_filters.list);

	raw_spin_unlock_irqrestore(&event->addr_filters.lock, flags);

	free_filters_list(&list);
}

/*
 * Scan through mm's vmas and see if one of them matches the
 * @filter; if so, adjust filter's address range.
 * Called with mm::mmap_lock down for reading.
 */
static void perf_addr_filter_apply(struct perf_addr_filter *filter,
				   struct mm_struct *mm,
				   struct perf_addr_filter_range *fr)
{
	struct vm_area_struct *vma;

	for (vma = mm->mmap; vma; vma = vma->vm_next) {
		if (!vma->vm_file)
			continue;

		if (perf_addr_filter_vma_adjust(filter, vma, fr))
			return;
	}
}

/*
 * Update event's address range filters based on the
 * task's existing mappings, if any.
 */
static void perf_event_addr_filters_apply(struct perf_event *event)
{
	struct perf_addr_filters_head *ifh = perf_event_addr_filters(event);
	struct task_struct *task = READ_ONCE(event->ctx->task);
	struct perf_addr_filter *filter;
	struct mm_struct *mm = NULL;
	unsigned int count = 0;
	unsigned long flags;

	/*
	 * We may observe TASK_TOMBSTONE, which means that the event tear-down
	 * will stop on the parent's child_mutex that our caller is also holding
	 */
	if (task == TASK_TOMBSTONE)
		return;

	if (ifh->nr_file_filters) {
		mm = get_task_mm(event->ctx->task);
		if (!mm)
			goto restart;

		mmap_read_lock(mm);
	}

	raw_spin_lock_irqsave(&ifh->lock, flags);
	list_for_each_entry(filter, &ifh->list, entry) {
		if (filter->path.dentry) {
			/*
			 * Adjust base offset if the filter is associated to a
			 * binary that needs to be mapped:
			 */
			event->addr_filter_ranges[count].start = 0;
			event->addr_filter_ranges[count].size = 0;

			perf_addr_filter_apply(filter, mm, &event->addr_filter_ranges[count]);
		} else {
			event->addr_filter_ranges[count].start = filter->offset;
			event->addr_filter_ranges[count].size  = filter->size;
		}

		count++;
	}

	event->addr_filters_gen++;
	raw_spin_unlock_irqrestore(&ifh->lock, flags);

	if (ifh->nr_file_filters) {
		mmap_read_unlock(mm);

		mmput(mm);
	}

restart:
	perf_event_stop(event, 1);
}

/*
 * Address range filtering: limiting the data to certain
 * instruction address ranges. Filters are ioctl()ed to us from
 * userspace as ascii strings.
 *
 * Filter string format:
 *
 * ACTION RANGE_SPEC
 * where ACTION is one of the
 *  * "filter": limit the trace to this region
 *  * "start": start tracing from this address
 *  * "stop": stop tracing at this address/region;
 * RANGE_SPEC is
 *  * for kernel addresses: <start address>[/<size>]
 *  * for object files:     <start address>[/<size>]@</path/to/object/file>
 *
 * if <size> is not specified or is zero, the range is treated as a single
 * address; not valid for ACTION=="filter".
 */
enum {
	IF_ACT_NONE = -1,
	IF_ACT_FILTER,
	IF_ACT_START,
	IF_ACT_STOP,
	IF_SRC_FILE,
	IF_SRC_KERNEL,
	IF_SRC_FILEADDR,
	IF_SRC_KERNELADDR,
};

enum {
	IF_STATE_ACTION = 0,
	IF_STATE_SOURCE,
	IF_STATE_END,
};

static const match_table_t if_tokens = {
	{ IF_ACT_FILTER,	"filter" },
	{ IF_ACT_START,		"start" },
	{ IF_ACT_STOP,		"stop" },
	{ IF_SRC_FILE,		"%u/%u@%s" },
	{ IF_SRC_KERNEL,	"%u/%u" },
	{ IF_SRC_FILEADDR,	"%u@%s" },
	{ IF_SRC_KERNELADDR,	"%u" },
	{ IF_ACT_NONE,		NULL },
};

/*
 * Address filter string parser
 */
static int
perf_event_parse_addr_filter(struct perf_event *event, char *fstr,
			     struct list_head *filters)
{
	struct perf_addr_filter *filter = NULL;
	char *start, *orig, *filename = NULL;
	substring_t args[MAX_OPT_ARGS];
	int state = IF_STATE_ACTION, token;
	unsigned int kernel = 0;
	int ret = -EINVAL;

	orig = fstr = kstrdup(fstr, GFP_KERNEL);
	if (!fstr)
		return -ENOMEM;

	while ((start = strsep(&fstr, " ,\n")) != NULL) {
		static const enum perf_addr_filter_action_t actions[] = {
			[IF_ACT_FILTER]	= PERF_ADDR_FILTER_ACTION_FILTER,
			[IF_ACT_START]	= PERF_ADDR_FILTER_ACTION_START,
			[IF_ACT_STOP]	= PERF_ADDR_FILTER_ACTION_STOP,
		};
		ret = -EINVAL;

		if (!*start)
			continue;

		/* filter definition begins */
		if (state == IF_STATE_ACTION) {
			filter = perf_addr_filter_new(event, filters);
			if (!filter)
				goto fail;
		}

		token = match_token(start, if_tokens, args);
		switch (token) {
		case IF_ACT_FILTER:
		case IF_ACT_START:
		case IF_ACT_STOP:
			if (state != IF_STATE_ACTION)
				goto fail;

			filter->action = actions[token];
			state = IF_STATE_SOURCE;
			break;

		case IF_SRC_KERNELADDR:
		case IF_SRC_KERNEL:
			kernel = 1;
			fallthrough;

		case IF_SRC_FILEADDR:
		case IF_SRC_FILE:
			if (state != IF_STATE_SOURCE)
				goto fail;

			*args[0].to = 0;
			ret = kstrtoul(args[0].from, 0, &filter->offset);
			if (ret)
				goto fail;

			if (token == IF_SRC_KERNEL || token == IF_SRC_FILE) {
				*args[1].to = 0;
				ret = kstrtoul(args[1].from, 0, &filter->size);
				if (ret)
					goto fail;
			}

			if (token == IF_SRC_FILE || token == IF_SRC_FILEADDR) {
				int fpos = token == IF_SRC_FILE ? 2 : 1;

				kfree(filename);
				filename = match_strdup(&args[fpos]);
				if (!filename) {
					ret = -ENOMEM;
					goto fail;
				}
			}

			state = IF_STATE_END;
			break;

		default:
			goto fail;
		}

		/*
		 * Filter definition is fully parsed, validate and install it.
		 * Make sure that it doesn't contradict itself or the event's
		 * attribute.
		 */
		if (state == IF_STATE_END) {
			ret = -EINVAL;
			if (kernel && event->attr.exclude_kernel)
				goto fail;

			/*
			 * ACTION "filter" must have a non-zero length region
			 * specified.
			 */
			if (filter->action == PERF_ADDR_FILTER_ACTION_FILTER &&
			    !filter->size)
				goto fail;

			if (!kernel) {
				if (!filename)
					goto fail;

				/*
				 * For now, we only support file-based filters
				 * in per-task events; doing so for CPU-wide
				 * events requires additional context switching
				 * trickery, since same object code will be
				 * mapped at different virtual addresses in
				 * different processes.
				 */
				ret = -EOPNOTSUPP;
				if (!event->ctx->task)
					goto fail;

				/* look up the path and grab its inode */
				ret = kern_path(filename, LOOKUP_FOLLOW,
						&filter->path);
				if (ret)
					goto fail;

				ret = -EINVAL;
				if (!filter->path.dentry ||
				    !S_ISREG(d_inode(filter->path.dentry)
					     ->i_mode))
					goto fail;

				event->addr_filters.nr_file_filters++;
			}

			/* ready to consume more filters */
			state = IF_STATE_ACTION;
			filter = NULL;
		}
	}

	if (state != IF_STATE_ACTION)
		goto fail;

	kfree(filename);
	kfree(orig);

	return 0;

fail:
	kfree(filename);
	free_filters_list(filters);
	kfree(orig);

	return ret;
}

static int
perf_event_set_addr_filter(struct perf_event *event, char *filter_str)
{
	LIST_HEAD(filters);
	int ret;

	/*
	 * Since this is called in perf_ioctl() path, we're already holding
	 * ctx::mutex.
	 */
	lockdep_assert_held(&event->ctx->mutex);

	if (WARN_ON_ONCE(event->parent))
		return -EINVAL;

	ret = perf_event_parse_addr_filter(event, filter_str, &filters);
	if (ret)
		goto fail_clear_files;

	ret = event->pmu->addr_filters_validate(&filters);
	if (ret)
		goto fail_free_filters;

	/* remove existing filters, if any */
	perf_addr_filters_splice(event, &filters);

	/* install new filters */
	perf_event_for_each_child(event, perf_event_addr_filters_apply);

	return ret;

fail_free_filters:
	free_filters_list(&filters);

fail_clear_files:
	event->addr_filters.nr_file_filters = 0;

	return ret;
}

static int perf_event_set_filter(struct perf_event *event, void __user *arg)
{
	int ret = -EINVAL;
	char *filter_str;

	filter_str = strndup_user(arg, PAGE_SIZE);
	if (IS_ERR(filter_str))
		return PTR_ERR(filter_str);

#ifdef CONFIG_EVENT_TRACING
	if (perf_event_is_tracing(event)) {
		struct perf_event_context *ctx = event->ctx;

		/*
		 * Beware, here be dragons!!
		 *
		 * the tracepoint muck will deadlock against ctx->mutex, but
		 * the tracepoint stuff does not actually need it. So
		 * temporarily drop ctx->mutex. As per perf_event_ctx_lock() we
		 * already have a reference on ctx.
		 *
		 * This can result in event getting moved to a different ctx,
		 * but that does not affect the tracepoint state.
		 */
		mutex_unlock(&ctx->mutex);
		ret = ftrace_profile_set_filter(event, event->attr.config, filter_str);
		mutex_lock(&ctx->mutex);
	} else
#endif
	if (has_addr_filter(event))
		ret = perf_event_set_addr_filter(event, filter_str);

	kfree(filter_str);
	return ret;
}

/*
 * hrtimer based swevent callback
 */

static enum hrtimer_restart perf_swevent_hrtimer(struct hrtimer *hrtimer)
{
	enum hrtimer_restart ret = HRTIMER_RESTART;
	struct perf_sample_data data;
	struct pt_regs *regs;
	struct perf_event *event;
	u64 period;

	event = container_of(hrtimer, struct perf_event, hw.hrtimer);

	if (event->state != PERF_EVENT_STATE_ACTIVE)
		return HRTIMER_NORESTART;

	event->pmu->read(event);

	perf_sample_data_init(&data, 0, event->hw.last_period);
	regs = get_irq_regs();

	if (regs && !perf_exclude_event(event, regs)) {
		if (!(event->attr.exclude_idle && is_idle_task(current)))
			if (__perf_event_overflow(event, 1, &data, regs))
				ret = HRTIMER_NORESTART;
	}

	period = max_t(u64, 10000, event->hw.sample_period);
	hrtimer_forward_now(hrtimer, ns_to_ktime(period));

	return ret;
}

static void perf_swevent_start_hrtimer(struct perf_event *event)
{
	struct hw_perf_event *hwc = &event->hw;
	s64 period;

	if (!is_sampling_event(event))
		return;

	period = local64_read(&hwc->period_left);
	if (period) {
		if (period < 0)
			period = 10000;

		local64_set(&hwc->period_left, 0);
	} else {
		period = max_t(u64, 10000, hwc->sample_period);
	}
	hrtimer_start(&hwc->hrtimer, ns_to_ktime(period),
		      HRTIMER_MODE_REL_PINNED_HARD);
}

static void perf_swevent_cancel_hrtimer(struct perf_event *event)
{
	struct hw_perf_event *hwc = &event->hw;

	if (is_sampling_event(event)) {
		ktime_t remaining = hrtimer_get_remaining(&hwc->hrtimer);
		local64_set(&hwc->period_left, ktime_to_ns(remaining));

		hrtimer_cancel(&hwc->hrtimer);
	}
}

static void perf_swevent_init_hrtimer(struct perf_event *event)
{
	struct hw_perf_event *hwc = &event->hw;

	if (!is_sampling_event(event))
		return;

	hrtimer_init(&hwc->hrtimer, CLOCK_MONOTONIC, HRTIMER_MODE_REL_HARD);
	hwc->hrtimer.function = perf_swevent_hrtimer;

	/*
	 * Since hrtimers have a fixed rate, we can do a static freq->period
	 * mapping and avoid the whole period adjust feedback stuff.
	 */
	if (event->attr.freq) {
		long freq = event->attr.sample_freq;

		event->attr.sample_period = NSEC_PER_SEC / freq;
		hwc->sample_period = event->attr.sample_period;
		local64_set(&hwc->period_left, hwc->sample_period);
		hwc->last_period = hwc->sample_period;
		event->attr.freq = 0;
	}
}

/*
 * Software event: cpu wall time clock
 */

static void cpu_clock_event_update(struct perf_event *event)
{
	s64 prev;
	u64 now;

	now = local_clock();
	prev = local64_xchg(&event->hw.prev_count, now);
	local64_add(now - prev, &event->count);
}

static void cpu_clock_event_start(struct perf_event *event, int flags)
{
	local64_set(&event->hw.prev_count, local_clock());
	perf_swevent_start_hrtimer(event);
}

static void cpu_clock_event_stop(struct perf_event *event, int flags)
{
	perf_swevent_cancel_hrtimer(event);
	cpu_clock_event_update(event);
}

static int cpu_clock_event_add(struct perf_event *event, int flags)
{
	if (flags & PERF_EF_START)
		cpu_clock_event_start(event, flags);
	perf_event_update_userpage(event);

	return 0;
}

static void cpu_clock_event_del(struct perf_event *event, int flags)
{
	cpu_clock_event_stop(event, flags);
}

static void cpu_clock_event_read(struct perf_event *event)
{
	cpu_clock_event_update(event);
}

static int cpu_clock_event_init(struct perf_event *event)
{
	if (event->attr.type != PERF_TYPE_SOFTWARE)
		return -ENOENT;

	if (event->attr.config != PERF_COUNT_SW_CPU_CLOCK)
		return -ENOENT;

	/*
	 * no branch sampling for software events
	 */
	if (has_branch_stack(event))
		return -EOPNOTSUPP;

	perf_swevent_init_hrtimer(event);

	return 0;
}

static struct pmu perf_cpu_clock = {
	.task_ctx_nr	= perf_sw_context,

	.capabilities	= PERF_PMU_CAP_NO_NMI,

	.event_init	= cpu_clock_event_init,
	.add		= cpu_clock_event_add,
	.del		= cpu_clock_event_del,
	.start		= cpu_clock_event_start,
	.stop		= cpu_clock_event_stop,
	.read		= cpu_clock_event_read,
};

/*
 * Software event: task time clock
 */

static void task_clock_event_update(struct perf_event *event, u64 now)
{
	u64 prev;
	s64 delta;

	prev = local64_xchg(&event->hw.prev_count, now);
	delta = now - prev;
	local64_add(delta, &event->count);
}

static void task_clock_event_start(struct perf_event *event, int flags)
{
	local64_set(&event->hw.prev_count, event->ctx->time);
	perf_swevent_start_hrtimer(event);
}

static void task_clock_event_stop(struct perf_event *event, int flags)
{
	perf_swevent_cancel_hrtimer(event);
	task_clock_event_update(event, event->ctx->time);
}

static int task_clock_event_add(struct perf_event *event, int flags)
{
	if (flags & PERF_EF_START)
		task_clock_event_start(event, flags);
	perf_event_update_userpage(event);

	return 0;
}

static void task_clock_event_del(struct perf_event *event, int flags)
{
	task_clock_event_stop(event, PERF_EF_UPDATE);
}

static void task_clock_event_read(struct perf_event *event)
{
	u64 now = perf_clock();
	u64 delta = now - event->ctx->timestamp;
	u64 time = event->ctx->time + delta;

	task_clock_event_update(event, time);
}

static int task_clock_event_init(struct perf_event *event)
{
	if (event->attr.type != PERF_TYPE_SOFTWARE)
		return -ENOENT;

	if (event->attr.config != PERF_COUNT_SW_TASK_CLOCK)
		return -ENOENT;

	/*
	 * no branch sampling for software events
	 */
	if (has_branch_stack(event))
		return -EOPNOTSUPP;

	perf_swevent_init_hrtimer(event);

	return 0;
}

static struct pmu perf_task_clock = {
	.task_ctx_nr	= perf_sw_context,

	.capabilities	= PERF_PMU_CAP_NO_NMI,

	.event_init	= task_clock_event_init,
	.add		= task_clock_event_add,
	.del		= task_clock_event_del,
	.start		= task_clock_event_start,
	.stop		= task_clock_event_stop,
	.read		= task_clock_event_read,
};

static void perf_pmu_nop_void(struct pmu *pmu)
{
}

static void perf_pmu_nop_txn(struct pmu *pmu, unsigned int flags)
{
}

static int perf_pmu_nop_int(struct pmu *pmu)
{
	return 0;
}

static int perf_event_nop_int(struct perf_event *event, u64 value)
{
	return 0;
}

static DEFINE_PER_CPU(unsigned int, nop_txn_flags);

static void perf_pmu_start_txn(struct pmu *pmu, unsigned int flags)
{
	__this_cpu_write(nop_txn_flags, flags);

	if (flags & ~PERF_PMU_TXN_ADD)
		return;

	perf_pmu_disable(pmu);
}

static int perf_pmu_commit_txn(struct pmu *pmu)
{
	unsigned int flags = __this_cpu_read(nop_txn_flags);

	__this_cpu_write(nop_txn_flags, 0);

	if (flags & ~PERF_PMU_TXN_ADD)
		return 0;

	perf_pmu_enable(pmu);
	return 0;
}

static void perf_pmu_cancel_txn(struct pmu *pmu)
{
	unsigned int flags =  __this_cpu_read(nop_txn_flags);

	__this_cpu_write(nop_txn_flags, 0);

	if (flags & ~PERF_PMU_TXN_ADD)
		return;

	perf_pmu_enable(pmu);
}

static int perf_event_idx_default(struct perf_event *event)
{
	return 0;
}

/*
 * Ensures all contexts with the same task_ctx_nr have the same
 * pmu_cpu_context too.
 */
static struct perf_cpu_context __percpu *find_pmu_context(int ctxn)
{
	struct pmu *pmu;

	if (ctxn < 0)
		return NULL;

	list_for_each_entry(pmu, &pmus, entry) {
		if (pmu->task_ctx_nr == ctxn)
			return pmu->pmu_cpu_context;
	}

	return NULL;
}

static void free_pmu_context(struct pmu *pmu)
{
	/*
	 * Static contexts such as perf_sw_context have a global lifetime
	 * and may be shared between different PMUs. Avoid freeing them
	 * when a single PMU is going away.
	 */
	if (pmu->task_ctx_nr > perf_invalid_context)
		return;

	free_percpu(pmu->pmu_cpu_context);
}

/*
 * Let userspace know that this PMU supports address range filtering:
 */
static ssize_t nr_addr_filters_show(struct device *dev,
				    struct device_attribute *attr,
				    char *page)
{
	struct pmu *pmu = dev_get_drvdata(dev);

	return snprintf(page, PAGE_SIZE - 1, "%d\n", pmu->nr_addr_filters);
}
DEVICE_ATTR_RO(nr_addr_filters);

static struct idr pmu_idr;

static ssize_t
type_show(struct device *dev, struct device_attribute *attr, char *page)
{
	struct pmu *pmu = dev_get_drvdata(dev);

	return snprintf(page, PAGE_SIZE-1, "%d\n", pmu->type);
}
static DEVICE_ATTR_RO(type);

static ssize_t
perf_event_mux_interval_ms_show(struct device *dev,
				struct device_attribute *attr,
				char *page)
{
	struct pmu *pmu = dev_get_drvdata(dev);

	return snprintf(page, PAGE_SIZE-1, "%d\n", pmu->hrtimer_interval_ms);
}

static DEFINE_MUTEX(mux_interval_mutex);

static ssize_t
perf_event_mux_interval_ms_store(struct device *dev,
				 struct device_attribute *attr,
				 const char *buf, size_t count)
{
	struct pmu *pmu = dev_get_drvdata(dev);
	int timer, cpu, ret;

	ret = kstrtoint(buf, 0, &timer);
	if (ret)
		return ret;

	if (timer < 1)
		return -EINVAL;

	/* same value, noting to do */
	if (timer == pmu->hrtimer_interval_ms)
		return count;

	mutex_lock(&mux_interval_mutex);
	pmu->hrtimer_interval_ms = timer;

	/* update all cpuctx for this PMU */
	cpus_read_lock();
	for_each_online_cpu(cpu) {
		struct perf_cpu_context *cpuctx;
		cpuctx = per_cpu_ptr(pmu->pmu_cpu_context, cpu);
		cpuctx->hrtimer_interval = ns_to_ktime(NSEC_PER_MSEC * timer);

		cpu_function_call(cpu,
			(remote_function_f)perf_mux_hrtimer_restart, cpuctx);
	}
	cpus_read_unlock();
	mutex_unlock(&mux_interval_mutex);

	return count;
}
static DEVICE_ATTR_RW(perf_event_mux_interval_ms);

static struct attribute *pmu_dev_attrs[] = {
	&dev_attr_type.attr,
	&dev_attr_perf_event_mux_interval_ms.attr,
	NULL,
};
ATTRIBUTE_GROUPS(pmu_dev);

static int pmu_bus_running;
static struct bus_type pmu_bus = {
	.name		= "event_source",
	.dev_groups	= pmu_dev_groups,
};

static void pmu_dev_release(struct device *dev)
{
	kfree(dev);
}

static int pmu_dev_alloc(struct pmu *pmu)
{
	int ret = -ENOMEM;

	pmu->dev = kzalloc(sizeof(struct device), GFP_KERNEL);
	if (!pmu->dev)
		goto out;

	pmu->dev->groups = pmu->attr_groups;
	device_initialize(pmu->dev);
	ret = dev_set_name(pmu->dev, "%s", pmu->name);
	if (ret)
		goto free_dev;

	dev_set_drvdata(pmu->dev, pmu);
	pmu->dev->bus = &pmu_bus;
	pmu->dev->release = pmu_dev_release;
	ret = device_add(pmu->dev);
	if (ret)
		goto free_dev;

	/* For PMUs with address filters, throw in an extra attribute: */
	if (pmu->nr_addr_filters)
		ret = device_create_file(pmu->dev, &dev_attr_nr_addr_filters);

	if (ret)
		goto del_dev;

	if (pmu->attr_update)
		ret = sysfs_update_groups(&pmu->dev->kobj, pmu->attr_update);

	if (ret)
		goto del_dev;

out:
	return ret;

del_dev:
	device_del(pmu->dev);

free_dev:
	put_device(pmu->dev);
	goto out;
}

static struct lock_class_key cpuctx_mutex;
static struct lock_class_key cpuctx_lock;

int perf_pmu_register(struct pmu *pmu, const char *name, int type)
{
	int cpu, ret, max = PERF_TYPE_MAX;

	mutex_lock(&pmus_lock);
	ret = -ENOMEM;
	pmu->pmu_disable_count = alloc_percpu(int);
	if (!pmu->pmu_disable_count)
		goto unlock;

	pmu->type = -1;
	if (!name)
		goto skip_type;
	pmu->name = name;

	if (type != PERF_TYPE_SOFTWARE) {
		if (type >= 0)
			max = type;

		ret = idr_alloc(&pmu_idr, pmu, max, 0, GFP_KERNEL);
		if (ret < 0)
			goto free_pdc;

		WARN_ON(type >= 0 && ret != type);

		type = ret;
	}
	pmu->type = type;

	if (pmu_bus_running) {
		ret = pmu_dev_alloc(pmu);
		if (ret)
			goto free_idr;
	}

skip_type:
	if (pmu->task_ctx_nr == perf_hw_context) {
		static int hw_context_taken = 0;

		/*
		 * Other than systems with heterogeneous CPUs, it never makes
		 * sense for two PMUs to share perf_hw_context. PMUs which are
		 * uncore must use perf_invalid_context.
		 */
		if (WARN_ON_ONCE(hw_context_taken &&
		    !(pmu->capabilities & PERF_PMU_CAP_HETEROGENEOUS_CPUS)))
			pmu->task_ctx_nr = perf_invalid_context;

		hw_context_taken = 1;
	}

	pmu->pmu_cpu_context = find_pmu_context(pmu->task_ctx_nr);
	if (pmu->pmu_cpu_context)
		goto got_cpu_context;

	ret = -ENOMEM;
	pmu->pmu_cpu_context = alloc_percpu(struct perf_cpu_context);
	if (!pmu->pmu_cpu_context)
		goto free_dev;

	for_each_possible_cpu(cpu) {
		struct perf_cpu_context *cpuctx;

		cpuctx = per_cpu_ptr(pmu->pmu_cpu_context, cpu);
		__perf_event_init_context(&cpuctx->ctx);
		lockdep_set_class(&cpuctx->ctx.mutex, &cpuctx_mutex);
		lockdep_set_class(&cpuctx->ctx.lock, &cpuctx_lock);
		cpuctx->ctx.pmu = pmu;
		cpuctx->online = cpumask_test_cpu(cpu, perf_online_mask);

		__perf_mux_hrtimer_init(cpuctx, cpu);

		cpuctx->heap_size = ARRAY_SIZE(cpuctx->heap_default);
		cpuctx->heap = cpuctx->heap_default;
	}

got_cpu_context:
	if (!pmu->start_txn) {
		if (pmu->pmu_enable) {
			/*
			 * If we have pmu_enable/pmu_disable calls, install
			 * transaction stubs that use that to try and batch
			 * hardware accesses.
			 */
			pmu->start_txn  = perf_pmu_start_txn;
			pmu->commit_txn = perf_pmu_commit_txn;
			pmu->cancel_txn = perf_pmu_cancel_txn;
		} else {
			pmu->start_txn  = perf_pmu_nop_txn;
			pmu->commit_txn = perf_pmu_nop_int;
			pmu->cancel_txn = perf_pmu_nop_void;
		}
	}

	if (!pmu->pmu_enable) {
		pmu->pmu_enable  = perf_pmu_nop_void;
		pmu->pmu_disable = perf_pmu_nop_void;
	}

	if (!pmu->check_period)
		pmu->check_period = perf_event_nop_int;

	if (!pmu->event_idx)
		pmu->event_idx = perf_event_idx_default;

	/*
	 * Ensure the TYPE_SOFTWARE PMUs are at the head of the list,
	 * since these cannot be in the IDR. This way the linear search
	 * is fast, provided a valid software event is provided.
	 */
	if (type == PERF_TYPE_SOFTWARE || !name)
		list_add_rcu(&pmu->entry, &pmus);
	else
		list_add_tail_rcu(&pmu->entry, &pmus);

	atomic_set(&pmu->exclusive_cnt, 0);
	ret = 0;
unlock:
	mutex_unlock(&pmus_lock);

	return ret;

free_dev:
	device_del(pmu->dev);
	put_device(pmu->dev);

free_idr:
	if (pmu->type != PERF_TYPE_SOFTWARE)
		idr_remove(&pmu_idr, pmu->type);

free_pdc:
	free_percpu(pmu->pmu_disable_count);
	goto unlock;
}
EXPORT_SYMBOL_GPL(perf_pmu_register);

void perf_pmu_unregister(struct pmu *pmu)
{
	mutex_lock(&pmus_lock);
	list_del_rcu(&pmu->entry);

	/*
	 * We dereference the pmu list under both SRCU and regular RCU, so
	 * synchronize against both of those.
	 */
	synchronize_srcu(&pmus_srcu);
	synchronize_rcu();

	free_percpu(pmu->pmu_disable_count);
	if (pmu->type != PERF_TYPE_SOFTWARE)
		idr_remove(&pmu_idr, pmu->type);
	if (pmu_bus_running) {
		if (pmu->nr_addr_filters)
			device_remove_file(pmu->dev, &dev_attr_nr_addr_filters);
		device_del(pmu->dev);
		put_device(pmu->dev);
	}
	free_pmu_context(pmu);
	mutex_unlock(&pmus_lock);
}
EXPORT_SYMBOL_GPL(perf_pmu_unregister);

static inline bool has_extended_regs(struct perf_event *event)
{
	return (event->attr.sample_regs_user & PERF_REG_EXTENDED_MASK) ||
	       (event->attr.sample_regs_intr & PERF_REG_EXTENDED_MASK);
}

static int perf_try_init_event(struct pmu *pmu, struct perf_event *event)
{
	struct perf_event_context *ctx = NULL;
	int ret;

	if (!try_module_get(pmu->module))
		return -ENODEV;

	/*
	 * A number of pmu->event_init() methods iterate the sibling_list to,
	 * for example, validate if the group fits on the PMU. Therefore,
	 * if this is a sibling event, acquire the ctx->mutex to protect
	 * the sibling_list.
	 */
	if (event->group_leader != event && pmu->task_ctx_nr != perf_sw_context) {
		/*
		 * This ctx->mutex can nest when we're called through
		 * inheritance. See the perf_event_ctx_lock_nested() comment.
		 */
		ctx = perf_event_ctx_lock_nested(event->group_leader,
						 SINGLE_DEPTH_NESTING);
		BUG_ON(!ctx);
	}

	event->pmu = pmu;
	ret = pmu->event_init(event);

	if (ctx)
		perf_event_ctx_unlock(event->group_leader, ctx);

	if (!ret) {
		if (!(pmu->capabilities & PERF_PMU_CAP_EXTENDED_REGS) &&
		    has_extended_regs(event))
			ret = -EOPNOTSUPP;

		if (pmu->capabilities & PERF_PMU_CAP_NO_EXCLUDE &&
		    event_has_any_exclude_flag(event))
			ret = -EINVAL;

		if (ret && event->destroy)
			event->destroy(event);
	}

	if (ret)
		module_put(pmu->module);

	return ret;
}

static struct pmu *perf_init_event(struct perf_event *event)
{
	bool extended_type = false;
	int idx, type, ret;
	struct pmu *pmu;

	idx = srcu_read_lock(&pmus_srcu);

	/* Try parent's PMU first: */
	if (event->parent && event->parent->pmu) {
		pmu = event->parent->pmu;
		ret = perf_try_init_event(pmu, event);
		if (!ret)
			goto unlock;
	}

	/*
	 * PERF_TYPE_HARDWARE and PERF_TYPE_HW_CACHE
	 * are often aliases for PERF_TYPE_RAW.
	 */
	type = event->attr.type;
	if (type == PERF_TYPE_HARDWARE || type == PERF_TYPE_HW_CACHE) {
		type = event->attr.config >> PERF_PMU_TYPE_SHIFT;
		if (!type) {
			type = PERF_TYPE_RAW;
		} else {
			extended_type = true;
			event->attr.config &= PERF_HW_EVENT_MASK;
		}
	}

again:
	rcu_read_lock();
	pmu = idr_find(&pmu_idr, type);
	rcu_read_unlock();
	if (pmu) {
		if (event->attr.type != type && type != PERF_TYPE_RAW &&
		    !(pmu->capabilities & PERF_PMU_CAP_EXTENDED_HW_TYPE))
			goto fail;

		ret = perf_try_init_event(pmu, event);
		if (ret == -ENOENT && event->attr.type != type && !extended_type) {
			type = event->attr.type;
			goto again;
		}

		if (ret)
			pmu = ERR_PTR(ret);

		goto unlock;
	}

	list_for_each_entry_rcu(pmu, &pmus, entry, lockdep_is_held(&pmus_srcu)) {
		ret = perf_try_init_event(pmu, event);
		if (!ret)
			goto unlock;

		if (ret != -ENOENT) {
			pmu = ERR_PTR(ret);
			goto unlock;
		}
	}
fail:
	pmu = ERR_PTR(-ENOENT);
unlock:
	srcu_read_unlock(&pmus_srcu, idx);

	return pmu;
}

static void attach_sb_event(struct perf_event *event)
{
	struct pmu_event_list *pel = per_cpu_ptr(&pmu_sb_events, event->cpu);

	raw_spin_lock(&pel->lock);
	list_add_rcu(&event->sb_list, &pel->list);
	raw_spin_unlock(&pel->lock);
}

/*
 * We keep a list of all !task (and therefore per-cpu) events
 * that need to receive side-band records.
 *
 * This avoids having to scan all the various PMU per-cpu contexts
 * looking for them.
 */
static void account_pmu_sb_event(struct perf_event *event)
{
	if (is_sb_event(event))
		attach_sb_event(event);
}

static void account_event_cpu(struct perf_event *event, int cpu)
{
	if (event->parent)
		return;

	if (is_cgroup_event(event))
		atomic_inc(&per_cpu(perf_cgroup_events, cpu));
}

/* Freq events need the tick to stay alive (see perf_event_task_tick). */
static void account_freq_event_nohz(void)
{
#ifdef CONFIG_NO_HZ_FULL
	/* Lock so we don't race with concurrent unaccount */
	spin_lock(&nr_freq_lock);
	if (atomic_inc_return(&nr_freq_events) == 1)
		tick_nohz_dep_set(TICK_DEP_BIT_PERF_EVENTS);
	spin_unlock(&nr_freq_lock);
#endif
}

static void account_freq_event(void)
{
	if (tick_nohz_full_enabled())
		account_freq_event_nohz();
	else
		atomic_inc(&nr_freq_events);
}


static void account_event(struct perf_event *event)
{
	bool inc = false;

	if (event->parent)
		return;

	if (event->attach_state & (PERF_ATTACH_TASK | PERF_ATTACH_SCHED_CB))
		inc = true;
	if (event->attr.mmap || event->attr.mmap_data)
		atomic_inc(&nr_mmap_events);
	if (event->attr.build_id)
		atomic_inc(&nr_build_id_events);
	if (event->attr.comm)
		atomic_inc(&nr_comm_events);
	if (event->attr.namespaces)
		atomic_inc(&nr_namespaces_events);
	if (event->attr.cgroup)
		atomic_inc(&nr_cgroup_events);
	if (event->attr.task)
		atomic_inc(&nr_task_events);
	if (event->attr.freq)
		account_freq_event();
	if (event->attr.context_switch) {
		atomic_inc(&nr_switch_events);
		inc = true;
	}
	if (has_branch_stack(event))
		inc = true;
	if (is_cgroup_event(event))
		inc = true;
	if (event->attr.ksymbol)
		atomic_inc(&nr_ksymbol_events);
	if (event->attr.bpf_event)
		atomic_inc(&nr_bpf_events);
	if (event->attr.text_poke)
		atomic_inc(&nr_text_poke_events);

	if (inc) {
		/*
		 * We need the mutex here because static_branch_enable()
		 * must complete *before* the perf_sched_count increment
		 * becomes visible.
		 */
		if (atomic_inc_not_zero(&perf_sched_count))
			goto enabled;

		mutex_lock(&perf_sched_mutex);
		if (!atomic_read(&perf_sched_count)) {
			static_branch_enable(&perf_sched_events);
			/*
			 * Guarantee that all CPUs observe they key change and
			 * call the perf scheduling hooks before proceeding to
			 * install events that need them.
			 */
			synchronize_rcu();
		}
		/*
		 * Now that we have waited for the sync_sched(), allow further
		 * increments to by-pass the mutex.
		 */
		atomic_inc(&perf_sched_count);
		mutex_unlock(&perf_sched_mutex);
	}
enabled:

	account_event_cpu(event, event->cpu);

	account_pmu_sb_event(event);
}

/*
 * Allocate and initialize an event structure
 */
static struct perf_event *
perf_event_alloc(struct perf_event_attr *attr, int cpu,
		 struct task_struct *task,
		 struct perf_event *group_leader,
		 struct perf_event *parent_event,
		 perf_overflow_handler_t overflow_handler,
		 void *context, int cgroup_fd)
{
	struct pmu *pmu;
	struct perf_event *event;
	struct hw_perf_event *hwc;
	long err = -EINVAL;
	int node;

	if ((unsigned)cpu >= nr_cpu_ids) {
		if (!task || cpu != -1)
			return ERR_PTR(-EINVAL);
	}
	if (attr->sigtrap && !task) {
		/* Requires a task: avoid signalling random tasks. */
		return ERR_PTR(-EINVAL);
	}

	node = (cpu >= 0) ? cpu_to_node(cpu) : -1;
	event = kmem_cache_alloc_node(perf_event_cache, GFP_KERNEL | __GFP_ZERO,
				      node);
	if (!event)
		return ERR_PTR(-ENOMEM);

	/*
	 * Single events are their own group leaders, with an
	 * empty sibling list:
	 */
	if (!group_leader)
		group_leader = event;

	mutex_init(&event->child_mutex);
	INIT_LIST_HEAD(&event->child_list);

	INIT_LIST_HEAD(&event->event_entry);
	INIT_LIST_HEAD(&event->sibling_list);
	INIT_LIST_HEAD(&event->active_list);
	init_event_group(event);
	INIT_LIST_HEAD(&event->rb_entry);
	INIT_LIST_HEAD(&event->active_entry);
	INIT_LIST_HEAD(&event->addr_filters.list);
	INIT_HLIST_NODE(&event->hlist_entry);


	init_waitqueue_head(&event->waitq);
	event->pending_disable = -1;
	init_irq_work(&event->pending, perf_pending_event);

	mutex_init(&event->mmap_mutex);
	raw_spin_lock_init(&event->addr_filters.lock);

	atomic_long_set(&event->refcount, 1);
	event->cpu		= cpu;
	event->attr		= *attr;
	event->group_leader	= group_leader;
	event->pmu		= NULL;
	event->oncpu		= -1;

	event->parent		= parent_event;

	event->ns		= get_pid_ns(task_active_pid_ns(current));
	event->id		= atomic64_inc_return(&perf_event_id);

	event->state		= PERF_EVENT_STATE_INACTIVE;

	if (event->attr.sigtrap)
		atomic_set(&event->event_limit, 1);

	if (task) {
		event->attach_state = PERF_ATTACH_TASK;
		/*
		 * XXX pmu::event_init needs to know what task to account to
		 * and we cannot use the ctx information because we need the
		 * pmu before we get a ctx.
		 */
		event->hw.target = get_task_struct(task);
	}

	event->clock = &local_clock;
	if (parent_event)
		event->clock = parent_event->clock;

	if (!overflow_handler && parent_event) {
		overflow_handler = parent_event->overflow_handler;
		context = parent_event->overflow_handler_context;
#if defined(CONFIG_BPF_SYSCALL) && defined(CONFIG_EVENT_TRACING)
		if (overflow_handler == bpf_overflow_handler) {
			struct bpf_prog *prog = parent_event->prog;

			bpf_prog_inc(prog);
			event->prog = prog;
			event->orig_overflow_handler =
				parent_event->orig_overflow_handler;
		}
#endif
	}

	if (overflow_handler) {
		event->overflow_handler	= overflow_handler;
		event->overflow_handler_context = context;
	} else if (is_write_backward(event)){
		event->overflow_handler = perf_event_output_backward;
		event->overflow_handler_context = NULL;
	} else {
		event->overflow_handler = perf_event_output_forward;
		event->overflow_handler_context = NULL;
	}

	perf_event__state_init(event);

	pmu = NULL;

	hwc = &event->hw;
	hwc->sample_period = attr->sample_period;
	if (attr->freq && attr->sample_freq)
		hwc->sample_period = 1;
	hwc->last_period = hwc->sample_period;

	local64_set(&hwc->period_left, hwc->sample_period);

	/*
	 * We currently do not support PERF_SAMPLE_READ on inherited events.
	 * See perf_output_read().
	 */
	if (attr->inherit && (attr->sample_type & PERF_SAMPLE_READ))
		goto err_ns;

	if (!has_branch_stack(event))
		event->attr.branch_sample_type = 0;

	pmu = perf_init_event(event);
	if (IS_ERR(pmu)) {
		err = PTR_ERR(pmu);
		goto err_ns;
	}

<<<<<<< HEAD
=======
	/*
	 * Disallow uncore-cgroup events, they don't make sense as the cgroup will
	 * be different on other CPUs in the uncore mask.
	 */
	if (pmu->task_ctx_nr == perf_invalid_context && cgroup_fd != -1) {
		err = -EINVAL;
		goto err_pmu;
	}

>>>>>>> 7d2a07b7
	if (event->attr.aux_output &&
	    !(pmu->capabilities & PERF_PMU_CAP_AUX_OUTPUT)) {
		err = -EOPNOTSUPP;
		goto err_pmu;
	}

<<<<<<< HEAD
=======
	if (cgroup_fd != -1) {
		err = perf_cgroup_connect(cgroup_fd, event, attr, group_leader);
		if (err)
			goto err_pmu;
	}

>>>>>>> 7d2a07b7
	err = exclusive_event_init(event);
	if (err)
		goto err_pmu;

	if (has_addr_filter(event)) {
		event->addr_filter_ranges = kcalloc(pmu->nr_addr_filters,
						    sizeof(struct perf_addr_filter_range),
						    GFP_KERNEL);
		if (!event->addr_filter_ranges) {
			err = -ENOMEM;
			goto err_per_task;
		}

		/*
		 * Clone the parent's vma offsets: they are valid until exec()
		 * even if the mm is not shared with the parent.
		 */
		if (event->parent) {
			struct perf_addr_filters_head *ifh = perf_event_addr_filters(event);

			raw_spin_lock_irq(&ifh->lock);
			memcpy(event->addr_filter_ranges,
			       event->parent->addr_filter_ranges,
			       pmu->nr_addr_filters * sizeof(struct perf_addr_filter_range));
			raw_spin_unlock_irq(&ifh->lock);
		}

		/* force hw sync on the address filters */
		event->addr_filters_gen = 1;
	}

	if (!event->parent) {
		if (event->attr.sample_type & PERF_SAMPLE_CALLCHAIN) {
			err = get_callchain_buffers(attr->sample_max_stack);
			if (err)
				goto err_addr_filters;
		}
	}

	err = security_perf_event_alloc(event);
	if (err)
		goto err_callchain_buffer;

	/* symmetric to unaccount_event() in _free_event() */
	account_event(event);

	return event;

err_callchain_buffer:
	if (!event->parent) {
		if (event->attr.sample_type & PERF_SAMPLE_CALLCHAIN)
			put_callchain_buffers();
	}
err_addr_filters:
	kfree(event->addr_filter_ranges);

err_per_task:
	exclusive_event_destroy(event);

err_pmu:
	if (is_cgroup_event(event))
		perf_detach_cgroup(event);
	if (event->destroy)
		event->destroy(event);
	module_put(pmu->module);
err_ns:
	if (event->ns)
		put_pid_ns(event->ns);
	if (event->hw.target)
		put_task_struct(event->hw.target);
	kmem_cache_free(perf_event_cache, event);

	return ERR_PTR(err);
}

static int perf_copy_attr(struct perf_event_attr __user *uattr,
			  struct perf_event_attr *attr)
{
	u32 size;
	int ret;

	/* Zero the full structure, so that a short copy will be nice. */
	memset(attr, 0, sizeof(*attr));

	ret = get_user(size, &uattr->size);
	if (ret)
		return ret;

	/* ABI compatibility quirk: */
	if (!size)
		size = PERF_ATTR_SIZE_VER0;
	if (size < PERF_ATTR_SIZE_VER0 || size > PAGE_SIZE)
		goto err_size;

	ret = copy_struct_from_user(attr, sizeof(*attr), uattr, size);
	if (ret) {
		if (ret == -E2BIG)
			goto err_size;
		return ret;
	}

	attr->size = size;

	if (attr->__reserved_1 || attr->__reserved_2 || attr->__reserved_3)
		return -EINVAL;

	if (attr->sample_type & ~(PERF_SAMPLE_MAX-1))
		return -EINVAL;

	if (attr->read_format & ~(PERF_FORMAT_MAX-1))
		return -EINVAL;

	if (attr->sample_type & PERF_SAMPLE_BRANCH_STACK) {
		u64 mask = attr->branch_sample_type;

		/* only using defined bits */
		if (mask & ~(PERF_SAMPLE_BRANCH_MAX-1))
			return -EINVAL;

		/* at least one branch bit must be set */
		if (!(mask & ~PERF_SAMPLE_BRANCH_PLM_ALL))
			return -EINVAL;

		/* propagate priv level, when not set for branch */
		if (!(mask & PERF_SAMPLE_BRANCH_PLM_ALL)) {

			/* exclude_kernel checked on syscall entry */
			if (!attr->exclude_kernel)
				mask |= PERF_SAMPLE_BRANCH_KERNEL;

			if (!attr->exclude_user)
				mask |= PERF_SAMPLE_BRANCH_USER;

			if (!attr->exclude_hv)
				mask |= PERF_SAMPLE_BRANCH_HV;
			/*
			 * adjust user setting (for HW filter setup)
			 */
			attr->branch_sample_type = mask;
		}
		/* privileged levels capture (kernel, hv): check permissions */
		if (mask & PERF_SAMPLE_BRANCH_PERM_PLM) {
			ret = perf_allow_kernel(attr);
			if (ret)
				return ret;
		}
	}

	if (attr->sample_type & PERF_SAMPLE_REGS_USER) {
		ret = perf_reg_validate(attr->sample_regs_user);
		if (ret)
			return ret;
	}

	if (attr->sample_type & PERF_SAMPLE_STACK_USER) {
		if (!arch_perf_have_user_stack_dump())
			return -ENOSYS;

		/*
		 * We have __u32 type for the size, but so far
		 * we can only use __u16 as maximum due to the
		 * __u16 sample size limit.
		 */
		if (attr->sample_stack_user >= USHRT_MAX)
			return -EINVAL;
		else if (!IS_ALIGNED(attr->sample_stack_user, sizeof(u64)))
			return -EINVAL;
	}

	if (!attr->sample_max_stack)
		attr->sample_max_stack = sysctl_perf_event_max_stack;

	if (attr->sample_type & PERF_SAMPLE_REGS_INTR)
		ret = perf_reg_validate(attr->sample_regs_intr);

#ifndef CONFIG_CGROUP_PERF
	if (attr->sample_type & PERF_SAMPLE_CGROUP)
		return -EINVAL;
#endif
	if ((attr->sample_type & PERF_SAMPLE_WEIGHT) &&
	    (attr->sample_type & PERF_SAMPLE_WEIGHT_STRUCT))
		return -EINVAL;

	if (!attr->inherit && attr->inherit_thread)
		return -EINVAL;

	if (attr->remove_on_exec && attr->enable_on_exec)
		return -EINVAL;

	if (attr->sigtrap && !attr->remove_on_exec)
		return -EINVAL;

out:
	return ret;

err_size:
	put_user(sizeof(*attr), &uattr->size);
	ret = -E2BIG;
	goto out;
}

static int
perf_event_set_output(struct perf_event *event, struct perf_event *output_event)
{
	struct perf_buffer *rb = NULL;
	int ret = -EINVAL;

	if (!output_event)
		goto set;

	/* don't allow circular references */
	if (event == output_event)
		goto out;

	/*
	 * Don't allow cross-cpu buffers
	 */
	if (output_event->cpu != event->cpu)
		goto out;

	/*
	 * If its not a per-cpu rb, it must be the same task.
	 */
	if (output_event->cpu == -1 && output_event->ctx != event->ctx)
		goto out;

	/*
	 * Mixing clocks in the same buffer is trouble you don't need.
	 */
	if (output_event->clock != event->clock)
		goto out;

	/*
	 * Either writing ring buffer from beginning or from end.
	 * Mixing is not allowed.
	 */
	if (is_write_backward(output_event) != is_write_backward(event))
		goto out;

	/*
	 * If both events generate aux data, they must be on the same PMU
	 */
	if (has_aux(event) && has_aux(output_event) &&
	    event->pmu != output_event->pmu)
		goto out;

set:
	mutex_lock(&event->mmap_mutex);
	/* Can't redirect output if we've got an active mmap() */
	if (atomic_read(&event->mmap_count))
		goto unlock;

	if (output_event) {
		/* get the rb we want to redirect to */
		rb = ring_buffer_get(output_event);
		if (!rb)
			goto unlock;
	}

	ring_buffer_attach(event, rb);

	ret = 0;
unlock:
	mutex_unlock(&event->mmap_mutex);

out:
	return ret;
}

static void mutex_lock_double(struct mutex *a, struct mutex *b)
{
	if (b < a)
		swap(a, b);

	mutex_lock(a);
	mutex_lock_nested(b, SINGLE_DEPTH_NESTING);
}

static int perf_event_set_clock(struct perf_event *event, clockid_t clk_id)
{
	bool nmi_safe = false;

	switch (clk_id) {
	case CLOCK_MONOTONIC:
		event->clock = &ktime_get_mono_fast_ns;
		nmi_safe = true;
		break;

	case CLOCK_MONOTONIC_RAW:
		event->clock = &ktime_get_raw_fast_ns;
		nmi_safe = true;
		break;

	case CLOCK_REALTIME:
		event->clock = &ktime_get_real_ns;
		break;

	case CLOCK_BOOTTIME:
		event->clock = &ktime_get_boottime_ns;
		break;

	case CLOCK_TAI:
		event->clock = &ktime_get_clocktai_ns;
		break;

	default:
		return -EINVAL;
	}

	if (!nmi_safe && !(event->pmu->capabilities & PERF_PMU_CAP_NO_NMI))
		return -EINVAL;

	return 0;
}

/*
 * Variation on perf_event_ctx_lock_nested(), except we take two context
 * mutexes.
 */
static struct perf_event_context *
__perf_event_ctx_lock_double(struct perf_event *group_leader,
			     struct perf_event_context *ctx)
{
	struct perf_event_context *gctx;

again:
	rcu_read_lock();
	gctx = READ_ONCE(group_leader->ctx);
	if (!refcount_inc_not_zero(&gctx->refcount)) {
		rcu_read_unlock();
		goto again;
	}
	rcu_read_unlock();

	mutex_lock_double(&gctx->mutex, &ctx->mutex);

	if (group_leader->ctx != gctx) {
		mutex_unlock(&ctx->mutex);
		mutex_unlock(&gctx->mutex);
		put_ctx(gctx);
		goto again;
	}

	return gctx;
}

static bool
perf_check_permission(struct perf_event_attr *attr, struct task_struct *task)
{
	unsigned int ptrace_mode = PTRACE_MODE_READ_REALCREDS;
	bool is_capable = perfmon_capable();

	if (attr->sigtrap) {
		/*
		 * perf_event_attr::sigtrap sends signals to the other task.
		 * Require the current task to also have CAP_KILL.
		 */
		rcu_read_lock();
		is_capable &= ns_capable(__task_cred(task)->user_ns, CAP_KILL);
		rcu_read_unlock();

		/*
		 * If the required capabilities aren't available, checks for
		 * ptrace permissions: upgrade to ATTACH, since sending signals
		 * can effectively change the target task.
		 */
		ptrace_mode = PTRACE_MODE_ATTACH_REALCREDS;
	}

	/*
	 * Preserve ptrace permission check for backwards compatibility. The
	 * ptrace check also includes checks that the current task and other
	 * task have matching uids, and is therefore not done here explicitly.
	 */
	return is_capable || ptrace_may_access(task, ptrace_mode);
}

/**
 * sys_perf_event_open - open a performance event, associate it to a task/cpu
 *
 * @attr_uptr:	event_id type attributes for monitoring/sampling
 * @pid:		target pid
 * @cpu:		target cpu
 * @group_fd:		group leader event fd
 * @flags:		perf event open flags
 */
SYSCALL_DEFINE5(perf_event_open,
		struct perf_event_attr __user *, attr_uptr,
		pid_t, pid, int, cpu, int, group_fd, unsigned long, flags)
{
	struct perf_event *group_leader = NULL, *output_event = NULL;
	struct perf_event *event, *sibling;
	struct perf_event_attr attr;
	struct perf_event_context *ctx, *gctx;
	struct file *event_file = NULL;
	struct fd group = {NULL, 0};
	struct task_struct *task = NULL;
	struct pmu *pmu;
	int event_fd;
	int move_group = 0;
	int err;
	int f_flags = O_RDWR;
	int cgroup_fd = -1;

	/* for future expandability... */
	if (flags & ~PERF_FLAG_ALL)
		return -EINVAL;

	/* Do we allow access to perf_event_open(2) ? */
	err = security_perf_event_open(&attr, PERF_SECURITY_OPEN);
	if (err)
		return err;

	err = perf_copy_attr(attr_uptr, &attr);
	if (err)
		return err;

	if (!attr.exclude_kernel) {
		err = perf_allow_kernel(&attr);
		if (err)
			return err;
	}

	if (attr.namespaces) {
		if (!perfmon_capable())
			return -EACCES;
	}

	if (attr.freq) {
		if (attr.sample_freq > sysctl_perf_event_sample_rate)
			return -EINVAL;
	} else {
		if (attr.sample_period & (1ULL << 63))
			return -EINVAL;
	}

	/* Only privileged users can get physical addresses */
	if ((attr.sample_type & PERF_SAMPLE_PHYS_ADDR)) {
		err = perf_allow_kernel(&attr);
		if (err)
			return err;
	}

<<<<<<< HEAD
	err = security_locked_down(LOCKDOWN_PERF);
	if (err && (attr.sample_type & PERF_SAMPLE_REGS_INTR))
		/* REGS_INTR can leak data, lockdown must prevent this */
		return err;

	err = 0;
=======
	/* REGS_INTR can leak data, lockdown must prevent this */
	if (attr.sample_type & PERF_SAMPLE_REGS_INTR) {
		err = security_locked_down(LOCKDOWN_PERF);
		if (err)
			return err;
	}
>>>>>>> 7d2a07b7

	/*
	 * In cgroup mode, the pid argument is used to pass the fd
	 * opened to the cgroup directory in cgroupfs. The cpu argument
	 * designates the cpu on which to monitor threads from that
	 * cgroup.
	 */
	if ((flags & PERF_FLAG_PID_CGROUP) && (pid == -1 || cpu == -1))
		return -EINVAL;

	if (flags & PERF_FLAG_FD_CLOEXEC)
		f_flags |= O_CLOEXEC;

	event_fd = get_unused_fd_flags(f_flags);
	if (event_fd < 0)
		return event_fd;

	if (group_fd != -1) {
		err = perf_fget_light(group_fd, &group);
		if (err)
			goto err_fd;
		group_leader = group.file->private_data;
		if (flags & PERF_FLAG_FD_OUTPUT)
			output_event = group_leader;
		if (flags & PERF_FLAG_FD_NO_GROUP)
			group_leader = NULL;
	}

	if (pid != -1 && !(flags & PERF_FLAG_PID_CGROUP)) {
		task = find_lively_task_by_vpid(pid);
		if (IS_ERR(task)) {
			err = PTR_ERR(task);
			goto err_group_fd;
		}
	}

	if (task && group_leader &&
	    group_leader->attr.inherit != attr.inherit) {
		err = -EINVAL;
		goto err_task;
	}

	if (flags & PERF_FLAG_PID_CGROUP)
		cgroup_fd = pid;

	event = perf_event_alloc(&attr, cpu, task, group_leader, NULL,
				 NULL, NULL, cgroup_fd);
	if (IS_ERR(event)) {
		err = PTR_ERR(event);
		goto err_task;
	}

	if (is_sampling_event(event)) {
		if (event->pmu->capabilities & PERF_PMU_CAP_NO_INTERRUPT) {
			err = -EOPNOTSUPP;
			goto err_alloc;
		}
	}

	/*
	 * Special case software events and allow them to be part of
	 * any hardware group.
	 */
	pmu = event->pmu;

	if (attr.use_clockid) {
		err = perf_event_set_clock(event, attr.clockid);
		if (err)
			goto err_alloc;
	}

	if (pmu->task_ctx_nr == perf_sw_context)
		event->event_caps |= PERF_EV_CAP_SOFTWARE;

	if (group_leader) {
		if (is_software_event(event) &&
		    !in_software_context(group_leader)) {
			/*
			 * If the event is a sw event, but the group_leader
			 * is on hw context.
			 *
			 * Allow the addition of software events to hw
			 * groups, this is safe because software events
			 * never fail to schedule.
			 */
			pmu = group_leader->ctx->pmu;
		} else if (!is_software_event(event) &&
			   is_software_event(group_leader) &&
			   (group_leader->group_caps & PERF_EV_CAP_SOFTWARE)) {
			/*
			 * In case the group is a pure software group, and we
			 * try to add a hardware event, move the whole group to
			 * the hardware context.
			 */
			move_group = 1;
		}
	}

	/*
	 * Get the target context (task or percpu):
	 */
	ctx = find_get_context(pmu, task, event);
	if (IS_ERR(ctx)) {
		err = PTR_ERR(ctx);
		goto err_alloc;
	}

	/*
	 * Look up the group leader (we will attach this event to it):
	 */
	if (group_leader) {
		err = -EINVAL;

		/*
		 * Do not allow a recursive hierarchy (this new sibling
		 * becoming part of another group-sibling):
		 */
		if (group_leader->group_leader != group_leader)
			goto err_context;

		/* All events in a group should have the same clock */
		if (group_leader->clock != event->clock)
			goto err_context;

		/*
		 * Make sure we're both events for the same CPU;
		 * grouping events for different CPUs is broken; since
		 * you can never concurrently schedule them anyhow.
		 */
		if (group_leader->cpu != event->cpu)
			goto err_context;

		/*
		 * Make sure we're both on the same task, or both
		 * per-CPU events.
		 */
		if (group_leader->ctx->task != ctx->task)
			goto err_context;

		/*
		 * Do not allow to attach to a group in a different task
		 * or CPU context. If we're moving SW events, we'll fix
		 * this up later, so allow that.
		 */
		if (!move_group && group_leader->ctx != ctx)
			goto err_context;

		/*
		 * Only a group leader can be exclusive or pinned
		 */
		if (attr.exclusive || attr.pinned)
			goto err_context;
	}

	if (output_event) {
		err = perf_event_set_output(event, output_event);
		if (err)
			goto err_context;
	}

	event_file = anon_inode_getfile("[perf_event]", &perf_fops, event,
					f_flags);
	if (IS_ERR(event_file)) {
		err = PTR_ERR(event_file);
		event_file = NULL;
		goto err_context;
	}

	if (task) {
		err = down_read_interruptible(&task->signal->exec_update_lock);
		if (err)
			goto err_file;

		/*
		 * We must hold exec_update_lock across this and any potential
		 * perf_install_in_context() call for this new event to
		 * serialize against exec() altering our credentials (and the
		 * perf_event_exit_task() that could imply).
		 */
		err = -EACCES;
		if (!perf_check_permission(&attr, task))
			goto err_cred;
	}

	if (move_group) {
		gctx = __perf_event_ctx_lock_double(group_leader, ctx);

		if (gctx->task == TASK_TOMBSTONE) {
			err = -ESRCH;
			goto err_locked;
		}

		/*
		 * Check if we raced against another sys_perf_event_open() call
		 * moving the software group underneath us.
		 */
		if (!(group_leader->group_caps & PERF_EV_CAP_SOFTWARE)) {
			/*
			 * If someone moved the group out from under us, check
			 * if this new event wound up on the same ctx, if so
			 * its the regular !move_group case, otherwise fail.
			 */
			if (gctx != ctx) {
				err = -EINVAL;
				goto err_locked;
			} else {
				perf_event_ctx_unlock(group_leader, gctx);
				move_group = 0;
			}
		}

		/*
		 * Failure to create exclusive events returns -EBUSY.
		 */
		err = -EBUSY;
		if (!exclusive_event_installable(group_leader, ctx))
			goto err_locked;

		for_each_sibling_event(sibling, group_leader) {
			if (!exclusive_event_installable(sibling, ctx))
				goto err_locked;
		}
	} else {
		mutex_lock(&ctx->mutex);
	}

	if (ctx->task == TASK_TOMBSTONE) {
		err = -ESRCH;
		goto err_locked;
	}

	if (!perf_event_validate_size(event)) {
		err = -E2BIG;
		goto err_locked;
	}

	if (!task) {
		/*
		 * Check if the @cpu we're creating an event for is online.
		 *
		 * We use the perf_cpu_context::ctx::mutex to serialize against
		 * the hotplug notifiers. See perf_event_{init,exit}_cpu().
		 */
		struct perf_cpu_context *cpuctx =
			container_of(ctx, struct perf_cpu_context, ctx);

		if (!cpuctx->online) {
			err = -ENODEV;
			goto err_locked;
		}
	}

<<<<<<< HEAD
	if (event->attr.aux_output && !perf_get_aux_event(event, group_leader))
		goto err_locked;
=======
	if (perf_need_aux_event(event) && !perf_get_aux_event(event, group_leader)) {
		err = -EINVAL;
		goto err_locked;
	}
>>>>>>> 7d2a07b7

	/*
	 * Must be under the same ctx::mutex as perf_install_in_context(),
	 * because we need to serialize with concurrent event creation.
	 */
	if (!exclusive_event_installable(event, ctx)) {
		err = -EBUSY;
		goto err_locked;
	}

	WARN_ON_ONCE(ctx->parent_ctx);

	/*
	 * This is the point on no return; we cannot fail hereafter. This is
	 * where we start modifying current state.
	 */

	if (move_group) {
		/*
		 * See perf_event_ctx_lock() for comments on the details
		 * of swizzling perf_event::ctx.
		 */
		perf_remove_from_context(group_leader, 0);
		put_ctx(gctx);

		for_each_sibling_event(sibling, group_leader) {
			perf_remove_from_context(sibling, 0);
			put_ctx(gctx);
		}

		/*
		 * Wait for everybody to stop referencing the events through
		 * the old lists, before installing it on new lists.
		 */
		synchronize_rcu();

		/*
		 * Install the group siblings before the group leader.
		 *
		 * Because a group leader will try and install the entire group
		 * (through the sibling list, which is still in-tact), we can
		 * end up with siblings installed in the wrong context.
		 *
		 * By installing siblings first we NO-OP because they're not
		 * reachable through the group lists.
		 */
		for_each_sibling_event(sibling, group_leader) {
			perf_event__state_init(sibling);
			perf_install_in_context(ctx, sibling, sibling->cpu);
			get_ctx(ctx);
		}

		/*
		 * Removing from the context ends up with disabled
		 * event. What we want here is event in the initial
		 * startup state, ready to be add into new context.
		 */
		perf_event__state_init(group_leader);
		perf_install_in_context(ctx, group_leader, group_leader->cpu);
		get_ctx(ctx);
	}

	/*
	 * Precalculate sample_data sizes; do while holding ctx::mutex such
	 * that we're serialized against further additions and before
	 * perf_install_in_context() which is the point the event is active and
	 * can use these values.
	 */
	perf_event__header_size(event);
	perf_event__id_header_size(event);

	event->owner = current;

	perf_install_in_context(ctx, event, event->cpu);
	perf_unpin_context(ctx);

	if (move_group)
		perf_event_ctx_unlock(group_leader, gctx);
	mutex_unlock(&ctx->mutex);

	if (task) {
		up_read(&task->signal->exec_update_lock);
		put_task_struct(task);
	}

	mutex_lock(&current->perf_event_mutex);
	list_add_tail(&event->owner_entry, &current->perf_event_list);
	mutex_unlock(&current->perf_event_mutex);

	/*
	 * Drop the reference on the group_event after placing the
	 * new event on the sibling_list. This ensures destruction
	 * of the group leader will find the pointer to itself in
	 * perf_group_detach().
	 */
	fdput(group);
	fd_install(event_fd, event_file);
	return event_fd;

err_locked:
	if (move_group)
		perf_event_ctx_unlock(group_leader, gctx);
	mutex_unlock(&ctx->mutex);
err_cred:
	if (task)
		up_read(&task->signal->exec_update_lock);
err_file:
	fput(event_file);
err_context:
	perf_unpin_context(ctx);
	put_ctx(ctx);
err_alloc:
	/*
	 * If event_file is set, the fput() above will have called ->release()
	 * and that will take care of freeing the event.
	 */
	if (!event_file)
		free_event(event);
err_task:
	if (task)
		put_task_struct(task);
err_group_fd:
	fdput(group);
err_fd:
	put_unused_fd(event_fd);
	return err;
}

/**
 * perf_event_create_kernel_counter
 *
 * @attr: attributes of the counter to create
 * @cpu: cpu in which the counter is bound
 * @task: task to profile (NULL for percpu)
 * @overflow_handler: callback to trigger when we hit the event
 * @context: context data could be used in overflow_handler callback
 */
struct perf_event *
perf_event_create_kernel_counter(struct perf_event_attr *attr, int cpu,
				 struct task_struct *task,
				 perf_overflow_handler_t overflow_handler,
				 void *context)
{
	struct perf_event_context *ctx;
	struct perf_event *event;
	int err;

	/*
	 * Grouping is not supported for kernel events, neither is 'AUX',
	 * make sure the caller's intentions are adjusted.
	 */
	if (attr->aux_output)
		return ERR_PTR(-EINVAL);

	event = perf_event_alloc(attr, cpu, task, NULL, NULL,
				 overflow_handler, context, -1);
	if (IS_ERR(event)) {
		err = PTR_ERR(event);
		goto err;
	}

	/* Mark owner so we could distinguish it from user events. */
	event->owner = TASK_TOMBSTONE;

	/*
	 * Get the target context (task or percpu):
	 */
	ctx = find_get_context(event->pmu, task, event);
	if (IS_ERR(ctx)) {
		err = PTR_ERR(ctx);
		goto err_free;
	}

	WARN_ON_ONCE(ctx->parent_ctx);
	mutex_lock(&ctx->mutex);
	if (ctx->task == TASK_TOMBSTONE) {
		err = -ESRCH;
		goto err_unlock;
	}

	if (!task) {
		/*
		 * Check if the @cpu we're creating an event for is online.
		 *
		 * We use the perf_cpu_context::ctx::mutex to serialize against
		 * the hotplug notifiers. See perf_event_{init,exit}_cpu().
		 */
		struct perf_cpu_context *cpuctx =
			container_of(ctx, struct perf_cpu_context, ctx);
		if (!cpuctx->online) {
			err = -ENODEV;
			goto err_unlock;
		}
	}

	if (!exclusive_event_installable(event, ctx)) {
		err = -EBUSY;
		goto err_unlock;
	}

	perf_install_in_context(ctx, event, event->cpu);
	perf_unpin_context(ctx);
	mutex_unlock(&ctx->mutex);

	return event;

err_unlock:
	mutex_unlock(&ctx->mutex);
	perf_unpin_context(ctx);
	put_ctx(ctx);
err_free:
	free_event(event);
err:
	return ERR_PTR(err);
}
EXPORT_SYMBOL_GPL(perf_event_create_kernel_counter);

void perf_pmu_migrate_context(struct pmu *pmu, int src_cpu, int dst_cpu)
{
	struct perf_event_context *src_ctx;
	struct perf_event_context *dst_ctx;
	struct perf_event *event, *tmp;
	LIST_HEAD(events);

	src_ctx = &per_cpu_ptr(pmu->pmu_cpu_context, src_cpu)->ctx;
	dst_ctx = &per_cpu_ptr(pmu->pmu_cpu_context, dst_cpu)->ctx;

	/*
	 * See perf_event_ctx_lock() for comments on the details
	 * of swizzling perf_event::ctx.
	 */
	mutex_lock_double(&src_ctx->mutex, &dst_ctx->mutex);
	list_for_each_entry_safe(event, tmp, &src_ctx->event_list,
				 event_entry) {
		perf_remove_from_context(event, 0);
		unaccount_event_cpu(event, src_cpu);
		put_ctx(src_ctx);
		list_add(&event->migrate_entry, &events);
	}

	/*
	 * Wait for the events to quiesce before re-instating them.
	 */
	synchronize_rcu();

	/*
	 * Re-instate events in 2 passes.
	 *
	 * Skip over group leaders and only install siblings on this first
	 * pass, siblings will not get enabled without a leader, however a
	 * leader will enable its siblings, even if those are still on the old
	 * context.
	 */
	list_for_each_entry_safe(event, tmp, &events, migrate_entry) {
		if (event->group_leader == event)
			continue;

		list_del(&event->migrate_entry);
		if (event->state >= PERF_EVENT_STATE_OFF)
			event->state = PERF_EVENT_STATE_INACTIVE;
		account_event_cpu(event, dst_cpu);
		perf_install_in_context(dst_ctx, event, dst_cpu);
		get_ctx(dst_ctx);
	}

	/*
	 * Once all the siblings are setup properly, install the group leaders
	 * to make it go.
	 */
	list_for_each_entry_safe(event, tmp, &events, migrate_entry) {
		list_del(&event->migrate_entry);
		if (event->state >= PERF_EVENT_STATE_OFF)
			event->state = PERF_EVENT_STATE_INACTIVE;
		account_event_cpu(event, dst_cpu);
		perf_install_in_context(dst_ctx, event, dst_cpu);
		get_ctx(dst_ctx);
	}
	mutex_unlock(&dst_ctx->mutex);
	mutex_unlock(&src_ctx->mutex);
}
EXPORT_SYMBOL_GPL(perf_pmu_migrate_context);

static void sync_child_event(struct perf_event *child_event)
{
	struct perf_event *parent_event = child_event->parent;
	u64 child_val;

	if (child_event->attr.inherit_stat) {
		struct task_struct *task = child_event->ctx->task;

		if (task && task != TASK_TOMBSTONE)
			perf_event_read_event(child_event, task);
	}

	child_val = perf_event_count(child_event);

	/*
	 * Add back the child's count to the parent's count:
	 */
	atomic64_add(child_val, &parent_event->child_count);
	atomic64_add(child_event->total_time_enabled,
		     &parent_event->child_total_time_enabled);
	atomic64_add(child_event->total_time_running,
		     &parent_event->child_total_time_running);
}

static void
perf_event_exit_event(struct perf_event *event, struct perf_event_context *ctx)
{
	struct perf_event *parent_event = event->parent;
	unsigned long detach_flags = 0;

	if (parent_event) {
		/*
		 * Do not destroy the 'original' grouping; because of the
		 * context switch optimization the original events could've
		 * ended up in a random child task.
		 *
		 * If we were to destroy the original group, all group related
		 * operations would cease to function properly after this
		 * random child dies.
		 *
		 * Do destroy all inherited groups, we don't care about those
		 * and being thorough is better.
		 */
		detach_flags = DETACH_GROUP | DETACH_CHILD;
		mutex_lock(&parent_event->child_mutex);
	}

	perf_remove_from_context(event, detach_flags);

	raw_spin_lock_irq(&ctx->lock);
	if (event->state > PERF_EVENT_STATE_EXIT)
		perf_event_set_state(event, PERF_EVENT_STATE_EXIT);
	raw_spin_unlock_irq(&ctx->lock);

	/*
	 * Child events can be freed.
	 */
	if (parent_event) {
		mutex_unlock(&parent_event->child_mutex);
		/*
		 * Kick perf_poll() for is_event_hup();
		 */
		perf_event_wakeup(parent_event);
		free_event(event);
		put_event(parent_event);
		return;
	}

	/*
	 * Parent events are governed by their filedesc, retain them.
	 */
	perf_event_wakeup(event);
}

static void perf_event_exit_task_context(struct task_struct *child, int ctxn)
{
	struct perf_event_context *child_ctx, *clone_ctx = NULL;
	struct perf_event *child_event, *next;

	WARN_ON_ONCE(child != current);

	child_ctx = perf_pin_task_context(child, ctxn);
	if (!child_ctx)
		return;

	/*
	 * In order to reduce the amount of tricky in ctx tear-down, we hold
	 * ctx::mutex over the entire thing. This serializes against almost
	 * everything that wants to access the ctx.
	 *
	 * The exception is sys_perf_event_open() /
	 * perf_event_create_kernel_count() which does find_get_context()
	 * without ctx::mutex (it cannot because of the move_group double mutex
	 * lock thing). See the comments in perf_install_in_context().
	 */
	mutex_lock(&child_ctx->mutex);

	/*
	 * In a single ctx::lock section, de-schedule the events and detach the
	 * context from the task such that we cannot ever get it scheduled back
	 * in.
	 */
	raw_spin_lock_irq(&child_ctx->lock);
	task_ctx_sched_out(__get_cpu_context(child_ctx), child_ctx, EVENT_ALL);

	/*
	 * Now that the context is inactive, destroy the task <-> ctx relation
	 * and mark the context dead.
	 */
	RCU_INIT_POINTER(child->perf_event_ctxp[ctxn], NULL);
	put_ctx(child_ctx); /* cannot be last */
	WRITE_ONCE(child_ctx->task, TASK_TOMBSTONE);
	put_task_struct(current); /* cannot be last */

	clone_ctx = unclone_ctx(child_ctx);
	raw_spin_unlock_irq(&child_ctx->lock);

	if (clone_ctx)
		put_ctx(clone_ctx);

	/*
	 * Report the task dead after unscheduling the events so that we
	 * won't get any samples after PERF_RECORD_EXIT. We can however still
	 * get a few PERF_RECORD_READ events.
	 */
	perf_event_task(child, child_ctx, 0);

	list_for_each_entry_safe(child_event, next, &child_ctx->event_list, event_entry)
		perf_event_exit_event(child_event, child_ctx);

	mutex_unlock(&child_ctx->mutex);

	put_ctx(child_ctx);
}

/*
 * When a child task exits, feed back event values to parent events.
 *
 * Can be called with exec_update_lock held when called from
 * setup_new_exec().
 */
void perf_event_exit_task(struct task_struct *child)
{
	struct perf_event *event, *tmp;
	int ctxn;

	mutex_lock(&child->perf_event_mutex);
	list_for_each_entry_safe(event, tmp, &child->perf_event_list,
				 owner_entry) {
		list_del_init(&event->owner_entry);

		/*
		 * Ensure the list deletion is visible before we clear
		 * the owner, closes a race against perf_release() where
		 * we need to serialize on the owner->perf_event_mutex.
		 */
		smp_store_release(&event->owner, NULL);
	}
	mutex_unlock(&child->perf_event_mutex);

	for_each_task_context_nr(ctxn)
		perf_event_exit_task_context(child, ctxn);

	/*
	 * The perf_event_exit_task_context calls perf_event_task
	 * with child's task_ctx, which generates EXIT events for
	 * child contexts and sets child->perf_event_ctxp[] to NULL.
	 * At this point we need to send EXIT events to cpu contexts.
	 */
	perf_event_task(child, NULL, 0);
}

static void perf_free_event(struct perf_event *event,
			    struct perf_event_context *ctx)
{
	struct perf_event *parent = event->parent;

	if (WARN_ON_ONCE(!parent))
		return;

	mutex_lock(&parent->child_mutex);
	list_del_init(&event->child_list);
	mutex_unlock(&parent->child_mutex);

	put_event(parent);

	raw_spin_lock_irq(&ctx->lock);
	perf_group_detach(event);
	list_del_event(event, ctx);
	raw_spin_unlock_irq(&ctx->lock);
	free_event(event);
}

/*
 * Free a context as created by inheritance by perf_event_init_task() below,
 * used by fork() in case of fail.
 *
 * Even though the task has never lived, the context and events have been
 * exposed through the child_list, so we must take care tearing it all down.
 */
void perf_event_free_task(struct task_struct *task)
{
	struct perf_event_context *ctx;
	struct perf_event *event, *tmp;
	int ctxn;

	for_each_task_context_nr(ctxn) {
		ctx = task->perf_event_ctxp[ctxn];
		if (!ctx)
			continue;

		mutex_lock(&ctx->mutex);
		raw_spin_lock_irq(&ctx->lock);
		/*
		 * Destroy the task <-> ctx relation and mark the context dead.
		 *
		 * This is important because even though the task hasn't been
		 * exposed yet the context has been (through child_list).
		 */
		RCU_INIT_POINTER(task->perf_event_ctxp[ctxn], NULL);
		WRITE_ONCE(ctx->task, TASK_TOMBSTONE);
		put_task_struct(task); /* cannot be last */
		raw_spin_unlock_irq(&ctx->lock);

		list_for_each_entry_safe(event, tmp, &ctx->event_list, event_entry)
			perf_free_event(event, ctx);

		mutex_unlock(&ctx->mutex);

		/*
		 * perf_event_release_kernel() could've stolen some of our
		 * child events and still have them on its free_list. In that
		 * case we must wait for these events to have been freed (in
		 * particular all their references to this task must've been
		 * dropped).
		 *
		 * Without this copy_process() will unconditionally free this
		 * task (irrespective of its reference count) and
		 * _free_event()'s put_task_struct(event->hw.target) will be a
		 * use-after-free.
		 *
		 * Wait for all events to drop their context reference.
		 */
		wait_var_event(&ctx->refcount, refcount_read(&ctx->refcount) == 1);
		put_ctx(ctx); /* must be last */
	}
}

void perf_event_delayed_put(struct task_struct *task)
{
	int ctxn;

	for_each_task_context_nr(ctxn)
		WARN_ON_ONCE(task->perf_event_ctxp[ctxn]);
}

struct file *perf_event_get(unsigned int fd)
{
	struct file *file = fget(fd);
	if (!file)
		return ERR_PTR(-EBADF);

	if (file->f_op != &perf_fops) {
		fput(file);
		return ERR_PTR(-EBADF);
	}

	return file;
}

const struct perf_event *perf_get_event(struct file *file)
{
	if (file->f_op != &perf_fops)
		return ERR_PTR(-EINVAL);

	return file->private_data;
}

const struct perf_event_attr *perf_event_attrs(struct perf_event *event)
{
	if (!event)
		return ERR_PTR(-EINVAL);

	return &event->attr;
}

/*
 * Inherit an event from parent task to child task.
 *
 * Returns:
 *  - valid pointer on success
 *  - NULL for orphaned events
 *  - IS_ERR() on error
 */
static struct perf_event *
inherit_event(struct perf_event *parent_event,
	      struct task_struct *parent,
	      struct perf_event_context *parent_ctx,
	      struct task_struct *child,
	      struct perf_event *group_leader,
	      struct perf_event_context *child_ctx)
{
	enum perf_event_state parent_state = parent_event->state;
	struct perf_event *child_event;
	unsigned long flags;

	/*
	 * Instead of creating recursive hierarchies of events,
	 * we link inherited events back to the original parent,
	 * which has a filp for sure, which we use as the reference
	 * count:
	 */
	if (parent_event->parent)
		parent_event = parent_event->parent;

	child_event = perf_event_alloc(&parent_event->attr,
					   parent_event->cpu,
					   child,
					   group_leader, parent_event,
					   NULL, NULL, -1);
	if (IS_ERR(child_event))
		return child_event;


	if ((child_event->attach_state & PERF_ATTACH_TASK_DATA) &&
	    !child_ctx->task_ctx_data) {
		struct pmu *pmu = child_event->pmu;

		child_ctx->task_ctx_data = alloc_task_ctx_data(pmu);
		if (!child_ctx->task_ctx_data) {
			free_event(child_event);
			return ERR_PTR(-ENOMEM);
		}
	}

	/*
	 * is_orphaned_event() and list_add_tail(&parent_event->child_list)
	 * must be under the same lock in order to serialize against
	 * perf_event_release_kernel(), such that either we must observe
	 * is_orphaned_event() or they will observe us on the child_list.
	 */
	mutex_lock(&parent_event->child_mutex);
	if (is_orphaned_event(parent_event) ||
	    !atomic_long_inc_not_zero(&parent_event->refcount)) {
		mutex_unlock(&parent_event->child_mutex);
		/* task_ctx_data is freed with child_ctx */
		free_event(child_event);
		return NULL;
	}

	get_ctx(child_ctx);

	/*
	 * Make the child state follow the state of the parent event,
	 * not its attr.disabled bit.  We hold the parent's mutex,
	 * so we won't race with perf_event_{en, dis}able_family.
	 */
	if (parent_state >= PERF_EVENT_STATE_INACTIVE)
		child_event->state = PERF_EVENT_STATE_INACTIVE;
	else
		child_event->state = PERF_EVENT_STATE_OFF;

	if (parent_event->attr.freq) {
		u64 sample_period = parent_event->hw.sample_period;
		struct hw_perf_event *hwc = &child_event->hw;

		hwc->sample_period = sample_period;
		hwc->last_period   = sample_period;

		local64_set(&hwc->period_left, sample_period);
	}

	child_event->ctx = child_ctx;
	child_event->overflow_handler = parent_event->overflow_handler;
	child_event->overflow_handler_context
		= parent_event->overflow_handler_context;

	/*
	 * Precalculate sample_data sizes
	 */
	perf_event__header_size(child_event);
	perf_event__id_header_size(child_event);

	/*
	 * Link it up in the child's context:
	 */
	raw_spin_lock_irqsave(&child_ctx->lock, flags);
	add_event_to_ctx(child_event, child_ctx);
	child_event->attach_state |= PERF_ATTACH_CHILD;
	raw_spin_unlock_irqrestore(&child_ctx->lock, flags);

	/*
	 * Link this into the parent event's child list
	 */
	list_add_tail(&child_event->child_list, &parent_event->child_list);
	mutex_unlock(&parent_event->child_mutex);

	return child_event;
}

/*
 * Inherits an event group.
 *
 * This will quietly suppress orphaned events; !inherit_event() is not an error.
 * This matches with perf_event_release_kernel() removing all child events.
 *
 * Returns:
 *  - 0 on success
 *  - <0 on error
 */
static int inherit_group(struct perf_event *parent_event,
	      struct task_struct *parent,
	      struct perf_event_context *parent_ctx,
	      struct task_struct *child,
	      struct perf_event_context *child_ctx)
{
	struct perf_event *leader;
	struct perf_event *sub;
	struct perf_event *child_ctr;

	leader = inherit_event(parent_event, parent, parent_ctx,
				 child, NULL, child_ctx);
	if (IS_ERR(leader))
		return PTR_ERR(leader);
	/*
	 * @leader can be NULL here because of is_orphaned_event(). In this
	 * case inherit_event() will create individual events, similar to what
	 * perf_group_detach() would do anyway.
	 */
	for_each_sibling_event(sub, parent_event) {
		child_ctr = inherit_event(sub, parent, parent_ctx,
					    child, leader, child_ctx);
		if (IS_ERR(child_ctr))
			return PTR_ERR(child_ctr);

		if (sub->aux_event == parent_event && child_ctr &&
		    !perf_get_aux_event(child_ctr, leader))
			return -EINVAL;
	}
	return 0;
}

/*
 * Creates the child task context and tries to inherit the event-group.
 *
 * Clears @inherited_all on !attr.inherited or error. Note that we'll leave
 * inherited_all set when we 'fail' to inherit an orphaned event; this is
 * consistent with perf_event_release_kernel() removing all child events.
 *
 * Returns:
 *  - 0 on success
 *  - <0 on error
 */
static int
inherit_task_group(struct perf_event *event, struct task_struct *parent,
		   struct perf_event_context *parent_ctx,
		   struct task_struct *child, int ctxn,
		   u64 clone_flags, int *inherited_all)
{
	int ret;
	struct perf_event_context *child_ctx;

	if (!event->attr.inherit ||
	    (event->attr.inherit_thread && !(clone_flags & CLONE_THREAD)) ||
	    /* Do not inherit if sigtrap and signal handlers were cleared. */
	    (event->attr.sigtrap && (clone_flags & CLONE_CLEAR_SIGHAND))) {
		*inherited_all = 0;
		return 0;
	}

	child_ctx = child->perf_event_ctxp[ctxn];
	if (!child_ctx) {
		/*
		 * This is executed from the parent task context, so
		 * inherit events that have been marked for cloning.
		 * First allocate and initialize a context for the
		 * child.
		 */
		child_ctx = alloc_perf_context(parent_ctx->pmu, child);
		if (!child_ctx)
			return -ENOMEM;

		child->perf_event_ctxp[ctxn] = child_ctx;
	}

	ret = inherit_group(event, parent, parent_ctx,
			    child, child_ctx);

	if (ret)
		*inherited_all = 0;

	return ret;
}

/*
 * Initialize the perf_event context in task_struct
 */
static int perf_event_init_context(struct task_struct *child, int ctxn,
				   u64 clone_flags)
{
	struct perf_event_context *child_ctx, *parent_ctx;
	struct perf_event_context *cloned_ctx;
	struct perf_event *event;
	struct task_struct *parent = current;
	int inherited_all = 1;
	unsigned long flags;
	int ret = 0;

	if (likely(!parent->perf_event_ctxp[ctxn]))
		return 0;

	/*
	 * If the parent's context is a clone, pin it so it won't get
	 * swapped under us.
	 */
	parent_ctx = perf_pin_task_context(parent, ctxn);
	if (!parent_ctx)
		return 0;

	/*
	 * No need to check if parent_ctx != NULL here; since we saw
	 * it non-NULL earlier, the only reason for it to become NULL
	 * is if we exit, and since we're currently in the middle of
	 * a fork we can't be exiting at the same time.
	 */

	/*
	 * Lock the parent list. No need to lock the child - not PID
	 * hashed yet and not running, so nobody can access it.
	 */
	mutex_lock(&parent_ctx->mutex);

	/*
	 * We dont have to disable NMIs - we are only looking at
	 * the list, not manipulating it:
	 */
	perf_event_groups_for_each(event, &parent_ctx->pinned_groups) {
		ret = inherit_task_group(event, parent, parent_ctx,
					 child, ctxn, clone_flags,
					 &inherited_all);
		if (ret)
			goto out_unlock;
	}

	/*
	 * We can't hold ctx->lock when iterating the ->flexible_group list due
	 * to allocations, but we need to prevent rotation because
	 * rotate_ctx() will change the list from interrupt context.
	 */
	raw_spin_lock_irqsave(&parent_ctx->lock, flags);
	parent_ctx->rotate_disable = 1;
	raw_spin_unlock_irqrestore(&parent_ctx->lock, flags);

	perf_event_groups_for_each(event, &parent_ctx->flexible_groups) {
		ret = inherit_task_group(event, parent, parent_ctx,
					 child, ctxn, clone_flags,
					 &inherited_all);
		if (ret)
			goto out_unlock;
	}

	raw_spin_lock_irqsave(&parent_ctx->lock, flags);
	parent_ctx->rotate_disable = 0;

	child_ctx = child->perf_event_ctxp[ctxn];

	if (child_ctx && inherited_all) {
		/*
		 * Mark the child context as a clone of the parent
		 * context, or of whatever the parent is a clone of.
		 *
		 * Note that if the parent is a clone, the holding of
		 * parent_ctx->lock avoids it from being uncloned.
		 */
		cloned_ctx = parent_ctx->parent_ctx;
		if (cloned_ctx) {
			child_ctx->parent_ctx = cloned_ctx;
			child_ctx->parent_gen = parent_ctx->parent_gen;
		} else {
			child_ctx->parent_ctx = parent_ctx;
			child_ctx->parent_gen = parent_ctx->generation;
		}
		get_ctx(child_ctx->parent_ctx);
	}

	raw_spin_unlock_irqrestore(&parent_ctx->lock, flags);
out_unlock:
	mutex_unlock(&parent_ctx->mutex);

	perf_unpin_context(parent_ctx);
	put_ctx(parent_ctx);

	return ret;
}

/*
 * Initialize the perf_event context in task_struct
 */
int perf_event_init_task(struct task_struct *child, u64 clone_flags)
{
	int ctxn, ret;

	memset(child->perf_event_ctxp, 0, sizeof(child->perf_event_ctxp));
	mutex_init(&child->perf_event_mutex);
	INIT_LIST_HEAD(&child->perf_event_list);

	for_each_task_context_nr(ctxn) {
		ret = perf_event_init_context(child, ctxn, clone_flags);
		if (ret) {
			perf_event_free_task(child);
			return ret;
		}
	}

	return 0;
}

static void __init perf_event_init_all_cpus(void)
{
	struct swevent_htable *swhash;
	int cpu;

	zalloc_cpumask_var(&perf_online_mask, GFP_KERNEL);

	for_each_possible_cpu(cpu) {
		swhash = &per_cpu(swevent_htable, cpu);
		mutex_init(&swhash->hlist_mutex);
		INIT_LIST_HEAD(&per_cpu(active_ctx_list, cpu));

		INIT_LIST_HEAD(&per_cpu(pmu_sb_events.list, cpu));
		raw_spin_lock_init(&per_cpu(pmu_sb_events.lock, cpu));

#ifdef CONFIG_CGROUP_PERF
		INIT_LIST_HEAD(&per_cpu(cgrp_cpuctx_list, cpu));
#endif
		INIT_LIST_HEAD(&per_cpu(sched_cb_list, cpu));
	}
}

static void perf_swevent_init_cpu(unsigned int cpu)
{
	struct swevent_htable *swhash = &per_cpu(swevent_htable, cpu);

	mutex_lock(&swhash->hlist_mutex);
	if (swhash->hlist_refcount > 0 && !swevent_hlist_deref(swhash)) {
		struct swevent_hlist *hlist;

		hlist = kzalloc_node(sizeof(*hlist), GFP_KERNEL, cpu_to_node(cpu));
		WARN_ON(!hlist);
		rcu_assign_pointer(swhash->swevent_hlist, hlist);
	}
	mutex_unlock(&swhash->hlist_mutex);
}

#if defined CONFIG_HOTPLUG_CPU || defined CONFIG_KEXEC_CORE
static void __perf_event_exit_context(void *__info)
{
	struct perf_event_context *ctx = __info;
	struct perf_cpu_context *cpuctx = __get_cpu_context(ctx);
	struct perf_event *event;

	raw_spin_lock(&ctx->lock);
	ctx_sched_out(ctx, cpuctx, EVENT_TIME);
	list_for_each_entry(event, &ctx->event_list, event_entry)
		__perf_remove_from_context(event, cpuctx, ctx, (void *)DETACH_GROUP);
	raw_spin_unlock(&ctx->lock);
}

static void perf_event_exit_cpu_context(int cpu)
{
	struct perf_cpu_context *cpuctx;
	struct perf_event_context *ctx;
	struct pmu *pmu;

	mutex_lock(&pmus_lock);
	list_for_each_entry(pmu, &pmus, entry) {
		cpuctx = per_cpu_ptr(pmu->pmu_cpu_context, cpu);
		ctx = &cpuctx->ctx;

		mutex_lock(&ctx->mutex);
		smp_call_function_single(cpu, __perf_event_exit_context, ctx, 1);
		cpuctx->online = 0;
		mutex_unlock(&ctx->mutex);
	}
	cpumask_clear_cpu(cpu, perf_online_mask);
	mutex_unlock(&pmus_lock);
}
#else

static void perf_event_exit_cpu_context(int cpu) { }

#endif

int perf_event_init_cpu(unsigned int cpu)
{
	struct perf_cpu_context *cpuctx;
	struct perf_event_context *ctx;
	struct pmu *pmu;

	perf_swevent_init_cpu(cpu);

	mutex_lock(&pmus_lock);
	cpumask_set_cpu(cpu, perf_online_mask);
	list_for_each_entry(pmu, &pmus, entry) {
		cpuctx = per_cpu_ptr(pmu->pmu_cpu_context, cpu);
		ctx = &cpuctx->ctx;

		mutex_lock(&ctx->mutex);
		cpuctx->online = 1;
		mutex_unlock(&ctx->mutex);
	}
	mutex_unlock(&pmus_lock);

	return 0;
}

int perf_event_exit_cpu(unsigned int cpu)
{
	perf_event_exit_cpu_context(cpu);
	return 0;
}

static int
perf_reboot(struct notifier_block *notifier, unsigned long val, void *v)
{
	int cpu;

	for_each_online_cpu(cpu)
		perf_event_exit_cpu(cpu);

	return NOTIFY_OK;
}

/*
 * Run the perf reboot notifier at the very last possible moment so that
 * the generic watchdog code runs as long as possible.
 */
static struct notifier_block perf_reboot_notifier = {
	.notifier_call = perf_reboot,
	.priority = INT_MIN,
};

void __init perf_event_init(void)
{
	int ret;

	idr_init(&pmu_idr);

	perf_event_init_all_cpus();
	init_srcu_struct(&pmus_srcu);
	perf_pmu_register(&perf_swevent, "software", PERF_TYPE_SOFTWARE);
	perf_pmu_register(&perf_cpu_clock, NULL, -1);
	perf_pmu_register(&perf_task_clock, NULL, -1);
	perf_tp_register();
	perf_event_init_cpu(smp_processor_id());
	register_reboot_notifier(&perf_reboot_notifier);

	ret = init_hw_breakpoint();
	WARN(ret, "hw_breakpoint initialization failed with: %d", ret);

	perf_event_cache = KMEM_CACHE(perf_event, SLAB_PANIC);

	/*
	 * Build time assertion that we keep the data_head at the intended
	 * location.  IOW, validation we got the __reserved[] size right.
	 */
	BUILD_BUG_ON((offsetof(struct perf_event_mmap_page, data_head))
		     != 1024);
}

ssize_t perf_event_sysfs_show(struct device *dev, struct device_attribute *attr,
			      char *page)
{
	struct perf_pmu_events_attr *pmu_attr =
		container_of(attr, struct perf_pmu_events_attr, attr);

	if (pmu_attr->event_str)
		return sprintf(page, "%s\n", pmu_attr->event_str);

	return 0;
}
EXPORT_SYMBOL_GPL(perf_event_sysfs_show);

static int __init perf_event_sysfs_init(void)
{
	struct pmu *pmu;
	int ret;

	mutex_lock(&pmus_lock);

	ret = bus_register(&pmu_bus);
	if (ret)
		goto unlock;

	list_for_each_entry(pmu, &pmus, entry) {
		if (!pmu->name || pmu->type < 0)
			continue;

		ret = pmu_dev_alloc(pmu);
		WARN(ret, "Failed to register pmu: %s, reason %d\n", pmu->name, ret);
	}
	pmu_bus_running = 1;
	ret = 0;

unlock:
	mutex_unlock(&pmus_lock);

	return ret;
}
device_initcall(perf_event_sysfs_init);

#ifdef CONFIG_CGROUP_PERF
static struct cgroup_subsys_state *
perf_cgroup_css_alloc(struct cgroup_subsys_state *parent_css)
{
	struct perf_cgroup *jc;

	jc = kzalloc(sizeof(*jc), GFP_KERNEL);
	if (!jc)
		return ERR_PTR(-ENOMEM);

	jc->info = alloc_percpu(struct perf_cgroup_info);
	if (!jc->info) {
		kfree(jc);
		return ERR_PTR(-ENOMEM);
	}

	return &jc->css;
}

static void perf_cgroup_css_free(struct cgroup_subsys_state *css)
{
	struct perf_cgroup *jc = container_of(css, struct perf_cgroup, css);

	free_percpu(jc->info);
	kfree(jc);
}

static int perf_cgroup_css_online(struct cgroup_subsys_state *css)
{
	perf_event_cgroup(css->cgroup);
	return 0;
}

static int __perf_cgroup_move(void *info)
{
	struct task_struct *task = info;
	rcu_read_lock();
	perf_cgroup_switch(task, PERF_CGROUP_SWOUT | PERF_CGROUP_SWIN);
	rcu_read_unlock();
	return 0;
}

static void perf_cgroup_attach(struct cgroup_taskset *tset)
{
	struct task_struct *task;
	struct cgroup_subsys_state *css;

	cgroup_taskset_for_each(task, css, tset)
		task_function_call(task, __perf_cgroup_move, task);
}

struct cgroup_subsys perf_event_cgrp_subsys = {
	.css_alloc	= perf_cgroup_css_alloc,
	.css_free	= perf_cgroup_css_free,
	.css_online	= perf_cgroup_css_online,
	.attach		= perf_cgroup_attach,
	/*
	 * Implicitly enable on dfl hierarchy so that perf events can
	 * always be filtered by cgroup2 path as long as perf_event
	 * controller is not mounted on a legacy hierarchy.
	 */
	.implicit_on_dfl = true,
	.threaded	= true,
};
#endif /* CONFIG_CGROUP_PERF */<|MERGE_RESOLUTION|>--- conflicted
+++ resolved
@@ -2076,14 +2076,11 @@
 	}
 }
 
-<<<<<<< HEAD
-=======
 static bool perf_need_aux_event(struct perf_event *event)
 {
 	return !!event->attr.aux_output || !!event->attr.aux_sample_size;
 }
 
->>>>>>> 7d2a07b7
 static int perf_get_aux_event(struct perf_event *event,
 			      struct perf_event *group_leader)
 {
@@ -2096,9 +2093,6 @@
 	if (!group_leader)
 		return 0;
 
-<<<<<<< HEAD
-	if (!perf_aux_output_match(event, group_leader))
-=======
 	/*
 	 * aux_output and aux_sample_size are mutually exclusive.
 	 */
@@ -2110,7 +2104,6 @@
 		return 0;
 
 	if (event->attr.aux_sample_size && !group_leader->pmu->snapshot_aux)
->>>>>>> 7d2a07b7
 		return 0;
 
 	if (!atomic_long_inc_not_zero(&group_leader->refcount))
@@ -2206,8 +2199,6 @@
 		perf_event__header_size(tmp);
 
 	perf_event__header_size(leader);
-<<<<<<< HEAD
-=======
 }
 
 static void sync_child_event(struct perf_event *child_event);
@@ -2228,7 +2219,6 @@
 
 	sync_child_event(event);
 	list_del_init(&event->child_list);
->>>>>>> 7d2a07b7
 }
 
 static bool is_orphaned_event(struct perf_event *event)
@@ -3645,26 +3635,15 @@
 	.swp = swap_ptr,
 };
 
-<<<<<<< HEAD
-static int merge_sched_in(struct perf_event *event, void *data)
-=======
 static void __heap_add(struct min_heap *heap, struct perf_event *event)
->>>>>>> 7d2a07b7
 {
 	struct perf_event **itrs = heap->data;
 
-<<<<<<< HEAD
-	WARN_ON_ONCE(event->ctx != sid->ctx);
-
-	if (event->state <= PERF_EVENT_STATE_OFF)
-		return 0;
-=======
 	if (event) {
 		itrs[heap->nr] = event;
 		heap->nr++;
 	}
 }
->>>>>>> 7d2a07b7
 
 static noinline int visit_groups_merge(struct perf_cpu_context *cpuctx,
 				struct perf_event_groups *groups, int cpu,
@@ -3680,11 +3659,6 @@
 	struct perf_event **evt;
 	int ret;
 
-<<<<<<< HEAD
-	if (group_can_go_on(event, sid->cpuctx, sid->can_add_hw)) {
-		if (!group_sched_in(event, sid->cpuctx, sid->ctx))
-			list_add_tail(&event->active_list, get_event_list(event));
-=======
 	if (cpuctx) {
 		event_heap = (struct min_heap){
 			.data = cpuctx->heap,
@@ -3706,18 +3680,9 @@
 		};
 		/* Events not within a CPU context may be on any CPU. */
 		__heap_add(&event_heap, perf_event_groups_first(groups, -1, NULL));
->>>>>>> 7d2a07b7
 	}
 	evt = event_heap.data;
 
-<<<<<<< HEAD
-	if (event->state == PERF_EVENT_STATE_INACTIVE) {
-		if (event->attr.pinned)
-			perf_event_set_state(event, PERF_EVENT_STATE_ERROR);
-
-		sid->can_add_hw = 0;
-		sid->ctx->rotate_necessary = 1;
-=======
 	__heap_add(&event_heap, perf_event_groups_first(groups, cpu, NULL));
 
 #ifdef CONFIG_CGROUP_PERF
@@ -3768,7 +3733,6 @@
 		*can_add_hw = 0;
 		ctx->rotate_necessary = 1;
 		perf_mux_hrtimer_restart(cpuctx);
->>>>>>> 7d2a07b7
 	}
 
 	return 0;
@@ -3785,11 +3749,7 @@
 
 	visit_groups_merge(cpuctx, &ctx->pinned_groups,
 			   smp_processor_id(),
-<<<<<<< HEAD
-			   merge_sched_in, &sid);
-=======
 			   merge_sched_in, &can_add_hw);
->>>>>>> 7d2a07b7
 }
 
 static void
@@ -3803,11 +3763,7 @@
 
 	visit_groups_merge(cpuctx, &ctx->flexible_groups,
 			   smp_processor_id(),
-<<<<<<< HEAD
-			   merge_sched_in, &sid);
-=======
 			   merge_sched_in, &can_add_hw);
->>>>>>> 7d2a07b7
 }
 
 static void
@@ -6084,15 +6040,8 @@
 		perf_pmu_output_stop(event);
 
 		/* now it's safe to free the pages */
-<<<<<<< HEAD
-		if (!rb->aux_mmap_locked)
-			atomic_long_sub(rb->aux_nr_pages, &mmap_user->locked_vm);
-		else
-			atomic64_sub(rb->aux_mmap_locked, &vma->vm_mm->pinned_vm);
-=======
 		atomic_long_sub(rb->aux_nr_pages - rb->aux_mmap_locked, &mmap_user->locked_vm);
 		atomic64_sub(rb->aux_mmap_locked, &vma->vm_mm->pinned_vm);
->>>>>>> 7d2a07b7
 
 		/* this has to be the last one */
 		rb_free_aux(rb);
@@ -6314,15 +6263,6 @@
 
 	user_locked = atomic_long_read(&user->locked_vm);
 
-<<<<<<< HEAD
-	if (user_locked <= user_lock_limit) {
-		/* charge all to locked_vm */
-	} else if (atomic_long_read(&user->locked_vm) >= user_lock_limit) {
-		/* charge all to pinned_vm */
-		extra = user_extra;
-		user_extra = 0;
-	} else {
-=======
 	/*
 	 * sysctl_perf_event_mlock may have changed, so that
 	 *     user->locked_vm > user_lock_limit
@@ -6332,7 +6272,6 @@
 	user_locked += user_extra;
 
 	if (user_locked > user_lock_limit) {
->>>>>>> 7d2a07b7
 		/*
 		 * charge locked_vm until it hits user_lock_limit;
 		 * charge the rest from pinned_vm
@@ -8395,7 +8334,7 @@
 			goto cpy_name;
 		}
 		inode = file_inode(vma->vm_file);
-		dev = inode_get_dev(inode);
+		dev = inode->i_sb->s_dev;
 		ino = inode->i_ino;
 		gen = inode->i_generation;
 		maj = MAJOR(dev);
@@ -8954,8 +8893,6 @@
 				prog->aux->ksym.name);
 		}
 	}
-<<<<<<< HEAD
-=======
 }
 
 void perf_event_bpf_event(struct bpf_prog *prog,
@@ -9050,7 +8987,6 @@
 	perf_event__output_id_sample(event, &handle, &sample);
 
 	perf_output_end(&handle);
->>>>>>> 7d2a07b7
 }
 
 void perf_event_text_poke(const void *addr, const void *old_bytes,
@@ -11614,8 +11550,6 @@
 		goto err_ns;
 	}
 
-<<<<<<< HEAD
-=======
 	/*
 	 * Disallow uncore-cgroup events, they don't make sense as the cgroup will
 	 * be different on other CPUs in the uncore mask.
@@ -11625,22 +11559,18 @@
 		goto err_pmu;
 	}
 
->>>>>>> 7d2a07b7
 	if (event->attr.aux_output &&
 	    !(pmu->capabilities & PERF_PMU_CAP_AUX_OUTPUT)) {
 		err = -EOPNOTSUPP;
 		goto err_pmu;
 	}
 
-<<<<<<< HEAD
-=======
 	if (cgroup_fd != -1) {
 		err = perf_cgroup_connect(cgroup_fd, event, attr, group_leader);
 		if (err)
 			goto err_pmu;
 	}
 
->>>>>>> 7d2a07b7
 	err = exclusive_event_init(event);
 	if (err)
 		goto err_pmu;
@@ -12084,21 +12014,12 @@
 			return err;
 	}
 
-<<<<<<< HEAD
-	err = security_locked_down(LOCKDOWN_PERF);
-	if (err && (attr.sample_type & PERF_SAMPLE_REGS_INTR))
-		/* REGS_INTR can leak data, lockdown must prevent this */
-		return err;
-
-	err = 0;
-=======
 	/* REGS_INTR can leak data, lockdown must prevent this */
 	if (attr.sample_type & PERF_SAMPLE_REGS_INTR) {
 		err = security_locked_down(LOCKDOWN_PERF);
 		if (err)
 			return err;
 	}
->>>>>>> 7d2a07b7
 
 	/*
 	 * In cgroup mode, the pid argument is used to pass the fd
@@ -12351,15 +12272,10 @@
 		}
 	}
 
-<<<<<<< HEAD
-	if (event->attr.aux_output && !perf_get_aux_event(event, group_leader))
-		goto err_locked;
-=======
 	if (perf_need_aux_event(event) && !perf_get_aux_event(event, group_leader)) {
 		err = -EINVAL;
 		goto err_locked;
 	}
->>>>>>> 7d2a07b7
 
 	/*
 	 * Must be under the same ctx::mutex as perf_install_in_context(),
