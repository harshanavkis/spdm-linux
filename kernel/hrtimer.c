--- conflicted
+++ resolved
@@ -390,11 +390,7 @@
 	if (base->first == &timer->node)
 		base->first = rb_next(&timer->node);
 	rb_erase(&timer->node, &base->active);
-<<<<<<< HEAD
-	timer->node.rb_parent = HRTIMER_INACTIVE;
-=======
 	rb_set_parent(&timer->node, &timer->node);
->>>>>>> 120bda20
 }
 
 /*
@@ -578,11 +574,7 @@
 		clock_id = CLOCK_MONOTONIC;
 
 	timer->base = &bases[clock_id];
-<<<<<<< HEAD
-	timer->node.rb_parent = HRTIMER_INACTIVE;
-=======
 	rb_set_parent(&timer->node, &timer->node);
->>>>>>> 120bda20
 }
 EXPORT_SYMBOL_GPL(hrtimer_init);
 
@@ -677,11 +669,7 @@
 	return HRTIMER_NORESTART;
 }
 
-<<<<<<< HEAD
-void hrtimer_init_sleeper(struct hrtimer_sleeper *sl, task_t *task)
-=======
 void hrtimer_init_sleeper(struct hrtimer_sleeper *sl, struct task_struct *task)
->>>>>>> 120bda20
 {
 	sl->timer.function = hrtimer_wakeup;
 	sl->task = task;
@@ -696,17 +684,10 @@
 		hrtimer_start(&t->timer, t->timer.expires, mode);
 
 		schedule();
-<<<<<<< HEAD
 
 		hrtimer_cancel(&t->timer);
 		mode = HRTIMER_ABS;
 
-=======
-
-		hrtimer_cancel(&t->timer);
-		mode = HRTIMER_ABS;
-
->>>>>>> 120bda20
 	} while (t->task && !signal_pending(current));
 
 	return t->task == NULL;
@@ -854,7 +835,7 @@
 }
 #endif /* CONFIG_HOTPLUG_CPU */
 
-static int hrtimer_cpu_notify(struct notifier_block *self,
+static int __devinit hrtimer_cpu_notify(struct notifier_block *self,
 					unsigned long action, void *hcpu)
 {
 	long cpu = (long)hcpu;
@@ -878,7 +859,7 @@
 	return NOTIFY_OK;
 }
 
-static struct notifier_block hrtimers_nb = {
+static struct notifier_block __devinitdata hrtimers_nb = {
 	.notifier_call = hrtimer_cpu_notify,
 };
 
