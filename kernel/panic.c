/*
 *  linux/kernel/panic.c
 *
 *  Copyright (C) 1991, 1992  Linus Torvalds
 */

/*
 * This function is used through-out the kernel (including mm and fs)
 * to indicate a major problem.
 */
#include <linux/debug_locks.h>
#include <linux/interrupt.h>
#include <linux/kmsg_dump.h>
#include <linux/kallsyms.h>
#include <linux/notifier.h>
#include <linux/module.h>
#include <linux/random.h>
#include <linux/ftrace.h>
#include <linux/reboot.h>
#include <linux/delay.h>
#include <linux/kexec.h>
#include <linux/sched.h>
#include <linux/sysrq.h>
#include <linux/init.h>
#include <linux/nmi.h>

#define PANIC_TIMER_STEP 100
#define PANIC_BLINK_SPD 18

int panic_on_oops = CONFIG_PANIC_ON_OOPS_VALUE;
static unsigned long tainted_mask;
static int pause_on_oops;
static int pause_on_oops_flag;
static DEFINE_SPINLOCK(pause_on_oops_lock);
static bool crash_kexec_post_notifiers;
int panic_on_warn __read_mostly;

int panic_timeout = CONFIG_PANIC_TIMEOUT;
EXPORT_SYMBOL_GPL(panic_timeout);

ATOMIC_NOTIFIER_HEAD(panic_notifier_list);

EXPORT_SYMBOL(panic_notifier_list);

static long no_blink(int state)
{
	return 0;
}

/* Returns how long it waited in ms */
long (*panic_blink)(int state);
EXPORT_SYMBOL(panic_blink);

/*
 * Stop ourself in panic -- architecture code may override this
 */
void __weak panic_smp_self_stop(void)
{
	while (1)
		cpu_relax();
}

/**
 *	panic - halt the system
 *	@fmt: The text string to print
 *
 *	Display a message, then perform cleanups.
 *
 *	This function never returns.
 */
void panic(const char *fmt, ...)
{
	static DEFINE_SPINLOCK(panic_lock);
	static char buf[1024];
	va_list args;
	long i, i_next = 0;
	int state = 0;

	/*
	 * Disable local interrupts. This will prevent panic_smp_self_stop
	 * from deadlocking the first cpu that invokes the panic, since
	 * there is nothing to prevent an interrupt handler (that runs
	 * after the panic_lock is acquired) from invoking panic again.
	 */
	local_irq_disable();

	/*
	 * It's possible to come here directly from a panic-assertion and
	 * not have preempt disabled. Some functions called from here want
	 * preempt to be disabled. No point enabling it later though...
	 *
	 * Only one CPU is allowed to execute the panic code from here. For
	 * multiple parallel invocations of panic, all other CPUs either
	 * stop themself or will wait until they are stopped by the 1st CPU
	 * with smp_send_stop().
	 */
	if (!spin_trylock(&panic_lock))
		panic_smp_self_stop();

	console_verbose();
	bust_spinlocks(1);
	va_start(args, fmt);
	vsnprintf(buf, sizeof(buf), fmt, args);
	va_end(args);
	pr_emerg("Kernel panic - not syncing: %s\n", buf);
#ifdef CONFIG_DEBUG_BUGVERBOSE
	/*
	 * Avoid nested stack-dumping if a panic occurs during oops processing
	 */
	if (!test_taint(TAINT_DIE) && oops_in_progress <= 1)
		dump_stack();
#endif

	/*
	 * If we have crashed and we have a crash kernel loaded let it handle
	 * everything else.
	 * If we want to run this after calling panic_notifiers, pass
	 * the "crash_kexec_post_notifiers" option to the kernel.
	 */
	if (!crash_kexec_post_notifiers)
		crash_kexec(NULL);

	/*
	 * Note smp_send_stop is the usual smp shutdown function, which
	 * unfortunately means it may not be hardened to work in a panic
	 * situation.
	 */
	smp_send_stop();

	/*
	 * Run any panic handlers, including those that might need to
	 * add information to the kmsg dump output.
	 */
	atomic_notifier_call_chain(&panic_notifier_list, 0, buf);

	kmsg_dump(KMSG_DUMP_PANIC);

	/*
	 * If you doubt kdump always works fine in any situation,
	 * "crash_kexec_post_notifiers" offers you a chance to run
	 * panic_notifiers and dumping kmsg before kdump.
	 * Note: since some panic_notifiers can make crashed kernel
	 * more unstable, it can increase risks of the kdump failure too.
	 */
	crash_kexec(NULL);

	bust_spinlocks(0);

	if (!panic_blink)
		panic_blink = no_blink;

	if (panic_timeout > 0) {
		/*
		 * Delay timeout seconds before rebooting the machine.
		 * We can't use the "normal" timers since we just panicked.
		 */
		pr_emerg("Rebooting in %d seconds..", panic_timeout);

		for (i = 0; i < panic_timeout * 1000; i += PANIC_TIMER_STEP) {
			touch_nmi_watchdog();
			if (i >= i_next) {
				i += panic_blink(state ^= 1);
				i_next = i + 3600 / PANIC_BLINK_SPD;
			}
			mdelay(PANIC_TIMER_STEP);
		}
	}
	if (panic_timeout != 0) {
		/*
		 * This will not be a clean reboot, with everything
		 * shutting down.  But if there is a chance of
		 * rebooting the system it will be rebooted.
		 */
		emergency_restart();
	}
#ifdef __sparc__
	{
		extern int stop_a_enabled;
		/* Make sure the user can actually press Stop-A (L1-A) */
		stop_a_enabled = 1;
		pr_emerg("Press Stop-A (L1-A) to return to the boot prom\n");
	}
#endif
#if defined(CONFIG_S390)
	{
		unsigned long caller;

		caller = (unsigned long)__builtin_return_address(0);
		disabled_wait(caller);
	}
#endif
	pr_emerg("---[ end Kernel panic - not syncing: %s\n", buf);
	local_irq_enable();
	for (i = 0; ; i += PANIC_TIMER_STEP) {
		touch_softlockup_watchdog();
		if (i >= i_next) {
			i += panic_blink(state ^= 1);
			i_next = i + 3600 / PANIC_BLINK_SPD;
		}
		mdelay(PANIC_TIMER_STEP);
	}
}

EXPORT_SYMBOL(panic);


struct tnt {
	u8	bit;
	char	true;
	char	false;
};

static const struct tnt tnts[] = {
	{ TAINT_PROPRIETARY_MODULE,	'P', 'G' },
	{ TAINT_FORCED_MODULE,		'F', ' ' },
	{ TAINT_CPU_OUT_OF_SPEC,	'S', ' ' },
	{ TAINT_FORCED_RMMOD,		'R', ' ' },
	{ TAINT_MACHINE_CHECK,		'M', ' ' },
	{ TAINT_BAD_PAGE,		'B', ' ' },
	{ TAINT_USER,			'U', ' ' },
	{ TAINT_DIE,			'D', ' ' },
	{ TAINT_OVERRIDDEN_ACPI_TABLE,	'A', ' ' },
	{ TAINT_WARN,			'W', ' ' },
	{ TAINT_CRAP,			'C', ' ' },
	{ TAINT_FIRMWARE_WORKAROUND,	'I', ' ' },
	{ TAINT_OOT_MODULE,		'O', ' ' },
	{ TAINT_UNSIGNED_MODULE,	'E', ' ' },
	{ TAINT_SOFTLOCKUP,		'L', ' ' },
<<<<<<< HEAD
#ifdef CONFIG_SUSE_KERNEL_SUPPORTED
	{ TAINT_NO_SUPPORT,		'N', ' ' },
	{ TAINT_EXTERNAL_SUPPORT,	'X', ' ' },
#endif
=======
	{ TAINT_LIVEPATCH,		'K', ' ' },
>>>>>>> 06e5801b
};

/**
 *	print_tainted - return a string to represent the kernel taint state.
 *
 *  'P' - Proprietary module has been loaded.
 *  'F' - Module has been forcibly loaded.
 *  'S' - SMP with CPUs not designed for SMP.
 *  'R' - User forced a module unload.
 *  'M' - System experienced a machine check exception.
 *  'B' - System has hit bad_page.
 *  'U' - Userspace-defined naughtiness.
 *  'D' - Kernel has oopsed before
 *  'A' - ACPI table overridden.
 *  'W' - Taint on warning.
 *  'C' - modules from drivers/staging are loaded.
 *  'I' - Working around severe firmware bug.
 *  'O' - Out-of-tree module has been loaded.
 *  'E' - Unsigned module has been loaded.
 *  'L' - A soft lockup has previously occurred.
<<<<<<< HEAD
 *  'N' - Unsuported modules loaded.
 *  'X' - Modules with external support loaded.
=======
 *  'K' - Kernel has been live patched.
>>>>>>> 06e5801b
 *
 *	The string is overwritten by the next call to print_tainted().
 */
const char *print_tainted(void)
{
	static char buf[ARRAY_SIZE(tnts) + sizeof("Tainted: ")];

	if (tainted_mask) {
		char *s;
		int i;

		s = buf + sprintf(buf, "Tainted: ");
		for (i = 0; i < ARRAY_SIZE(tnts); i++) {
			const struct tnt *t = &tnts[i];
			*s++ = test_bit(t->bit, &tainted_mask) ?
					t->true : t->false;
		}
		*s = 0;
	} else
		snprintf(buf, sizeof(buf), "Not tainted");

	return buf;
}

int test_taint(unsigned flag)
{
	return test_bit(flag, &tainted_mask);
}
EXPORT_SYMBOL(test_taint);

unsigned long get_taint(void)
{
	return tainted_mask;
}

/**
 * add_taint: add a taint flag if not already set.
 * @flag: one of the TAINT_* constants.
 * @lockdep_ok: whether lock debugging is still OK.
 *
 * If something bad has gone wrong, you'll want @lockdebug_ok = false, but for
 * some notewortht-but-not-corrupting cases, it can be set to true.
 */
void add_taint(unsigned flag, enum lockdep_ok lockdep_ok)
{
	if (lockdep_ok == LOCKDEP_NOW_UNRELIABLE && __debug_locks_off())
		pr_warn("Disabling lock debugging due to kernel taint\n");

	set_bit(flag, &tainted_mask);
}
EXPORT_SYMBOL(add_taint);

static void spin_msec(int msecs)
{
	int i;

	for (i = 0; i < msecs; i++) {
		touch_nmi_watchdog();
		mdelay(1);
	}
}

/*
 * It just happens that oops_enter() and oops_exit() are identically
 * implemented...
 */
static void do_oops_enter_exit(void)
{
	unsigned long flags;
	static int spin_counter;

	if (!pause_on_oops)
		return;

	spin_lock_irqsave(&pause_on_oops_lock, flags);
	if (pause_on_oops_flag == 0) {
		/* This CPU may now print the oops message */
		pause_on_oops_flag = 1;
	} else {
		/* We need to stall this CPU */
		if (!spin_counter) {
			/* This CPU gets to do the counting */
			spin_counter = pause_on_oops;
			do {
				spin_unlock(&pause_on_oops_lock);
				spin_msec(MSEC_PER_SEC);
				spin_lock(&pause_on_oops_lock);
			} while (--spin_counter);
			pause_on_oops_flag = 0;
		} else {
			/* This CPU waits for a different one */
			while (spin_counter) {
				spin_unlock(&pause_on_oops_lock);
				spin_msec(1);
				spin_lock(&pause_on_oops_lock);
			}
		}
	}
	spin_unlock_irqrestore(&pause_on_oops_lock, flags);
}

/*
 * Return true if the calling CPU is allowed to print oops-related info.
 * This is a bit racy..
 */
int oops_may_print(void)
{
	return pause_on_oops_flag == 0;
}

/*
 * Called when the architecture enters its oops handler, before it prints
 * anything.  If this is the first CPU to oops, and it's oopsing the first
 * time then let it proceed.
 *
 * This is all enabled by the pause_on_oops kernel boot option.  We do all
 * this to ensure that oopses don't scroll off the screen.  It has the
 * side-effect of preventing later-oopsing CPUs from mucking up the display,
 * too.
 *
 * It turns out that the CPU which is allowed to print ends up pausing for
 * the right duration, whereas all the other CPUs pause for twice as long:
 * once in oops_enter(), once in oops_exit().
 */
void oops_enter(void)
{
	tracing_off();
	/* can't trust the integrity of the kernel anymore: */
	debug_locks_off();
	do_oops_enter_exit();
}

/*
 * 64-bit random ID for oopses:
 */
static u64 oops_id;

static int init_oops_id(void)
{
	if (!oops_id)
		get_random_bytes(&oops_id, sizeof(oops_id));
	else
		oops_id++;

	return 0;
}
late_initcall(init_oops_id);

void print_oops_end_marker(void)
{
	init_oops_id();
	pr_warn("---[ end trace %016llx ]---\n", (unsigned long long)oops_id);
}

/*
 * Called when the architecture exits its oops handler, after printing
 * everything.
 */
void oops_exit(void)
{
	do_oops_enter_exit();
	print_oops_end_marker();
	kmsg_dump(KMSG_DUMP_OOPS);
}

#ifdef WANT_WARN_ON_SLOWPATH
struct slowpath_args {
	const char *fmt;
	va_list args;
};

static void warn_slowpath_common(const char *file, int line, void *caller,
				 unsigned taint, struct slowpath_args *args)
{
	disable_trace_on_warning();

	pr_warn("------------[ cut here ]------------\n");
	pr_warn("WARNING: CPU: %d PID: %d at %s:%d %pS()\n",
		raw_smp_processor_id(), current->pid, file, line, caller);

	if (args)
		vprintk(args->fmt, args->args);

	if (panic_on_warn) {
		/*
		 * This thread may hit another WARN() in the panic path.
		 * Resetting this prevents additional WARN() from panicking the
		 * system on this thread.  Other threads are blocked by the
		 * panic_mutex in panic().
		 */
		panic_on_warn = 0;
		panic("panic_on_warn set ...\n");
	}

	print_modules();
	dump_stack();
	print_oops_end_marker();
	/* Just a warning, don't kill lockdep. */
	add_taint(taint, LOCKDEP_STILL_OK);
}

void warn_slowpath_fmt(const char *file, int line, const char *fmt, ...)
{
	struct slowpath_args args;

	args.fmt = fmt;
	va_start(args.args, fmt);
	warn_slowpath_common(file, line, __builtin_return_address(0),
			     TAINT_WARN, &args);
	va_end(args.args);
}
EXPORT_SYMBOL(warn_slowpath_fmt);

void warn_slowpath_fmt_taint(const char *file, int line,
			     unsigned taint, const char *fmt, ...)
{
	struct slowpath_args args;

	args.fmt = fmt;
	va_start(args.args, fmt);
	warn_slowpath_common(file, line, __builtin_return_address(0),
			     taint, &args);
	va_end(args.args);
}
EXPORT_SYMBOL(warn_slowpath_fmt_taint);

void warn_slowpath_null(const char *file, int line)
{
	warn_slowpath_common(file, line, __builtin_return_address(0),
			     TAINT_WARN, NULL);
}
EXPORT_SYMBOL(warn_slowpath_null);
#endif

#ifdef CONFIG_CC_STACKPROTECTOR

/*
 * Called when gcc's -fstack-protector feature is used, and
 * gcc detects corruption of the on-stack canary value
 */
__visible void __stack_chk_fail(void)
{
	panic("stack-protector: Kernel stack is corrupted in: %p\n",
		__builtin_return_address(0));
}
EXPORT_SYMBOL(__stack_chk_fail);

#endif

core_param(panic, panic_timeout, int, 0644);
core_param(pause_on_oops, pause_on_oops, int, 0644);
core_param(panic_on_warn, panic_on_warn, int, 0644);

static int __init setup_crash_kexec_post_notifiers(char *s)
{
	crash_kexec_post_notifiers = true;
	return 0;
}
early_param("crash_kexec_post_notifiers", setup_crash_kexec_post_notifiers);

static int __init oops_setup(char *s)
{
	if (!s)
		return -EINVAL;
	if (!strcmp(s, "panic"))
		panic_on_oops = 1;
	return 0;
}
early_param("oops", oops_setup);<|MERGE_RESOLUTION|>--- conflicted
+++ resolved
@@ -226,14 +226,11 @@
 	{ TAINT_OOT_MODULE,		'O', ' ' },
 	{ TAINT_UNSIGNED_MODULE,	'E', ' ' },
 	{ TAINT_SOFTLOCKUP,		'L', ' ' },
-<<<<<<< HEAD
+	{ TAINT_LIVEPATCH,		'K', ' ' },
 #ifdef CONFIG_SUSE_KERNEL_SUPPORTED
 	{ TAINT_NO_SUPPORT,		'N', ' ' },
 	{ TAINT_EXTERNAL_SUPPORT,	'X', ' ' },
 #endif
-=======
-	{ TAINT_LIVEPATCH,		'K', ' ' },
->>>>>>> 06e5801b
 };
 
 /**
@@ -254,12 +251,9 @@
  *  'O' - Out-of-tree module has been loaded.
  *  'E' - Unsigned module has been loaded.
  *  'L' - A soft lockup has previously occurred.
-<<<<<<< HEAD
+ *  'K' - Kernel has been live patched.
  *  'N' - Unsuported modules loaded.
  *  'X' - Modules with external support loaded.
-=======
- *  'K' - Kernel has been live patched.
->>>>>>> 06e5801b
  *
  *	The string is overwritten by the next call to print_tainted().
  */
