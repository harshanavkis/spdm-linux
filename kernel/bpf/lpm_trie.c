--- conflicted
+++ resolved
@@ -567,17 +567,6 @@
 			  offsetof(struct bpf_lpm_trie_key, data);
 	trie->max_prefixlen = trie->data_size * 8;
 
-<<<<<<< HEAD
-	cost_per_node = sizeof(struct lpm_trie_node) +
-			attr->value_size + trie->data_size;
-	cost += (u64) attr->max_entries * cost_per_node;
-
-	ret = bpf_map_charge_init(&trie->map.memory, cost);
-	if (ret)
-		goto out_err;
-
-=======
->>>>>>> 7d2a07b7
 	spin_lock_init(&trie->lock);
 
 	return &trie->map;
