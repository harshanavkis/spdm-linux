// SPDX-License-Identifier: GPL-2.0-only
/* Copyright (c) 2017 Covalent IO, Inc. http://covalent.io
 */

/* Devmaps primary use is as a backend map for XDP BPF helper call
 * bpf_redirect_map(). Because XDP is mostly concerned with performance we
 * spent some effort to ensure the datapath with redirect maps does not use
 * any locking. This is a quick note on the details.
 *
 * We have three possible paths to get into the devmap control plane bpf
 * syscalls, bpf programs, and driver side xmit/flush operations. A bpf syscall
 * will invoke an update, delete, or lookup operation. To ensure updates and
 * deletes appear atomic from the datapath side xchg() is used to modify the
 * netdev_map array. Then because the datapath does a lookup into the netdev_map
 * array (read-only) from an RCU critical section we use call_rcu() to wait for
 * an rcu grace period before free'ing the old data structures. This ensures the
 * datapath always has a valid copy. However, the datapath does a "flush"
 * operation that pushes any pending packets in the driver outside the RCU
 * critical section. Each bpf_dtab_netdev tracks these pending operations using
 * a per-cpu flush list. The bpf_dtab_netdev object will not be destroyed  until
 * this list is empty, indicating outstanding flush operations have completed.
 *
 * BPF syscalls may race with BPF program calls on any of the update, delete
 * or lookup operations. As noted above the xchg() operation also keep the
 * netdev_map consistent in this case. From the devmap side BPF programs
 * calling into these operations are the same as multiple user space threads
 * making system calls.
 *
 * Finally, any of the above may race with a netdev_unregister notifier. The
 * unregister notifier must search for net devices in the map structure that
 * contain a reference to the net device and remove them. This is a two step
 * process (a) dereference the bpf_dtab_netdev object in netdev_map and (b)
 * check to see if the ifindex is the same as the net_device being removed.
 * When removing the dev a cmpxchg() is used to ensure the correct dev is
 * removed, in the case of a concurrent update or delete operation it is
 * possible that the initially referenced dev is no longer in the map. As the
 * notifier hook walks the map we know that new dev references can not be
 * added by the user because core infrastructure ensures dev_get_by_index()
 * calls will fail at this point.
 *
 * The devmap_hash type is a map type which interprets keys as ifindexes and
 * indexes these using a hashmap. This allows maps that use ifindex as key to be
 * densely packed instead of having holes in the lookup array for unused
 * ifindexes. The setup and packet enqueue/send code is shared between the two
 * types of devmap; only the lookup and insertion is different.
 */
#include <linux/bpf.h>
#include <net/xdp.h>
#include <linux/filter.h>
#include <trace/events/xdp.h>

#define DEV_CREATE_FLAG_MASK \
	(BPF_F_NUMA_NODE | BPF_F_RDONLY | BPF_F_WRONLY)

struct xdp_dev_bulk_queue {
	struct xdp_frame *q[DEV_MAP_BULK_SIZE];
	struct list_head flush_node;
	struct net_device *dev;
	struct net_device *dev_rx;
<<<<<<< HEAD
=======
	struct bpf_prog *xdp_prog;
>>>>>>> 7d2a07b7
	unsigned int count;
};

struct bpf_dtab_netdev {
	struct net_device *dev; /* must be first member, due to tracepoint */
	struct hlist_node index_hlist;
	struct bpf_dtab *dtab;
	struct bpf_prog *xdp_prog;
	struct rcu_head rcu;
	unsigned int idx;
	struct bpf_devmap_val val;
};

struct bpf_dtab {
	struct bpf_map map;
<<<<<<< HEAD
	struct bpf_dtab_netdev **netdev_map; /* DEVMAP type only */
=======
	struct bpf_dtab_netdev __rcu **netdev_map; /* DEVMAP type only */
>>>>>>> 7d2a07b7
	struct list_head list;

	/* these are only used for DEVMAP_HASH type maps */
	struct hlist_head *dev_index_head;
	spinlock_t index_lock;
	unsigned int items;
	u32 n_buckets;
};

static DEFINE_PER_CPU(struct list_head, dev_flush_list);
static DEFINE_SPINLOCK(dev_map_lock);
static LIST_HEAD(dev_map_list);

static struct hlist_head *dev_map_create_hash(unsigned int entries,
					      int numa_node)
{
	int i;
	struct hlist_head *hash;

	hash = bpf_map_area_alloc((u64) entries * sizeof(*hash), numa_node);
	if (hash != NULL)
		for (i = 0; i < entries; i++)
			INIT_HLIST_HEAD(&hash[i]);
<<<<<<< HEAD

	return hash;
}

static inline struct hlist_head *dev_map_index_hash(struct bpf_dtab *dtab,
						    int idx)
{
	return &dtab->dev_index_head[idx & (dtab->n_buckets - 1)];
}

static int dev_map_init_map(struct bpf_dtab *dtab, union bpf_attr *attr)
{
	u32 valsize = attr->value_size;
	u64 cost = 0;
	int err;
=======

	return hash;
}

static inline struct hlist_head *dev_map_index_hash(struct bpf_dtab *dtab,
						    int idx)
{
	return &dtab->dev_index_head[idx & (dtab->n_buckets - 1)];
}

static int dev_map_init_map(struct bpf_dtab *dtab, union bpf_attr *attr)
{
	u32 valsize = attr->value_size;
>>>>>>> 7d2a07b7

	/* check sanity of attributes. 2 value sizes supported:
	 * 4 bytes: ifindex
	 * 8 bytes: ifindex + prog fd
	 */
	if (attr->max_entries == 0 || attr->key_size != 4 ||
	    (valsize != offsetofend(struct bpf_devmap_val, ifindex) &&
	     valsize != offsetofend(struct bpf_devmap_val, bpf_prog.fd)) ||
	    attr->map_flags & ~DEV_CREATE_FLAG_MASK)
		return -EINVAL;

	/* Lookup returns a pointer straight to dev->ifindex, so make sure the
	 * verifier prevents writes from the BPF side
	 */
	attr->map_flags |= BPF_F_RDONLY_PROG;


	bpf_map_init_from_attr(&dtab->map, attr);

	if (attr->map_type == BPF_MAP_TYPE_DEVMAP_HASH) {
		dtab->n_buckets = roundup_pow_of_two(dtab->map.max_entries);
<<<<<<< HEAD

		if (!dtab->n_buckets) /* Overflow check */
			return -EINVAL;
		cost += (u64) sizeof(struct hlist_head) * dtab->n_buckets;
	} else {
		cost += (u64) dtab->map.max_entries * sizeof(struct bpf_dtab_netdev *);
	}

	/* if map size is larger than memlock limit, reject it */
	err = bpf_map_charge_init(&dtab->map.memory, cost);
	if (err)
		return -EINVAL;
=======

		if (!dtab->n_buckets) /* Overflow check */
			return -EINVAL;
	}
>>>>>>> 7d2a07b7

	if (attr->map_type == BPF_MAP_TYPE_DEVMAP_HASH) {
		dtab->dev_index_head = dev_map_create_hash(dtab->n_buckets,
							   dtab->map.numa_node);
		if (!dtab->dev_index_head)
<<<<<<< HEAD
			goto free_charge;
=======
			return -ENOMEM;
>>>>>>> 7d2a07b7

		spin_lock_init(&dtab->index_lock);
	} else {
		dtab->netdev_map = bpf_map_area_alloc((u64) dtab->map.max_entries *
						      sizeof(struct bpf_dtab_netdev *),
						      dtab->map.numa_node);
		if (!dtab->netdev_map)
<<<<<<< HEAD
			goto free_charge;
	}

	return 0;

free_charge:
	bpf_map_charge_finish(&dtab->map.memory);
	return -ENOMEM;
}

static struct bpf_map *dev_map_alloc(union bpf_attr *attr)
{
	struct bpf_dtab *dtab;
	int err;

	if (!capable(CAP_NET_ADMIN))
		return ERR_PTR(-EPERM);

	dtab = kzalloc(sizeof(*dtab), GFP_USER);
	if (!dtab)
		return ERR_PTR(-ENOMEM);

=======
			return -ENOMEM;
	}

	return 0;
}

static struct bpf_map *dev_map_alloc(union bpf_attr *attr)
{
	struct bpf_dtab *dtab;
	int err;

	if (!capable(CAP_NET_ADMIN))
		return ERR_PTR(-EPERM);

	dtab = kzalloc(sizeof(*dtab), GFP_USER | __GFP_ACCOUNT);
	if (!dtab)
		return ERR_PTR(-ENOMEM);

>>>>>>> 7d2a07b7
	err = dev_map_init_map(dtab, attr);
	if (err) {
		kfree(dtab);
		return ERR_PTR(err);
	}

	spin_lock(&dev_map_lock);
	list_add_tail_rcu(&dtab->list, &dev_map_list);
	spin_unlock(&dev_map_lock);

	return &dtab->map;
}

static void dev_map_free(struct bpf_map *map)
{
	struct bpf_dtab *dtab = container_of(map, struct bpf_dtab, map);
	int i;

	/* At this point bpf_prog->aux->refcnt == 0 and this map->refcnt == 0,
	 * so the programs (can be more than one that used this map) were
	 * disconnected from events. The following synchronize_rcu() guarantees
	 * both rcu read critical sections complete and waits for
	 * preempt-disable regions (NAPI being the relevant context here) so we
	 * are certain there will be no further reads against the netdev_map and
	 * all flush operations are complete. Flush operations can only be done
	 * from NAPI context for this reason.
	 */

	spin_lock(&dev_map_lock);
	list_del_rcu(&dtab->list);
	spin_unlock(&dev_map_lock);

	bpf_clear_redirect_map(map);
	synchronize_rcu();

	/* Make sure prior __dev_map_entry_free() have completed. */
	rcu_barrier();

	if (dtab->map.map_type == BPF_MAP_TYPE_DEVMAP_HASH) {
		for (i = 0; i < dtab->n_buckets; i++) {
			struct bpf_dtab_netdev *dev;
			struct hlist_head *head;
			struct hlist_node *next;

			head = dev_map_index_hash(dtab, i);

			hlist_for_each_entry_safe(dev, next, head, index_hlist) {
				hlist_del_rcu(&dev->index_hlist);
				if (dev->xdp_prog)
					bpf_prog_put(dev->xdp_prog);
				dev_put(dev->dev);
				kfree(dev);
			}
		}
<<<<<<< HEAD

		bpf_map_area_free(dtab->dev_index_head);
	} else {
		for (i = 0; i < dtab->map.max_entries; i++) {
			struct bpf_dtab_netdev *dev;

			dev = dtab->netdev_map[i];
			if (!dev)
				continue;

			if (dev->xdp_prog)
				bpf_prog_put(dev->xdp_prog);
			dev_put(dev->dev);
			kfree(dev);
		}

=======

		bpf_map_area_free(dtab->dev_index_head);
	} else {
		for (i = 0; i < dtab->map.max_entries; i++) {
			struct bpf_dtab_netdev *dev;

			dev = rcu_dereference_raw(dtab->netdev_map[i]);
			if (!dev)
				continue;

			if (dev->xdp_prog)
				bpf_prog_put(dev->xdp_prog);
			dev_put(dev->dev);
			kfree(dev);
		}

>>>>>>> 7d2a07b7
		bpf_map_area_free(dtab->netdev_map);
	}

	kfree(dtab);
}

static int dev_map_get_next_key(struct bpf_map *map, void *key, void *next_key)
{
	struct bpf_dtab *dtab = container_of(map, struct bpf_dtab, map);
	u32 index = key ? *(u32 *)key : U32_MAX;
	u32 *next = next_key;

	if (index >= dtab->map.max_entries) {
		*next = 0;
		return 0;
	}

	if (index == dtab->map.max_entries - 1)
		return -ENOENT;
	*next = index + 1;
	return 0;
}

<<<<<<< HEAD
struct bpf_dtab_netdev *__dev_map_hash_lookup_elem(struct bpf_map *map, u32 key)
{
	struct bpf_dtab *dtab = container_of(map, struct bpf_dtab, map);
	struct hlist_head *head = dev_map_index_hash(dtab, key);
	struct bpf_dtab_netdev *dev;

	hlist_for_each_entry_rcu(dev, head, index_hlist,
				 lockdep_is_held(&dtab->index_lock))
		if (dev->idx == key)
			return dev;

	return NULL;
}

static int dev_map_hash_get_next_key(struct bpf_map *map, void *key,
				    void *next_key)
{
	struct bpf_dtab *dtab = container_of(map, struct bpf_dtab, map);
=======
/* Elements are kept alive by RCU; either by rcu_read_lock() (from syscall) or
 * by local_bh_disable() (from XDP calls inside NAPI). The
 * rcu_read_lock_bh_held() below makes lockdep accept both.
 */
static void *__dev_map_hash_lookup_elem(struct bpf_map *map, u32 key)
{
	struct bpf_dtab *dtab = container_of(map, struct bpf_dtab, map);
	struct hlist_head *head = dev_map_index_hash(dtab, key);
	struct bpf_dtab_netdev *dev;

	hlist_for_each_entry_rcu(dev, head, index_hlist,
				 lockdep_is_held(&dtab->index_lock))
		if (dev->idx == key)
			return dev;

	return NULL;
}

static int dev_map_hash_get_next_key(struct bpf_map *map, void *key,
				    void *next_key)
{
	struct bpf_dtab *dtab = container_of(map, struct bpf_dtab, map);
>>>>>>> 7d2a07b7
	u32 idx, *next = next_key;
	struct bpf_dtab_netdev *dev, *next_dev;
	struct hlist_head *head;
	int i = 0;

	if (!key)
		goto find_first;

	idx = *(u32 *)key;
<<<<<<< HEAD

	dev = __dev_map_hash_lookup_elem(map, idx);
	if (!dev)
		goto find_first;

	next_dev = hlist_entry_safe(rcu_dereference_raw(hlist_next_rcu(&dev->index_hlist)),
				    struct bpf_dtab_netdev, index_hlist);

	if (next_dev) {
		*next = next_dev->idx;
		return 0;
	}

	i = idx & (dtab->n_buckets - 1);
	i++;

 find_first:
	for (; i < dtab->n_buckets; i++) {
		head = dev_map_index_hash(dtab, i);

		next_dev = hlist_entry_safe(rcu_dereference_raw(hlist_first_rcu(head)),
					    struct bpf_dtab_netdev,
					    index_hlist);
		if (next_dev) {
			*next = next_dev->idx;
			return 0;
		}
	}

	return -ENOENT;
}

bool dev_map_can_have_prog(struct bpf_map *map)
{
	if ((map->map_type == BPF_MAP_TYPE_DEVMAP ||
	     map->map_type == BPF_MAP_TYPE_DEVMAP_HASH) &&
	    map->value_size != offsetofend(struct bpf_devmap_val, ifindex))
		return true;

	return false;
}

static int bq_xmit_all(struct xdp_dev_bulk_queue *bq, u32 flags)
{
	struct net_device *dev = bq->dev;
	int sent = 0, drops = 0, err = 0;
	int i;
=======
>>>>>>> 7d2a07b7

	dev = __dev_map_hash_lookup_elem(map, idx);
	if (!dev)
		goto find_first;

	next_dev = hlist_entry_safe(rcu_dereference_raw(hlist_next_rcu(&dev->index_hlist)),
				    struct bpf_dtab_netdev, index_hlist);

	if (next_dev) {
		*next = next_dev->idx;
		return 0;
	}

	i = idx & (dtab->n_buckets - 1);
	i++;

 find_first:
	for (; i < dtab->n_buckets; i++) {
		head = dev_map_index_hash(dtab, i);

		next_dev = hlist_entry_safe(rcu_dereference_raw(hlist_first_rcu(head)),
					    struct bpf_dtab_netdev,
					    index_hlist);
		if (next_dev) {
			*next = next_dev->idx;
			return 0;
		}
	}

	return -ENOENT;
}

bool dev_map_can_have_prog(struct bpf_map *map)
{
	if ((map->map_type == BPF_MAP_TYPE_DEVMAP ||
	     map->map_type == BPF_MAP_TYPE_DEVMAP_HASH) &&
	    map->value_size != offsetofend(struct bpf_devmap_val, ifindex))
		return true;

	return false;
}

static int dev_map_bpf_prog_run(struct bpf_prog *xdp_prog,
				struct xdp_frame **frames, int n,
				struct net_device *dev)
{
	struct xdp_txq_info txq = { .dev = dev };
	struct xdp_buff xdp;
	int i, nframes = 0;

	for (i = 0; i < n; i++) {
		struct xdp_frame *xdpf = frames[i];
		u32 act;
		int err;

		xdp_convert_frame_to_buff(xdpf, &xdp);
		xdp.txq = &txq;

		act = bpf_prog_run_xdp(xdp_prog, &xdp);
		switch (act) {
		case XDP_PASS:
			err = xdp_update_frame_from_buff(&xdp, xdpf);
			if (unlikely(err < 0))
				xdp_return_frame_rx_napi(xdpf);
			else
				frames[nframes++] = xdpf;
			break;
		default:
			bpf_warn_invalid_xdp_action(act);
			fallthrough;
		case XDP_ABORTED:
			trace_xdp_exception(dev, xdp_prog, act);
			fallthrough;
		case XDP_DROP:
			xdp_return_frame_rx_napi(xdpf);
			break;
		}
	}
	return nframes; /* sent frames count */
}

static void bq_xmit_all(struct xdp_dev_bulk_queue *bq, u32 flags)
{
	struct net_device *dev = bq->dev;
	unsigned int cnt = bq->count;
	int sent = 0, err = 0;
	int to_send = cnt;
	int i;

	if (unlikely(!cnt))
		return;

	for (i = 0; i < cnt; i++) {
		struct xdp_frame *xdpf = bq->q[i];

		prefetch(xdpf);
	}

	if (bq->xdp_prog) {
		to_send = dev_map_bpf_prog_run(bq->xdp_prog, bq->q, cnt, dev);
		if (!to_send)
			goto out;
	}

	sent = dev->netdev_ops->ndo_xdp_xmit(dev, to_send, bq->q, flags);
	if (sent < 0) {
		/* If ndo_xdp_xmit fails with an errno, no frames have
		 * been xmit'ed.
		 */
		err = sent;
		sent = 0;
	}

<<<<<<< HEAD
	trace_xdp_devmap_xmit(bq->dev_rx, dev, sent, drops, err);
	bq->dev_rx = NULL;
	__list_del_clearprev(&bq->flush_node);
	return 0;
error:
	/* If ndo_xdp_xmit fails with an errno, no frames have been
	 * xmit'ed and it's our responsibility to them free all.
=======
	/* If not all frames have been transmitted, it is our
	 * responsibility to free them
>>>>>>> 7d2a07b7
	 */
	for (i = sent; unlikely(i < to_send); i++)
		xdp_return_frame_rx_napi(bq->q[i]);

<<<<<<< HEAD
		xdp_return_frame_rx_napi(xdpf);
		drops++;
	}
	goto out;
}

/* __dev_flush is called from xdp_do_flush() which _must_ be signaled
 * from the driver before returning from its napi->poll() routine. The poll()
 * routine is called either from busy_poll context or net_rx_action signaled
 * from NET_RX_SOFTIRQ. Either way the poll routine must complete before the
 * net device can be torn down. On devmap tear down we ensure the flush list
 * is empty before completing to ensure all flush operations have completed.
 * When drivers update the bpf program they may need to ensure any flush ops
 * are also complete. Using synchronize_rcu or call_rcu will suffice for this
 * because both wait for napi context to exit.
=======
out:
	bq->count = 0;
	trace_xdp_devmap_xmit(bq->dev_rx, dev, sent, cnt - sent, err);
}

/* __dev_flush is called from xdp_do_flush() which _must_ be signalled from the
 * driver before returning from its napi->poll() routine. See the comment above
 * xdp_do_flush() in filter.c.
>>>>>>> 7d2a07b7
 */
void __dev_flush(void)
{
	struct list_head *flush_list = this_cpu_ptr(&dev_flush_list);
	struct xdp_dev_bulk_queue *bq, *tmp;

<<<<<<< HEAD
	list_for_each_entry_safe(bq, tmp, flush_list, flush_node)
		bq_xmit_all(bq, XDP_XMIT_FLUSH);
=======
	list_for_each_entry_safe(bq, tmp, flush_list, flush_node) {
		bq_xmit_all(bq, XDP_XMIT_FLUSH);
		bq->dev_rx = NULL;
		bq->xdp_prog = NULL;
		__list_del_clearprev(&bq->flush_node);
	}
>>>>>>> 7d2a07b7
}

/* Elements are kept alive by RCU; either by rcu_read_lock() (from syscall) or
 * by local_bh_disable() (from XDP calls inside NAPI). The
 * rcu_read_lock_bh_held() below makes lockdep accept both.
 */
static void *__dev_map_lookup_elem(struct bpf_map *map, u32 key)
{
	struct bpf_dtab *dtab = container_of(map, struct bpf_dtab, map);
	struct bpf_dtab_netdev *obj;

	if (key >= map->max_entries)
		return NULL;

	obj = rcu_dereference_check(dtab->netdev_map[key],
				    rcu_read_lock_bh_held());
	return obj;
}

/* Runs in NAPI, i.e., softirq under local_bh_disable(). Thus, safe percpu
 * variable access, and map elements stick around. See comment above
 * xdp_do_flush() in filter.c.
 */
<<<<<<< HEAD
static int bq_enqueue(struct net_device *dev, struct xdp_frame *xdpf,
		      struct net_device *dev_rx)
=======
static void bq_enqueue(struct net_device *dev, struct xdp_frame *xdpf,
		       struct net_device *dev_rx, struct bpf_prog *xdp_prog)
>>>>>>> 7d2a07b7
{
	struct list_head *flush_list = this_cpu_ptr(&dev_flush_list);
	struct xdp_dev_bulk_queue *bq = this_cpu_ptr(dev->xdp_bulkq);

	if (unlikely(bq->count == DEV_MAP_BULK_SIZE))
		bq_xmit_all(bq, 0);

	/* Ingress dev_rx will be the same for all xdp_frame's in
	 * bulk_queue, because bq stored per-CPU and must be flushed
	 * from net_device drivers NAPI func end.
	 *
	 * Do the same with xdp_prog and flush_list since these fields
	 * are only ever modified together.
	 */
	if (!bq->dev_rx) {
		bq->dev_rx = dev_rx;
		bq->xdp_prog = xdp_prog;
		list_add(&bq->flush_node, flush_list);
	}

	bq->q[bq->count++] = xdpf;
}

static inline int __xdp_enqueue(struct net_device *dev, struct xdp_buff *xdp,
<<<<<<< HEAD
			       struct net_device *dev_rx)
=======
				struct net_device *dev_rx,
				struct bpf_prog *xdp_prog)
>>>>>>> 7d2a07b7
{
	struct xdp_frame *xdpf;
	int err;

	if (!dev->netdev_ops->ndo_xdp_xmit)
		return -EOPNOTSUPP;

	err = xdp_ok_fwd_dev(dev, xdp->data_end - xdp->data);
	if (unlikely(err))
		return err;

	xdpf = xdp_convert_buff_to_frame(xdp);
	if (unlikely(!xdpf))
		return -EOVERFLOW;

<<<<<<< HEAD
	return bq_enqueue(dev, xdpf, dev_rx);
}

static struct xdp_buff *dev_map_run_prog(struct net_device *dev,
					 struct xdp_buff *xdp,
					 struct bpf_prog *xdp_prog)
{
	struct xdp_txq_info txq = { .dev = dev };
	u32 act;

	xdp_set_data_meta_invalid(xdp);
	xdp->txq = &txq;

	act = bpf_prog_run_xdp(xdp_prog, xdp);
	switch (act) {
	case XDP_PASS:
		return xdp;
	case XDP_DROP:
		break;
	default:
		bpf_warn_invalid_xdp_action(act);
		fallthrough;
	case XDP_ABORTED:
		trace_xdp_exception(dev, xdp_prog, act);
		break;
	}

	xdp_return_buff(xdp);
	return NULL;
=======
	bq_enqueue(dev, xdpf, dev_rx, xdp_prog);
	return 0;
>>>>>>> 7d2a07b7
}

int dev_xdp_enqueue(struct net_device *dev, struct xdp_buff *xdp,
		    struct net_device *dev_rx)
{
<<<<<<< HEAD
	return __xdp_enqueue(dev, xdp, dev_rx);
=======
	return __xdp_enqueue(dev, xdp, dev_rx, NULL);
>>>>>>> 7d2a07b7
}

int dev_map_enqueue(struct bpf_dtab_netdev *dst, struct xdp_buff *xdp,
		    struct net_device *dev_rx)
{
	struct net_device *dev = dst->dev;

<<<<<<< HEAD
	if (dst->xdp_prog) {
		xdp = dev_map_run_prog(dev, xdp, dst->xdp_prog);
		if (!xdp)
			return 0;
	}
	return __xdp_enqueue(dev, xdp, dev_rx);
=======
	return __xdp_enqueue(dev, xdp, dev_rx, dst->xdp_prog);
}

static bool is_valid_dst(struct bpf_dtab_netdev *obj, struct xdp_buff *xdp,
			 int exclude_ifindex)
{
	if (!obj || obj->dev->ifindex == exclude_ifindex ||
	    !obj->dev->netdev_ops->ndo_xdp_xmit)
		return false;

	if (xdp_ok_fwd_dev(obj->dev, xdp->data_end - xdp->data))
		return false;

	return true;
}

static int dev_map_enqueue_clone(struct bpf_dtab_netdev *obj,
				 struct net_device *dev_rx,
				 struct xdp_frame *xdpf)
{
	struct xdp_frame *nxdpf;

	nxdpf = xdpf_clone(xdpf);
	if (!nxdpf)
		return -ENOMEM;

	bq_enqueue(obj->dev, nxdpf, dev_rx, obj->xdp_prog);

	return 0;
}

int dev_map_enqueue_multi(struct xdp_buff *xdp, struct net_device *dev_rx,
			  struct bpf_map *map, bool exclude_ingress)
{
	struct bpf_dtab *dtab = container_of(map, struct bpf_dtab, map);
	int exclude_ifindex = exclude_ingress ? dev_rx->ifindex : 0;
	struct bpf_dtab_netdev *dst, *last_dst = NULL;
	struct hlist_head *head;
	struct xdp_frame *xdpf;
	unsigned int i;
	int err;

	xdpf = xdp_convert_buff_to_frame(xdp);
	if (unlikely(!xdpf))
		return -EOVERFLOW;

	if (map->map_type == BPF_MAP_TYPE_DEVMAP) {
		for (i = 0; i < map->max_entries; i++) {
			dst = rcu_dereference_check(dtab->netdev_map[i],
						    rcu_read_lock_bh_held());
			if (!is_valid_dst(dst, xdp, exclude_ifindex))
				continue;

			/* we only need n-1 clones; last_dst enqueued below */
			if (!last_dst) {
				last_dst = dst;
				continue;
			}

			err = dev_map_enqueue_clone(last_dst, dev_rx, xdpf);
			if (err)
				return err;

			last_dst = dst;
		}
	} else { /* BPF_MAP_TYPE_DEVMAP_HASH */
		for (i = 0; i < dtab->n_buckets; i++) {
			head = dev_map_index_hash(dtab, i);
			hlist_for_each_entry_rcu(dst, head, index_hlist,
						 lockdep_is_held(&dtab->index_lock)) {
				if (!is_valid_dst(dst, xdp, exclude_ifindex))
					continue;

				/* we only need n-1 clones; last_dst enqueued below */
				if (!last_dst) {
					last_dst = dst;
					continue;
				}

				err = dev_map_enqueue_clone(last_dst, dev_rx, xdpf);
				if (err)
					return err;

				last_dst = dst;
			}
		}
	}

	/* consume the last copy of the frame */
	if (last_dst)
		bq_enqueue(last_dst->dev, xdpf, dev_rx, last_dst->xdp_prog);
	else
		xdp_return_frame_rx_napi(xdpf); /* dtab is empty */

	return 0;
>>>>>>> 7d2a07b7
}

int dev_map_generic_redirect(struct bpf_dtab_netdev *dst, struct sk_buff *skb,
			     struct bpf_prog *xdp_prog)
{
	int err;

	err = xdp_ok_fwd_dev(dst->dev, skb->len);
	if (unlikely(err))
		return err;
	skb->dev = dst->dev;
	generic_xdp_tx(skb, xdp_prog);

	return 0;
}

static int dev_map_redirect_clone(struct bpf_dtab_netdev *dst,
				  struct sk_buff *skb,
				  struct bpf_prog *xdp_prog)
{
<<<<<<< HEAD
	struct bpf_dtab_netdev *obj = __dev_map_lookup_elem(map, *(u32 *)key);

	return obj ? &obj->val : NULL;
}

static void *dev_map_hash_lookup_elem(struct bpf_map *map, void *key)
{
=======
	struct sk_buff *nskb;
	int err;

	nskb = skb_clone(skb, GFP_ATOMIC);
	if (!nskb)
		return -ENOMEM;

	err = dev_map_generic_redirect(dst, nskb, xdp_prog);
	if (unlikely(err)) {
		consume_skb(nskb);
		return err;
	}

	return 0;
}

int dev_map_redirect_multi(struct net_device *dev, struct sk_buff *skb,
			   struct bpf_prog *xdp_prog, struct bpf_map *map,
			   bool exclude_ingress)
{
	struct bpf_dtab *dtab = container_of(map, struct bpf_dtab, map);
	int exclude_ifindex = exclude_ingress ? dev->ifindex : 0;
	struct bpf_dtab_netdev *dst, *last_dst = NULL;
	struct hlist_head *head;
	struct hlist_node *next;
	unsigned int i;
	int err;

	if (map->map_type == BPF_MAP_TYPE_DEVMAP) {
		for (i = 0; i < map->max_entries; i++) {
			dst = rcu_dereference_check(dtab->netdev_map[i],
						    rcu_read_lock_bh_held());
			if (!dst || dst->dev->ifindex == exclude_ifindex)
				continue;

			/* we only need n-1 clones; last_dst enqueued below */
			if (!last_dst) {
				last_dst = dst;
				continue;
			}

			err = dev_map_redirect_clone(last_dst, skb, xdp_prog);
			if (err)
				return err;

			last_dst = dst;
		}
	} else { /* BPF_MAP_TYPE_DEVMAP_HASH */
		for (i = 0; i < dtab->n_buckets; i++) {
			head = dev_map_index_hash(dtab, i);
			hlist_for_each_entry_safe(dst, next, head, index_hlist) {
				if (!dst || dst->dev->ifindex == exclude_ifindex)
					continue;

				/* we only need n-1 clones; last_dst enqueued below */
				if (!last_dst) {
					last_dst = dst;
					continue;
				}

				err = dev_map_redirect_clone(last_dst, skb, xdp_prog);
				if (err)
					return err;

				last_dst = dst;
			}
		}
	}

	/* consume the first skb and return */
	if (last_dst)
		return dev_map_generic_redirect(last_dst, skb, xdp_prog);

	/* dtab is empty */
	consume_skb(skb);
	return 0;
}

static void *dev_map_lookup_elem(struct bpf_map *map, void *key)
{
	struct bpf_dtab_netdev *obj = __dev_map_lookup_elem(map, *(u32 *)key);

	return obj ? &obj->val : NULL;
}

static void *dev_map_hash_lookup_elem(struct bpf_map *map, void *key)
{
>>>>>>> 7d2a07b7
	struct bpf_dtab_netdev *obj = __dev_map_hash_lookup_elem(map,
								*(u32 *)key);
	return obj ? &obj->val : NULL;
}

static void __dev_map_entry_free(struct rcu_head *rcu)
{
	struct bpf_dtab_netdev *dev;

	dev = container_of(rcu, struct bpf_dtab_netdev, rcu);
	if (dev->xdp_prog)
		bpf_prog_put(dev->xdp_prog);
	dev_put(dev->dev);
	kfree(dev);
}

static int dev_map_delete_elem(struct bpf_map *map, void *key)
{
	struct bpf_dtab *dtab = container_of(map, struct bpf_dtab, map);
	struct bpf_dtab_netdev *old_dev;
	int k = *(u32 *)key;

	if (k >= map->max_entries)
		return -EINVAL;

<<<<<<< HEAD
	/* Use call_rcu() here to ensure any rcu critical sections have
	 * completed as well as any flush operations because call_rcu
	 * will wait for preempt-disable region to complete, NAPI in this
	 * context.  And additionally, the driver tear down ensures all
	 * soft irqs are complete before removing the net device in the
	 * case of dev_put equals zero.
	 */
	old_dev = xchg(&dtab->netdev_map[k], NULL);
=======
	old_dev = unrcu_pointer(xchg(&dtab->netdev_map[k], NULL));
>>>>>>> 7d2a07b7
	if (old_dev)
		call_rcu(&old_dev->rcu, __dev_map_entry_free);
	return 0;
}

static int dev_map_hash_delete_elem(struct bpf_map *map, void *key)
{
	struct bpf_dtab *dtab = container_of(map, struct bpf_dtab, map);
	struct bpf_dtab_netdev *old_dev;
	int k = *(u32 *)key;
	unsigned long flags;
	int ret = -ENOENT;

	spin_lock_irqsave(&dtab->index_lock, flags);

	old_dev = __dev_map_hash_lookup_elem(map, k);
	if (old_dev) {
		dtab->items--;
		hlist_del_init_rcu(&old_dev->index_hlist);
		call_rcu(&old_dev->rcu, __dev_map_entry_free);
		ret = 0;
	}
	spin_unlock_irqrestore(&dtab->index_lock, flags);

	return ret;
}

static struct bpf_dtab_netdev *__dev_map_alloc_node(struct net *net,
						    struct bpf_dtab *dtab,
						    struct bpf_devmap_val *val,
						    unsigned int idx)
{
	struct bpf_prog *prog = NULL;
	struct bpf_dtab_netdev *dev;

<<<<<<< HEAD
	dev = kmalloc_node(sizeof(*dev), GFP_ATOMIC | __GFP_NOWARN,
			   dtab->map.numa_node);
=======
	dev = bpf_map_kmalloc_node(&dtab->map, sizeof(*dev),
				   GFP_ATOMIC | __GFP_NOWARN,
				   dtab->map.numa_node);
>>>>>>> 7d2a07b7
	if (!dev)
		return ERR_PTR(-ENOMEM);

	dev->dev = dev_get_by_index(net, val->ifindex);
	if (!dev->dev)
		goto err_out;

	if (val->bpf_prog.fd > 0) {
		prog = bpf_prog_get_type_dev(val->bpf_prog.fd,
					     BPF_PROG_TYPE_XDP, false);
		if (IS_ERR(prog))
			goto err_put_dev;
		if (prog->expected_attach_type != BPF_XDP_DEVMAP)
			goto err_put_prog;
	}

	dev->idx = idx;
	dev->dtab = dtab;
	if (prog) {
		dev->xdp_prog = prog;
		dev->val.bpf_prog.id = prog->aux->id;
	} else {
		dev->xdp_prog = NULL;
		dev->val.bpf_prog.id = 0;
	}
	dev->val.ifindex = val->ifindex;

	return dev;
err_put_prog:
	bpf_prog_put(prog);
err_put_dev:
	dev_put(dev->dev);
err_out:
	kfree(dev);
	return ERR_PTR(-EINVAL);
}

static int __dev_map_update_elem(struct net *net, struct bpf_map *map,
				 void *key, void *value, u64 map_flags)
{
	struct bpf_dtab *dtab = container_of(map, struct bpf_dtab, map);
	struct bpf_dtab_netdev *dev, *old_dev;
	struct bpf_devmap_val val = {};
	u32 i = *(u32 *)key;

	if (unlikely(map_flags > BPF_EXIST))
		return -EINVAL;
	if (unlikely(i >= dtab->map.max_entries))
		return -E2BIG;
	if (unlikely(map_flags == BPF_NOEXIST))
		return -EEXIST;

	/* already verified value_size <= sizeof val */
	memcpy(&val, value, map->value_size);

	if (!val.ifindex) {
		dev = NULL;
		/* can not specify fd if ifindex is 0 */
		if (val.bpf_prog.fd > 0)
			return -EINVAL;
	} else {
		dev = __dev_map_alloc_node(net, dtab, &val, i);
		if (IS_ERR(dev))
			return PTR_ERR(dev);
	}

	/* Use call_rcu() here to ensure rcu critical sections have completed
	 * Remembering the driver side flush operation will happen before the
	 * net device is removed.
	 */
	old_dev = unrcu_pointer(xchg(&dtab->netdev_map[i], RCU_INITIALIZER(dev)));
	if (old_dev)
		call_rcu(&old_dev->rcu, __dev_map_entry_free);

	return 0;
}

static int dev_map_update_elem(struct bpf_map *map, void *key, void *value,
			       u64 map_flags)
{
	return __dev_map_update_elem(current->nsproxy->net_ns,
				     map, key, value, map_flags);
}

static int __dev_map_hash_update_elem(struct net *net, struct bpf_map *map,
				     void *key, void *value, u64 map_flags)
{
	struct bpf_dtab *dtab = container_of(map, struct bpf_dtab, map);
	struct bpf_dtab_netdev *dev, *old_dev;
	struct bpf_devmap_val val = {};
	u32 idx = *(u32 *)key;
	unsigned long flags;
	int err = -EEXIST;

	/* already verified value_size <= sizeof val */
	memcpy(&val, value, map->value_size);

	if (unlikely(map_flags > BPF_EXIST || !val.ifindex))
		return -EINVAL;

	spin_lock_irqsave(&dtab->index_lock, flags);

	old_dev = __dev_map_hash_lookup_elem(map, idx);
	if (old_dev && (map_flags & BPF_NOEXIST))
		goto out_err;

	dev = __dev_map_alloc_node(net, dtab, &val, idx);
	if (IS_ERR(dev)) {
		err = PTR_ERR(dev);
		goto out_err;
	}

	if (old_dev) {
		hlist_del_rcu(&old_dev->index_hlist);
	} else {
		if (dtab->items >= dtab->map.max_entries) {
			spin_unlock_irqrestore(&dtab->index_lock, flags);
			call_rcu(&dev->rcu, __dev_map_entry_free);
			return -E2BIG;
		}
		dtab->items++;
	}

	hlist_add_head_rcu(&dev->index_hlist,
			   dev_map_index_hash(dtab, idx));
	spin_unlock_irqrestore(&dtab->index_lock, flags);

	if (old_dev)
		call_rcu(&old_dev->rcu, __dev_map_entry_free);

	return 0;

out_err:
	spin_unlock_irqrestore(&dtab->index_lock, flags);
	return err;
}

static int dev_map_hash_update_elem(struct bpf_map *map, void *key, void *value,
				   u64 map_flags)
{
	return __dev_map_hash_update_elem(current->nsproxy->net_ns,
					 map, key, value, map_flags);
}

<<<<<<< HEAD
=======
static int dev_map_redirect(struct bpf_map *map, u32 ifindex, u64 flags)
{
	return __bpf_xdp_redirect_map(map, ifindex, flags,
				      BPF_F_BROADCAST | BPF_F_EXCLUDE_INGRESS,
				      __dev_map_lookup_elem);
}

static int dev_hash_map_redirect(struct bpf_map *map, u32 ifindex, u64 flags)
{
	return __bpf_xdp_redirect_map(map, ifindex, flags,
				      BPF_F_BROADCAST | BPF_F_EXCLUDE_INGRESS,
				      __dev_map_hash_lookup_elem);
}

>>>>>>> 7d2a07b7
static int dev_map_btf_id;
const struct bpf_map_ops dev_map_ops = {
	.map_meta_equal = bpf_map_meta_equal,
	.map_alloc = dev_map_alloc,
	.map_free = dev_map_free,
	.map_get_next_key = dev_map_get_next_key,
	.map_lookup_elem = dev_map_lookup_elem,
	.map_update_elem = dev_map_update_elem,
	.map_delete_elem = dev_map_delete_elem,
	.map_check_btf = map_check_no_btf,
	.map_btf_name = "bpf_dtab",
	.map_btf_id = &dev_map_btf_id,
<<<<<<< HEAD
=======
	.map_redirect = dev_map_redirect,
>>>>>>> 7d2a07b7
};

static int dev_map_hash_map_btf_id;
const struct bpf_map_ops dev_map_hash_ops = {
<<<<<<< HEAD
=======
	.map_meta_equal = bpf_map_meta_equal,
>>>>>>> 7d2a07b7
	.map_alloc = dev_map_alloc,
	.map_free = dev_map_free,
	.map_get_next_key = dev_map_hash_get_next_key,
	.map_lookup_elem = dev_map_hash_lookup_elem,
	.map_update_elem = dev_map_hash_update_elem,
	.map_delete_elem = dev_map_hash_delete_elem,
	.map_check_btf = map_check_no_btf,
	.map_btf_name = "bpf_dtab",
	.map_btf_id = &dev_map_hash_map_btf_id,
<<<<<<< HEAD
=======
	.map_redirect = dev_hash_map_redirect,
>>>>>>> 7d2a07b7
};

static void dev_map_hash_remove_netdev(struct bpf_dtab *dtab,
				       struct net_device *netdev)
{
	unsigned long flags;
	u32 i;

	spin_lock_irqsave(&dtab->index_lock, flags);
	for (i = 0; i < dtab->n_buckets; i++) {
		struct bpf_dtab_netdev *dev;
		struct hlist_head *head;
		struct hlist_node *next;

		head = dev_map_index_hash(dtab, i);

		hlist_for_each_entry_safe(dev, next, head, index_hlist) {
			if (netdev != dev->dev)
				continue;

			dtab->items--;
			hlist_del_rcu(&dev->index_hlist);
			call_rcu(&dev->rcu, __dev_map_entry_free);
		}
	}
	spin_unlock_irqrestore(&dtab->index_lock, flags);
}

static int dev_map_notification(struct notifier_block *notifier,
				ulong event, void *ptr)
{
	struct net_device *netdev = netdev_notifier_info_to_dev(ptr);
	struct bpf_dtab *dtab;
	int i, cpu;

	switch (event) {
	case NETDEV_REGISTER:
		if (!netdev->netdev_ops->ndo_xdp_xmit || netdev->xdp_bulkq)
			break;

		/* will be freed in free_netdev() */
		netdev->xdp_bulkq = alloc_percpu(struct xdp_dev_bulk_queue);
		if (!netdev->xdp_bulkq)
			return NOTIFY_BAD;

		for_each_possible_cpu(cpu)
			per_cpu_ptr(netdev->xdp_bulkq, cpu)->dev = netdev;
		break;
	case NETDEV_UNREGISTER:
		/* This rcu_read_lock/unlock pair is needed because
		 * dev_map_list is an RCU list AND to ensure a delete
		 * operation does not free a netdev_map entry while we
		 * are comparing it against the netdev being unregistered.
		 */
		rcu_read_lock();
		list_for_each_entry_rcu(dtab, &dev_map_list, list) {
			if (dtab->map.map_type == BPF_MAP_TYPE_DEVMAP_HASH) {
				dev_map_hash_remove_netdev(dtab, netdev);
				continue;
			}

			for (i = 0; i < dtab->map.max_entries; i++) {
				struct bpf_dtab_netdev *dev, *odev;

				dev = rcu_dereference(dtab->netdev_map[i]);
				if (!dev || netdev != dev->dev)
					continue;
				odev = unrcu_pointer(cmpxchg(&dtab->netdev_map[i], RCU_INITIALIZER(dev), NULL));
				if (dev == odev)
					call_rcu(&dev->rcu,
						 __dev_map_entry_free);
			}
		}
		rcu_read_unlock();
		break;
	default:
		break;
	}
	return NOTIFY_OK;
}

static struct notifier_block dev_map_notifier = {
	.notifier_call = dev_map_notification,
};

static int __init dev_map_init(void)
{
	int cpu;

	/* Assure tracepoint shadow struct _bpf_dtab_netdev is in sync */
	BUILD_BUG_ON(offsetof(struct bpf_dtab_netdev, dev) !=
		     offsetof(struct _bpf_dtab_netdev, dev));
	register_netdevice_notifier(&dev_map_notifier);

	for_each_possible_cpu(cpu)
		INIT_LIST_HEAD(&per_cpu(dev_flush_list, cpu));
	return 0;
}

subsys_initcall(dev_map_init);<|MERGE_RESOLUTION|>--- conflicted
+++ resolved
@@ -57,10 +57,7 @@
 	struct list_head flush_node;
 	struct net_device *dev;
 	struct net_device *dev_rx;
-<<<<<<< HEAD
-=======
 	struct bpf_prog *xdp_prog;
->>>>>>> 7d2a07b7
 	unsigned int count;
 };
 
@@ -76,11 +73,7 @@
 
 struct bpf_dtab {
 	struct bpf_map map;
-<<<<<<< HEAD
-	struct bpf_dtab_netdev **netdev_map; /* DEVMAP type only */
-=======
 	struct bpf_dtab_netdev __rcu **netdev_map; /* DEVMAP type only */
->>>>>>> 7d2a07b7
 	struct list_head list;
 
 	/* these are only used for DEVMAP_HASH type maps */
@@ -104,7 +97,6 @@
 	if (hash != NULL)
 		for (i = 0; i < entries; i++)
 			INIT_HLIST_HEAD(&hash[i]);
-<<<<<<< HEAD
 
 	return hash;
 }
@@ -118,23 +110,6 @@
 static int dev_map_init_map(struct bpf_dtab *dtab, union bpf_attr *attr)
 {
 	u32 valsize = attr->value_size;
-	u64 cost = 0;
-	int err;
-=======
-
-	return hash;
-}
-
-static inline struct hlist_head *dev_map_index_hash(struct bpf_dtab *dtab,
-						    int idx)
-{
-	return &dtab->dev_index_head[idx & (dtab->n_buckets - 1)];
-}
-
-static int dev_map_init_map(struct bpf_dtab *dtab, union bpf_attr *attr)
-{
-	u32 valsize = attr->value_size;
->>>>>>> 7d2a07b7
 
 	/* check sanity of attributes. 2 value sizes supported:
 	 * 4 bytes: ifindex
@@ -156,35 +131,16 @@
 
 	if (attr->map_type == BPF_MAP_TYPE_DEVMAP_HASH) {
 		dtab->n_buckets = roundup_pow_of_two(dtab->map.max_entries);
-<<<<<<< HEAD
 
 		if (!dtab->n_buckets) /* Overflow check */
 			return -EINVAL;
-		cost += (u64) sizeof(struct hlist_head) * dtab->n_buckets;
-	} else {
-		cost += (u64) dtab->map.max_entries * sizeof(struct bpf_dtab_netdev *);
-	}
-
-	/* if map size is larger than memlock limit, reject it */
-	err = bpf_map_charge_init(&dtab->map.memory, cost);
-	if (err)
-		return -EINVAL;
-=======
-
-		if (!dtab->n_buckets) /* Overflow check */
-			return -EINVAL;
-	}
->>>>>>> 7d2a07b7
+	}
 
 	if (attr->map_type == BPF_MAP_TYPE_DEVMAP_HASH) {
 		dtab->dev_index_head = dev_map_create_hash(dtab->n_buckets,
 							   dtab->map.numa_node);
 		if (!dtab->dev_index_head)
-<<<<<<< HEAD
-			goto free_charge;
-=======
 			return -ENOMEM;
->>>>>>> 7d2a07b7
 
 		spin_lock_init(&dtab->index_lock);
 	} else {
@@ -192,30 +148,6 @@
 						      sizeof(struct bpf_dtab_netdev *),
 						      dtab->map.numa_node);
 		if (!dtab->netdev_map)
-<<<<<<< HEAD
-			goto free_charge;
-	}
-
-	return 0;
-
-free_charge:
-	bpf_map_charge_finish(&dtab->map.memory);
-	return -ENOMEM;
-}
-
-static struct bpf_map *dev_map_alloc(union bpf_attr *attr)
-{
-	struct bpf_dtab *dtab;
-	int err;
-
-	if (!capable(CAP_NET_ADMIN))
-		return ERR_PTR(-EPERM);
-
-	dtab = kzalloc(sizeof(*dtab), GFP_USER);
-	if (!dtab)
-		return ERR_PTR(-ENOMEM);
-
-=======
 			return -ENOMEM;
 	}
 
@@ -234,7 +166,6 @@
 	if (!dtab)
 		return ERR_PTR(-ENOMEM);
 
->>>>>>> 7d2a07b7
 	err = dev_map_init_map(dtab, attr);
 	if (err) {
 		kfree(dtab);
@@ -289,14 +220,13 @@
 				kfree(dev);
 			}
 		}
-<<<<<<< HEAD
 
 		bpf_map_area_free(dtab->dev_index_head);
 	} else {
 		for (i = 0; i < dtab->map.max_entries; i++) {
 			struct bpf_dtab_netdev *dev;
 
-			dev = dtab->netdev_map[i];
+			dev = rcu_dereference_raw(dtab->netdev_map[i]);
 			if (!dev)
 				continue;
 
@@ -306,24 +236,6 @@
 			kfree(dev);
 		}
 
-=======
-
-		bpf_map_area_free(dtab->dev_index_head);
-	} else {
-		for (i = 0; i < dtab->map.max_entries; i++) {
-			struct bpf_dtab_netdev *dev;
-
-			dev = rcu_dereference_raw(dtab->netdev_map[i]);
-			if (!dev)
-				continue;
-
-			if (dev->xdp_prog)
-				bpf_prog_put(dev->xdp_prog);
-			dev_put(dev->dev);
-			kfree(dev);
-		}
-
->>>>>>> 7d2a07b7
 		bpf_map_area_free(dtab->netdev_map);
 	}
 
@@ -347,26 +259,6 @@
 	return 0;
 }
 
-<<<<<<< HEAD
-struct bpf_dtab_netdev *__dev_map_hash_lookup_elem(struct bpf_map *map, u32 key)
-{
-	struct bpf_dtab *dtab = container_of(map, struct bpf_dtab, map);
-	struct hlist_head *head = dev_map_index_hash(dtab, key);
-	struct bpf_dtab_netdev *dev;
-
-	hlist_for_each_entry_rcu(dev, head, index_hlist,
-				 lockdep_is_held(&dtab->index_lock))
-		if (dev->idx == key)
-			return dev;
-
-	return NULL;
-}
-
-static int dev_map_hash_get_next_key(struct bpf_map *map, void *key,
-				    void *next_key)
-{
-	struct bpf_dtab *dtab = container_of(map, struct bpf_dtab, map);
-=======
 /* Elements are kept alive by RCU; either by rcu_read_lock() (from syscall) or
  * by local_bh_disable() (from XDP calls inside NAPI). The
  * rcu_read_lock_bh_held() below makes lockdep accept both.
@@ -389,7 +281,6 @@
 				    void *next_key)
 {
 	struct bpf_dtab *dtab = container_of(map, struct bpf_dtab, map);
->>>>>>> 7d2a07b7
 	u32 idx, *next = next_key;
 	struct bpf_dtab_netdev *dev, *next_dev;
 	struct hlist_head *head;
@@ -399,56 +290,6 @@
 		goto find_first;
 
 	idx = *(u32 *)key;
-<<<<<<< HEAD
-
-	dev = __dev_map_hash_lookup_elem(map, idx);
-	if (!dev)
-		goto find_first;
-
-	next_dev = hlist_entry_safe(rcu_dereference_raw(hlist_next_rcu(&dev->index_hlist)),
-				    struct bpf_dtab_netdev, index_hlist);
-
-	if (next_dev) {
-		*next = next_dev->idx;
-		return 0;
-	}
-
-	i = idx & (dtab->n_buckets - 1);
-	i++;
-
- find_first:
-	for (; i < dtab->n_buckets; i++) {
-		head = dev_map_index_hash(dtab, i);
-
-		next_dev = hlist_entry_safe(rcu_dereference_raw(hlist_first_rcu(head)),
-					    struct bpf_dtab_netdev,
-					    index_hlist);
-		if (next_dev) {
-			*next = next_dev->idx;
-			return 0;
-		}
-	}
-
-	return -ENOENT;
-}
-
-bool dev_map_can_have_prog(struct bpf_map *map)
-{
-	if ((map->map_type == BPF_MAP_TYPE_DEVMAP ||
-	     map->map_type == BPF_MAP_TYPE_DEVMAP_HASH) &&
-	    map->value_size != offsetofend(struct bpf_devmap_val, ifindex))
-		return true;
-
-	return false;
-}
-
-static int bq_xmit_all(struct xdp_dev_bulk_queue *bq, u32 flags)
-{
-	struct net_device *dev = bq->dev;
-	int sent = 0, drops = 0, err = 0;
-	int i;
-=======
->>>>>>> 7d2a07b7
 
 	dev = __dev_map_hash_lookup_elem(map, idx);
 	if (!dev)
@@ -562,39 +403,12 @@
 		sent = 0;
 	}
 
-<<<<<<< HEAD
-	trace_xdp_devmap_xmit(bq->dev_rx, dev, sent, drops, err);
-	bq->dev_rx = NULL;
-	__list_del_clearprev(&bq->flush_node);
-	return 0;
-error:
-	/* If ndo_xdp_xmit fails with an errno, no frames have been
-	 * xmit'ed and it's our responsibility to them free all.
-=======
 	/* If not all frames have been transmitted, it is our
 	 * responsibility to free them
->>>>>>> 7d2a07b7
 	 */
 	for (i = sent; unlikely(i < to_send); i++)
 		xdp_return_frame_rx_napi(bq->q[i]);
 
-<<<<<<< HEAD
-		xdp_return_frame_rx_napi(xdpf);
-		drops++;
-	}
-	goto out;
-}
-
-/* __dev_flush is called from xdp_do_flush() which _must_ be signaled
- * from the driver before returning from its napi->poll() routine. The poll()
- * routine is called either from busy_poll context or net_rx_action signaled
- * from NET_RX_SOFTIRQ. Either way the poll routine must complete before the
- * net device can be torn down. On devmap tear down we ensure the flush list
- * is empty before completing to ensure all flush operations have completed.
- * When drivers update the bpf program they may need to ensure any flush ops
- * are also complete. Using synchronize_rcu or call_rcu will suffice for this
- * because both wait for napi context to exit.
-=======
 out:
 	bq->count = 0;
 	trace_xdp_devmap_xmit(bq->dev_rx, dev, sent, cnt - sent, err);
@@ -603,24 +417,18 @@
 /* __dev_flush is called from xdp_do_flush() which _must_ be signalled from the
  * driver before returning from its napi->poll() routine. See the comment above
  * xdp_do_flush() in filter.c.
->>>>>>> 7d2a07b7
  */
 void __dev_flush(void)
 {
 	struct list_head *flush_list = this_cpu_ptr(&dev_flush_list);
 	struct xdp_dev_bulk_queue *bq, *tmp;
 
-<<<<<<< HEAD
-	list_for_each_entry_safe(bq, tmp, flush_list, flush_node)
-		bq_xmit_all(bq, XDP_XMIT_FLUSH);
-=======
 	list_for_each_entry_safe(bq, tmp, flush_list, flush_node) {
 		bq_xmit_all(bq, XDP_XMIT_FLUSH);
 		bq->dev_rx = NULL;
 		bq->xdp_prog = NULL;
 		__list_del_clearprev(&bq->flush_node);
 	}
->>>>>>> 7d2a07b7
 }
 
 /* Elements are kept alive by RCU; either by rcu_read_lock() (from syscall) or
@@ -644,13 +452,8 @@
  * variable access, and map elements stick around. See comment above
  * xdp_do_flush() in filter.c.
  */
-<<<<<<< HEAD
-static int bq_enqueue(struct net_device *dev, struct xdp_frame *xdpf,
-		      struct net_device *dev_rx)
-=======
 static void bq_enqueue(struct net_device *dev, struct xdp_frame *xdpf,
 		       struct net_device *dev_rx, struct bpf_prog *xdp_prog)
->>>>>>> 7d2a07b7
 {
 	struct list_head *flush_list = this_cpu_ptr(&dev_flush_list);
 	struct xdp_dev_bulk_queue *bq = this_cpu_ptr(dev->xdp_bulkq);
@@ -675,12 +478,8 @@
 }
 
 static inline int __xdp_enqueue(struct net_device *dev, struct xdp_buff *xdp,
-<<<<<<< HEAD
-			       struct net_device *dev_rx)
-=======
 				struct net_device *dev_rx,
 				struct bpf_prog *xdp_prog)
->>>>>>> 7d2a07b7
 {
 	struct xdp_frame *xdpf;
 	int err;
@@ -696,50 +495,14 @@
 	if (unlikely(!xdpf))
 		return -EOVERFLOW;
 
-<<<<<<< HEAD
-	return bq_enqueue(dev, xdpf, dev_rx);
-}
-
-static struct xdp_buff *dev_map_run_prog(struct net_device *dev,
-					 struct xdp_buff *xdp,
-					 struct bpf_prog *xdp_prog)
-{
-	struct xdp_txq_info txq = { .dev = dev };
-	u32 act;
-
-	xdp_set_data_meta_invalid(xdp);
-	xdp->txq = &txq;
-
-	act = bpf_prog_run_xdp(xdp_prog, xdp);
-	switch (act) {
-	case XDP_PASS:
-		return xdp;
-	case XDP_DROP:
-		break;
-	default:
-		bpf_warn_invalid_xdp_action(act);
-		fallthrough;
-	case XDP_ABORTED:
-		trace_xdp_exception(dev, xdp_prog, act);
-		break;
-	}
-
-	xdp_return_buff(xdp);
-	return NULL;
-=======
 	bq_enqueue(dev, xdpf, dev_rx, xdp_prog);
 	return 0;
->>>>>>> 7d2a07b7
 }
 
 int dev_xdp_enqueue(struct net_device *dev, struct xdp_buff *xdp,
 		    struct net_device *dev_rx)
 {
-<<<<<<< HEAD
-	return __xdp_enqueue(dev, xdp, dev_rx);
-=======
 	return __xdp_enqueue(dev, xdp, dev_rx, NULL);
->>>>>>> 7d2a07b7
 }
 
 int dev_map_enqueue(struct bpf_dtab_netdev *dst, struct xdp_buff *xdp,
@@ -747,14 +510,6 @@
 {
 	struct net_device *dev = dst->dev;
 
-<<<<<<< HEAD
-	if (dst->xdp_prog) {
-		xdp = dev_map_run_prog(dev, xdp, dst->xdp_prog);
-		if (!xdp)
-			return 0;
-	}
-	return __xdp_enqueue(dev, xdp, dev_rx);
-=======
 	return __xdp_enqueue(dev, xdp, dev_rx, dst->xdp_prog);
 }
 
@@ -850,7 +605,6 @@
 		xdp_return_frame_rx_napi(xdpf); /* dtab is empty */
 
 	return 0;
->>>>>>> 7d2a07b7
 }
 
 int dev_map_generic_redirect(struct bpf_dtab_netdev *dst, struct sk_buff *skb,
@@ -871,15 +625,6 @@
 				  struct sk_buff *skb,
 				  struct bpf_prog *xdp_prog)
 {
-<<<<<<< HEAD
-	struct bpf_dtab_netdev *obj = __dev_map_lookup_elem(map, *(u32 *)key);
-
-	return obj ? &obj->val : NULL;
-}
-
-static void *dev_map_hash_lookup_elem(struct bpf_map *map, void *key)
-{
-=======
 	struct sk_buff *nskb;
 	int err;
 
@@ -967,7 +712,6 @@
 
 static void *dev_map_hash_lookup_elem(struct bpf_map *map, void *key)
 {
->>>>>>> 7d2a07b7
 	struct bpf_dtab_netdev *obj = __dev_map_hash_lookup_elem(map,
 								*(u32 *)key);
 	return obj ? &obj->val : NULL;
@@ -993,18 +737,7 @@
 	if (k >= map->max_entries)
 		return -EINVAL;
 
-<<<<<<< HEAD
-	/* Use call_rcu() here to ensure any rcu critical sections have
-	 * completed as well as any flush operations because call_rcu
-	 * will wait for preempt-disable region to complete, NAPI in this
-	 * context.  And additionally, the driver tear down ensures all
-	 * soft irqs are complete before removing the net device in the
-	 * case of dev_put equals zero.
-	 */
-	old_dev = xchg(&dtab->netdev_map[k], NULL);
-=======
 	old_dev = unrcu_pointer(xchg(&dtab->netdev_map[k], NULL));
->>>>>>> 7d2a07b7
 	if (old_dev)
 		call_rcu(&old_dev->rcu, __dev_map_entry_free);
 	return 0;
@@ -1040,14 +773,9 @@
 	struct bpf_prog *prog = NULL;
 	struct bpf_dtab_netdev *dev;
 
-<<<<<<< HEAD
-	dev = kmalloc_node(sizeof(*dev), GFP_ATOMIC | __GFP_NOWARN,
-			   dtab->map.numa_node);
-=======
 	dev = bpf_map_kmalloc_node(&dtab->map, sizeof(*dev),
 				   GFP_ATOMIC | __GFP_NOWARN,
 				   dtab->map.numa_node);
->>>>>>> 7d2a07b7
 	if (!dev)
 		return ERR_PTR(-ENOMEM);
 
@@ -1192,8 +920,6 @@
 					 map, key, value, map_flags);
 }
 
-<<<<<<< HEAD
-=======
 static int dev_map_redirect(struct bpf_map *map, u32 ifindex, u64 flags)
 {
 	return __bpf_xdp_redirect_map(map, ifindex, flags,
@@ -1208,7 +934,6 @@
 				      __dev_map_hash_lookup_elem);
 }
 
->>>>>>> 7d2a07b7
 static int dev_map_btf_id;
 const struct bpf_map_ops dev_map_ops = {
 	.map_meta_equal = bpf_map_meta_equal,
@@ -1221,18 +946,12 @@
 	.map_check_btf = map_check_no_btf,
 	.map_btf_name = "bpf_dtab",
 	.map_btf_id = &dev_map_btf_id,
-<<<<<<< HEAD
-=======
 	.map_redirect = dev_map_redirect,
->>>>>>> 7d2a07b7
 };
 
 static int dev_map_hash_map_btf_id;
 const struct bpf_map_ops dev_map_hash_ops = {
-<<<<<<< HEAD
-=======
 	.map_meta_equal = bpf_map_meta_equal,
->>>>>>> 7d2a07b7
 	.map_alloc = dev_map_alloc,
 	.map_free = dev_map_free,
 	.map_get_next_key = dev_map_hash_get_next_key,
@@ -1242,10 +961,7 @@
 	.map_check_btf = map_check_no_btf,
 	.map_btf_name = "bpf_dtab",
 	.map_btf_id = &dev_map_hash_map_btf_id,
-<<<<<<< HEAD
-=======
 	.map_redirect = dev_hash_map_redirect,
->>>>>>> 7d2a07b7
 };
 
 static void dev_map_hash_remove_netdev(struct bpf_dtab *dtab,
