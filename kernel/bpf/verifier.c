--- conflicted
+++ resolved
@@ -5187,10 +5187,7 @@
 {
 	struct bpf_insn_aux_data *aux = commit_window ? cur_aux(env) : tmp_aux;
 	struct bpf_verifier_state *vstate = env->cur_state;
-<<<<<<< HEAD
-=======
 	bool off_is_imm = tnum_is_const(off_reg->var_off);
->>>>>>> 3887ecbb
 	bool off_is_neg = off_reg->smin_value < 0;
 	bool ptr_is_dst_reg = ptr_reg == dst_reg;
 	u8 opcode = BPF_OP(insn->code);
@@ -5221,10 +5218,7 @@
 		alu_limit = abs(tmp_aux->alu_limit - alu_limit);
 	} else {
 		alu_state  = off_is_neg ? BPF_ALU_NEG_VALUE : 0;
-<<<<<<< HEAD
-=======
 		alu_state |= off_is_imm ? BPF_ALU_IMMEDIATE : 0;
->>>>>>> 3887ecbb
 		alu_state |= ptr_is_dst_reg ?
 			     BPF_ALU_SANITIZE_SRC : BPF_ALU_SANITIZE_DST;
 	}
@@ -5307,11 +5301,7 @@
 	/* For unprivileged we require that resulting offset must be in bounds
 	 * in order to be able to sanitize access later on.
 	 */
-<<<<<<< HEAD
 	if (env->bypass_spec_v1)
-=======
-	if (env->allow_ptr_leaks)
->>>>>>> 3887ecbb
 		return 0;
 
 	switch (dst_reg->type) {
@@ -5415,12 +5405,9 @@
 	    !check_reg_sane_offset(env, ptr_reg, ptr_reg->type))
 		return -EINVAL;
 
-<<<<<<< HEAD
 	/* pointer types do not carry 32-bit bounds at the moment. */
 	__mark_reg32_unbounded(dst_reg);
 
-=======
->>>>>>> 3887ecbb
 	if (sanitize_needed(opcode)) {
 		ret = sanitize_ptr_alu(env, insn, ptr_reg, off_reg, dst_reg,
 				       &tmp_aux, false);
@@ -6158,10 +6145,7 @@
 	s32 s32_min_val, s32_max_val;
 	u32 u32_min_val, u32_max_val;
 	u64 insn_bitness = (BPF_CLASS(insn->code) == BPF_ALU64) ? 64 : 32;
-<<<<<<< HEAD
 	bool alu32 = (BPF_CLASS(insn->code) != BPF_ALU64);
-=======
->>>>>>> 3887ecbb
 	int ret;
 
 	smin_val = src_reg.smin_value;
@@ -6210,7 +6194,6 @@
 			return sanitize_err(env, insn, ret, NULL, NULL);
 	}
 
-<<<<<<< HEAD
 	/* Calculate sign/unsigned bounds and tnum for alu32 and alu64 bit ops.
 	 * There are two classes of instructions: The first class we track both
 	 * alu32 and alu64 sign/unsigned bounds independently this provides the
@@ -6234,47 +6217,6 @@
 	case BPF_SUB:
 		scalar32_min_max_sub(dst_reg, &src_reg);
 		scalar_min_max_sub(dst_reg, &src_reg);
-=======
-	switch (opcode) {
-	case BPF_ADD:
-		if (signed_add_overflows(dst_reg->smin_value, smin_val) ||
-		    signed_add_overflows(dst_reg->smax_value, smax_val)) {
-			dst_reg->smin_value = S64_MIN;
-			dst_reg->smax_value = S64_MAX;
-		} else {
-			dst_reg->smin_value += smin_val;
-			dst_reg->smax_value += smax_val;
-		}
-		if (dst_reg->umin_value + umin_val < umin_val ||
-		    dst_reg->umax_value + umax_val < umax_val) {
-			dst_reg->umin_value = 0;
-			dst_reg->umax_value = U64_MAX;
-		} else {
-			dst_reg->umin_value += umin_val;
-			dst_reg->umax_value += umax_val;
-		}
-		dst_reg->var_off = tnum_add(dst_reg->var_off, src_reg.var_off);
-		break;
-	case BPF_SUB:
-		if (signed_sub_overflows(dst_reg->smin_value, smax_val) ||
-		    signed_sub_overflows(dst_reg->smax_value, smin_val)) {
-			/* Overflow possible, we know nothing */
-			dst_reg->smin_value = S64_MIN;
-			dst_reg->smax_value = S64_MAX;
-		} else {
-			dst_reg->smin_value -= smax_val;
-			dst_reg->smax_value -= smin_val;
-		}
-		if (dst_reg->umin_value < umax_val) {
-			/* Overflow possible, we know nothing */
-			dst_reg->umin_value = 0;
-			dst_reg->umax_value = U64_MAX;
-		} else {
-			/* Cannot overflow (as long as bounds are consistent) */
-			dst_reg->umin_value -= umax_val;
-			dst_reg->umax_value -= umin_val;
-		}
->>>>>>> 3887ecbb
 		dst_reg->var_off = tnum_sub(dst_reg->var_off, src_reg.var_off);
 		break;
 	case BPF_MUL:
