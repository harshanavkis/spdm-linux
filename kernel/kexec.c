/*
 * kexec.c - kexec system call
 * Copyright (C) 2002-2004 Eric Biederman  <ebiederm@xmission.com>
 *
 * This source code is licensed under the GNU General Public License,
 * Version 2.  See the file COPYING for more details.
 */

#include <linux/capability.h>
#include <linux/mm.h>
#include <linux/file.h>
#include <linux/slab.h>
#include <linux/fs.h>
#include <linux/kexec.h>
#include <linux/mutex.h>
#include <linux/list.h>
#include <linux/highmem.h>
#include <linux/syscalls.h>
#include <linux/reboot.h>
#include <linux/ioport.h>
#include <linux/hardirq.h>
#include <linux/elf.h>
#include <linux/elfcore.h>
#include <generated/utsrelease.h>
#include <linux/utsname.h>
#include <linux/numa.h>
#include <linux/suspend.h>
#include <linux/device.h>
#include <linux/freezer.h>
#include <linux/pm.h>
#include <linux/cpu.h>
#include <linux/console.h>
#include <linux/vmalloc.h>
#include <linux/swap.h>
#include <linux/syscore_ops.h>

#include <asm/page.h>
#include <asm/uaccess.h>
#include <asm/io.h>
#include <asm/sections.h>

#ifndef CONFIG_XEN
/* Per cpu memory for storing cpu states in case of system crash. */
note_buf_t __percpu *crash_notes;
#endif

/* vmcoreinfo stuff */
static unsigned char vmcoreinfo_data[VMCOREINFO_BYTES];
u32
#if defined(CONFIG_XEN) && defined(CONFIG_X86)
__page_aligned_bss
#endif
vmcoreinfo_note[VMCOREINFO_NOTE_SIZE/4];
size_t vmcoreinfo_size;
size_t vmcoreinfo_max_size = sizeof(vmcoreinfo_data);

/* Location of the reserved area for the crash kernel */
struct resource crashk_res = {
	.name  = "Crash kernel",
	.start = 0,
	.end   = 0,
	.flags = IORESOURCE_BUSY | IORESOURCE_MEM
};

int kexec_should_crash(struct task_struct *p)
{
	if (in_interrupt() || !p->pid || is_global_init(p) || panic_on_oops)
		return 1;
	return 0;
}

/*
 * When kexec transitions to the new kernel there is a one-to-one
 * mapping between physical and virtual addresses.  On processors
 * where you can disable the MMU this is trivial, and easy.  For
 * others it is still a simple predictable page table to setup.
 *
 * In that environment kexec copies the new kernel to its final
 * resting place.  This means I can only support memory whose
 * physical address can fit in an unsigned long.  In particular
 * addresses where (pfn << PAGE_SHIFT) > ULONG_MAX cannot be handled.
 * If the assembly stub has more restrictive requirements
 * KEXEC_SOURCE_MEMORY_LIMIT and KEXEC_DEST_MEMORY_LIMIT can be
 * defined more restrictively in <asm/kexec.h>.
 *
 * The code for the transition from the current kernel to the
 * the new kernel is placed in the control_code_buffer, whose size
 * is given by KEXEC_CONTROL_PAGE_SIZE.  In the best case only a single
 * page of memory is necessary, but some architectures require more.
 * Because this memory must be identity mapped in the transition from
 * virtual to physical addresses it must live in the range
 * 0 - TASK_SIZE, as only the user space mappings are arbitrarily
 * modifiable.
 *
 * The assembly stub in the control code buffer is passed a linked list
 * of descriptor pages detailing the source pages of the new kernel,
 * and the destination addresses of those source pages.  As this data
 * structure is not used in the context of the current OS, it must
 * be self-contained.
 *
 * The code has been made to work with highmem pages and will use a
 * destination page in its final resting place (if it happens
 * to allocate it).  The end product of this is that most of the
 * physical address space, and most of RAM can be used.
 *
 * Future directions include:
 *  - allocating a page table with the control code buffer identity
 *    mapped, to simplify machine_kexec and make kexec_on_panic more
 *    reliable.
 */

/*
 * KIMAGE_NO_DEST is an impossible destination address..., for
 * allocating pages whose destination address we do not care about.
 */
#define KIMAGE_NO_DEST (-1UL)

static int kimage_is_destination_range(struct kimage *image,
				       unsigned long start, unsigned long end);
static struct page *kimage_alloc_page(struct kimage *image,
				       gfp_t gfp_mask,
				       unsigned long dest);

static int do_kimage_alloc(struct kimage **rimage, unsigned long entry,
	                    unsigned long nr_segments,
                            struct kexec_segment __user *segments)
{
	size_t segment_bytes;
	struct kimage *image;
	unsigned long i;
	int result;

	/* Allocate a controlling structure */
	result = -ENOMEM;
	image = kzalloc(sizeof(*image), GFP_KERNEL);
	if (!image)
		goto out;

	image->head = 0;
	image->entry = &image->head;
	image->last_entry = &image->head;
	image->control_page = ~0; /* By default this does not apply */
	image->start = entry;
	image->type = KEXEC_TYPE_DEFAULT;

	/* Initialize the list of control pages */
	INIT_LIST_HEAD(&image->control_pages);

	/* Initialize the list of destination pages */
	INIT_LIST_HEAD(&image->dest_pages);

	/* Initialize the list of unusable pages */
	INIT_LIST_HEAD(&image->unuseable_pages);

	/* Read in the segments */
	image->nr_segments = nr_segments;
	segment_bytes = nr_segments * sizeof(*segments);
	result = copy_from_user(image->segment, segments, segment_bytes);
	if (result) {
		result = -EFAULT;
		goto out;
	}

	/*
	 * Verify we have good destination addresses.  The caller is
	 * responsible for making certain we don't attempt to load
	 * the new image into invalid or reserved areas of RAM.  This
	 * just verifies it is an address we can use.
	 *
	 * Since the kernel does everything in page size chunks ensure
	 * the destination addresses are page aligned.  Too many
	 * special cases crop of when we don't do this.  The most
	 * insidious is getting overlapping destination addresses
	 * simply because addresses are changed to page size
	 * granularity.
	 */
	result = -EADDRNOTAVAIL;
	for (i = 0; i < nr_segments; i++) {
		unsigned long mstart, mend;

		mstart = image->segment[i].mem;
		mend   = mstart + image->segment[i].memsz;
		if ((mstart & ~PAGE_MASK) || (mend & ~PAGE_MASK))
			goto out;
		if (mend >= KEXEC_DESTINATION_MEMORY_LIMIT)
			goto out;
	}

	/* Verify our destination addresses do not overlap.
	 * If we alloed overlapping destination addresses
	 * through very weird things can happen with no
	 * easy explanation as one segment stops on another.
	 */
	result = -EINVAL;
	for (i = 0; i < nr_segments; i++) {
		unsigned long mstart, mend;
		unsigned long j;

		mstart = image->segment[i].mem;
		mend   = mstart + image->segment[i].memsz;
		for (j = 0; j < i; j++) {
			unsigned long pstart, pend;
			pstart = image->segment[j].mem;
			pend   = pstart + image->segment[j].memsz;
			/* Do the segments overlap ? */
			if ((mend > pstart) && (mstart < pend))
				goto out;
		}
	}

	/* Ensure our buffer sizes are strictly less than
	 * our memory sizes.  This should always be the case,
	 * and it is easier to check up front than to be surprised
	 * later on.
	 */
	result = -EINVAL;
	for (i = 0; i < nr_segments; i++) {
		if (image->segment[i].bufsz > image->segment[i].memsz)
			goto out;
	}

	result = 0;
out:
	if (result == 0)
		*rimage = image;
	else
		kfree(image);

	return result;

}

static int kimage_normal_alloc(struct kimage **rimage, unsigned long entry,
				unsigned long nr_segments,
				struct kexec_segment __user *segments)
{
	int result;
	struct kimage *image;

	/* Allocate and initialize a controlling structure */
	image = NULL;
	result = do_kimage_alloc(&image, entry, nr_segments, segments);
	if (result)
		goto out;

	*rimage = image;

	/*
	 * Find a location for the control code buffer, and add it
	 * the vector of segments so that it's pages will also be
	 * counted as destination pages.
	 */
	result = -ENOMEM;
	image->control_code_page = kimage_alloc_control_pages(image,
					   get_order(KEXEC_CONTROL_PAGE_SIZE));
	if (!image->control_code_page) {
		printk(KERN_ERR "Could not allocate control_code_buffer\n");
		goto out;
	}

	image->swap_page = kimage_alloc_control_pages(image, 0);
	if (!image->swap_page) {
		printk(KERN_ERR "Could not allocate swap buffer\n");
		goto out;
	}

	result = 0;
 out:
	if (result == 0)
		*rimage = image;
	else
		kfree(image);

	return result;
}

static int kimage_crash_alloc(struct kimage **rimage, unsigned long entry,
				unsigned long nr_segments,
				struct kexec_segment __user *segments)
{
	int result;
	struct kimage *image;
	unsigned long i;

	image = NULL;
	/* Verify we have a valid entry point */
	if ((entry < crashk_res.start) || (entry > crashk_res.end)) {
		result = -EADDRNOTAVAIL;
		goto out;
	}

	/* Allocate and initialize a controlling structure */
	result = do_kimage_alloc(&image, entry, nr_segments, segments);
	if (result)
		goto out;

	/* Enable the special crash kernel control page
	 * allocation policy.
	 */
	image->control_page = crashk_res.start;
	image->type = KEXEC_TYPE_CRASH;

	/*
	 * Verify we have good destination addresses.  Normally
	 * the caller is responsible for making certain we don't
	 * attempt to load the new image into invalid or reserved
	 * areas of RAM.  But crash kernels are preloaded into a
	 * reserved area of ram.  We must ensure the addresses
	 * are in the reserved area otherwise preloading the
	 * kernel could corrupt things.
	 */
	result = -EADDRNOTAVAIL;
	for (i = 0; i < nr_segments; i++) {
		unsigned long mstart, mend;

		mstart = image->segment[i].mem;
		mend = mstart + image->segment[i].memsz - 1;
		/* Ensure we are within the crash kernel limits */
		if ((mstart < crashk_res.start) || (mend > crashk_res.end))
			goto out;
	}

	/*
	 * Find a location for the control code buffer, and add
	 * the vector of segments so that it's pages will also be
	 * counted as destination pages.
	 */
	result = -ENOMEM;
	image->control_code_page = kimage_alloc_control_pages(image,
					   get_order(KEXEC_CONTROL_PAGE_SIZE));
	if (!image->control_code_page) {
		printk(KERN_ERR "Could not allocate control_code_buffer\n");
		goto out;
	}

	result = 0;
out:
	if (result == 0)
		*rimage = image;
	else
		kfree(image);

	return result;
}

static int kimage_is_destination_range(struct kimage *image,
					unsigned long start,
					unsigned long end)
{
	unsigned long i;

	for (i = 0; i < image->nr_segments; i++) {
		unsigned long mstart, mend;

		mstart = image->segment[i].mem;
		mend = mstart + image->segment[i].memsz;
		if ((end > mstart) && (start < mend))
			return 1;
	}

	return 0;
}

static struct page *kimage_alloc_pages(gfp_t gfp_mask, unsigned int order, unsigned long limit)
{
	struct page *pages;

	pages = alloc_pages(gfp_mask, order);
	if (pages) {
		unsigned int count, i;
#ifdef CONFIG_XEN
		int address_bits;

		if (limit == ~0UL)
			address_bits = BITS_PER_LONG;
		else
			address_bits = ilog2(limit);

		if (xen_limit_pages_to_max_mfn(pages, order, address_bits) < 0) {
			__free_pages(pages, order);
			return NULL;
		}
#endif
		pages->mapping = NULL;
		set_page_private(pages, order);
		count = 1 << order;
		for (i = 0; i < count; i++)
			SetPageReserved(pages + i);
	}

	return pages;
}

static void kimage_free_pages(struct page *page)
{
	unsigned int order, count, i;

	order = page_private(page);
	count = 1 << order;
	for (i = 0; i < count; i++)
		ClearPageReserved(page + i);
	__free_pages(page, order);
}

static void kimage_free_page_list(struct list_head *list)
{
	struct list_head *pos, *next;

	list_for_each_safe(pos, next, list) {
		struct page *page;

		page = list_entry(pos, struct page, lru);
		list_del(&page->lru);
		kimage_free_pages(page);
	}
}

static struct page *kimage_alloc_normal_control_pages(struct kimage *image,
							unsigned int order)
{
	/* Control pages are special, they are the intermediaries
	 * that are needed while we copy the rest of the pages
	 * to their final resting place.  As such they must
	 * not conflict with either the destination addresses
	 * or memory the kernel is already using.
	 *
	 * The only case where we really need more than one of
	 * these are for architectures where we cannot disable
	 * the MMU and must instead generate an identity mapped
	 * page table for all of the memory.
	 *
	 * At worst this runs in O(N) of the image size.
	 */
	struct list_head extra_pages;
	struct page *pages;
	unsigned int count;

	count = 1 << order;
	INIT_LIST_HEAD(&extra_pages);

	/* Loop while I can allocate a page and the page allocated
	 * is a destination page.
	 */
	do {
		unsigned long pfn, epfn, addr, eaddr;

		pages = kimage_alloc_pages(GFP_KERNEL, order, KEXEC_CONTROL_MEMORY_LIMIT);
		if (!pages)
			break;
		pfn   = kexec_page_to_pfn(pages);
		epfn  = pfn + count;
		addr  = pfn << PAGE_SHIFT;
		eaddr = epfn << PAGE_SHIFT;
		if ((epfn >= (KEXEC_CONTROL_MEMORY_LIMIT >> PAGE_SHIFT)) ||
			      kimage_is_destination_range(image, addr, eaddr)) {
			list_add(&pages->lru, &extra_pages);
			pages = NULL;
		}
	} while (!pages);

	if (pages) {
		/* Remember the allocated page... */
		list_add(&pages->lru, &image->control_pages);

		/* Because the page is already in it's destination
		 * location we will never allocate another page at
		 * that address.  Therefore kimage_alloc_pages
		 * will not return it (again) and we don't need
		 * to give it an entry in image->segment[].
		 */
	}
	/* Deal with the destination pages I have inadvertently allocated.
	 *
	 * Ideally I would convert multi-page allocations into single
	 * page allocations, and add everything to image->dest_pages.
	 *
	 * For now it is simpler to just free the pages.
	 */
	kimage_free_page_list(&extra_pages);

	return pages;
}

#ifndef CONFIG_XEN
static struct page *kimage_alloc_crash_control_pages(struct kimage *image,
						      unsigned int order)
{
	/* Control pages are special, they are the intermediaries
	 * that are needed while we copy the rest of the pages
	 * to their final resting place.  As such they must
	 * not conflict with either the destination addresses
	 * or memory the kernel is already using.
	 *
	 * Control pages are also the only pags we must allocate
	 * when loading a crash kernel.  All of the other pages
	 * are specified by the segments and we just memcpy
	 * into them directly.
	 *
	 * The only case where we really need more than one of
	 * these are for architectures where we cannot disable
	 * the MMU and must instead generate an identity mapped
	 * page table for all of the memory.
	 *
	 * Given the low demand this implements a very simple
	 * allocator that finds the first hole of the appropriate
	 * size in the reserved memory region, and allocates all
	 * of the memory up to and including the hole.
	 */
	unsigned long hole_start, hole_end, size;
	struct page *pages;

	pages = NULL;
	size = (1 << order) << PAGE_SHIFT;
	hole_start = (image->control_page + (size - 1)) & ~(size - 1);
	hole_end   = hole_start + size - 1;
	while (hole_end <= crashk_res.end) {
		unsigned long i;

		if (hole_end > KEXEC_CRASH_CONTROL_MEMORY_LIMIT)
			break;
		if (hole_end > crashk_res.end)
			break;
		/* See if I overlap any of the segments */
		for (i = 0; i < image->nr_segments; i++) {
			unsigned long mstart, mend;

			mstart = image->segment[i].mem;
			mend   = mstart + image->segment[i].memsz - 1;
			if ((hole_end >= mstart) && (hole_start <= mend)) {
				/* Advance the hole to the end of the segment */
				hole_start = (mend + (size - 1)) & ~(size - 1);
				hole_end   = hole_start + size - 1;
				break;
			}
		}
		/* If I don't overlap any segments I have found my hole! */
		if (i == image->nr_segments) {
			pages = kexec_pfn_to_page(hole_start >> PAGE_SHIFT);
			break;
		}
	}
	if (pages)
		image->control_page = hole_end;

	return pages;
}


struct page *kimage_alloc_control_pages(struct kimage *image,
					 unsigned int order)
{
	struct page *pages = NULL;

	switch (image->type) {
	case KEXEC_TYPE_DEFAULT:
		pages = kimage_alloc_normal_control_pages(image, order);
		break;
	case KEXEC_TYPE_CRASH:
		pages = kimage_alloc_crash_control_pages(image, order);
		break;
	}

	return pages;
}
#else /* !CONFIG_XEN */
struct page *kimage_alloc_control_pages(struct kimage *image,
					 unsigned int order)
{
	return kimage_alloc_normal_control_pages(image, order);
}
#endif

static int kimage_add_entry(struct kimage *image, kimage_entry_t entry)
{
	if (*image->entry != 0)
		image->entry++;

	if (image->entry == image->last_entry) {
		kimage_entry_t *ind_page;
		struct page *page;

		page = kimage_alloc_page(image, GFP_KERNEL, KIMAGE_NO_DEST);
		if (!page)
			return -ENOMEM;

		ind_page = page_address(page);
		*image->entry = kexec_virt_to_phys(ind_page) | IND_INDIRECTION;
		image->entry = ind_page;
		image->last_entry = ind_page +
				      ((PAGE_SIZE/sizeof(kimage_entry_t)) - 1);
	}
	*image->entry = entry;
	image->entry++;
	*image->entry = 0;

	return 0;
}

static int kimage_set_destination(struct kimage *image,
				   unsigned long destination)
{
	int result;

	destination &= PAGE_MASK;
	result = kimage_add_entry(image, destination | IND_DESTINATION);
	if (result == 0)
		image->destination = destination;

	return result;
}


static int kimage_add_page(struct kimage *image, unsigned long page)
{
	int result;

	page &= PAGE_MASK;
	result = kimage_add_entry(image, page | IND_SOURCE);
	if (result == 0)
		image->destination += PAGE_SIZE;

	return result;
}


static void kimage_free_extra_pages(struct kimage *image)
{
	/* Walk through and free any extra destination pages I may have */
	kimage_free_page_list(&image->dest_pages);

	/* Walk through and free any unusable pages I have cached */
	kimage_free_page_list(&image->unuseable_pages);

}
static void kimage_terminate(struct kimage *image)
{
	if (*image->entry != 0)
		image->entry++;

	*image->entry = IND_DONE;
}

#define for_each_kimage_entry(image, ptr, entry) \
	for (ptr = &image->head; (entry = *ptr) && !(entry & IND_DONE); \
		ptr = (entry & IND_INDIRECTION)? \
			kexec_phys_to_virt((entry & PAGE_MASK)): ptr +1)

static void kimage_free_entry(kimage_entry_t entry)
{
	struct page *page;

	page = kexec_pfn_to_page(entry >> PAGE_SHIFT);
	kimage_free_pages(page);
}

static void kimage_free(struct kimage *image)
{
	kimage_entry_t *ptr, entry;
	kimage_entry_t ind = 0;

	if (!image)
		return;

#ifdef CONFIG_XEN
	xen_machine_kexec_unload(image);
#endif

	kimage_free_extra_pages(image);
	for_each_kimage_entry(image, ptr, entry) {
		if (entry & IND_INDIRECTION) {
			/* Free the previous indirection page */
			if (ind & IND_INDIRECTION)
				kimage_free_entry(ind);
			/* Save this indirection page until we are
			 * done with it.
			 */
			ind = entry;
		}
		else if (entry & IND_SOURCE)
			kimage_free_entry(entry);
	}
	/* Free the final indirection page */
	if (ind & IND_INDIRECTION)
		kimage_free_entry(ind);

	/* Handle any machine specific cleanup */
	machine_kexec_cleanup(image);

	/* Free the kexec control pages... */
	kimage_free_page_list(&image->control_pages);
	kfree(image);
}

static kimage_entry_t *kimage_dst_used(struct kimage *image,
					unsigned long page)
{
	kimage_entry_t *ptr, entry;
	unsigned long destination = 0;

	for_each_kimage_entry(image, ptr, entry) {
		if (entry & IND_DESTINATION)
			destination = entry & PAGE_MASK;
		else if (entry & IND_SOURCE) {
			if (page == destination)
				return ptr;
			destination += PAGE_SIZE;
		}
	}

	return NULL;
}

static struct page *kimage_alloc_page(struct kimage *image,
					gfp_t gfp_mask,
					unsigned long destination)
{
	/*
	 * Here we implement safeguards to ensure that a source page
	 * is not copied to its destination page before the data on
	 * the destination page is no longer useful.
	 *
	 * To do this we maintain the invariant that a source page is
	 * either its own destination page, or it is not a
	 * destination page at all.
	 *
	 * That is slightly stronger than required, but the proof
	 * that no problems will not occur is trivial, and the
	 * implementation is simply to verify.
	 *
	 * When allocating all pages normally this algorithm will run
	 * in O(N) time, but in the worst case it will run in O(N^2)
	 * time.   If the runtime is a problem the data structures can
	 * be fixed.
	 */
	struct page *page;
	unsigned long addr;

	/*
	 * Walk through the list of destination pages, and see if I
	 * have a match.
	 */
	list_for_each_entry(page, &image->dest_pages, lru) {
		addr = kexec_page_to_pfn(page) << PAGE_SHIFT;
		if (addr == destination) {
			list_del(&page->lru);
			return page;
		}
	}
	page = NULL;
	while (1) {
		kimage_entry_t *old;

		/* Allocate a page, if we run out of memory give up */
		page = kimage_alloc_pages(gfp_mask, 0, KEXEC_SOURCE_MEMORY_LIMIT);
		if (!page)
			return NULL;
		/* If the page cannot be used file it away */
		if (kexec_page_to_pfn(page) >
				(KEXEC_SOURCE_MEMORY_LIMIT >> PAGE_SHIFT)) {
			list_add(&page->lru, &image->unuseable_pages);
			continue;
		}
		addr = kexec_page_to_pfn(page) << PAGE_SHIFT;

		/* If it is the destination page we want use it */
		if (addr == destination)
			break;

		/* If the page is not a destination page use it */
		if (!kimage_is_destination_range(image, addr,
						  addr + PAGE_SIZE))
			break;

		/*
		 * I know that the page is someones destination page.
		 * See if there is already a source page for this
		 * destination page.  And if so swap the source pages.
		 */
		old = kimage_dst_used(image, addr);
		if (old) {
			/* If so move it */
			unsigned long old_addr;
			struct page *old_page;

			old_addr = *old & PAGE_MASK;
			old_page = kexec_pfn_to_page(old_addr >> PAGE_SHIFT);
			copy_highpage(page, old_page);
			*old = addr | (*old & ~PAGE_MASK);

			/* The old page I have found cannot be a
			 * destination page, so return it if it's
			 * gfp_flags honor the ones passed in.
			 */
			if (!(gfp_mask & __GFP_HIGHMEM) &&
			    PageHighMem(old_page)) {
				kimage_free_pages(old_page);
				continue;
			}
			addr = old_addr;
			page = old_page;
			break;
		}
		else {
			/* Place the page on the destination list I
			 * will use it later.
			 */
			list_add(&page->lru, &image->dest_pages);
		}
	}

	return page;
}

static int kimage_load_normal_segment(struct kimage *image,
					 struct kexec_segment *segment)
{
	unsigned long maddr;
	unsigned long ubytes, mbytes;
	int result;
	unsigned char __user *buf;

	result = 0;
	buf = segment->buf;
	ubytes = segment->bufsz;
	mbytes = segment->memsz;
	maddr = segment->mem;

	result = kimage_set_destination(image, maddr);
	if (result < 0)
		goto out;

	while (mbytes) {
		struct page *page;
		char *ptr;
		size_t uchunk, mchunk;

		page = kimage_alloc_page(image, GFP_HIGHUSER, maddr);
		if (!page) {
			result  = -ENOMEM;
			goto out;
		}
		result = kimage_add_page(image, kexec_page_to_pfn(page)
								<< PAGE_SHIFT);
		if (result < 0)
			goto out;

		ptr = kmap(page);
		/* Start with a clear page */
		clear_page(ptr);
		ptr += maddr & ~PAGE_MASK;
		mchunk = PAGE_SIZE - (maddr & ~PAGE_MASK);
		if (mchunk > mbytes)
			mchunk = mbytes;

		uchunk = mchunk;
		if (uchunk > ubytes)
			uchunk = ubytes;

		result = copy_from_user(ptr, buf, uchunk);
		kunmap(page);
		if (result) {
			result = -EFAULT;
			goto out;
		}
		ubytes -= uchunk;
		maddr  += mchunk;
		buf    += mchunk;
		mbytes -= mchunk;
	}
out:
	return result;
}

#ifndef CONFIG_XEN
static int kimage_load_crash_segment(struct kimage *image,
					struct kexec_segment *segment)
{
	/* For crash dumps kernels we simply copy the data from
	 * user space to it's destination.
	 * We do things a page at a time for the sake of kmap.
	 */
	unsigned long maddr;
	unsigned long ubytes, mbytes;
	int result;
	unsigned char __user *buf;

	result = 0;
	buf = segment->buf;
	ubytes = segment->bufsz;
	mbytes = segment->memsz;
	maddr = segment->mem;
	while (mbytes) {
		struct page *page;
		char *ptr;
		size_t uchunk, mchunk;

		page = kexec_pfn_to_page(maddr >> PAGE_SHIFT);
		if (!page) {
			result  = -ENOMEM;
			goto out;
		}
		ptr = kmap(page);
		ptr += maddr & ~PAGE_MASK;
		mchunk = PAGE_SIZE - (maddr & ~PAGE_MASK);
		if (mchunk > mbytes)
			mchunk = mbytes;

		uchunk = mchunk;
		if (uchunk > ubytes) {
			uchunk = ubytes;
			/* Zero the trailing part of the page */
			memset(ptr + uchunk, 0, mchunk - uchunk);
		}
		result = copy_from_user(ptr, buf, uchunk);
		kexec_flush_icache_page(page);
		kunmap(page);
		if (result) {
			result = -EFAULT;
			goto out;
		}
		ubytes -= uchunk;
		maddr  += mchunk;
		buf    += mchunk;
		mbytes -= mchunk;
	}
out:
	return result;
}

static int kimage_load_segment(struct kimage *image,
				struct kexec_segment *segment)
{
	int result = -ENOMEM;

	switch (image->type) {
	case KEXEC_TYPE_DEFAULT:
		result = kimage_load_normal_segment(image, segment);
		break;
	case KEXEC_TYPE_CRASH:
		result = kimage_load_crash_segment(image, segment);
		break;
	}

	return result;
}
#else /* CONFIG_XEN */
static int kimage_load_segment(struct kimage *image,
				struct kexec_segment *segment)
{
	return kimage_load_normal_segment(image, segment);
}
#endif

/*
 * Exec Kernel system call: for obvious reasons only root may call it.
 *
 * This call breaks up into three pieces.
 * - A generic part which loads the new kernel from the current
 *   address space, and very carefully places the data in the
 *   allocated pages.
 *
 * - A generic part that interacts with the kernel and tells all of
 *   the devices to shut down.  Preventing on-going dmas, and placing
 *   the devices in a consistent state so a later kernel can
 *   reinitialize them.
 *
 * - A machine specific part that includes the syscall number
 *   and the copies the image to it's final destination.  And
 *   jumps into the image at entry.
 *
 * kexec does not sync, or unmount filesystems so if you need
 * that to happen you need to do that yourself.
 */
struct kimage *kexec_image;
struct kimage *kexec_crash_image;

static DEFINE_MUTEX(kexec_mutex);

SYSCALL_DEFINE4(kexec_load, unsigned long, entry, unsigned long, nr_segments,
		struct kexec_segment __user *, segments, unsigned long, flags)
{
	struct kimage **dest_image, *image;
	int result;

	/* We only trust the superuser with rebooting the system. */
	if (!capable(CAP_SYS_BOOT))
		return -EPERM;

	/*
	 * Verify we have a legal set of flags
	 * This leaves us room for future extensions.
	 */
	if ((flags & KEXEC_FLAGS) != (flags & ~KEXEC_ARCH_MASK))
		return -EINVAL;

	/* Verify we are on the appropriate architecture */
	if (((flags & KEXEC_ARCH_MASK) != KEXEC_ARCH) &&
		((flags & KEXEC_ARCH_MASK) != KEXEC_ARCH_DEFAULT))
		return -EINVAL;

	/* Put an artificial cap on the number
	 * of segments passed to kexec_load.
	 */
	if (nr_segments > KEXEC_SEGMENT_MAX)
		return -EINVAL;

	image = NULL;
	result = 0;

	/* Because we write directly to the reserved memory
	 * region when loading crash kernels we need a mutex here to
	 * prevent multiple crash  kernels from attempting to load
	 * simultaneously, and to prevent a crash kernel from loading
	 * over the top of a in use crash kernel.
	 *
	 * KISS: always take the mutex.
	 */
	if (!mutex_trylock(&kexec_mutex))
		return -EBUSY;

	dest_image = &kexec_image;
	if (flags & KEXEC_ON_CRASH)
		dest_image = &kexec_crash_image;
	if (nr_segments > 0) {
		unsigned long i;

		/* Loading another kernel to reboot into */
		if ((flags & KEXEC_ON_CRASH) == 0)
			result = kimage_normal_alloc(&image, entry,
							nr_segments, segments);
		/* Loading another kernel to switch to if this one crashes */
		else if (flags & KEXEC_ON_CRASH) {
			/* Free any current crash dump kernel before
			 * we corrupt it.
			 */
			kimage_free(xchg(&kexec_crash_image, NULL));
			result = kimage_crash_alloc(&image, entry,
						     nr_segments, segments);
			crash_map_reserved_pages();
		}
		if (result)
			goto out;

		if (flags & KEXEC_PRESERVE_CONTEXT)
			image->preserve_context = 1;
		result = machine_kexec_prepare(image);
		if (result)
			goto out;

		for (i = 0; i < nr_segments; i++) {
			result = kimage_load_segment(image, &image->segment[i]);
			if (result)
				goto out;
		}
		kimage_terminate(image);
		if (flags & KEXEC_ON_CRASH)
			crash_unmap_reserved_pages();
	}
#ifdef CONFIG_XEN
	if (image) {
		result = xen_machine_kexec_load(image);
		if (result)
			goto out;
	}
#endif
	/* Install the new kernel, and  Uninstall the old */
	image = xchg(dest_image, image);

out:
	mutex_unlock(&kexec_mutex);
	kimage_free(image);

	return result;
}

/*
 * Add and remove page tables for crashkernel memory
 *
 * Provide an empty default implementation here -- architecture
 * code may override this
 */
void __weak crash_map_reserved_pages(void)
{}

void __weak crash_unmap_reserved_pages(void)
{}

#ifdef CONFIG_COMPAT
asmlinkage long compat_sys_kexec_load(unsigned long entry,
				unsigned long nr_segments,
				struct compat_kexec_segment __user *segments,
				unsigned long flags)
{
	struct compat_kexec_segment in;
	struct kexec_segment out, __user *ksegments;
	unsigned long i, result;

	/* Don't allow clients that don't understand the native
	 * architecture to do anything.
	 */
	if ((flags & KEXEC_ARCH_MASK) == KEXEC_ARCH_DEFAULT)
		return -EINVAL;

	if (nr_segments > KEXEC_SEGMENT_MAX)
		return -EINVAL;

	ksegments = compat_alloc_user_space(nr_segments * sizeof(out));
	for (i=0; i < nr_segments; i++) {
		result = copy_from_user(&in, &segments[i], sizeof(in));
		if (result)
			return -EFAULT;

		out.buf   = compat_ptr(in.buf);
		out.bufsz = in.bufsz;
		out.mem   = in.mem;
		out.memsz = in.memsz;

		result = copy_to_user(&ksegments[i], &out, sizeof(out));
		if (result)
			return -EFAULT;
	}

	return sys_kexec_load(entry, nr_segments, ksegments, flags);
}
#endif

void crash_kexec(struct pt_regs *regs)
{
	/* Take the kexec_mutex here to prevent sys_kexec_load
	 * running on one cpu from replacing the crash kernel
	 * we are using after a panic on a different cpu.
	 *
	 * If the crash kernel was not located in a fixed area
	 * of memory the xchg(&kexec_crash_image) would be
	 * sufficient.  But since I reuse the memory...
	 */
	if (mutex_trylock(&kexec_mutex)) {
		if (kexec_crash_image) {
			struct pt_regs fixed_regs;

			crash_setup_regs(&fixed_regs, regs);
			crash_save_vmcoreinfo();
			machine_crash_shutdown(&fixed_regs);
			machine_kexec(kexec_crash_image);
		}
		mutex_unlock(&kexec_mutex);
	}
}

size_t crash_get_memory_size(void)
{
	size_t size = 0;
	mutex_lock(&kexec_mutex);
	if (crashk_res.end != crashk_res.start)
		size = resource_size(&crashk_res);
	mutex_unlock(&kexec_mutex);
	return size;
}

#ifndef CONFIG_XEN
void __weak crash_free_reserved_phys_range(unsigned long begin,
					   unsigned long end)
{
	unsigned long addr;

	for (addr = begin; addr < end; addr += PAGE_SIZE) {
		ClearPageReserved(pfn_to_page(addr >> PAGE_SHIFT));
		init_page_count(pfn_to_page(addr >> PAGE_SHIFT));
		free_page((unsigned long)__va(addr));
		totalram_pages++;
	}
}

int crash_shrink_memory(unsigned long new_size)
{
	int ret = 0;
	unsigned long start, end;
	unsigned long old_size;
	struct resource *ram_res;

	mutex_lock(&kexec_mutex);

	if (kexec_crash_image) {
		ret = -ENOENT;
		goto unlock;
	}
	start = crashk_res.start;
	end = crashk_res.end;
	old_size = (end == 0) ? 0 : end - start + 1;
	if (new_size >= old_size) {
		ret = (new_size == old_size) ? 0 : -EINVAL;
		goto unlock;
	}

	ram_res = kzalloc(sizeof(*ram_res), GFP_KERNEL);
	if (!ram_res) {
		ret = -ENOMEM;
		goto unlock;
	}

	start = roundup(start, KEXEC_CRASH_MEM_ALIGN);
	end = roundup(start + new_size, KEXEC_CRASH_MEM_ALIGN);

	crash_map_reserved_pages();
	crash_free_reserved_phys_range(end, crashk_res.end);

	if ((start == end) && (crashk_res.parent != NULL))
		release_resource(&crashk_res);

	ram_res->start = end;
	ram_res->end = crashk_res.end;
	ram_res->flags = IORESOURCE_BUSY | IORESOURCE_MEM;
	ram_res->name = "System RAM";

	crashk_res.end = end - 1;

	insert_resource(&iomem_resource, ram_res);
	crash_unmap_reserved_pages();

unlock:
	mutex_unlock(&kexec_mutex);
	return ret;
}
#endif /* !CONFIG_XEN */

static u32 *append_elf_note(u32 *buf, char *name, unsigned type, void *data,
			    size_t data_len)
{
	struct elf_note note;

	note.n_namesz = strlen(name) + 1;
	note.n_descsz = data_len;
	note.n_type   = type;
	memcpy(buf, &note, sizeof(note));
	buf += (sizeof(note) + 3)/4;
	memcpy(buf, name, note.n_namesz);
	buf += (note.n_namesz + 3)/4;
	memcpy(buf, data, note.n_descsz);
	buf += (note.n_descsz + 3)/4;

	return buf;
}

static void final_note(u32 *buf)
{
	struct elf_note note;

	note.n_namesz = 0;
	note.n_descsz = 0;
	note.n_type   = 0;
	memcpy(buf, &note, sizeof(note));
}

#ifndef CONFIG_XEN
void crash_save_cpu(struct pt_regs *regs, int cpu)
{
	struct elf_prstatus prstatus;
	u32 *buf;

	if ((cpu < 0) || (cpu >= nr_cpu_ids))
		return;

	/* Using ELF notes here is opportunistic.
	 * I need a well defined structure format
	 * for the data I pass, and I need tags
	 * on the data to indicate what information I have
	 * squirrelled away.  ELF notes happen to provide
	 * all of that, so there is no need to invent something new.
	 */
	buf = (u32*)per_cpu_ptr(crash_notes, cpu);
	if (!buf)
		return;
	memset(&prstatus, 0, sizeof(prstatus));
	prstatus.pr_pid = current->pid;
	elf_core_copy_kernel_regs(&prstatus.pr_reg, regs);
	buf = append_elf_note(buf, KEXEC_CORE_NOTE_NAME, NT_PRSTATUS,
		      	      &prstatus, sizeof(prstatus));
	final_note(buf);
}
#endif

static int __init crash_notes_memory_init(void)
{
#ifndef CONFIG_XEN
	/* Allocate memory for saving cpu registers. */
	crash_notes = alloc_percpu(note_buf_t);
	if (!crash_notes) {
		printk("Kexec: Memory allocation for saving cpu register"
		" states failed\n");
		return -ENOMEM;
	}
#endif
	return 0;
}
module_init(crash_notes_memory_init)


#ifndef CONFIG_XEN
/*
 * parsing the "crashkernel" commandline
 *
 * this code is intended to be called from architecture specific code
 */


/*
 * This function parses command lines in the format
 *
 *   crashkernel=ramsize-range:size[,...][@offset]
 *
 * The function returns 0 on success and -EINVAL on failure.
 */
static int __init parse_crashkernel_mem(char 			*cmdline,
					unsigned long long	system_ram,
					unsigned long long	*crash_size,
					unsigned long long	*crash_base)
{
	char *cur = cmdline, *tmp;

	/* for each entry of the comma-separated list */
	do {
		unsigned long long start, end = ULLONG_MAX, size;

		/* get the start of the range */
		start = memparse(cur, &tmp);
		if (cur == tmp) {
			pr_warning("crashkernel: Memory value expected\n");
			return -EINVAL;
		}
		cur = tmp;
		if (*cur != '-') {
			pr_warning("crashkernel: '-' expected\n");
			return -EINVAL;
		}
		cur++;

		/* if no ':' is here, than we read the end */
		if (*cur != ':') {
			end = memparse(cur, &tmp);
			if (cur == tmp) {
				pr_warning("crashkernel: Memory "
						"value expected\n");
				return -EINVAL;
			}
			cur = tmp;
			if (end <= start) {
				pr_warning("crashkernel: end <= start\n");
				return -EINVAL;
			}
		}

		if (*cur != ':') {
			pr_warning("crashkernel: ':' expected\n");
			return -EINVAL;
		}
		cur++;

		size = memparse(cur, &tmp);
		if (cur == tmp) {
			pr_warning("Memory value expected\n");
			return -EINVAL;
		}
		cur = tmp;
		if (size >= system_ram) {
			pr_warning("crashkernel: invalid size\n");
			return -EINVAL;
		}

		/* match ? */
		if (system_ram >= start && system_ram < end) {
			*crash_size = size;
			break;
		}
	} while (*cur++ == ',');

	if (*crash_size > 0) {
		while (*cur && *cur != ' ' && *cur != '@')
			cur++;
		if (*cur == '@') {
			cur++;
			*crash_base = memparse(cur, &tmp);
			if (cur == tmp) {
				pr_warning("Memory value expected "
						"after '@'\n");
				return -EINVAL;
			}
		}
	}

	return 0;
}

/*
 * That function parses "simple" (old) crashkernel command lines like
 *
 * 	crashkernel=size[@offset]
 *
 * It returns 0 on success and -EINVAL on failure.
 */
static int __init parse_crashkernel_simple(char 		*cmdline,
					   unsigned long long 	*crash_size,
					   unsigned long long 	*crash_base)
{
	char *cur = cmdline;

	*crash_size = memparse(cmdline, &cur);
	if (cmdline == cur) {
		pr_warning("crashkernel: memory value expected\n");
		return -EINVAL;
	}

	if (*cur == '@')
		*crash_base = memparse(cur+1, &cur);
	else if (*cur != ' ' && *cur != '\0') {
		pr_warning("crashkernel: unrecognized char\n");
		return -EINVAL;
	}

	return 0;
}

/*
 * That function is the entry point for command line parsing and should be
 * called from the arch-specific code.
 */
int __init parse_crashkernel(char 		 *cmdline,
			     unsigned long long system_ram,
			     unsigned long long *crash_size,
			     unsigned long long *crash_base)
{
	char 	*p = cmdline, *ck_cmdline = NULL;
	char	*first_colon, *first_space;

	BUG_ON(!crash_size || !crash_base);
	*crash_size = 0;
	*crash_base = 0;

	/* find crashkernel and use the last one if there are more */
	p = strstr(p, "crashkernel=");
	while (p) {
		ck_cmdline = p;
		p = strstr(p+1, "crashkernel=");
	}

	if (!ck_cmdline)
		return -EINVAL;

	ck_cmdline += 12; /* strlen("crashkernel=") */

	/*
	 * if the commandline contains a ':', then that's the extended
	 * syntax -- if not, it must be the classic syntax
	 */
	first_colon = strchr(ck_cmdline, ':');
	first_space = strchr(ck_cmdline, ' ');
	if (first_colon && (!first_space || first_colon < first_space))
		return parse_crashkernel_mem(ck_cmdline, system_ram,
				crash_size, crash_base);
	else
		return parse_crashkernel_simple(ck_cmdline, crash_size,
				crash_base);

	return 0;
}
#endif

static void update_vmcoreinfo_note(void)
{
	u32 *buf = vmcoreinfo_note;

	if (!vmcoreinfo_size)
		return;
	buf = append_elf_note(buf, VMCOREINFO_NOTE_NAME, 0, vmcoreinfo_data,
			      vmcoreinfo_size);
	final_note(buf);
}

void crash_save_vmcoreinfo(void)
{
	vmcoreinfo_append_str("CRASHTIME=%ld", get_seconds());
	update_vmcoreinfo_note();
}

void vmcoreinfo_append_str(const char *fmt, ...)
{
	va_list args;
	char buf[0x50];
	int r;

	va_start(args, fmt);
	r = vsnprintf(buf, sizeof(buf), fmt, args);
	va_end(args);

	if (r + vmcoreinfo_size > vmcoreinfo_max_size)
		r = vmcoreinfo_max_size - vmcoreinfo_size;

	memcpy(&vmcoreinfo_data[vmcoreinfo_size], buf, r);

	vmcoreinfo_size += r;
}

/*
 * provide an empty default implementation here -- architecture
 * code may override this
 */
void __attribute__ ((weak)) arch_crash_save_vmcoreinfo(void)
{}

unsigned long __attribute__ ((weak)) paddr_vmcoreinfo_note(void)
{
	return __pa((unsigned long)(char *)&vmcoreinfo_note);
}

static int __init crash_save_vmcoreinfo_init(void)
{
	VMCOREINFO_OSRELEASE(init_uts_ns.name.release);
	VMCOREINFO_PAGESIZE(PAGE_SIZE);

	VMCOREINFO_SYMBOL(init_uts_ns);
	VMCOREINFO_SYMBOL(node_online_map);
<<<<<<< HEAD
#ifndef CONFIG_X86_XEN
	VMCOREINFO_SYMBOL(swapper_pg_dir);
#else
/*
 * Since for x86-32 Xen swapper_pg_dir is a pointer rather than an array,
 * make the value stored consistent with native (i.e. the base address of
 * the page directory).
 */
# define swapper_pg_dir *swapper_pg_dir
	VMCOREINFO_SYMBOL(swapper_pg_dir);
# undef swapper_pg_dir
=======
#ifdef CONFIG_MMU
	VMCOREINFO_SYMBOL(swapper_pg_dir);
>>>>>>> dd775ae2
#endif
	VMCOREINFO_SYMBOL(_stext);
	VMCOREINFO_SYMBOL(vmlist);

#ifndef CONFIG_NEED_MULTIPLE_NODES
	VMCOREINFO_SYMBOL(mem_map);
	VMCOREINFO_SYMBOL(contig_page_data);
#endif
#ifdef CONFIG_SPARSEMEM
	VMCOREINFO_SYMBOL(mem_section);
	VMCOREINFO_LENGTH(mem_section, NR_SECTION_ROOTS);
	VMCOREINFO_STRUCT_SIZE(mem_section);
	VMCOREINFO_OFFSET(mem_section, section_mem_map);
#endif
	VMCOREINFO_STRUCT_SIZE(page);
	VMCOREINFO_STRUCT_SIZE(pglist_data);
	VMCOREINFO_STRUCT_SIZE(zone);
	VMCOREINFO_STRUCT_SIZE(free_area);
	VMCOREINFO_STRUCT_SIZE(list_head);
	VMCOREINFO_SIZE(nodemask_t);
	VMCOREINFO_OFFSET(page, flags);
	VMCOREINFO_OFFSET(page, _count);
	VMCOREINFO_OFFSET(page, mapping);
	VMCOREINFO_OFFSET(page, lru);
	VMCOREINFO_OFFSET(pglist_data, node_zones);
	VMCOREINFO_OFFSET(pglist_data, nr_zones);
#ifdef CONFIG_FLAT_NODE_MEM_MAP
	VMCOREINFO_OFFSET(pglist_data, node_mem_map);
#endif
	VMCOREINFO_OFFSET(pglist_data, node_start_pfn);
	VMCOREINFO_OFFSET(pglist_data, node_spanned_pages);
	VMCOREINFO_OFFSET(pglist_data, node_id);
	VMCOREINFO_OFFSET(zone, free_area);
	VMCOREINFO_OFFSET(zone, vm_stat);
	VMCOREINFO_OFFSET(zone, spanned_pages);
	VMCOREINFO_OFFSET(free_area, free_list);
	VMCOREINFO_OFFSET(list_head, next);
	VMCOREINFO_OFFSET(list_head, prev);
	VMCOREINFO_OFFSET(vm_struct, addr);
	VMCOREINFO_LENGTH(zone.free_area, MAX_ORDER);
	log_buf_kexec_setup();
	VMCOREINFO_LENGTH(free_area.free_list, MIGRATE_TYPES);
	VMCOREINFO_NUMBER(NR_FREE_PAGES);
	VMCOREINFO_NUMBER(PG_lru);
	VMCOREINFO_NUMBER(PG_private);
	VMCOREINFO_NUMBER(PG_swapcache);

	arch_crash_save_vmcoreinfo();
	update_vmcoreinfo_note();

	return 0;
}

module_init(crash_save_vmcoreinfo_init)

/*
 * Move into place and start executing a preloaded standalone
 * executable.  If nothing was preloaded return an error.
 */
int kernel_kexec(void)
{
	int error = 0;

	if (!mutex_trylock(&kexec_mutex))
		return -EBUSY;
	if (!kexec_image) {
		error = -EINVAL;
		goto Unlock;
	}

#ifdef CONFIG_KEXEC_JUMP
	if (kexec_image->preserve_context) {
		lock_system_sleep();
		pm_prepare_console();
		error = freeze_processes();
		if (error) {
			error = -EBUSY;
			goto Restore_console;
		}
		suspend_console();
		error = dpm_suspend_start(PMSG_FREEZE);
		if (error)
			goto Resume_console;
		/* At this point, dpm_suspend_start() has been called,
		 * but *not* dpm_suspend_end(). We *must* call
		 * dpm_suspend_end() now.  Otherwise, drivers for
		 * some devices (e.g. interrupt controllers) become
		 * desynchronized with the actual state of the
		 * hardware at resume time, and evil weirdness ensues.
		 */
		error = dpm_suspend_end(PMSG_FREEZE);
		if (error)
			goto Resume_devices;
		error = disable_nonboot_cpus();
		if (error)
			goto Enable_cpus;
		local_irq_disable();
		error = syscore_suspend();
		if (error)
			goto Enable_irqs;
	} else
#endif
	{
		kernel_restart_prepare(NULL);
		printk(KERN_EMERG "Starting new kernel\n");
		machine_shutdown();
	}

	machine_kexec(kexec_image);

#ifdef CONFIG_KEXEC_JUMP
	if (kexec_image->preserve_context) {
		syscore_resume();
 Enable_irqs:
		local_irq_enable();
 Enable_cpus:
		enable_nonboot_cpus();
		dpm_resume_start(PMSG_RESTORE);
 Resume_devices:
		dpm_resume_end(PMSG_RESTORE);
 Resume_console:
		resume_console();
		thaw_processes();
 Restore_console:
		pm_restore_console();
		unlock_system_sleep();
	}
#endif

 Unlock:
	mutex_unlock(&kexec_mutex);
	return error;
}<|MERGE_RESOLUTION|>--- conflicted
+++ resolved
@@ -39,18 +39,12 @@
 #include <asm/io.h>
 #include <asm/sections.h>
 
-#ifndef CONFIG_XEN
 /* Per cpu memory for storing cpu states in case of system crash. */
 note_buf_t __percpu *crash_notes;
-#endif
 
 /* vmcoreinfo stuff */
 static unsigned char vmcoreinfo_data[VMCOREINFO_BYTES];
-u32
-#if defined(CONFIG_XEN) && defined(CONFIG_X86)
-__page_aligned_bss
-#endif
-vmcoreinfo_note[VMCOREINFO_NOTE_SIZE/4];
+u32 vmcoreinfo_note[VMCOREINFO_NOTE_SIZE/4];
 size_t vmcoreinfo_size;
 size_t vmcoreinfo_max_size = sizeof(vmcoreinfo_data);
 
@@ -361,26 +355,13 @@
 	return 0;
 }
 
-static struct page *kimage_alloc_pages(gfp_t gfp_mask, unsigned int order, unsigned long limit)
+static struct page *kimage_alloc_pages(gfp_t gfp_mask, unsigned int order)
 {
 	struct page *pages;
 
 	pages = alloc_pages(gfp_mask, order);
 	if (pages) {
 		unsigned int count, i;
-#ifdef CONFIG_XEN
-		int address_bits;
-
-		if (limit == ~0UL)
-			address_bits = BITS_PER_LONG;
-		else
-			address_bits = ilog2(limit);
-
-		if (xen_limit_pages_to_max_mfn(pages, order, address_bits) < 0) {
-			__free_pages(pages, order);
-			return NULL;
-		}
-#endif
 		pages->mapping = NULL;
 		set_page_private(pages, order);
 		count = 1 << order;
@@ -444,10 +425,10 @@
 	do {
 		unsigned long pfn, epfn, addr, eaddr;
 
-		pages = kimage_alloc_pages(GFP_KERNEL, order, KEXEC_CONTROL_MEMORY_LIMIT);
+		pages = kimage_alloc_pages(GFP_KERNEL, order);
 		if (!pages)
 			break;
-		pfn   = kexec_page_to_pfn(pages);
+		pfn   = page_to_pfn(pages);
 		epfn  = pfn + count;
 		addr  = pfn << PAGE_SHIFT;
 		eaddr = epfn << PAGE_SHIFT;
@@ -481,7 +462,6 @@
 	return pages;
 }
 
-#ifndef CONFIG_XEN
 static struct page *kimage_alloc_crash_control_pages(struct kimage *image,
 						      unsigned int order)
 {
@@ -535,7 +515,7 @@
 		}
 		/* If I don't overlap any segments I have found my hole! */
 		if (i == image->nr_segments) {
-			pages = kexec_pfn_to_page(hole_start >> PAGE_SHIFT);
+			pages = pfn_to_page(hole_start >> PAGE_SHIFT);
 			break;
 		}
 	}
@@ -562,13 +542,6 @@
 
 	return pages;
 }
-#else /* !CONFIG_XEN */
-struct page *kimage_alloc_control_pages(struct kimage *image,
-					 unsigned int order)
-{
-	return kimage_alloc_normal_control_pages(image, order);
-}
-#endif
 
 static int kimage_add_entry(struct kimage *image, kimage_entry_t entry)
 {
@@ -584,7 +557,7 @@
 			return -ENOMEM;
 
 		ind_page = page_address(page);
-		*image->entry = kexec_virt_to_phys(ind_page) | IND_INDIRECTION;
+		*image->entry = virt_to_phys(ind_page) | IND_INDIRECTION;
 		image->entry = ind_page;
 		image->last_entry = ind_page +
 				      ((PAGE_SIZE/sizeof(kimage_entry_t)) - 1);
@@ -643,13 +616,13 @@
 #define for_each_kimage_entry(image, ptr, entry) \
 	for (ptr = &image->head; (entry = *ptr) && !(entry & IND_DONE); \
 		ptr = (entry & IND_INDIRECTION)? \
-			kexec_phys_to_virt((entry & PAGE_MASK)): ptr +1)
+			phys_to_virt((entry & PAGE_MASK)): ptr +1)
 
 static void kimage_free_entry(kimage_entry_t entry)
 {
 	struct page *page;
 
-	page = kexec_pfn_to_page(entry >> PAGE_SHIFT);
+	page = pfn_to_page(entry >> PAGE_SHIFT);
 	kimage_free_pages(page);
 }
 
@@ -660,10 +633,6 @@
 
 	if (!image)
 		return;
-
-#ifdef CONFIG_XEN
-	xen_machine_kexec_unload(image);
-#endif
 
 	kimage_free_extra_pages(image);
 	for_each_kimage_entry(image, ptr, entry) {
@@ -740,7 +709,7 @@
 	 * have a match.
 	 */
 	list_for_each_entry(page, &image->dest_pages, lru) {
-		addr = kexec_page_to_pfn(page) << PAGE_SHIFT;
+		addr = page_to_pfn(page) << PAGE_SHIFT;
 		if (addr == destination) {
 			list_del(&page->lru);
 			return page;
@@ -751,16 +720,16 @@
 		kimage_entry_t *old;
 
 		/* Allocate a page, if we run out of memory give up */
-		page = kimage_alloc_pages(gfp_mask, 0, KEXEC_SOURCE_MEMORY_LIMIT);
+		page = kimage_alloc_pages(gfp_mask, 0);
 		if (!page)
 			return NULL;
 		/* If the page cannot be used file it away */
-		if (kexec_page_to_pfn(page) >
+		if (page_to_pfn(page) >
 				(KEXEC_SOURCE_MEMORY_LIMIT >> PAGE_SHIFT)) {
 			list_add(&page->lru, &image->unuseable_pages);
 			continue;
 		}
-		addr = kexec_page_to_pfn(page) << PAGE_SHIFT;
+		addr = page_to_pfn(page) << PAGE_SHIFT;
 
 		/* If it is the destination page we want use it */
 		if (addr == destination)
@@ -783,7 +752,7 @@
 			struct page *old_page;
 
 			old_addr = *old & PAGE_MASK;
-			old_page = kexec_pfn_to_page(old_addr >> PAGE_SHIFT);
+			old_page = pfn_to_page(old_addr >> PAGE_SHIFT);
 			copy_highpage(page, old_page);
 			*old = addr | (*old & ~PAGE_MASK);
 
@@ -839,7 +808,7 @@
 			result  = -ENOMEM;
 			goto out;
 		}
-		result = kimage_add_page(image, kexec_page_to_pfn(page)
+		result = kimage_add_page(image, page_to_pfn(page)
 								<< PAGE_SHIFT);
 		if (result < 0)
 			goto out;
@@ -871,7 +840,6 @@
 	return result;
 }
 
-#ifndef CONFIG_XEN
 static int kimage_load_crash_segment(struct kimage *image,
 					struct kexec_segment *segment)
 {
@@ -894,7 +862,7 @@
 		char *ptr;
 		size_t uchunk, mchunk;
 
-		page = kexec_pfn_to_page(maddr >> PAGE_SHIFT);
+		page = pfn_to_page(maddr >> PAGE_SHIFT);
 		if (!page) {
 			result  = -ENOMEM;
 			goto out;
@@ -943,13 +911,6 @@
 
 	return result;
 }
-#else /* CONFIG_XEN */
-static int kimage_load_segment(struct kimage *image,
-				struct kexec_segment *segment)
-{
-	return kimage_load_normal_segment(image, segment);
-}
-#endif
 
 /*
  * Exec Kernel system call: for obvious reasons only root may call it.
@@ -1056,13 +1017,6 @@
 		if (flags & KEXEC_ON_CRASH)
 			crash_unmap_reserved_pages();
 	}
-#ifdef CONFIG_XEN
-	if (image) {
-		result = xen_machine_kexec_load(image);
-		if (result)
-			goto out;
-	}
-#endif
 	/* Install the new kernel, and  Uninstall the old */
 	image = xchg(dest_image, image);
 
@@ -1157,7 +1111,6 @@
 	return size;
 }
 
-#ifndef CONFIG_XEN
 void __weak crash_free_reserved_phys_range(unsigned long begin,
 					   unsigned long end)
 {
@@ -1221,7 +1174,6 @@
 	mutex_unlock(&kexec_mutex);
 	return ret;
 }
-#endif /* !CONFIG_XEN */
 
 static u32 *append_elf_note(u32 *buf, char *name, unsigned type, void *data,
 			    size_t data_len)
@@ -1251,7 +1203,6 @@
 	memcpy(buf, &note, sizeof(note));
 }
 
-#ifndef CONFIG_XEN
 void crash_save_cpu(struct pt_regs *regs, int cpu)
 {
 	struct elf_prstatus prstatus;
@@ -1277,11 +1228,9 @@
 		      	      &prstatus, sizeof(prstatus));
 	final_note(buf);
 }
-#endif
 
 static int __init crash_notes_memory_init(void)
 {
-#ifndef CONFIG_XEN
 	/* Allocate memory for saving cpu registers. */
 	crash_notes = alloc_percpu(note_buf_t);
 	if (!crash_notes) {
@@ -1289,13 +1238,11 @@
 		" states failed\n");
 		return -ENOMEM;
 	}
-#endif
 	return 0;
 }
 module_init(crash_notes_memory_init)
 
 
-#ifndef CONFIG_XEN
 /*
  * parsing the "crashkernel" commandline
  *
@@ -1462,7 +1409,7 @@
 
 	return 0;
 }
-#endif
+
 
 static void update_vmcoreinfo_note(void)
 {
@@ -1518,22 +1465,8 @@
 
 	VMCOREINFO_SYMBOL(init_uts_ns);
 	VMCOREINFO_SYMBOL(node_online_map);
-<<<<<<< HEAD
-#ifndef CONFIG_X86_XEN
-	VMCOREINFO_SYMBOL(swapper_pg_dir);
-#else
-/*
- * Since for x86-32 Xen swapper_pg_dir is a pointer rather than an array,
- * make the value stored consistent with native (i.e. the base address of
- * the page directory).
- */
-# define swapper_pg_dir *swapper_pg_dir
-	VMCOREINFO_SYMBOL(swapper_pg_dir);
-# undef swapper_pg_dir
-=======
 #ifdef CONFIG_MMU
 	VMCOREINFO_SYMBOL(swapper_pg_dir);
->>>>>>> dd775ae2
 #endif
 	VMCOREINFO_SYMBOL(_stext);
 	VMCOREINFO_SYMBOL(vmlist);
